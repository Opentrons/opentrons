--- conflicted
+++ resolved
@@ -54,15 +54,11 @@
     runs-on: 'ubuntu-22.04'
     steps:
       - uses: 'actions/checkout@v3'
-<<<<<<< HEAD
+        with:
+          fetch-depth: 0
       - uses: './.github/actions/python/setup-all-environments'
         id: 'setup'
       - uses: './.github/actions/python/lint'
-=======
-        with:
-          fetch-depth: 0
-      - uses: 'actions/setup-node@v3'
->>>>>>> 2432eeed
         with:
           setup-outcome: ${{ steps.setup.outcome }}
           project: robot-server
