--- conflicted
+++ resolved
@@ -55,22 +55,11 @@
     runs-on: 'ubuntu-22.04'
     steps:
       - uses: 'actions/checkout@v3'
-<<<<<<< HEAD
+        with:
+          fetch-depth: 0
       - uses: './.github/actions/python/setup-all-environments'
         id: 'setup'
       - uses: './.github/actions/python/lint'
-=======
-        with:
-          fetch-depth: 0
-      - uses: 'actions/setup-node@v3'
-        with:
-          node-version: '16'
-      - uses: 'actions/setup-python@v4'
-        with:
-          python-version: '3.7'
-
-      - uses: './.github/actions/python/setup'
->>>>>>> 2432eeed
         with:
           setup-outcome: ${{ steps.setup.outcome }}
           project: api
@@ -84,18 +73,11 @@
     runs-on: '${{ matrix.os }}'
     steps:
       - uses: 'actions/checkout@v3'
-<<<<<<< HEAD
+        with:
+          fetch-depth: 0
       - name: setup python environment Windows and Mac
         if: matrix.os != 'ubuntu-22.04'
         uses: './.github/actions/python/setup-single-environment'
-=======
-        with:
-          fetch-depth: 0
-      - uses: 'actions/setup-node@v3'
-        with:
-          node-version: '16'
-      - uses: 'actions/setup-python@v4'
->>>>>>> 2432eeed
         with:
           environment: 'environments/app'
           python-version: '3.10'
@@ -142,18 +124,9 @@
     if: github.event_name == 'push'
     steps:
       - uses: 'actions/checkout@v3'
-<<<<<<< HEAD
-      - uses: './.github/actions/python/setup-all-environments'
-=======
         with:
           fetch-depth: 0
-      - uses: 'actions/setup-node@v3'
-        with:
-          node-version: '16'
-      - uses: 'actions/setup-python@v4'
-        with:
-          python-version: '3.7'
->>>>>>> 2432eeed
+      - uses: './.github/actions/python/setup-all-environments'
       - name: 'set complex environment variables'
         uses: actions/github-script@v6.1.1
         with:
