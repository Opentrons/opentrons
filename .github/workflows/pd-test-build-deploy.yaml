--- conflicted
+++ resolved
@@ -47,11 +47,7 @@
       - uses: 'actions/checkout@v3'
       - uses: 'actions/setup-node@v3'
         with:
-<<<<<<< HEAD
-          node-version: '16.8.0'
-=======
           node-version: '16'
->>>>>>> 7825a890
       - name: 'install udev for usb-detection'
         run: sudo apt-get update && sudo apt-get install libudev-dev
       - name: 'cache yarn cache'
@@ -89,11 +85,7 @@
       - uses: 'actions/checkout@v3'
       - uses: 'actions/setup-node@v3'
         with:
-<<<<<<< HEAD
-          node-version: '16.8.0'
-=======
           node-version: '16'
->>>>>>> 7825a890
       - name: 'install udev for usb-detection'
         if: startsWith(matrix.os, 'ubuntu')
         run: sudo apt-get update && sudo apt-get install libudev-dev
@@ -122,11 +114,7 @@
       - uses: 'actions/checkout@v3'
       - uses: 'actions/setup-node@v3'
         with:
-<<<<<<< HEAD
-          node-version: '16.8.0'
-=======
           node-version: '16'
->>>>>>> 7825a890
       - name: 'install udev for usb-detection'
         run: sudo apt-get update && sudo apt-get install libudev-dev
       - name: 'cache yarn cache'
@@ -163,11 +151,7 @@
       - uses: 'actions/checkout@v3'
       - uses: 'actions/setup-node@v3'
         with:
-<<<<<<< HEAD
-          node-version: '16.8.0'
-=======
           node-version: '16'
->>>>>>> 7825a890
       - name: 'install udev for usb-detection'
         run: sudo apt-get update && sudo apt-get install libudev-dev
       - name: 'set complex environment variables'
