import copy
import os
from threading import Event

import serial

from opentrons_sdk import containers
from opentrons_sdk.drivers import motor as motor_drivers
from opentrons_sdk.drivers.virtual_smoothie import VirtualSmoothie
from opentrons_sdk.robot.command import Command
from opentrons_sdk.util import log as logging

from opentrons_sdk.helpers import helpers
from opentrons_sdk.util.trace import traceable


log = logging.get_logger(__name__)


class Robot(object):
    _commands = None  # []
    _instance = None

    VIRTUAL_SMOOTHIE_PORT = 'Virtual Smoothie'

    def __init__(self):
        self.can_pop_command = Event()
        self.stopped_event = Event()

        self.can_pop_command.set()
        self.stopped_event.clear()

        self.connections = {
            'live': None,
            'simulate': self.get_virtual_device(
                {'limit_switches': False}
            ),
            'simulate_switches': self.get_virtual_device(
                {'limit_switches': True}
            )
        }

        self._driver = motor_drivers.CNCDriver()
        self.reset()

    @classmethod
    def get_instance(cls):
        if not cls._instance or not isinstance(cls._instance, cls):
            cls._instance = cls()
        return cls._instance

    @classmethod
    def reset_for_tests(cls):
        robot = Robot.get_instance()
        robot.reset()
        return robot

    def reset(self):
        self._commands = []
        self._handlers = []
        self._runtime_warnings = []

        self._deck = containers.Deck()
        self.setup_deck()

        self._ingredients = {}  # TODO needs to be discusses/researched
        self._instruments = {}

        return self

    def set_driver(self, driver):
        self._driver = driver

    def add_instrument(self, axis, instrument):
        axis = axis.upper()
        self._instruments[axis] = instrument

    def add_warning(self, warning_msg):
        self._runtime_warnings.append(warning_msg)

    def get_warnings(self):
        return list(self._runtime_warnings)

    def get_mosfet(self, mosfet_index):
        robot_self = self

        class InstrumentMosfet():

            def engage(self):
                robot_self._driver.set_mosfet(mosfet_index, True)

            def disengage(self):
                robot_self._driver.set_mosfet(mosfet_index, False)

            def wait(self, seconds):
                robot_self._driver.wait(seconds)

        return InstrumentMosfet()

    def get_motor(self, axis):
        robot_self = self

        class InstrumentMotor():

            def move(self, value, mode='absolute'):
                kwargs = {axis: value}

                return robot_self._driver.move_plunger(
                    mode=mode, **kwargs
                )

            def home(self):
                return robot_self._driver.home(axis)

            def wait(self, seconds):
                robot_self._driver.wait(seconds)

            def speed(self, rate):
                robot_self._driver.set_plunger_speed(rate, axis)
                return self

        return InstrumentMotor()

    def flip_coordinates(self, coordinates):
        dimensions = self._driver.get_dimensions()
        return helpers.flip_coordinates(coordinates, dimensions)

    def get_serial_device(self, port):
        try:
            device = serial.Serial(
                port=port,
                baudrate=115200,
                timeout=self.serial_timeout
            )
            return device
        except serial.SerialException as e:
            log.debug(
                "Robot",
                "Error connecting to {}".format(port))
            log.error("Serial", e)

        return None

    def get_virtual_device(self, port=None, options=None):
        default_options = {
            'limit_switches': True,
            'firmware': 'v1.0.5',
            'config': {
                'ot_version': 'one_pro',
                'version': 'v1.0.3',        # config version
                'alpha_steps_per_mm': 80.0,
                'beta_steps_per_mm': 80.0
            }
        }
        if not options:
            options = {}
        default_options.update(options)
        return VirtualSmoothie(port=port, options=default_options)

    def connect(self, port=None, options=None):
        """
        Connects the motor to a serial port.
        """
        device = None
        if not port or port == self.VIRTUAL_SMOOTHIE_PORT:
            device = self.get_virtual_device(
                port=self.VIRTUAL_SMOOTHIE_PORT, options=options)
        else:
            device = self.get_serial_device(port)

        res = self._driver.connect(device)

        if res:
            self.connections['live'] = device

        return res

    def home(self, *args, **kwargs):
        def _do():
            if self._driver.calm_down():
                if args:
                    return self._driver.home(*args)
                else:
                    self._driver.home('z')
                    return self._driver.home('x', 'y', 'b', 'a')
            else:
                return False

        if kwargs.get('now'):
            return _do()
        else:
            description = "Homing Robot"
            self.add_command(Command(do=_do, description=description))

    def add_command(self, command):
        if command.description:
<<<<<<< HEAD
            log.info(command.description)
=======
            log.info("Enqueing:", command.description)
>>>>>>> 2f2356db
        self._commands.append(command)

    def prepend_command(self, command):
        self._commands = [command] + self._commands

    def register(self, name, callback):
        def commandable():
            self.add_command(Command(do=callback))
        setattr(self, name, commandable)

    def move_head(self, *args, **kwargs):
        self._driver.move_head(*args, **kwargs)

    @traceable('move-to')
    def move_to(self, location, instrument=None, create_path=True, now=False):
        placeable, coordinates = containers.unpack_location(location)

        if instrument:
            coordinates = instrument.calibrator.convert(
                placeable,
                coordinates)
        else:
            coordinates += placeable.coordinates(placeable.get_deck())

        tallest_z = self._deck.max_dimensions(self._deck)[2][1][2]
        tallest_z += 10

        def _do():
            if create_path:
                self._driver.move_head(z=tallest_z)
                self._driver.move_head(x=coordinates[0], y=coordinates[1])
                self._driver.move_head(z=coordinates[2])
            else:
                self._driver.move_head(
                    x=coordinates[0],
                    y=coordinates[1],
                    z=coordinates[2]
                )

        if now:
            _do()
        else:
            self.add_command(Command(do=_do))

    def move_to_top(self, location, instrument=None, create_path=True):
        placeable, coordinates = containers.unpack_location(location)
        top_location = (placeable, placeable.from_center(x=0, y=0, z=1))
        self.move_to(top_location, instrument, create_path)

    @property
    def actions(self):
        return copy.deepcopy(self._commands)

    def run(self, mode='simulate'):

        self.set_connection(mode)

        self._runtime_warnings = []
<<<<<<< HEAD
        while self.can_pop_command.wait() and self._commands:
            command = self._commands.pop(0)
            if command.description:
                log.info("Executing: {}".format(command.description))
            try:
                command.do()
            except KeyboardInterrupt as e:
                self._driver.halt()
                raise e
=======

        for instrument in self._instruments.values():
            instrument.reset()

        try:
            for command in self._commands:
                try:
                    self.can_pop_command.wait()
                    if self.stopped_event.is_set():
                        self.resume()
                        break
                    # print("Executing:", command.description)
                    log.info("Executing:", command.description)
                    if command.description:
                        print("Executing:", command.description)
                        log.info("Executing:", command.description)
                    command.do()
                except KeyboardInterrupt as e:
                    self._driver.halt()
                    raise e
        finally:
            self.set_connection('live')

>>>>>>> 2f2356db
        return self._runtime_warnings

    def set_connection(self, mode):
        if mode == 'simulate':
            self._driver.connect(self.connections['simulate'])
        elif mode == 'live':
            if self.connections['live']:
                self._driver.connect(self.connections['live'])
            else:
                self._driver.disconnect()
        else:
            raise ValueError(
                'mode expected to be "live" or "simulate", '
                '{} provided'.format(mode))

    def disconnect(self):
        if self._driver:
            self._driver.disconnect()

    def containers(self):
        return self._deck.containers()

    def get_deck_slot_types(self):
        return 'acrylic_slots'

    def get_slot_offsets(self):
        """
        col_offset
        - from bottom left corner of A to bottom corner of B

        row_offset
        - from bottom left corner of 1 to bottom corner of 2

        TODO: figure out actual X and Y offsets (from origin)
        """
        SLOT_OFFSETS = {
            '3d_printed_slots': {
                'x_offset': 10,
                'y_offset': 10,
                'col_offset': 91,
                'row_offset': 134.5
            },
            'acrylic_slots': {
                'x_offset': 10,
                'y_offset': 10,
                'col_offset': 96.25,
                'row_offset': 133.3
            }

        }
        slot_settings = SLOT_OFFSETS.get(self.get_deck_slot_types())
        row_offset = slot_settings.get('row_offset')
        col_offset = slot_settings.get('col_offset')
        x_offset = slot_settings.get('x_offset')
        y_offset = slot_settings.get('y_offset')
        return (row_offset, col_offset, x_offset, y_offset)

    def get_max_robot_rows(self):
        # TODO: dynamically figure out robot rows
        return 3

    def setup_deck(self):
        robot_rows = self.get_max_robot_rows()
        row_offset, col_offset, x_offset, y_offset = self.get_slot_offsets()

        for col_index, col in enumerate('ABCDE'):
            for row_index, row in enumerate(range(1, robot_rows + 1)):
                slot = containers.Slot()
                slot_coordinates = (
                    (row_offset * row_index) + x_offset,
                    (col_offset * col_index) + y_offset,
                    0  # TODO: should z always be zero?
                )
                slot_name = "{}{}".format(col, row)
                self._deck.add(slot, slot_name, (slot_coordinates))

    @property
    def deck(self):
        return self._deck

    def get_instruments_by_name(self, name):
        res = []
        for k, v in self.get_instruments():
            if v.name == name:
                res.append((k, v))

        return res

    def get_instruments(self, name=None):
        """
        :returns: sorted list of (axis, instrument)
        """
        if name:
            return self.get_instruments_by_name(name)

        return sorted(self._instruments.items())

    def add_container(self, slot, container_name, label):
        container = containers.get_legacy_container(container_name)
        container.properties['type'] = container_name
        self._deck[slot].add(container, label)
        return container

    def clear(self):
        self._commands = []

    def pause(self):
        self.can_pop_command.clear()
        self.stopped_event.clear()
        self._driver.pause()

    def stop(self):
        self.stopped_event.set()
        self.can_pop_command.set()
        self._driver.stop()

    def resume(self):
        self.stopped_event.clear()
        self.can_pop_command.set()
        self._driver.resume()

    def get_serial_ports_list(self):
        ports = []
        # TODO: Store these settings in config
        if os.environ.get('DEBUG', '').lower() == 'true':
            ports = [self.VIRTUAL_SMOOTHIE_PORT]
        ports.extend(self._driver.get_serial_ports_list())
        return ports

    def is_connected(self):
        return self._driver.is_connected()

    def get_connected_port(self):
        return self._driver.get_connected_port()

    def versions(self):
        # TODO: Store these versions in config
        return {
            'firmware': self._driver.get_firmware_version(),
            'config': self._driver.get_config_version(),
            'robot': self._driver.get_ot_version(),
        }

    def diagnostics(self):
        # TODO: Store these versions in config
        return {
            'axis_homed': self._driver.axis_homed,
            'switches': self._driver.get_endstop_switches()
        }<|MERGE_RESOLUTION|>--- conflicted
+++ resolved
@@ -8,13 +8,13 @@
 from opentrons_sdk.drivers import motor as motor_drivers
 from opentrons_sdk.drivers.virtual_smoothie import VirtualSmoothie
 from opentrons_sdk.robot.command import Command
-from opentrons_sdk.util import log as logging
+from opentrons_sdk.util.log import get_logger
 
 from opentrons_sdk.helpers import helpers
 from opentrons_sdk.util.trace import traceable
 
 
-log = logging.get_logger(__name__)
+log = get_logger(__name__)
 
 
 class Robot(object):
@@ -135,9 +135,8 @@
             return device
         except serial.SerialException as e:
             log.debug(
-                "Robot",
                 "Error connecting to {}".format(port))
-            log.error("Serial", e)
+            log.error(e)
 
         return None
 
@@ -194,11 +193,7 @@
 
     def add_command(self, command):
         if command.description:
-<<<<<<< HEAD
-            log.info(command.description)
-=======
-            log.info("Enqueing:", command.description)
->>>>>>> 2f2356db
+            log.info("Enqueing: {}".format(command.description))
         self._commands.append(command)
 
     def prepend_command(self, command):
@@ -257,17 +252,6 @@
         self.set_connection(mode)
 
         self._runtime_warnings = []
-<<<<<<< HEAD
-        while self.can_pop_command.wait() and self._commands:
-            command = self._commands.pop(0)
-            if command.description:
-                log.info("Executing: {}".format(command.description))
-            try:
-                command.do()
-            except KeyboardInterrupt as e:
-                self._driver.halt()
-                raise e
-=======
 
         for instrument in self._instruments.values():
             instrument.reset()
@@ -279,11 +263,8 @@
                     if self.stopped_event.is_set():
                         self.resume()
                         break
-                    # print("Executing:", command.description)
-                    log.info("Executing:", command.description)
                     if command.description:
-                        print("Executing:", command.description)
-                        log.info("Executing:", command.description)
+                        log.info("Executing: {}".format(command.description))
                     command.do()
                 except KeyboardInterrupt as e:
                     self._driver.halt()
@@ -291,7 +272,6 @@
         finally:
             self.set_connection('live')
 
->>>>>>> 2f2356db
         return self._runtime_warnings
 
     def set_connection(self, mode):
