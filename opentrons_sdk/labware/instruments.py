--- conflicted
+++ resolved
@@ -35,10 +35,7 @@
         self.motor = self.robot.get_motor(self.axis)
 
         self.calibration_data = {}
-<<<<<<< HEAD
         self.placeables = []
-=======
->>>>>>> 4218b97c
 
         self.calibrator = Calibrator()
 
@@ -113,8 +110,6 @@
 
         return self
 
-<<<<<<< HEAD
-=======
     def pick_up_tip(self, address):
         # TODO: Calibrations needed here
         _, _, tip_z_top = address.coordinates(reference=address.get_deck())
@@ -140,7 +135,6 @@
         self.robot.add_command(Command(do=_do, description=description))
         return self
 
->>>>>>> 4218b97c
     def drop_tip(self, location=None):
         if location:
             self.robot.move_to(location, self)
