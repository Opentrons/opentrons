--- conflicted
+++ resolved
@@ -80,12 +80,8 @@
         destination = self.positions['bottom'] - distance
 
         def _do_aspirate():
-<<<<<<< HEAD
             self.plunger.speed(self.speeds['aspirate'])
-            self.plunger.move(distance, mode='relative')
-=======
             self.plunger.move(destination)
->>>>>>> 8d19a096
 
         description = "Aspirating {0}uL at {1}".format(volume, str(location))
         self.robot.add_command(
@@ -113,12 +109,8 @@
             destination = self.positions['bottom'] - distance
 
             def _do():
-<<<<<<< HEAD
                 self.plunger.speed(self.speeds['dispense'])
-                self.plunger.move(distance, mode='relative')
-=======
                 self.plunger.move(destination)
->>>>>>> 8d19a096
 
             description = "Dispensing {0}uL at {1}".format(
                 volume, str(location))
@@ -222,10 +214,18 @@
 
     def pick_up_tip(self, location):
 
+        def _do():
+            # Dip into tip and pull it up
+            pass
+
+        description = "Picking up tip from {0}".format(str(location))
+        self.robot.add_command(Command(do=_do, description=description))
+
         # TODO: actual plunge depth for picking up a tip
         # varies based on the tip
         # right now it's accounted for via plunge depth
         # TODO: Need to talk about containers z positioning
+
         tip_plunge = 6
 
         placeable, coordinates = containers.unpack_location(location)
@@ -238,18 +238,6 @@
             self.go_to((placeable, pressed_into_tip))
             self.go_to((placeable, coordinates))
 
-        def _do():
-            # Dip into tip and pull it up
-<<<<<<< HEAD
-            for _ in range(3):
-                self.robot.move_head(z=-tip_plunge, mode='relative')
-                self.robot.move_head(z=tip_plunge, mode='relative')
-=======
-            pass
->>>>>>> 8d19a096
-
-        description = "Picking up tip from {0}".format(str(location))
-        self.robot.add_command(Command(do=_do, description=description))
         return self
 
     def drop_tip(self, location=None):
@@ -353,12 +341,9 @@
             raise IndexError("Volume must be a positive number.")
         if volume > self.max_volume:
             raise IndexError("{}µl exceeds maximum volume.".format(volume))
-<<<<<<< HEAD
-=======
         if volume < self.min_volume:
             # TODO: down raise exception, but notify user with a warning
             pass
->>>>>>> 8d19a096
 
         return volume / self.max_volume
 
