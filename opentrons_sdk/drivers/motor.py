import glob
import json
import sys
import time

import serial

from opentrons_sdk.drivers.virtual_smoothie import VirtualSmoothie
from opentrons_sdk.util import log
from opentrons_sdk.util.vector import Vector


JSON_ERROR = None
if sys.version_info > (3, 4):
    JSON_ERROR = ValueError
else:
    JSON_ERROR = json.decoder.JSONDecodeError


class CNCDriver(object):

    """
    This object outputs raw GCode commands to perform high-level tasks.
    """

    MOVE = 'G0'
    DWELL = 'G4'
    HOME = 'G28'
    SET_POSITION = 'G92'
    GET_POSITION = 'M114'
    GET_ENDSTOPS = 'M119'
    SET_SPEED = 'G0'
    HALT = 'M112'
    CALM_DOWN = 'M999'

    ABSOLUTE_POSITIONING = 'G90'
    RELATIVE_POSITIONING = 'G91'

    VERSION = 'version'

    GET_OT_VERSION = 'config-get sd ot_version'
    GET_STEPS_PER_MM = {
        'x': 'config-get sd alpha_steps_per_mm',
        'y': 'config-get sd beta_steps_per_mm'
    }

    SET_STEPS_PER_MM = {
        'x': 'config-set sd alpha_steps_per_mm ',
        'y': 'config-set sd beta_steps_per_mm '
    }

    """
    Serial port connection to talk to the device.
    """
    connection = None

    serial_timeout = 0.1

    # TODO: move to config
    ot_version = 'hood'
    ot_one_dimensions = {
        'hood': Vector(300, 120, 120),
        'one_pro': Vector(300, 250, 120),
        'one_standard': Vector(300, 250, 120)
    }

    def get_dimensions(self):
        return self.ot_one_dimensions[self.ot_version]

    def list_serial_ports(self):
        """ Lists serial port names

            :raises EnvironmentError:
                On unsupported or unknown platforms
            :returns:
                A list of the serial ports available on the system
        """
        if sys.platform.startswith('win'):
            ports = ['COM%s' % (i + 1) for i in range(256)]
        elif sys.platform.startswith('linux') or sys.platform.startswith('cygwin'):
            # this excludes your current terminal "/dev/tty"
            ports = glob.glob('/dev/tty[A-Za-z]*')
        elif sys.platform.startswith('darwin'):
            ports = glob.glob('/dev/tty.*')
        else:
            raise EnvironmentError('Unsupported platform')

        result = []
        for port in ports:
            try:
                if 'usbmodem' in port or 'COM' in port:
                    s = serial.Serial(port)
                    s.close()
                    result.append(port)
            except Exception as e:
                log.debug(
                    "Serial",
                    'Exception in testing port {}'.format(port))
                log.debug("Serial", e)
        return result

    def connect(self, device=None, port=None):
        try:
            if device or port:
                self.connection = serial.Serial(
                    port=device or port,
                    baudrate=115200,
                    timeout=self.serial_timeout)
            else:
                settings = {
                    'ot_version': 'one_pro',
                    'alpha_steps_per_mm': 80.0,
                    'beta_steps_per_mm': 80.0
                }
                self.connection = VirtualSmoothie('v1.0.5', settings)

            # sometimes pyserial swallows the initial b"Smoothie\r\nok\r\n"
            # so just always swallow it ourselves
            self.reset_port()

            log.debug("Serial", "Connected to {}".format(device or port))

            return self.calm_down()

        except serial.SerialException as e:
            log.debug(
                "Serial",
                "Error connecting to {}".format(device or port))
            log.error("Serial", e)
            return False

    def reset_port(self):
        self.connection.close()
        self.connection.open()
        self.flush_port()

        self.get_ot_version()

    def disconnect(self):
        if self.connection and self.connection.isOpen():
            self.connection.close()

    def send_command(self, command, **kwargs):
        """
        Sends a GCode command.  Keyword arguments will be automatically
        converted to GCode syntax.

        Returns a string with the Smoothie board's response
        Empty string if no response from Smoothie

        >>> send_command(self.MOVE, x=100 y=100)
        G0 X100 Y100
        """

        args = ' '.join(['{}{}'.format(k, v) for k, v in kwargs.items()])
        command = '{} {}\r\n'.format(command, args)
        response = self.write_to_serial(command)
        return response

    def write_to_serial(self, data, max_tries=10, try_interval=0.2):
        log.debug("Serial", "Write: {}".format(str(data).encode()))
        if self.connection is None:
            log.warn("Serial", "No connection found.")
            return
        if self.connection.isOpen():
            self.connection.write(str(data).encode())
            return self.wait_for_response()
        elif max_tries > 0:
            # time.sleep(try_interval)
            self.reset_port()
            return self.write_to_serial(
                data, max_tries=max_tries - 1, try_interval=try_interval
            )
        else:
            log.error("Serial", "Cannot connect to serial port.")
            return b''

    def wait_for_response(self, timeout=20.0):
        count = 0
        max_retries = int(timeout / self.serial_timeout)
        while count < max_retries:
            count = count + 1
            out = self.readline_from_serial()
            if out:
                log.debug(
                    "Serial",
                    "Waited {} lines for response {}.".format(count, out)
                )
                return out
            else:
                if count == 1 or count % 10 == 0:
                    # Don't log all the time; gets spammy.
                    log.debug(
                        "Serial",
                        "Waiting {} lines for response.".format(count)
                    )
        raise RuntimeWarning('no response after {} seconds'.format(timeout))

    def flush_port(self):
        # if we are running a virtual smoothie
        # we don't need a timeout for flush
        if isinstance(self.connection, VirtualSmoothie):
            self.readline_from_serial()
        else:
            time.sleep(self.serial_timeout)
            while self.readline_from_serial():
                time.sleep(self.serial_timeout)

    def readline_from_serial(self):
        msg = b''
        if self.connection.isOpen():
            # serial.readline() returns an empty byte string if it times out
            msg = self.connection.readline().strip()
            if msg:
                log.debug("Serial", "Read: {}".format(msg))

        # detect if it hit a home switch
        if b'!!' in msg or b'limit' in msg:
            # TODO (andy): allow this to bubble up so UI is notified
            log.debug('Serial', 'home switch hit')
            self.flush_port()
            self.calm_down()
            raise RuntimeWarning('limit switch hit')

        return msg

    def set_coordinate_system(self, mode):
        if mode == 'absolute':
            self.send_command(self.ABSOLUTE_POSITIONING)
        elif mode == 'relative':
            self.send_command(self.RELATIVE_POSITIONING)
        else:
            raise ValueError('Invalid coordinate mode: ' + mode)

    def move_plunger(self, mode='absolute', **kwargs):
        if 'absolute' in kwargs:
            raise ValueError('absolute parameter is obsolete, ' +
                             'please use mode=(absolute|relative)')

        self.set_coordinate_system(mode)

        args = {axis.upper(): kwargs[axis]
                for axis in 'ab'
                if axis in kwargs}

        log.debug("MotorDriver", "Moving plunger: {}".format(args))
        res = self.send_command(self.MOVE, **args)
        return res == b'ok'

    def move_head(self, mode='absolute', **kwargs):
        if 'absolute' in kwargs:
            raise ValueError('absolute parameter is obsolete, ' +
                             'please use mode=(absolute|relative)')

        self.set_coordinate_system(mode)
        current = self.get_head_position()
        log.debug('Motor Driver', 'Current Head Position: {}'.format(current))
        vector = {
            axis: kwargs.get(
                axis,
                0 if mode == 'relative' else current['target'][axis]
            )
            for axis in 'xyz'
        }
        log.debug('Motor Driver', 'Destination: {}'.format(vector))

        vector = self.flip_coordinates(vector, mode)
        args = {
            axis.upper(): vector[axis]
            for axis in 'xyz' if axis in kwargs}

        log.debug("MotorDriver", "Moving head: {}".format(args))
        res = self.send_command(self.MOVE, **args)
        return res == b'ok'

<<<<<<< HEAD
    def invert_axis(self, axis, value, absolute=True):
        if absolute:
            return self.ot_one_dimensions[self.ot_version][axis] - value
        else:
            return value * -1
=======
    def flip_coordinates(self, coordinates, mode='absolute'):
        coordinates = Vector(coordinates) * Vector(1, -1, -1)
        if mode == 'absolute':
            offset = Vector(0, 1, 1) * self.ot_one_dimensions[self.ot_version]
            coordinates += offset
        return coordinates
>>>>>>> 507b66e9

    def wait_for_arrival(self):
        arrived = False
        coords = self.get_position()
        while not arrived:
            # time.sleep(self.serial_timeout)
            prev_coords = dict(coords)
            coords = self.get_position()
            for axis in coords.get('target', {}):
                axis_diff = coords['current'][axis] - coords['target'][axis]

                """
                smoothie not guaranteed to be EXACTLY where it's target is
                but seems to be about +-0.05 mm from the target coordinate
                the robot's physical resolution is found with:  1mm / config_steps_per_mm
                """
                if abs(axis_diff) < 0.1:
                    if coords['current'][axis] == prev_coords['current'][axis]:
                        arrived = True
                else:
                    arrived = False
                    break
        return arrived

    def home(self, *axis):
        home_command = self.HOME
        axis_homed = ''
        for a in axis:
            ax = ''.join(sorted(a)).upper()
            if ax in 'ABXYZ':
                axis_homed += ax
        res = self.send_command(home_command + axis_homed)
        if res == b'ok':
            # the axis aren't necessarily set to 0.0 values after homing, so force it
            pos_args = {}
            for l in axis_homed:
                pos_args[l] = 0
            return self.set_position(**pos_args)
        else:
            return False

    def wait(self, sec):
        ms = int((sec % 1.0) * 1000)
        s = int(sec)
        res = self.send_command(self.DWELL, S=s, P=ms)
        return res == b'ok'

    def halt(self):
        res = self.send_command(self.HALT)
        return res == b'ok Emergency Stop Requested - reset or M999 required to continue'

    def calm_down(self):
        res = self.send_command(self.CALM_DOWN)
        return res == b'ok'

    def set_position(self, **kwargs):
        uppercase_args = {}
        for key in kwargs:
            uppercase_args[key.upper()] = kwargs[key]
        res = self.send_command(self.SET_POSITION, **uppercase_args)
        return res == b'ok'

    def get_head_position(self):
        coords = self.get_position()
        coords['current'] = self.flip_coordinates(Vector(coords['current']))
        coords['target'] = self.flip_coordinates(Vector(coords['target']))

        return coords

    def get_plunger_positions(self):
        coords = self.get_position()
        plunger_coords = {}
        for state in ['current', 'target']:
            plunger_coords[state] = {
                axis: coords[state][axis]
                for axis in 'ab'
            }

        return plunger_coords

    def get_position(self):
        res = self.send_command(self.GET_POSITION)
        # remove the "ok " from beginning of response
        res = res.decode('utf-8')[3:]
        coords = {}
        try:
            response_dict = json.loads(res).get(self.GET_POSITION)
            coords = {'target': {}, 'current': {}}
            for letter in 'xyzab':
                # the lowercase axis are the "real-time" values
                coords['current'][letter] = response_dict.get(letter, 0)
                # the uppercase axis are the "target" values
                coords['target'][letter] = response_dict.get(letter.upper(), 0)

        except JSON_ERROR:
            log.debug("Serial", "Error parsing JSON string:")
            log.debug("Serial", res)

        return coords

    def calibrate_steps_per_mm(self, axis, expected_travel, actual_travel):
        current_steps_per_mm = self.get_steps_per_mm(axis)
        current_steps_per_mm *= (expected_travel / actual_travel)
        current_steps_per_mm = round(current_steps_per_mm, 2)
        return self.set_steps_per_mm(axis, current_steps_per_mm)

    def set_head_speed(self, rate):
        speed_command = self.SET_SPEED
        res = self.send_command(speed_command + "F" + str(rate))
        return res == b'ok'

    def set_plunger_speed(self, rate, axis):
        speed_command = self.SET_SPEED
        res = self.send_command(speed_command + axis + str(rate))
        return res == b'ok'

    def get_ot_version(self):
        res = self.send_command(self.GET_OT_VERSION)
        res = res.decode().split(' ')[-1]
        if res not in self.ot_one_dimensions:
            raise ValueError('{} is not an ot_version'.format(res))
        self.ot_version = res
        return self.ot_version

    def get_steps_per_mm(self, axis):
        if axis not in self.GET_STEPS_PER_MM:
            raise ValueError('Axis {} not supported'.format(axis))
        res = self.send_command(self.GET_STEPS_PER_MM[axis])
        return float(res.decode().split(' ')[-1])

    def set_steps_per_mm(self, axis, value):
        if axis not in self.SET_STEPS_PER_MM:
            raise ValueError('Axis {} not supported'.format(axis))
        command = self.SET_STEPS_PER_MM[axis]
        command += str(value)
        res = self.send_command(command)
        return res.decode().split(' ')[-1] == str(value)<|MERGE_RESOLUTION|>--- conflicted
+++ resolved
@@ -273,20 +273,12 @@
         res = self.send_command(self.MOVE, **args)
         return res == b'ok'
 
-<<<<<<< HEAD
-    def invert_axis(self, axis, value, absolute=True):
-        if absolute:
-            return self.ot_one_dimensions[self.ot_version][axis] - value
-        else:
-            return value * -1
-=======
     def flip_coordinates(self, coordinates, mode='absolute'):
         coordinates = Vector(coordinates) * Vector(1, -1, -1)
         if mode == 'absolute':
             offset = Vector(0, 1, 1) * self.ot_one_dimensions[self.ot_version]
             coordinates += offset
         return coordinates
->>>>>>> 507b66e9
 
     def wait_for_arrival(self):
         arrived = False
