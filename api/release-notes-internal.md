--- conflicted
+++ resolved
@@ -3,19 +3,19 @@
 [technical change log]: https://github.com/Opentrons/opentrons/releases
 
 ---
+
 # Internal Release 0.7.0
 
-<<<<<<< HEAD
+This is internal release 0.7.0 for the Opentrons Flex robot software, involving both robot control and the on-device display.
+
+Some things are known not to work, and are listed below. Specific compatibility notes about peripheral hardware are also listed.
+
 ## Big New Things
 ### Robot Control
 - Updated python api version to 2.15
 - Added load Magnetic block as a module in python api and in PE. You can now load a magnetic block using `protocol_context.load_module("magneticBlockV1", <slot_name>)` with `apiLevel` of 2.15.
 
----
-# Internal Release 0.5.0
-=======
 # Internal Release 0.6.0
->>>>>>> d903fa1d
 
 This is internal release 0.6.0 for the Opentrons Flex robot software, involving both robot control and the on-device display.
 
@@ -51,6 +51,8 @@
 ### ODD
 - Protocol result screens! No more do you have to stare at those big buttons forever
 
+# Internal Release 0.5.0
+
 ### Robot Control
 - Python API `load_labware`, `load_module` and `move_labware` can accept location as deck coordinates (e.g. "A1", "D3") in addition to slot numbers
 - The `.parent` property for Module and Labware objects (loaded on the deck) will return a coordinate style deck location (e.g. "B2", "C3") for protocols with robotType "OT-3 Standard" instead of the slot number
