--- conflicted
+++ resolved
@@ -57,6 +57,8 @@
 ot_resources := $(filter %,$(shell $(SHX) find src/opentrons/resources))
 ot_sources := $(ot_py_sources) $(ot_shared_data_sources) $(ot_resources)
 
+ot_tests_to_typecheck := tests/opentrons/protocol_engine tests/opentrons/motion_planning
+
 # Defined separately than the clean target so the wheel file doesn’t have to
 # depend on a PHONY target
 clean_cmd = $(SHX) rm -rf build dist .coverage coverage.xml '*.egg-info' '**/__pycache__' '**/*.pyc' 'src/**/.mypy_cache'
@@ -93,11 +95,7 @@
 
 .PHONY: lint
 lint: $(ot_py_sources)
-<<<<<<< HEAD
-	$(python) -m mypy src/opentrons tests/opentrons/motion_planning
-=======
-	$(python) -m mypy src/opentrons tests/opentrons/protocol_engine
->>>>>>> f2227867
+	$(python) -m mypy src/opentrons $(ot_tests_to_typecheck)
 	$(python) -m pylama src/opentrons tests
 
 docs/build/html/v%: docs/v%
