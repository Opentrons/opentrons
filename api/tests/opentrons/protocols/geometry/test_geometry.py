--- conflicted
+++ resolved
@@ -205,13 +205,8 @@
     tall_z = 100
     old_top = lw1.wells()[0].top()
     tall_point = old_top.point._replace(z=tall_z)
-<<<<<<< HEAD
-    tall_top = old_top._replace(point=tall_point)
+    tall_top = Location(point=tall_point, labware=old_top.labware)
     to_tall = plan_moves(lw1.wells()[2].top(), tall_top, deck, 5.0, 10.0)
-=======
-    tall_top = Location(point=tall_point, labware=old_top.labware)
-    to_tall = plan_moves(lw1.wells()[2].top(), tall_top, deck, 7.0, 15.0)
->>>>>>> 3c340e80
     check_arc_basic(to_tall, lw1.wells()[2].top(), tall_top)
     assert to_tall[0][0].z == tall_z
 
