import pytest
import mock

<<<<<<< HEAD
from typing import ContextManager, Any, Optional
=======
from typing import Union, ContextManager, Any, Optional
>>>>>>> f627f633
from pytest_lazyfixture import lazy_fixture  # type: ignore[import]
from contextlib import nullcontext as does_not_raise
from opentrons.types import Location, Point

<<<<<<< HEAD
from opentrons.hardware_control.modules.types import ModuleType, HeaterShakerModuleModel
=======
from opentrons.hardware_control.modules.types import (
    ModuleType,
    MagneticModuleModel,
    HeaterShakerModuleModel,
)
>>>>>>> f627f633

from opentrons.protocols.geometry.module_geometry import (
    create_geometry,
    ModuleGeometry,
    HeaterShakerGeometry,
    PipetteMovementRestrictedByHeaterShakerError,
)
from opentrons.protocols.geometry.deck import Deck

from opentrons_shared_data.module.dev_types import (
    ModuleDefinitionV3,
    ModuleDefinitionV1,
)


@pytest.fixture
def v1_mag_module_schema_v3_definition() -> ModuleDefinitionV3:
    """A Gen1 Magnetic Module's schemaV3 definition fixture."""
    return {
        "$otSharedSchema": "module/schemas/3",
        "moduleType": "magneticModuleType",
        "model": "magneticModuleV1",
        "labwareOffset": {"x": 11.0, "y": 22.0, "z": 33.0},
        "dimensions": {
            "bareOverallHeight": 123,
            "overLabwareHeight": 234,
            "xDimension": 345,
            "yDimension": 456,
        },
        "calibrationPoint": {"x": 111, "y": 222, "z": 333},
        "displayName": "Sample Module",
        "quirks": [],
        "slotTransforms": {},
        "compatibleWith": ["someSimilarModule"],
        "cornerOffsetFromSlot": {"x": 111, "y": 222, "z": 333},
        "twoDimensionalRendering": {},
    }


@pytest.fixture
def minimal_heater_shaker_definition() -> ModuleDefinitionV3:
    """A Heater-shaker module's definition fixture."""
    return {
        "$otSharedSchema": "module/schemas/3",
        "moduleType": "heaterShakerModuleType",
        "model": "heaterShakerModuleV1",
        "labwareOffset": {"x": 11.0, "y": 22.0, "z": 33.0},
        "dimensions": {
            "bareOverallHeight": 123,
            "overLabwareHeight": 234,
            "xDimension": 345,
            "yDimension": 456,
        },
        "calibrationPoint": {"x": 111, "y": 222, "z": 333},
        "displayName": "Sample H/S Module",
        "quirks": [],
        "slotTransforms": {},
        "compatibleWith": ["someSimilarModule"],
        "cornerOffsetFromSlot": {"x": 111, "y": 222, "z": 333},
        "twoDimensionalRendering": {},
    }


@pytest.fixture
def v1_mag_module_schema_v1_definition() -> ModuleDefinitionV1:
    """A Gen1 Magnetic Module's schemaV1 definition fixture."""
    return {
        "labwareOffset": {"x": 11.0, "y": 22.0, "z": 33.0},
        "dimensions": {"bareOverallHeight": 123, "overLabwareHeight": 321},
        "calibrationPoint": {"x": 44.0, "y": 55.0},
        "displayName": "Sample Old Module",
        "loadName": "magdeck",
        "quirks": [],
    }


@pytest.fixture
def heater_shaker_geometry() -> HeaterShakerGeometry:
    """Get a Heater-Shaker Geometry fixture."""
    heater_shaker_slot_location = Deck().position_for(5)
    return HeaterShakerGeometry(
        display_name="A new shiny module!",
        model=HeaterShakerModuleModel.HEATER_SHAKER_V1,
        module_type=ModuleType.HEATER_SHAKER,
        offset=Point(0, 0, 0),
        overall_height=111,
        height_over_labware=222,
        parent=heater_shaker_slot_location,
<<<<<<< HEAD
=======
        api_level=APIVersion.from_string("22.22"),
>>>>>>> f627f633
    )


@pytest.fixture
def mock_location() -> mock.MagicMock:
    """Get a mocked out Location object."""
    return mock.MagicMock(return_value=Location(point=Point(1, 2, 3), labware=None))


@pytest.mark.parametrize(
    argnames=["module_definition", "expected_geometry", "expected_repr"],
    argvalues=[
        (
            lazy_fixture("minimal_heater_shaker_definition"),
            HeaterShakerGeometry(
                parent=Location(Point(0, 0, 0), labware=None),
                offset=Point(11, 22, 33),
                overall_height=123,
                height_over_labware=234,
                model=HeaterShakerModuleModel.HEATER_SHAKER_V1,
                module_type=ModuleType.HEATER_SHAKER,
                display_name="Sample H/S Module",
            ),
            "Sample H/S Module on ",
        ),
    ],
)
def test_create_geometry(
    module_definition: ModuleDefinitionV3,
    expected_geometry: ModuleGeometry,
    expected_repr: str,
) -> None:
    """It should load an API-version-specific module from its definition."""
    load_result = create_geometry(
        definition=module_definition,
        parent=Location(point=Point(0, 0, 0), labware=None),
        configuration=None,
    )
    assert isinstance(load_result, expected_geometry.__class__)
    assert load_result.parent == expected_geometry.parent
    assert load_result.module_type == expected_geometry.module_type
    assert load_result.model == expected_geometry.model
    assert load_result.labware_offset == expected_geometry.labware_offset
    assert load_result.highest_z == expected_geometry.highest_z
    assert str(load_result) == expected_repr


def test_create_geometry_raises(v1_mag_module_schema_v3_definition) -> None:
    """It raises when an invalid definition is passed."""
    v1_mag_module_schema_v3_definition.update({"moduleType": "blahblahModuleType"})

    with pytest.raises(ValueError):
        create_geometry(
            definition=v1_mag_module_schema_v3_definition,
            parent=Location(point=Point(0, 0, 0), labware=None),
            configuration=None,
        )


def test_heater_shaker_geometry_properties() -> None:
    """It should initialize a heater-shaker geometry instance with all properties."""
    subject = HeaterShakerGeometry(
        display_name="A new shiny module!",
        model=HeaterShakerModuleModel.HEATER_SHAKER_V1,
        module_type=ModuleType.HEATER_SHAKER,
        offset=Point(0, 0, 0),
        overall_height=111,
        height_over_labware=222,
        parent=Location(point=Point(1, 2, 3), labware=None),
    )
    assert subject.model == HeaterShakerModuleModel.HEATER_SHAKER_V1
    assert subject.labware is None
    assert subject.location.point == Point(1, 2, 3)


@pytest.mark.parametrize(
    argnames=["destination_slot", "expected_raise"],
    argvalues=[
        [
            4,
            pytest.raises(
                PipetteMovementRestrictedByHeaterShakerError, match="shaking"
            ),
        ],  # east
        [
            6,
            pytest.raises(
                PipetteMovementRestrictedByHeaterShakerError, match="shaking"
            ),
        ],  # west
        [
            8,
            pytest.raises(
                PipetteMovementRestrictedByHeaterShakerError, match="shaking"
            ),
        ],  # north
        [
            2,
            pytest.raises(
                PipetteMovementRestrictedByHeaterShakerError, match="shaking"
            ),
        ],  # south
        [
            5,
            pytest.raises(
                PipetteMovementRestrictedByHeaterShakerError, match="shaking"
            ),
        ],  # h/s
        [1, does_not_raise()],  # non-adjacent
    ],
)
def test_hs_raises_when_moving_to_restricted_slots_while_shaking(
    heater_shaker_geometry: HeaterShakerGeometry,
    destination_slot: int,
    expected_raise: ContextManager[Any],
) -> None:
    """It should raise if restricted movement around a heater-shaker is attempted while module is shaking."""

    with expected_raise:
        heater_shaker_geometry.flag_unsafe_move(
            to_slot=destination_slot,
            is_tiprack=False,
            is_using_multichannel=False,
            is_labware_latch_closed=True,
            is_plate_shaking=True,
        )


@pytest.mark.parametrize(
    argnames=["destination_slot", "expected_raise"],
    argvalues=[
        [
            4,
            pytest.raises(PipetteMovementRestrictedByHeaterShakerError, match="latch"),
        ],  # east
        [
            6,
            pytest.raises(PipetteMovementRestrictedByHeaterShakerError, match="latch"),
        ],  # west
        [
            5,
            pytest.raises(PipetteMovementRestrictedByHeaterShakerError, match="latch"),
        ],  # h/s
        [8, does_not_raise()],  # north
        [2, does_not_raise()],  # south
        [3, does_not_raise()],  # non-adjacent
    ],
)
def test_raises_when_moving_to_restricted_slots_while_latch_open(
    heater_shaker_geometry: HeaterShakerGeometry,
    destination_slot: int,
    expected_raise: ContextManager[Any],
) -> None:
    """It should raise if restricted movement around a heater-shaker is attempted while latch is open."""

    with expected_raise:
        heater_shaker_geometry.flag_unsafe_move(
            to_slot=destination_slot,
            is_tiprack=False,
            is_using_multichannel=False,
            is_labware_latch_closed=False,
            is_plate_shaking=False,
        )


@pytest.mark.parametrize(
    argnames=["destination_slot", "is_tiprack", "expected_raise"],
    argvalues=[
        [
            4,
            False,
            pytest.raises(
<<<<<<< HEAD
                PipetteMovementRestrictedByHeaterShakerError, match="east or west"
=======
                PipetteMovementRestrictedByHeaterShakerError, match="left or right"
>>>>>>> f627f633
            ),
        ],  # east
        [
            6,
            False,
            pytest.raises(
<<<<<<< HEAD
                PipetteMovementRestrictedByHeaterShakerError, match="east or west"
=======
                PipetteMovementRestrictedByHeaterShakerError, match="left or right"
>>>>>>> f627f633
            ),
        ],  # west
        [
            8,
            False,
            pytest.raises(
<<<<<<< HEAD
                PipetteMovementRestrictedByHeaterShakerError, match="tip rack"
=======
                PipetteMovementRestrictedByHeaterShakerError,
                match="non-tip-rack labware",
>>>>>>> f627f633
            ),
        ],  # north, non-tiprack
        [
            2,
            False,
            pytest.raises(
<<<<<<< HEAD
                PipetteMovementRestrictedByHeaterShakerError, match="tip rack"
=======
                PipetteMovementRestrictedByHeaterShakerError,
                match="non-tip-rack labware",
>>>>>>> f627f633
            ),
        ],  # south, non-tiprack
        [8, True, does_not_raise()],  # north, tiprack
        [2, True, does_not_raise()],  # south, tiprack
        [5, False, does_not_raise()],  # h/s
        [7, False, does_not_raise()],  # non-adjacent
    ],
)
def test_raises_on_restricted_movement_with_multi_channel(
    heater_shaker_geometry: HeaterShakerGeometry,
    destination_slot: int,
    is_tiprack: bool,
    expected_raise: ContextManager[Any],
) -> None:
    """It should raise if restricted movement around a heater-shaker is attempted with a multi-channel pipette."""

    with expected_raise:
        heater_shaker_geometry.flag_unsafe_move(
            to_slot=destination_slot,
            is_tiprack=is_tiprack,
            is_using_multichannel=True,
            is_labware_latch_closed=True,
            is_plate_shaking=False,
        )


@pytest.mark.parametrize(
    argnames=["destination_slot"],
    argvalues=[
        [4],  # east
        [6],  # west
        [5],  # h/s
        [8],  # north
        [2],  # south
        [9],  # non-adjacent
    ],
)
def test_does_not_raise_when_idle_and_latch_closed(
    heater_shaker_geometry: HeaterShakerGeometry,
    destination_slot: int,
) -> None:
    """
    It should not raise if single channel pipette moves anywhere near heater-shaker
    when idle and latch closed.
    """
    with does_not_raise():
        heater_shaker_geometry.flag_unsafe_move(
            to_slot=destination_slot,
            is_tiprack=False,
            is_using_multichannel=False,
            is_labware_latch_closed=True,
            is_plate_shaking=False,
        )


@pytest.mark.parametrize(
    argnames=["pipette_slot", "expected_is_blocking"],
    argvalues=[
        ("4", True),
        ("6", True),
        ("2", True),
        ("5", True),
        ("8", True),
        (None, True),
        ("1", False),
    ],
)
def test_pipette_is_blocking_shake_movement(
    heater_shaker_geometry: HeaterShakerGeometry,
    mock_location: mock.MagicMock,
    pipette_slot: Optional[str],
    expected_is_blocking: bool,
) -> None:
    """It should return True if pipette is blocking shake movement."""
    mock_location.labware.first_parent = mock.MagicMock(return_value=pipette_slot)

    assert (
        heater_shaker_geometry.is_pipette_blocking_shake_movement(
            pipette_location=mock_location
        )
        == expected_is_blocking
    )


@pytest.mark.parametrize(
    argnames=["pipette_slot", "expected_is_blocking"],
    argvalues=[("4", True), ("6", True), ("2", False), (None, True), ("1", False)],
)
def test_pipette_is_blocking_latch_movement(
    heater_shaker_geometry: HeaterShakerGeometry,
    mock_location: mock.MagicMock,
    pipette_slot: Optional[str],
    expected_is_blocking: bool,
) -> None:
    """It should return True if pipette is blocking latch movement."""
    mock_location.labware.first_parent = mock.MagicMock(return_value=pipette_slot)

    assert (
        heater_shaker_geometry.is_pipette_blocking_latch_movement(
            pipette_location=mock_location
        )
        == expected_is_blocking
    )


def test_pipette_is_blocking_shake_and_latch_movements_with_no_pipette_slot(
    heater_shaker_geometry: HeaterShakerGeometry,
    mock_location: mock.MagicMock,
) -> None:
    """It should return True if pipette's last location slot is not known."""

    assert (
        heater_shaker_geometry.is_pipette_blocking_shake_movement(
            pipette_location=Location(point=Point(3, 2, 1), labware=None)
        )
        is True
    )
    assert (
        heater_shaker_geometry.is_pipette_blocking_latch_movement(
            pipette_location=Location(point=Point(3, 2, 1), labware=None)
        )
        is True
    )<|MERGE_RESOLUTION|>--- conflicted
+++ resolved
@@ -1,24 +1,12 @@
 import pytest
 import mock
 
-<<<<<<< HEAD
 from typing import ContextManager, Any, Optional
-=======
-from typing import Union, ContextManager, Any, Optional
->>>>>>> f627f633
 from pytest_lazyfixture import lazy_fixture  # type: ignore[import]
 from contextlib import nullcontext as does_not_raise
 from opentrons.types import Location, Point
 
-<<<<<<< HEAD
 from opentrons.hardware_control.modules.types import ModuleType, HeaterShakerModuleModel
-=======
-from opentrons.hardware_control.modules.types import (
-    ModuleType,
-    MagneticModuleModel,
-    HeaterShakerModuleModel,
-)
->>>>>>> f627f633
 
 from opentrons.protocols.geometry.module_geometry import (
     create_geometry,
@@ -107,10 +95,6 @@
         overall_height=111,
         height_over_labware=222,
         parent=heater_shaker_slot_location,
-<<<<<<< HEAD
-=======
-        api_level=APIVersion.from_string("22.22"),
->>>>>>> f627f633
     )
 
 
@@ -283,46 +267,30 @@
             4,
             False,
             pytest.raises(
-<<<<<<< HEAD
-                PipetteMovementRestrictedByHeaterShakerError, match="east or west"
-=======
                 PipetteMovementRestrictedByHeaterShakerError, match="left or right"
->>>>>>> f627f633
             ),
         ],  # east
         [
             6,
             False,
             pytest.raises(
-<<<<<<< HEAD
-                PipetteMovementRestrictedByHeaterShakerError, match="east or west"
-=======
                 PipetteMovementRestrictedByHeaterShakerError, match="left or right"
->>>>>>> f627f633
             ),
         ],  # west
         [
             8,
             False,
             pytest.raises(
-<<<<<<< HEAD
-                PipetteMovementRestrictedByHeaterShakerError, match="tip rack"
-=======
                 PipetteMovementRestrictedByHeaterShakerError,
                 match="non-tip-rack labware",
->>>>>>> f627f633
             ),
         ],  # north, non-tiprack
         [
             2,
             False,
             pytest.raises(
-<<<<<<< HEAD
-                PipetteMovementRestrictedByHeaterShakerError, match="tip rack"
-=======
                 PipetteMovementRestrictedByHeaterShakerError,
                 match="non-tip-rack labware",
->>>>>>> f627f633
             ),
         ],  # south, non-tiprack
         [8, True, does_not_raise()],  # north, tiprack
