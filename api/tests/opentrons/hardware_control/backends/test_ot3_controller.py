import pytest
from mock import AsyncMock, patch
from opentrons.hardware_control.backends.ot3controller import OT3Controller
from opentrons.hardware_control.backends.ot3utils import axis_to_node
from opentrons_hardware.drivers.can_bus import CanMessenger
from opentrons.config.types import OT3Config
from opentrons.config.robot_configs import build_config_ot3
from opentrons_hardware.firmware_bindings.constants import NodeId
from opentrons_hardware.drivers.can_bus.abstract_driver import AbstractCanDriver
from opentrons.hardware_control.types import OT3Axis
from opentrons_hardware.hardware_control.motion import (
    MoveType,
    MoveStopCondition,
)


@pytest.fixture
def mock_config() -> OT3Config:
    return build_config_ot3({})


@pytest.fixture
def mock_messenger():
    with patch(
        "opentrons.hardware_control.backends.ot3controller.CanMessenger",
        AsyncMock,
        spec=CanMessenger,
    ):
        yield


@pytest.fixture
def mock_driver(mock_messenger) -> AbstractCanDriver:
    return AsyncMock(spec=AbstractCanDriver)


@pytest.fixture
def controller(mock_config: OT3Config, mock_driver: AbstractCanDriver) -> OT3Controller:
    return OT3Controller(mock_config, mock_driver)


@pytest.fixture
def mock_move_group_run():
    with patch(
        "opentrons.hardware_control.backends.ot3controller.MoveGroupRunner.run",
        autospec=True,
    ) as mock_mgr_run:

        yield mock_mgr_run


@pytest.fixture
def mock_present_nodes(controller: OT3Controller):
    old_pn = controller._present_nodes
    controller._present_nodes = set(
        (
            NodeId.pipette_left,
            NodeId.gantry_x,
            NodeId.gantry_y,
            NodeId.head_l,
            NodeId.head_r,
            NodeId.pipette_right,
        )
    )
    try:
        yield controller
    finally:
        controller._present_nodes = old_pn


@pytest.mark.parametrize(
    "axes",
    [
        [OT3Axis.X],
        [OT3Axis.Y],
        [OT3Axis.Z_L],
        [OT3Axis.Z_R],
        [OT3Axis.X, OT3Axis.Y, OT3Axis.Z_R],
    ],
)
async def test_home(
    controller: OT3Controller, mock_move_group_run, axes, mock_present_nodes
):
    await controller.home(axes)
    if (
        axis_to_node(axes[0])
        in (mock_move_group_run.call_args_list[0][0][0]._move_groups)[0][0]
    ):
        home_move = (mock_move_group_run.call_args_list[0][0][0]._move_groups)[0][0][
            axis_to_node(axes[0])
        ]
    else:
        home_move = (mock_move_group_run.call_args_list[0][0][0]._move_groups)[1][0][
            axis_to_node(axes[0])
        ]

    if len((mock_move_group_run.call_args_list[0][0][0]._move_groups)) > 1:
        for node in (mock_move_group_run.call_args_list[0][0][0]._move_groups)[0][0]:
            assert node in [NodeId.head_l, NodeId.head_r]
        for node in (mock_move_group_run.call_args_list[0][0][0]._move_groups)[1][0]:
            assert node not in [NodeId.head_l, NodeId.head_r]

    assert home_move.acceleration_mm_sec_sq == 0
    assert home_move.move_type == MoveType.home
    assert home_move.stop_condition == MoveStopCondition.limit_switch
    mock_move_group_run.assert_called_once()


async def test_home_only_present_nodes(controller: OT3Controller, mock_move_group_run):
    controller._present_nodes = set((NodeId.gantry_x, NodeId.gantry_y))
<<<<<<< HEAD
    await controller.home([OT3Axis.X, OT3Axis.Z_L])
    home_move = (mock_move_group_run.call_args_list[0][0][0]._move_groups)[1][0]
=======
    await controller.home([OT3Axis.X, OT3Axis.Z_L, OT3Axis.Q])
    home_move = (mock_move_group_run.call_args_list[0][0][0]._move_groups)[0][0]
>>>>>>> 5a0e8b05
    assert list(home_move.keys()) == [NodeId.gantry_x]


async def test_probing(controller: OT3Controller) -> None:
    assert controller._present_nodes == set()
    call_count = 0
    fake_nodes = set((NodeId.gantry_x, NodeId.head))
    passed_expected = None

    async def fake_probe(can_messenger, expected, timeout):
        nonlocal passed_expected
        nonlocal call_count
        nonlocal fake_nodes
        passed_expected = expected
        call_count += 1
        return fake_nodes

    with patch("opentrons.hardware_control.backends.ot3controller.probe", fake_probe):
        await controller.probe_network(timeout=0.1)
        assert call_count == 1
        assert passed_expected == set(
            (
                NodeId.gantry_x,
                NodeId.gantry_y,
                NodeId.head,
                NodeId.pipette_right,
            )
        )
    assert controller._present_nodes == set(
        (NodeId.gantry_x, NodeId.head_l, NodeId.head_r)
    )<|MERGE_RESOLUTION|>--- conflicted
+++ resolved
@@ -108,13 +108,8 @@
 
 async def test_home_only_present_nodes(controller: OT3Controller, mock_move_group_run):
     controller._present_nodes = set((NodeId.gantry_x, NodeId.gantry_y))
-<<<<<<< HEAD
     await controller.home([OT3Axis.X, OT3Axis.Z_L])
     home_move = (mock_move_group_run.call_args_list[0][0][0]._move_groups)[1][0]
-=======
-    await controller.home([OT3Axis.X, OT3Axis.Z_L, OT3Axis.Q])
-    home_move = (mock_move_group_run.call_args_list[0][0][0]._move_groups)[0][0]
->>>>>>> 5a0e8b05
     assert list(home_move.keys()) == [NodeId.gantry_x]
 
 
