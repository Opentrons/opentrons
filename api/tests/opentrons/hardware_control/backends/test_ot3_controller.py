--- conflicted
+++ resolved
@@ -9,11 +9,8 @@
 from opentrons.hardware_control.backends.ot3utils import (
     node_to_axis,
     axis_to_node,
-<<<<<<< HEAD
+    sensor_node_for_mount,
     sub_system_to_node_id,
-=======
-    sensor_node_for_mount,
->>>>>>> b58e61bb
 )
 from opentrons_hardware.drivers.can_bus.can_messenger import (
     MessageListenerCallback,
