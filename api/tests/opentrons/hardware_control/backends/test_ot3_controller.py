--- conflicted
+++ resolved
@@ -127,10 +127,6 @@
     assert home_move.acceleration_mm_sec_sq == 0
     assert home_move.move_type == MoveType.home
     assert home_move.stop_condition == MoveStopCondition.limit_switch
-<<<<<<< HEAD
-=======
-    mock_move_group_run.assert_awaited_once()
->>>>>>> e600fdf5
 
 
 async def test_home_only_present_nodes(controller: OT3Controller, mock_move_group_run):
