import mock
import pytest
from decoy import Decoy
from itertools import chain

from contextlib import nullcontext as does_not_raise
from typing import (
    Dict,
    List,
    Optional,
    Set,
    Tuple,
    Any,
    Iterator,
    AsyncIterator,
    ContextManager,
)

from opentrons.hardware_control.backends.ot3controller import OT3Controller
from opentrons.hardware_control.backends.ot3utils import (
    node_to_axis,
    axis_to_node,
    sensor_node_for_mount,
    subsystem_to_target,
    target_to_subsystem,
)
from opentrons.hardware_control.backends.subsystem_manager import SubsystemManager
from opentrons_hardware.drivers.can_bus.can_messenger import (
    MessageListenerCallback,
    MessageListenerCallbackFilter,
    CanMessenger,
)
from opentrons.config.types import OT3Config, GantryLoad, LiquidProbeSettings
from opentrons.config.robot_configs import build_config_ot3
from opentrons_hardware.firmware_bindings.arbitration_id import ArbitrationId
from opentrons_hardware.firmware_bindings.constants import (
    NodeId,
    PipetteName as FirmwarePipetteName,
    USBTarget,
)
from opentrons_hardware.drivers.can_bus.abstract_driver import AbstractCanDriver
from opentrons_hardware.drivers.binary_usb import SerialUsbDriver
from opentrons.hardware_control.types import (
    Axis,
    OT3Mount,
    OT3AxisMap,
    MotorStatus,
    SubSystem,
    SubSystemState,
    UpdateStatus,
    UpdateState,
    TipStateType,
    FailedTipStateCheck,
)
from opentrons.hardware_control.errors import (
    FirmwareUpdateRequired,
    InvalidPipetteName,
    InvalidPipetteModel,
)

from opentrons_hardware.firmware_bindings.utils import UInt8Field
from opentrons_hardware.firmware_bindings.messages.messages import MessageDefinition
from opentrons_hardware.hardware_control.motion import (
    MoveType,
    MoveStopCondition,
)
from opentrons_hardware.hardware_control.types import PCBARevision
from opentrons_hardware.hardware_control import current_settings
from opentrons_hardware.hardware_control.network import DeviceInfoCache
from opentrons_hardware.hardware_control.tools.types import (
    ToolSummary,
    PipetteInformation,
    GripperInformation,
)


@pytest.fixture
def mock_config() -> OT3Config:
    return build_config_ot3({})


class MockCanMessageNotifier:
    """A CanMessage notifier."""

    def __init__(self) -> None:
        """Constructor."""
        self._listeners: List[
            Tuple[MessageListenerCallback, Optional[MessageListenerCallbackFilter]]
        ] = []

    def add_listener(
        self,
        listener: MessageListenerCallback,
        filter: Optional[MessageListenerCallbackFilter] = None,
    ) -> None:
        """Add listener."""
        self._listeners.append((listener, filter))

    def notify(self, message: MessageDefinition, arbitration_id: ArbitrationId) -> None:
        """Notify."""
        for listener, filter in self._listeners:
            if filter and not filter(arbitration_id):
                continue
            listener(message, arbitration_id)


@pytest.fixture
def can_message_notifier() -> MockCanMessageNotifier:
    """A fixture that notifies mock_messenger listeners of a new message."""
    return MockCanMessageNotifier()


@pytest.fixture
def mock_messenger(can_message_notifier: MockCanMessageNotifier) -> mock.AsyncMock:
    """Mock can messenger."""
    messenger = mock.AsyncMock(spec=CanMessenger)
    messenger.add_listener.side_effect = can_message_notifier.add_listener
    return messenger


@pytest.fixture
def mock_can_driver(mock_messenger: mock.AsyncMock) -> AbstractCanDriver:
    return mock.AsyncMock(spec=AbstractCanDriver)


@pytest.fixture
def mock_usb_driver() -> SerialUsbDriver:
    return mock.AsyncMock(spec=SerialUsbDriver)


@pytest.fixture
def controller(
    mock_config: OT3Config, mock_can_driver: AbstractCanDriver
) -> Iterator[OT3Controller]:
    with mock.patch("opentrons.hardware_control.backends.ot3controller.OT3GPIO"):
        yield OT3Controller(mock_config, mock_can_driver)


@pytest.fixture
def fake_liquid_settings() -> LiquidProbeSettings:
    return LiquidProbeSettings(
        starting_mount_height=100,
        max_z_distance=15,
        min_z_distance=5,
        mount_speed=40,
        plunger_speed=10,
        sensor_threshold_pascals=15,
        expected_liquid_height=109,
        log_pressure=False,
        aspirate_while_sensing=False,
        auto_zero_sensor=False,
        num_baseline_reads=8,
        data_file="fake_data_file",
    )


@pytest.fixture
def mock_send_stop_threshold() -> Iterator[mock.AsyncMock]:
    with mock.patch(
        "opentrons_hardware.sensors.sensor_driver.SensorDriver.send_stop_threshold",
        autospec=True,
    ) as mock_stop_threshold:
        yield mock_stop_threshold


@pytest.fixture
def mock_move_group_run() -> Iterator[mock.AsyncMock]:
    with mock.patch(
        "opentrons.hardware_control.backends.ot3controller.MoveGroupRunner.run",
        autospec=True,
    ) as mock_mgr_run:
        mock_mgr_run.return_value = {}
        yield mock_mgr_run


def _device_info_entry(subsystem: SubSystem) -> Tuple[SubSystem, DeviceInfoCache]:
    return subsystem, DeviceInfoCache(
        target=subsystem_to_target(subsystem),
        version=2,
        flags=0,
        shortsha="abcdef",
        revision=PCBARevision(main="c2"),
        subidentifier=1,
        ok=True,
    )


def _subsystems_entry(info: DeviceInfoCache) -> Tuple[SubSystem, SubSystemState]:
    return target_to_subsystem(info.target), SubSystemState(
        ok=info.ok,
        current_fw_version=info.version,
        next_fw_version=2,
        current_fw_sha=info.shortsha,
        pcba_revision="A1",
        update_state=None,
        fw_update_needed=False,
    )


@pytest.fixture
def mock_present_devices(
    controller: OT3Controller, mock_subsystem_manager: SubsystemManager, decoy: Decoy
) -> None:
    decoy.when(mock_subsystem_manager.device_info).then_return(
        dict(
            _device_info_entry(subsys)
            for subsys in (
                SubSystem.pipette_left,
                SubSystem.gantry_x,
                SubSystem.gantry_y,
                SubSystem.head,
                SubSystem.pipette_right,
                SubSystem.gripper,
                SubSystem.rear_panel,
            )
        )
    )
    decoy.when(mock_subsystem_manager.targets).then_return(
        {
            NodeId.pipette_left,
            NodeId.pipette_right,
            NodeId.gripper,
            NodeId.gantry_x,
            NodeId.gantry_y,
            NodeId.head,
            USBTarget.rear_panel,
        }
    )


@pytest.fixture
def mock_subsystem_manager(
    controller: OT3Controller, decoy: Decoy
) -> Iterator[SubsystemManager]:
    with mock.patch.object(
        controller, "_subsystem_manager", decoy.mock(cls=SubsystemManager)
    ) as mock_subsystem:
        yield mock_subsystem


@pytest.fixture
def fw_update_info() -> Dict[NodeId, str]:
    return {
        NodeId.head: "/some/path/head.hex",
        NodeId.gantry_x: "/some/path/gantry.hex",
    }


@pytest.fixture
def fw_node_info() -> Dict[NodeId, DeviceInfoCache]:
    node_cache1 = DeviceInfoCache(
        NodeId.head, 1, "12345678", None, PCBARevision(None), subidentifier=0, ok=True
    )
    node_cache2 = DeviceInfoCache(
        NodeId.gantry_x,
        1,
        "12345678",
        None,
        PCBARevision(None),
        subidentifier=0,
        ok=True,
    )
    return {NodeId.head: node_cache1, NodeId.gantry_x: node_cache2}


home_test_params = [
    [Axis.X],
    [Axis.Y],
    [Axis.Z_L],
    [Axis.Z_R],
    [Axis.X, Axis.Y, Axis.Z_R],
    [Axis.X, Axis.Z_R, Axis.P_R, Axis.Y, Axis.Z_L],
    [Axis.X, Axis.Y, Axis.Z_L, Axis.Z_R, Axis.P_L, Axis.P_R],
    [Axis.P_R],
    [Axis.Z_L, Axis.Z_R, Axis.Z_G],
    [Axis.X, Axis.Y, Axis.Z_G],
]


def move_group_run_side_effect(
    controller: OT3Controller, axes_to_home: List[Axis]
) -> Iterator[Dict[NodeId, Tuple[float, float, bool, bool]]]:
    """Return homed position for axis that is present and was commanded to home."""
    motor_nodes = controller._motor_nodes()
    gantry_homes = {
        axis_to_node(ax): (0.0, 0.0, True, True)
        for ax in Axis.gantry_axes()
        if ax in axes_to_home and axis_to_node(ax) in motor_nodes
    }
    if gantry_homes:
        yield gantry_homes

    pipette_homes = {
        axis_to_node(ax): (0.0, 0.0, True, True)
        for ax in Axis.pipette_axes()
        if ax in axes_to_home and axis_to_node(ax) in motor_nodes
    }
    yield pipette_homes


@pytest.mark.parametrize("axes", home_test_params)
async def test_home_execute(
    controller: OT3Controller,
    mock_move_group_run: mock.AsyncMock,
    axes: List[Axis],
    mock_present_devices: None,
) -> None:
    mock_move_group_run.side_effect = move_group_run_side_effect(controller, axes)
    # nothing has been homed
    assert not controller._motor_status

    commanded_homes = set(axes)
    await controller.home(axes, GantryLoad.LOW_THROUGHPUT)
    all_calls = list(chain([args[0][0] for args in mock_move_group_run.call_args_list]))
    for command in all_calls:
        for group in command._move_groups:
            for node, step in group[0].items():
                commanded_homes.remove(node_to_axis(node))
                assert step.acceleration_mm_sec_sq == 0
                assert step.move_type == MoveType.home
                assert step.stop_condition == MoveStopCondition.limit_switch
    assert not commanded_homes

    # all commanded axes have been homed
    assert all(controller._motor_status[axis_to_node(ax)].motor_ok for ax in axes)
    assert controller.check_motor_status(axes)


@pytest.mark.parametrize("axes", home_test_params)
async def test_home_prioritize_mount(
    controller: OT3Controller,
    mock_move_group_run: mock.AsyncMock,
    axes: List[Axis],
    mock_present_devices: None,
) -> None:
    mock_move_group_run.side_effect = move_group_run_side_effect(controller, axes)
    # nothing has been homed
    assert not controller._motor_status

    await controller.home(axes, GantryLoad.LOW_THROUGHPUT)
    has_xy = len({Axis.X, Axis.Y} & set(axes)) > 0
    has_mount = len(set(Axis.ot3_mount_axes()) & set(axes)) > 0
    run = mock_move_group_run.call_args_list[0][0][0]._move_groups
    if has_xy and has_mount:
        assert len(run) > 1
        for node in run[0][0]:
            assert node_to_axis(node) in Axis.ot3_mount_axes()
        for node in run[1][0]:
            assert node in [NodeId.gantry_x, NodeId.gantry_y]
    else:
        assert len(run) == 1

    # all commanded axes have been homed
    assert all(controller._motor_status[axis_to_node(ax)].motor_ok for ax in axes)
    assert controller.check_motor_status(axes)


@pytest.mark.parametrize("axes", home_test_params)
async def test_home_build_runners(
    controller: OT3Controller,
    mock_move_group_run: mock.AsyncMock,
    axes: List[Axis],
    mock_present_devices: None,
) -> None:
    mock_move_group_run.side_effect = move_group_run_side_effect(controller, axes)
    assert not controller._motor_status

    await controller.home(axes, GantryLoad.LOW_THROUGHPUT)
    has_pipette = len(set(Axis.pipette_axes()) & set(axes)) > 0
    has_gantry = len(set(Axis.gantry_axes()) & set(axes)) > 0

    if has_pipette and has_gantry:
        assert len(mock_move_group_run.call_args_list) == 2
        run_gantry = mock_move_group_run.call_args_list[0][0][0]._move_groups
        run_pipette = mock_move_group_run.call_args_list[1][0][0]._move_groups
        for group in run_gantry:
            for node in group[0]:
                assert node_to_axis(node) in Axis.gantry_axes()
        for node in run_pipette[0][0]:
            assert node_to_axis(node) in Axis.pipette_axes()

    if not has_pipette or not has_gantry:
        assert len(mock_move_group_run.call_args_list) == 1
        mock_move_group_run.assert_awaited_once()

    # all commanded axes have been homed
    assert all(controller._motor_status[axis_to_node(ax)].motor_ok for ax in axes)
    assert controller.check_motor_status(axes)


@pytest.mark.parametrize("axes", home_test_params)
async def test_home_only_present_devices(
    controller: OT3Controller,
    mock_move_group_run: mock.AsyncMock,
    axes: List[Axis],
    mock_present_devices: None,
) -> None:
    starting_position = {
        NodeId.head_l: 20.0,
        NodeId.head_r: 85.0,
        NodeId.gantry_x: 68.0,
        NodeId.gantry_y: 54.0,
        NodeId.pipette_left: 30.0,
        NodeId.pipette_right: 110.0,
    }
    homed_position = {}

    controller._position = starting_position

    mock_move_group_run.side_effect = move_group_run_side_effect(controller, axes)

    # nothing has been homed
    assert not controller._motor_status
    await controller.home(axes, GantryLoad.LOW_THROUGHPUT)

    for call in mock_move_group_run.call_args_list:
        # pull the bound-self argument that is the runner instance out of
        # the args list - we can do this because the mock here is the
        # function definition in the class body
        move_group_runner = call[0][0]
        for move_group in move_group_runner._move_groups:
            assert move_group  # don't pass in empty groups
            for move_group_step in move_group:
                assert move_group_step  # don't pass in empty moves
                for node, step in move_group_step.items():
                    assert step  # don't pass in empty steps
                    homed_position[node] = 0.0  # track homed position for node

    # check that the current position is updated
    expected_position = {**starting_position, **homed_position}
    for node, pos in controller._position.items():
        assert pos == expected_position[node]
    # check that the homed axis is tracked by _homed_nodes
    assert controller._motor_status.keys() == homed_position.keys()


async def test_get_attached_instruments(
    controller: OT3Controller, mock_subsystem_manager: SubsystemManager, decoy: Decoy
) -> None:
    pipette_id = "P1KSV33hello"
    gripper_id = "GRPV00fake_serial"
    gripper_name = "Flex Gripper"
    decoy.when(mock_subsystem_manager.tools).then_return(
        ToolSummary(
            left=PipetteInformation(
                name=FirmwarePipetteName.p1000_single,
                name_int=FirmwarePipetteName.p1000_single.value,
                model="3.3",
                serial="hello",
            ),
            right=None,
            gripper=GripperInformation(model="0.0", serial="fake_serial"),
        )
    )

    detected = await controller.get_attached_instruments({})
    assert list(detected.keys()) == [OT3Mount.LEFT, OT3Mount.GRIPPER]
    assert detected[OT3Mount.LEFT]["id"] == pipette_id
    gripper_obj = detected[OT3Mount.GRIPPER]
    assert gripper_obj
    assert gripper_obj["id"] == gripper_id
    config = gripper_obj["config"]
    assert config
    assert config.display_name == gripper_name


async def test_get_attached_instruments_handles_unknown_name(
    controller: OT3Controller, mock_subsystem_manager: SubsystemManager, decoy: Decoy
) -> None:
    decoy.when(mock_subsystem_manager.tools).then_return(
        ToolSummary(
            left=PipetteInformation(
                name=FirmwarePipetteName.unknown,
                name_int=41,
                model="30",
                serial="hello",
            ),
            right=None,
            gripper=GripperInformation(
                model="0.0",
                serial="fake_serial",
            ),
        )
    )
    with pytest.raises(InvalidPipetteName):
        await controller.get_attached_instruments({})


async def test_get_attached_instruments_handles_unknown_model(
    controller: OT3Controller, mock_subsystem_manager: SubsystemManager, decoy: Decoy
) -> None:
    decoy.when(mock_subsystem_manager.tools).then_return(
        ToolSummary(
            left=PipetteInformation(
                name=FirmwarePipetteName.p1000_single,
                name_int=0,
                model="4.1",
                serial="hello",
            ),
            right=None,
            gripper=GripperInformation(model="0", serial="fake_serial"),
        )
    )
    with pytest.raises(InvalidPipetteModel):
        await controller.get_attached_instruments({})


async def test_gripper_home_jaw(
    controller: OT3Controller, mock_move_group_run: mock.AsyncMock
) -> None:
    await controller.gripper_home_jaw(25)
    for call in mock_move_group_run.call_args_list:
        move_group_runner = call[0][0]
        for move_group in move_group_runner._move_groups:
            assert move_group  # don't pass in empty groups
            assert len(move_group) == 1
        # only homing the gripper jaw
        assert list(move_group[0].keys()) == [NodeId.gripper_g]
        step = move_group[0][NodeId.gripper_g]
        assert step.stop_condition == MoveStopCondition.limit_switch
        assert step.move_type == MoveType.home


async def test_gripper_grip(
    controller: OT3Controller, mock_move_group_run: mock.AsyncMock
) -> None:
    await controller.gripper_grip_jaw(duty_cycle=50)
    for call in mock_move_group_run.call_args_list:
        move_group_runner = call[0][0]
        for move_group in move_group_runner._move_groups:
            assert move_group  # don't pass in empty groups
            assert len(move_group) == 1
        # only gripping the gripper jaw
        assert list(move_group[0].keys()) == [NodeId.gripper_g]
        step = move_group[0][NodeId.gripper_g]
        assert step.stop_condition == MoveStopCondition.none
        assert step.move_type == MoveType.grip


async def test_gripper_jaw_width(
    controller: OT3Controller, mock_move_group_run: mock.AsyncMock
) -> None:
    max_jaw_width = 134350
    await controller.gripper_hold_jaw(
        encoder_position_um=int((max_jaw_width - 80000) / 2)
    )
    for call in mock_move_group_run.call_args_list:
        move_group_runner = call[0][0]
        for move_group in move_group_runner._move_groups:
            assert move_group  # don't pass in empty groups
            assert len(move_group) == 1
        # only moving the gripper jaw
        assert list(move_group[0].keys()) == [NodeId.gripper_g]
        step = move_group[0][NodeId.gripper_g]
        assert step.stop_condition == MoveStopCondition.encoder_position
        assert step.move_type == MoveType.linear


async def test_get_limit_switches(
    controller: OT3Controller,
    mock_subsystem_manager: SubsystemManager,
    decoy: Decoy,
) -> None:
    decoy.when(mock_subsystem_manager.device_info).then_return(
        dict(
            (
                _device_info_entry(SubSystem.gantry_x),
                _device_info_entry(SubSystem.gantry_y),
            )
        )
    )
    decoy.when(mock_subsystem_manager.targets).then_return(
        {NodeId.gantry_x, NodeId.gantry_y}
    )

    fake_response = {
        NodeId.gantry_x: UInt8Field(0),
        NodeId.gantry_y: UInt8Field(0),
    }

    with mock.patch(
        "opentrons.hardware_control.backends.ot3controller.get_limit_switches",
        autospec=True,
    ) as mock_hardware_get_limit_switches:
        mock_hardware_get_limit_switches.return_value = fake_response
        res = await controller.get_limit_switches()
        mock_hardware_get_limit_switches.assert_called_once_with(
            controller._messenger, {NodeId.gantry_x, NodeId.gantry_y}
        )
        assert Axis.X in res
        assert Axis.Y in res


@pytest.mark.parametrize(
    "motor_status,ready",
    [
        ({}, False),
        ({NodeId.gripper_g: MotorStatus(True, True)}, False),
        (
            {
                NodeId.gantry_x: MotorStatus(True, True),
                NodeId.gantry_y: MotorStatus(True, True),
                NodeId.head_l: MotorStatus(False, True),
            },
            False,
        ),
        (
            {
                NodeId.gantry_x: MotorStatus(True, True),
                NodeId.gantry_y: MotorStatus(True, True),
                NodeId.head_l: MotorStatus(True, True),
            },
            True,
        ),
    ],
)
async def test_ready_for_movement(
    controller: OT3Controller,
    motor_status: Dict[NodeId, MotorStatus],
    ready: bool,
) -> None:
    controller._motor_status = motor_status

    axes = [Axis.X, Axis.Y, Axis.Z_L]
    assert controller.check_motor_status(axes) == ready


@pytest.mark.parametrize("mount", [OT3Mount.LEFT, OT3Mount.RIGHT])
async def test_liquid_probe(
    mount: OT3Mount,
    controller: OT3Controller,
    fake_liquid_settings: LiquidProbeSettings,
    mock_move_group_run: mock.AsyncMock,
    mock_send_stop_threshold: mock.AsyncMock,
) -> None:
    await controller.liquid_probe(
        mount=mount,
        max_z_distance=fake_liquid_settings.max_z_distance,
        mount_speed=fake_liquid_settings.mount_speed,
        plunger_speed=fake_liquid_settings.plunger_speed,
        threshold_pascals=fake_liquid_settings.sensor_threshold_pascals,
        log_pressure=fake_liquid_settings.log_pressure,
    )
    move_groups = (mock_move_group_run.call_args_list[0][0][0]._move_groups)[0][0]
    head_node = axis_to_node(Axis.by_mount(mount))
    tool_node = sensor_node_for_mount(mount)
    assert move_groups[head_node].stop_condition == MoveStopCondition.sync_line
    assert len(move_groups) == 2
    assert move_groups[head_node], move_groups[tool_node]


async def test_tip_action(
    controller: OT3Controller,
    mock_move_group_run: mock.AsyncMock,
) -> None:
    await controller.tip_action([Axis.P_L], 33, -5.5, tip_action="clamp")
    for call in mock_move_group_run.call_args_list:
        move_group_runner = call[0][0]
        for move_group in move_group_runner._move_groups:
            assert move_group  # don't pass in empty groups
            assert len(move_group) == 1
        # we should be sending this command to the pipette axes to process.
        assert list(move_group[0].keys()) == [NodeId.pipette_left]
        step = move_group[0][NodeId.pipette_left]
        assert step.stop_condition == MoveStopCondition.none

    mock_move_group_run.reset_mock()

    await controller.tip_action([Axis.P_L], 33, -5.5, tip_action="home")
    for call in mock_move_group_run.call_args_list:
        move_group_runner = call[0][0]
        for move_group in move_group_runner._move_groups:
            assert move_group  # don't pass in empty groups
            assert len(move_group) == 1
        # we should be sending this command to the pipette axes to process.
        assert list(move_group[0].keys()) == [NodeId.pipette_left]
        step = move_group[0][NodeId.pipette_left]
        assert step.stop_condition == MoveStopCondition.limit_switch


async def test_update_motor_status(
    mock_messenger: CanMessenger, controller: OT3Controller, mock_present_devices: None
) -> None:
    async def fake_gmp(
        can_messenger: CanMessenger, nodes: Set[NodeId], timeout: float = 1.0
    ) -> Dict[NodeId, Tuple[float, float, bool, bool]]:
        return {node: (0.223, 0.323, False, True) for node in nodes}

    with mock.patch(
        "opentrons.hardware_control.backends.ot3controller.get_motor_position", fake_gmp
    ):
        nodes = set([NodeId.gantry_x, NodeId.gantry_y, NodeId.head_l, NodeId.head_r])
        await controller.update_motor_status()
        for node in nodes:
            assert controller._position.get(node) == 0.223
            assert controller._encoder_position.get(node) == 0.323
            assert controller._motor_status.get(node) == MotorStatus(False, True)


@pytest.mark.parametrize("axes", home_test_params)
async def test_update_motor_estimation(
    mock_messenger: CanMessenger,
    controller: OT3Controller,
    axes: List[Axis],
    mock_present_devices: None,
) -> None:
    async def fake_umpe(
        can_messenger: CanMessenger, nodes: Set[NodeId], timeout: float = 1.0
    ) -> Dict[NodeId, Tuple[float, float, bool, bool]]:
        return {node: (0.223, 0.323, False, True) for node in nodes}

    with mock.patch(
        "opentrons.hardware_control.backends.ot3controller.update_motor_position_estimation",
        fake_umpe,
    ):
        nodes = [axis_to_node(a) for a in axes]
        for node in nodes:
            controller._motor_status.update(
                {node: MotorStatus(motor_ok=False, encoder_ok=True)}
            )
        await controller.update_motor_estimation(axes)
        for node in nodes:
            assert controller._position.get(node) == 0.223
            assert controller._encoder_position.get(node) == 0.323
            assert controller._motor_status.get(node) == MotorStatus(False, True)


@pytest.mark.parametrize(
    argnames=["gantry_load", "expected_call"],
    argvalues=[
        [GantryLoad.HIGH_THROUGHPUT, [NodeId.pipette_left]],  # this uses the Q motor
        [GantryLoad.LOW_THROUGHPUT, []],
    ],
)
async def test_set_default_currents(
    controller: OT3Controller,
    gantry_load: GantryLoad,
    expected_call: List[NodeId],
    mock_present_devices: None,
) -> None:
    with mock.patch(
        "opentrons.hardware_control.backends.ot3controller.set_currents",
        spec=current_settings.set_currents,
    ) as mocked_currents:
        await controller.update_to_default_current_settings(gantry_load)
        mocked_currents.assert_called_once_with(
            mocked_currents.call_args_list[0][0][0],
            mocked_currents.call_args_list[0][0][1],
            use_tip_motor_message_for=expected_call,
        )
        these_current_settings = controller._current_settings
        assert these_current_settings
        for k, v in these_current_settings.items():
            if k == Axis.P_L and (
                gantry_load == GantryLoad.HIGH_THROUGHPUT
                and expected_call[0] == NodeId.pipette_left
            ):
                # q motor config
                v = these_current_settings[Axis.Q]
                assert (
                    mocked_currents.call_args_list[0][0][1][axis_to_node(k)]
                    == v.as_tuple()
                )
            else:
                assert (
                    mocked_currents.call_args_list[0][0][1][axis_to_node(k)]
                    == v.as_tuple()
                )


@pytest.mark.parametrize(
    argnames=["active_current", "gantry_load", "expected_call"],
    argvalues=[
        [
            {Axis.X: 1.0, Axis.Y: 2.0},
            GantryLoad.LOW_THROUGHPUT,
            [{NodeId.gantry_x: 1.0, NodeId.gantry_y: 2.0}, []],
        ],
        [
            {Axis.Q: 1.5},
            GantryLoad.HIGH_THROUGHPUT,
            [{NodeId.pipette_left: 1.5}, [NodeId.pipette_left]],
        ],
    ],
)
async def test_set_run_current(
    controller: OT3Controller,
    active_current: OT3AxisMap[float],
    gantry_load: GantryLoad,
    expected_call: List[Any],
    mock_present_devices: None,
) -> None:
    with mock.patch(
        "opentrons.hardware_control.backends.ot3controller.set_currents",
        spec=current_settings.set_currents,
    ):
        with mock.patch(
            "opentrons.hardware_control.backends.ot3controller.set_run_current",
            spec=current_settings.set_run_current,
        ) as mocked_currents:
            await controller.update_to_default_current_settings(gantry_load)
            await controller.set_active_current(active_current)
            mocked_currents.assert_called_once_with(
                mocked_currents.call_args_list[0][0][0],
                expected_call[0],
                use_tip_motor_message_for=expected_call[1],
            )


@pytest.mark.parametrize(
    argnames=["hold_current", "gantry_load", "expected_call"],
    argvalues=[
        [
            {Axis.P_L: 0.5, Axis.Y: 0.8},
            GantryLoad.LOW_THROUGHPUT,
            [{NodeId.pipette_left: 0.5, NodeId.gantry_y: 0.8}, []],
        ],
        [
            {Axis.Q: 0.8},
            GantryLoad.HIGH_THROUGHPUT,
            [{NodeId.pipette_left: 0.8}, [NodeId.pipette_left]],
        ],
    ],
)
async def test_set_hold_current(
    controller: OT3Controller,
    hold_current: OT3AxisMap[float],
    gantry_load: GantryLoad,
    expected_call: List[Any],
    mock_present_devices: None,
) -> None:
    with mock.patch(
        "opentrons.hardware_control.backends.ot3controller.set_currents",
        spec=current_settings.set_currents,
    ):
        with mock.patch(
            "opentrons.hardware_control.backends.ot3controller.set_hold_current",
            spec=current_settings.set_hold_current,
        ) as mocked_currents:
            await controller.update_to_default_current_settings(gantry_load)
            await controller.set_hold_current(hold_current)
            mocked_currents.assert_called_once_with(
                mocked_currents.call_args_list[0][0][0],
                expected_call[0],
                use_tip_motor_message_for=expected_call[1],
            )


async def test_update_required_flag(
    mock_messenger: CanMessenger,
    controller: OT3Controller,
    mock_subsystem_manager: SubsystemManager,
    decoy: Decoy,
) -> None:
    """Test that FirmwareUpdateRequired is raised when update_required flag is set."""
    axes = [Axis.X, Axis.Y]
    decoy.when(mock_subsystem_manager.update_required).then_return(True)
    controller._initialized = True
    with pytest.raises(FirmwareUpdateRequired):
        await controller.home(axes, gantry_load=GantryLoad.LOW_THROUGHPUT)


async def test_update_required_bypass_firmware_update(
    controller: OT3Controller, mock_subsystem_manager: SubsystemManager, decoy: Decoy
) -> None:
    """Do not raise FirmwareUpdateRequired for update_firmware."""
    decoy.when(mock_subsystem_manager.update_required).then_return(True)

    async def _mock_update() -> AsyncIterator[UpdateStatus]:
        yield UpdateStatus(
            subsystem=SubSystem.gantry_x, state=UpdateState.done, progress=100
        )

    decoy.when(mock_subsystem_manager.update_firmware(set(), False)).then_return(
        _mock_update()
    )
    controller._initialized = True
    async for status_element in controller.update_firmware(set()):
        pass
    # raise FirmwareUpdateRequired if the _update_required flag is set
    controller._initialized = True
    with pytest.raises(FirmwareUpdateRequired):
        await controller.home([Axis.X], gantry_load=GantryLoad.LOW_THROUGHPUT)


async def test_update_required_flag_false(
    controller: OT3Controller,
    mock_subsystem_manager: SubsystemManager,
    decoy: Decoy,
    mock_present_devices: None,
) -> None:
    """Do not raise FirmwareUpdateRequired if update_required is False."""

    decoy.when(mock_subsystem_manager.device_info).then_return(
        dict(
            (
                _device_info_entry(SubSystem.gantry_x),
                _device_info_entry(SubSystem.gantry_y),
            )
        )
    )
    decoy.when(mock_subsystem_manager.update_required).then_return(False)

    for node in controller._motor_nodes():
        controller._motor_status.update(
            {node: MotorStatus(motor_ok=False, encoder_ok=True)}
        )
    # update_required is false so dont raise FirmwareUpdateRequired
    controller._initialized = True
    controller._check_updates = True
    with mock.patch(
        "opentrons.hardware_control.backends.ot3controller.set_currents",
        spec=current_settings.set_currents,
    ):
        await controller.update_to_default_current_settings(GantryLoad.LOW_THROUGHPUT)

    async def fake_src(
        can_messenger: CanMessenger,
        current_settings: Dict[NodeId, float],
        use_tip_motor_message_for: List[NodeId],
    ) -> None:
        return None

    with mock.patch(
        "opentrons.hardware_control.backends.ot3controller.set_run_current",
        fake_src,
    ):
        await controller.set_active_current({Axis.X: 2})


async def test_update_required_flag_initialized(
    controller: OT3Controller,
    mock_subsystem_manager: SubsystemManager,
    mock_present_devices: None,
    decoy: Decoy,
) -> None:
    """Do not raise FirmwareUpdateRequired if initialized is False."""
    decoy.when(mock_subsystem_manager.update_required).then_return(True)

    for node in controller._motor_nodes():
        controller._motor_status.update(
            {node: MotorStatus(motor_ok=False, encoder_ok=True)}
        )

    # update_required is true, but initialized is false so dont raise FirmwareUpdateRequired
    controller._initialized = False
    controller._check_updates = True
    with mock.patch(
        "opentrons.hardware_control.backends.ot3controller.set_currents",
        spec=current_settings.set_currents,
    ):
        await controller.update_to_default_current_settings(GantryLoad.LOW_THROUGHPUT)

    async def fake_src(
        can_messenger: CanMessenger,
        current_settings: Dict[NodeId, float],
        use_tip_motor_message_for: List[NodeId],
    ) -> None:
        return None

    with mock.patch(
        "opentrons.hardware_control.backends.ot3controller.set_run_current",
        fake_src,
    ):
        await controller.set_active_current({Axis.X: 2})


async def test_update_required_flag_disabled(
    controller: OT3Controller,
    mock_present_devices: None,
    decoy: Decoy,
    mock_subsystem_manager: SubsystemManager,
) -> None:
    """Do not raise FirmwareUpdateRequired if check_updates is False."""
    decoy.when(mock_subsystem_manager.update_required).then_return(True)

    for node in controller._motor_nodes():
        controller._motor_status.update(
            {node: MotorStatus(motor_ok=False, encoder_ok=True)}
        )
    # update_required and initialized are true, but not check_updates, no exception
    controller._initialized = False
    controller._check_updates = False
    with mock.patch(
        "opentrons.hardware_control.backends.ot3controller.set_currents",
        spec=current_settings.set_currents,
    ):
        await controller.update_to_default_current_settings(GantryLoad.LOW_THROUGHPUT)

    async def fake_src(
        can_messenger: CanMessenger,
        current_settings: Dict[NodeId, float],
        use_tip_motor_message_for: List[NodeId],
    ) -> None:
        return None

    with mock.patch(
        "opentrons.hardware_control.backends.ot3controller.set_run_current",
        fake_src,
    ):
<<<<<<< HEAD
        await controller.set_active_current({Axis.X: 2})
=======
        await controller.set_active_current({OT3Axis.X: 2})


async def test_monitor_pressure(
    controller: OT3Controller,
    mock_move_group_run: mock.AsyncMock,
    mock_present_devices: None,
) -> None:
    mount = OT3Mount.LEFT
    mock_move_group_run.side_effect = move_group_run_side_effect(
        controller, [OT3Axis.P_L]
    )
    async with controller.monitor_overpressure(mount):
        await controller.home([OT3Axis.P_L], GantryLoad.LOW_THROUGHPUT)
    mock_move_group_run.assert_called_once()


@pytest.mark.parametrize(
    "tip_state_type, mocked_ejector_response, expectation",
    [
        [TipStateType.PRESENT, 1, does_not_raise()],
        [TipStateType.ABSENT, 0, does_not_raise()],
        [TipStateType.PRESENT, 0, pytest.raises(FailedTipStateCheck)],
        [TipStateType.ABSENT, 1, pytest.raises(FailedTipStateCheck)],
    ],
)
async def test_get_tip_present(
    controller: OT3Controller,
    tip_state_type: TipStateType,
    mocked_ejector_response: int,
    expectation: ContextManager[None],
) -> None:
    mount = OT3Mount.LEFT
    with mock.patch(
        "opentrons.hardware_control.backends.ot3controller.get_tip_ejector_state",
        return_value=mocked_ejector_response,
    ):
        with expectation:
            await controller.get_tip_present(mount, tip_state_type)
>>>>>>> 84c0a0e4
<|MERGE_RESOLUTION|>--- conflicted
+++ resolved
@@ -998,10 +998,7 @@
         "opentrons.hardware_control.backends.ot3controller.set_run_current",
         fake_src,
     ):
-<<<<<<< HEAD
         await controller.set_active_current({Axis.X: 2})
-=======
-        await controller.set_active_current({OT3Axis.X: 2})
 
 
 async def test_monitor_pressure(
@@ -1011,10 +1008,10 @@
 ) -> None:
     mount = OT3Mount.LEFT
     mock_move_group_run.side_effect = move_group_run_side_effect(
-        controller, [OT3Axis.P_L]
+        controller, [Axis.P_L]
     )
     async with controller.monitor_overpressure(mount):
-        await controller.home([OT3Axis.P_L], GantryLoad.LOW_THROUGHPUT)
+        await controller.home([Axis.P_L], GantryLoad.LOW_THROUGHPUT)
     mock_move_group_run.assert_called_once()
 
 
@@ -1039,5 +1036,4 @@
         return_value=mocked_ejector_response,
     ):
         with expectation:
-            await controller.get_tip_present(mount, tip_state_type)
->>>>>>> 84c0a0e4
+            await controller.get_tip_present(mount, tip_state_type)