--- conflicted
+++ resolved
@@ -4,11 +4,7 @@
 from typing_extensions import Literal
 from math import copysign
 import pytest
-<<<<<<< HEAD
-from mock import AsyncMock, patch, Mock, call, PropertyMock, MagicMock
-=======
 from mock import AsyncMock, patch, Mock, PropertyMock
->>>>>>> 9f7e1b50
 from hypothesis import given, strategies, settings, HealthCheck, assume, example
 
 from opentrons.calibration_storage.types import CalibrationStatus, SourceType
