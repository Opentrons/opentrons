--- conflicted
+++ resolved
@@ -1051,7 +1051,6 @@
         ]
 
 
-<<<<<<< HEAD
 async def test_home_plunger(
     ot3_hardware: ThreadManager[OT3API],
     mock_move_to_plunger_bottom: AsyncMock,
@@ -1164,12 +1163,12 @@
     mock_move.assert_called_once_with(
         target_pos, speed=expected_speed_moving_up, acquire_lock=True
     )
-=======
+
+
 async def test_move_gripper_mount_without_gripper_attached(
     ot3_hardware: ThreadManager[OT3API], mock_backend_move: AsyncMock
 ) -> None:
     """It should move the empty gripper mount to specified position."""
->>>>>>> f0f1ccfe
 
 
 @pytest.mark.parametrize("enable_stalls", [True, False])
