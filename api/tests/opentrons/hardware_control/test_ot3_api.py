--- conflicted
+++ resolved
@@ -36,12 +36,8 @@
 )
 from opentrons.hardware_control.types import (
     OT3Mount,
-<<<<<<< HEAD
     Axis,
-=======
-    OT3Axis,
     OT3AxisKind,
->>>>>>> 1ed53998
     CriticalPoint,
     GripperProbe,
     InstrumentProbeType,
