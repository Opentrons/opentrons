""" Tests for behaviors specific to the OT3 hardware controller.
"""
from typing import Iterator, Union, Dict, Tuple, List, Any
from typing_extensions import Literal
from math import copysign
import pytest
from mock import AsyncMock, patch, Mock, call, PropertyMock
from hypothesis import given, strategies, settings, HealthCheck, assume, example

from opentrons.calibration_storage.types import CalibrationStatus, SourceType
from opentrons.config.types import (
    GantryLoad,
    CapacitivePassSettings,
    LiquidProbeSettings,
)
from opentrons.hardware_control.dev_types import (
    AttachedGripper,
    OT3AttachedPipette,
    GripperDict,
)
from opentrons.hardware_control.instruments.ot3.gripper_handler import (
    GripError,
    GripperHandler,
)
from opentrons.hardware_control.instruments.ot3.instrument_calibration import (
    GripperCalibrationOffset,
    PipetteOffsetByPipetteMount,
)
from opentrons.hardware_control.instruments.ot3.pipette_handler import (
    OT3PipetteHandler,
    PickUpTipSpec,
    TipMotorPickUpTipSpec,
    DropTipMove,
    DropTipSpec,
)
from opentrons.hardware_control.types import (
    OT3Mount,
    OT3Axis,
    CriticalPoint,
    GripperProbe,
    InstrumentProbeType,
    LiquidNotFound,
    EarlyLiquidSenseTrigger,
    OT3SubSystem,
    GripperJawState,
)
from opentrons.hardware_control.errors import (
    GripperNotAttachedError,
    InvalidMoveError,
)
from opentrons.hardware_control.ot3api import OT3API
from opentrons.hardware_control import ThreadManager
from opentrons.hardware_control.backends.ot3utils import (
    axis_to_node,
)
from opentrons_hardware.firmware_bindings.constants import NodeId
from opentrons.types import Point, Mount

from opentrons_hardware.hardware_control.motion import MoveStopCondition

from opentrons.config import gripper_config as gc, ot3_pipette_config
from opentrons_shared_data.gripper.gripper_definition import GripperModel
from opentrons_shared_data.pipette.pipette_definition import (
    PipetteModelType,
    PipetteChannelType,
    PipetteVersionType,
)


@pytest.fixture
def fake_settings() -> CapacitivePassSettings:
    return CapacitivePassSettings(
        prep_distance_mm=1,
        max_overrun_distance_mm=2,
        speed_mm_per_s=4,
        sensor_threshold_pf=1.0,
    )


@pytest.fixture
def fake_liquid_settings() -> LiquidProbeSettings:
    return LiquidProbeSettings(
        starting_mount_height=100,
        max_z_distance=15,
        min_z_distance=10,
        mount_speed=40,
        plunger_speed=10,
        sensor_threshold_pascals=15,
        expected_liquid_height=109,
        log_pressure=False,
        aspirate_while_sensing=False,
        auto_zero_sensor=False,
        num_baseline_reads=10,
        data_file="fake_file_name",
    )


@pytest.fixture
def mock_move_to(ot3_hardware: ThreadManager[OT3API]) -> Iterator[AsyncMock]:
    with patch.object(
        ot3_hardware.managed_obj,
        "move_to",
        AsyncMock(
            spec=ot3_hardware.managed_obj.move_to,
            wraps=ot3_hardware.managed_obj.move_to,
        ),
    ) as mock_move:
        yield mock_move


@pytest.fixture
def mock_home(ot3_hardware: ThreadManager[OT3API]) -> Iterator[AsyncMock]:
    with patch.object(
        ot3_hardware.managed_obj,
        "home",
        AsyncMock(
            spec=ot3_hardware.managed_obj.home,
            wraps=ot3_hardware.managed_obj.home,
        ),
    ) as mock_move:
        yield mock_move


@pytest.fixture
def mock_home_plunger(ot3_hardware: ThreadManager[OT3API]) -> Iterator[AsyncMock]:
    with patch.object(
        ot3_hardware.managed_obj,
        "home_plunger",
        AsyncMock(
            spec=ot3_hardware.managed_obj.home_plunger,
        ),
    ) as mock_move:
        yield mock_move


@pytest.fixture
def mock_gantry_position(ot3_hardware: ThreadManager[OT3API]) -> Iterator[AsyncMock]:
    with patch.object(
        ot3_hardware.managed_obj,
        "gantry_position",
        AsyncMock(
            spec=ot3_hardware.managed_obj.gantry_position,
            wraps=ot3_hardware.managed_obj.gantry_position,
        ),
    ) as mock_gantry_pos:
        yield mock_gantry_pos


@pytest.fixture
def mock_grip(ot3_hardware: ThreadManager[OT3API]) -> Iterator[AsyncMock]:
    with patch.object(
        ot3_hardware.managed_obj,
        "_grip",
        AsyncMock(
            spec=ot3_hardware.managed_obj._grip,
            wraps=ot3_hardware.managed_obj._grip,
        ),
    ) as mock_move:
        yield mock_move


@pytest.fixture
def mock_ungrip(ot3_hardware: ThreadManager[OT3API]) -> Iterator[AsyncMock]:
    with patch.object(
        ot3_hardware.managed_obj,
        "_ungrip",
        AsyncMock(
            spec=ot3_hardware.managed_obj._ungrip,
            wraps=ot3_hardware.managed_obj._ungrip,
        ),
    ) as mock_move:
        yield mock_move


@pytest.fixture
def mock_hold_jaw_width(ot3_hardware: ThreadManager[OT3API]) -> Iterator[AsyncMock]:
    with patch.object(
        ot3_hardware.managed_obj,
        "_hold_jaw_width",
        AsyncMock(
            spec=ot3_hardware.managed_obj._hold_jaw_width,
            wraps=ot3_hardware.managed_obj._hold_jaw_width,
        ),
    ) as mock_move:
        yield mock_move


@pytest.fixture
async def mock_backend_move(ot3_hardware: ThreadManager[OT3API]) -> Iterator[AsyncMock]:
    with patch.object(
        ot3_hardware.managed_obj._backend,
        "move",
        AsyncMock(spec=ot3_hardware.managed_obj._backend.move),
    ) as mock_move:
        yield mock_move


@pytest.fixture
def mock_check_motor(ot3_hardware: ThreadManager[OT3API]) -> Iterator[AsyncMock]:
    with patch.object(
        ot3_hardware.managed_obj._backend,
        "check_motor_status",
        Mock(spec=ot3_hardware.managed_obj._backend.check_motor_status),
    ) as mock_check:
        yield mock_check


@pytest.fixture
def mock_check_encoder(ot3_hardware: ThreadManager[OT3API]) -> Iterator[AsyncMock]:
    with patch.object(
        ot3_hardware.managed_obj._backend,
        "check_encoder_status",
        Mock(spec=ot3_hardware.managed_obj._backend.check_encoder_status),
    ) as mock_check:
        yield mock_check


@pytest.fixture
async def mock_refresh(ot3_hardware: ThreadManager[OT3API]) -> Iterator[AsyncMock]:
    with patch.object(
        ot3_hardware.managed_obj,
        "refresh_positions",
        AsyncMock(
            spec=ot3_hardware.managed_obj.refresh_positions,
            wraps=ot3_hardware.managed_obj.refresh_positions,
        ),
    ) as mock_refresh:
        yield mock_refresh


@pytest.fixture
async def mock_instrument_handlers(
    ot3_hardware: ThreadManager[OT3API],
) -> Iterator[Tuple[Mock]]:
    with patch.object(
        ot3_hardware.managed_obj,
        "_gripper_handler",
        Mock(spec=GripperHandler),
    ) as mock_gripper_handler, patch.object(
        ot3_hardware.managed_obj, "_pipette_handler", Mock(spec=OT3PipetteHandler)
    ) as mock_pipette_handler:
        yield mock_gripper_handler, mock_pipette_handler


@pytest.fixture
async def gripper_present(ot3_hardware: ThreadManager[OT3API]) -> None:
    # attach a gripper if we're testing the gripper mount
    gripper_config = gc.load(GripperModel.v1)
    instr_data = AttachedGripper(config=gripper_config, id="test")
    ot3_hardware._backend._attached_instruments[OT3Mount.GRIPPER] = {
        "model": GripperModel.v1,
        "id": "test",
    }
    ot3_hardware._backend._present_nodes.add(NodeId.gripper)
    await ot3_hardware.cache_gripper(instr_data)


@pytest.mark.parametrize(
    "load_configs,load",
    (
        (
            {
                OT3Mount.RIGHT: {"channels": 8, "version": (3, 3), "model": "p50"},
                OT3Mount.LEFT: {"channels": 1, "version": (3, 3), "model": "p1000"},
            },
            GantryLoad.LOW_THROUGHPUT,
        ),
        ({}, GantryLoad.LOW_THROUGHPUT),
        (
            {OT3Mount.GRIPPER: {"model": GripperModel.v1, "id": "g12345"}},
            GantryLoad.LOW_THROUGHPUT,
        ),
        (
            {OT3Mount.LEFT: {"channels": 8, "version": (3, 3), "model": "p1000"}},
            GantryLoad.LOW_THROUGHPUT,
        ),
        (
            {OT3Mount.RIGHT: {"channels": 8, "version": (3, 3), "model": "p1000"}},
            GantryLoad.LOW_THROUGHPUT,
        ),
        (
            {OT3Mount.LEFT: {"channels": 96, "model": "p1000", "version": (3, 3)}},
            GantryLoad.HIGH_THROUGHPUT,
        ),
        (
            {
                OT3Mount.LEFT: {"channels": 1, "version": (3, 3), "model": "p1000"},
                OT3Mount.GRIPPER: {"model": GripperModel.v1, "id": "g12345"},
            },
            GantryLoad.LOW_THROUGHPUT,
        ),
        (
            {
                OT3Mount.RIGHT: {"channels": 8, "version": (3, 3), "model": "p1000"},
                OT3Mount.GRIPPER: {"model": GripperModel.v1, "id": "g12345"},
            },
            GantryLoad.LOW_THROUGHPUT,
        ),
        (
            {
                OT3Mount.LEFT: {"channels": 96, "model": "p1000", "version": (3, 3)},
                OT3Mount.GRIPPER: {"model": GripperModel.v1, "id": "g12345"},
            },
            GantryLoad.HIGH_THROUGHPUT,
        ),
    ),
)
async def test_gantry_load_transform(
    ot3_hardware: ThreadManager[OT3API],
    load_configs: Dict[str, Union[int, str, Tuple[int, int]]],
    load: GantryLoad,
) -> None:

    for mount, configs in load_configs.items():
        if mount == OT3Mount.GRIPPER:
            gripper_config = gc.load(configs["model"])
            instr_data = AttachedGripper(config=gripper_config, id="2345")
            await ot3_hardware.cache_gripper(instr_data)
        else:
            pipette_config = ot3_pipette_config.load_ot3_pipette(
                ot3_pipette_config.PipetteModelVersionType(
                    PipetteModelType(configs["model"]),
                    PipetteChannelType(configs["channels"]),
                    PipetteVersionType(*configs["version"]),
                )
            )
            instr_data = OT3AttachedPipette(config=pipette_config, id="fakepip")
            await ot3_hardware.cache_pipette(mount, instr_data, None)
    assert ot3_hardware._gantry_load_from_instruments() == load


@pytest.fixture
def mock_backend_capacitive_probe(
    ot3_hardware: ThreadManager[OT3API],
) -> Iterator[AsyncMock]:
    backend = ot3_hardware.managed_obj._backend
    with patch.object(
        backend, "capacitive_probe", AsyncMock(spec=backend.capacitive_probe)
    ) as mock_probe:

        def _update_position(
            mount: OT3Mount,
            moving: OT3Axis,
            distance_mm: float,
            speed_mm_per_s: float,
            threshold_pf: float,
            probe: InstrumentProbeType,
        ) -> None:
            ot3_hardware._backend._position[axis_to_node(moving)] += distance_mm / 2

        mock_probe.side_effect = _update_position

        yield mock_probe


@pytest.fixture
def mock_current_position_ot3(
    ot3_hardware: ThreadManager[OT3API],
) -> Iterator[AsyncMock]:
    with patch.object(
        ot3_hardware.managed_obj,
        "current_position_ot3",
        AsyncMock(spec=ot3_hardware.managed_obj.current_position_ot3),
    ) as mock_position:
        mock_position.return_value = {
            OT3Axis.X: 477.2,
            OT3Axis.Y: 493.8,
            OT3Axis.Z_L: 253.475,
            OT3Axis.Z_R: 253.475,
            OT3Axis.Z_G: 253.475,
            OT3Axis.P_L: 0,
            OT3Axis.P_R: 0,
            OT3Axis.G: 0,
        }
        yield mock_position


@pytest.fixture
def mock_backend_capacitive_pass(
    ot3_hardware: ThreadManager[OT3API],
) -> Iterator[AsyncMock]:
    backend = ot3_hardware.managed_obj._backend
    with patch.object(
        backend, "capacitive_pass", AsyncMock(spec=backend.capacitive_pass)
    ) as mock_pass:

        async def _update_position(
            mount: OT3Mount,
            moving: OT3Axis,
            distance_mm: float,
            speed_mm_per_s: float,
            probe: InstrumentProbeType,
        ) -> None:
            ot3_hardware._backend._position[axis_to_node(moving)] += distance_mm / 2
            return [1, 2, 3, 4, 5, 6, 8]

        mock_pass.side_effect = _update_position
        yield mock_pass


load_blowout_configs = [
    {OT3Mount.LEFT: {"channels": 1, "version": (3, 3), "model": "p1000"}},
    {OT3Mount.RIGHT: {"channels": 8, "version": (3, 3), "model": "p50"}},
    {OT3Mount.LEFT: {"channels": 96, "model": "p1000", "version": (3, 3)}},
]


async def prepare_for_mock_blowout(
    ot3_hardware: ThreadManager[OT3API],
    mount: OT3Mount,
    configs: Any,
) -> Tuple[Any, ThreadManager[OT3API]]:
    pipette_config = ot3_pipette_config.load_ot3_pipette(
        ot3_pipette_config.PipetteModelVersionType(
            PipetteModelType(configs["model"]),
            PipetteChannelType(configs["channels"]),
            PipetteVersionType(*configs["version"]),
        )
    )
    instr_data = OT3AttachedPipette(config=pipette_config, id="fakepip")
    await ot3_hardware.cache_pipette(mount, instr_data, None)
    with patch.object(
        ot3_hardware, "pick_up_tip", AsyncMock(spec=ot3_hardware.liquid_probe)
    ) as mock_tip_pickup:
        mock_tip_pickup.side_effect = (
            ot3_hardware._pipette_handler.attached_instruments[mount]["has_tip"]
        ) = (True)
        if not ot3_hardware._pipette_handler.attached_instruments[mount]["has_tip"]:
            await ot3_hardware.pick_up_tip(mount, 100)
    return instr_data, ot3_hardware


@pytest.mark.parametrize("load_configs", load_blowout_configs)
@given(blowout_volume=strategies.floats(min_value=0, max_value=10))
@settings(suppress_health_check=[HealthCheck.function_scoped_fixture], max_examples=10)
@example(blowout_volume=0.0)
async def test_blow_out_position(
    ot3_hardware: ThreadManager[OT3API],
    load_configs: List[Dict[str, Any]],
    blowout_volume: float,
) -> None:
    for mount, configs in load_configs.items():
        instr_data, ot3_hardware = await prepare_for_mock_blowout(
            ot3_hardware, mount, configs
        )

        max_allowed_input_distance = (
            instr_data["config"].plunger_positions_configurations.blow_out
            - instr_data["config"].plunger_positions_configurations.bottom
        )
        max_input_vol = (
            max_allowed_input_distance * instr_data["config"].shaft_ul_per_mm
        )
        assume(blowout_volume < max_input_vol)

        await ot3_hardware.blow_out(mount, blowout_volume)
        pipette_axis = OT3Axis.of_main_tool_actuator(mount)
        position_result = await ot3_hardware.current_position_ot3(mount)
        expected_position = (
            blowout_volume / instr_data["config"].shaft_ul_per_mm
        ) + instr_data["config"].plunger_positions_configurations.bottom
        # make sure target distance is not more than max blowout position
        assert (
            position_result[pipette_axis]
            < instr_data["config"].plunger_positions_configurations.blow_out
        )
        # make sure calculated position is roughly what we expect
        assert position_result[pipette_axis] == pytest.approx(
            expected_position, rel=0.1
        )


@pytest.mark.parametrize("load_configs", load_blowout_configs)
@given(blowout_volume=strategies.floats(min_value=0, max_value=300))
@settings(
    suppress_health_check=[
        HealthCheck.function_scoped_fixture,
        HealthCheck.filter_too_much,
    ],
    max_examples=20,
)
async def test_blow_out_error(
    ot3_hardware: ThreadManager[OT3API],
    load_configs: List[Dict[str, Any]],
    blowout_volume: float,
) -> None:
    for mount, configs in load_configs.items():
        instr_data, ot3_hardware = await prepare_for_mock_blowout(
            ot3_hardware, mount, configs
        )

        max_allowed_input_distance = (
            instr_data["config"].plunger_positions_configurations.blow_out
            - instr_data["config"].plunger_positions_configurations.bottom
        )
        max_input_vol = (
            max_allowed_input_distance * instr_data["config"].shaft_ul_per_mm
        )
        assume(blowout_volume > max_input_vol)

        # check that blowout does not allow input values that would blow out too far
        with pytest.raises(ValueError):
            await ot3_hardware.blow_out(mount, blowout_volume)


@pytest.mark.parametrize(
    "mount,homed_axis",
    [
        (OT3Mount.RIGHT, [OT3Axis.X, OT3Axis.Y, OT3Axis.Z_R]),
        (OT3Mount.LEFT, [OT3Axis.X, OT3Axis.Y, OT3Axis.Z_L]),
        (OT3Mount.GRIPPER, [OT3Axis.X, OT3Axis.Y, OT3Axis.Z_G]),
        (Mount.EXTENSION, [OT3Axis.X, OT3Axis.Y, OT3Axis.Z_G]),
    ],
)
async def test_move_to_without_homing_first(
    ot3_hardware: ThreadManager[OT3API],
    mock_home: AsyncMock,
    mount: Union[Mount, OT3Mount],
    homed_axis: List[OT3Axis],
) -> None:
    """Before a mount can be moved, XY and the corresponding Z  must be homed first"""
<<<<<<< HEAD
    if mount in (OT3Mount.GRIPPER, Mount.EXTENSION):
=======
    await ot3_hardware.cache_instruments()
    if mount == OT3Mount.GRIPPER:
>>>>>>> b84734e4
        # attach a gripper if we're testing the gripper mount
        gripper_config = gc.load(GripperModel.v1)
        instr_data = AttachedGripper(config=gripper_config, id="test")
        await ot3_hardware.cache_gripper(instr_data)

    ot3_hardware._backend._motor_status = {}
    assert not ot3_hardware._backend.check_motor_status(homed_axis)

    await ot3_hardware.move_to(
        mount,
        Point(0.001, 0.001, 0.001),
    )
    mock_home.assert_called_once()


@pytest.mark.parametrize(
    "mount, head_node, pipette_node",
    [
        (OT3Mount.LEFT, NodeId.head_l, NodeId.pipette_left),
        (OT3Mount.RIGHT, NodeId.head_r, NodeId.pipette_right),
    ],
)
async def test_liquid_probe(
    mock_move_to: AsyncMock,
    ot3_hardware: ThreadManager[OT3API],
    head_node: NodeId,
    pipette_node: OT3Axis,
    mount: OT3Mount,
    fake_liquid_settings: LiquidProbeSettings,
    mock_instrument_handlers: Tuple[Mock],
    mock_current_position_ot3: AsyncMock,
    mock_ungrip: AsyncMock,
    mock_home_plunger: AsyncMock,
) -> None:
    mock_ungrip.return_value = None
    backend = ot3_hardware.managed_obj._backend
    await ot3_hardware.home()
    mock_move_to.return_value = None

    with patch.object(
        backend, "liquid_probe", AsyncMock(spec=backend.liquid_probe)
    ) as mock_position:
        return_dict = {
            head_node: 140,
            NodeId.gantry_x: 0,
            NodeId.gantry_y: 0,
            pipette_node: 0,
        }

        # make sure aspirate while sensing reverses direction
        mock_position.return_value = return_dict
        fake_settings_aspirate = LiquidProbeSettings(
            starting_mount_height=100,
            max_z_distance=15,
            min_z_distance=5,
            mount_speed=40,
            plunger_speed=10,
            sensor_threshold_pascals=15,
            expected_liquid_height=109,
            log_pressure=False,
            aspirate_while_sensing=True,
            auto_zero_sensor=False,
            num_baseline_reads=10,
            data_file="fake_file_name",
        )
        await ot3_hardware.liquid_probe(mount, fake_settings_aspirate)
        mock_home_plunger.assert_called_once()
        backend.liquid_probe.assert_called_once_with(
            mount,
            fake_settings_aspirate.max_z_distance,
            fake_settings_aspirate.mount_speed,
            (fake_settings_aspirate.plunger_speed * -1),
            fake_settings_aspirate.sensor_threshold_pascals,
            fake_settings_aspirate.log_pressure,
            fake_settings_aspirate.auto_zero_sensor,
            fake_settings_aspirate.num_baseline_reads,
        )

        return_dict[head_node], return_dict[pipette_node] = 142, 142
        mock_position.return_value = return_dict
        await ot3_hardware.liquid_probe(
            mount, fake_liquid_settings
        )  # should raise no exceptions


@pytest.mark.parametrize(
    "mount, head_node, pipette_node",
    [
        (OT3Mount.LEFT, NodeId.head_l, NodeId.pipette_left),
        (OT3Mount.RIGHT, NodeId.head_r, NodeId.pipette_right),
    ],
)
async def test_liquid_sensing_errors(
    mock_move_to: AsyncMock,
    ot3_hardware: ThreadManager[OT3API],
    head_node: NodeId,
    pipette_node: NodeId,
    mount: OT3Mount,
    fake_liquid_settings: LiquidProbeSettings,
    mock_instrument_handlers: Tuple[Mock],
    mock_current_position_ot3: AsyncMock,
    mock_home_plunger: AsyncMock,
    mock_ungrip: AsyncMock,
) -> None:
    backend = ot3_hardware.managed_obj._backend
    mock_ungrip.return_value = None
    await ot3_hardware.home()
    mock_move_to.return_value = None

    with patch.object(
        backend, "liquid_probe", AsyncMock(spec=backend.liquid_probe)
    ) as mock_position:
        return_dict = {
            head_node: 103,
            NodeId.gantry_x: 0,
            NodeId.gantry_y: 0,
            pipette_node: 200,
        }
        # should raise LiquidNotFound
        mock_position.return_value = return_dict
        with pytest.raises(LiquidNotFound):
            await ot3_hardware.liquid_probe(mount, fake_liquid_settings)

        # should raise EarlyLiquidSenseTrigger
        return_dict[head_node], return_dict[pipette_node] = 150, 150
        mock_position.return_value = return_dict
        with pytest.raises(EarlyLiquidSenseTrigger):
            await ot3_hardware.liquid_probe(mount, fake_liquid_settings)


@pytest.mark.parametrize(
    "mount,moving",
    [
        (OT3Mount.RIGHT, OT3Axis.Z_R),
        (OT3Mount.LEFT, OT3Axis.Z_L),
        (OT3Mount.RIGHT, OT3Axis.X),
        (OT3Mount.LEFT, OT3Axis.X),
        (OT3Mount.RIGHT, OT3Axis.Y),
        (OT3Mount.LEFT, OT3Axis.Y),
    ],
)
async def test_capacitive_probe(
    ot3_hardware: ThreadManager[OT3API],
    mock_move_to: AsyncMock,
    mock_backend_capacitive_probe: AsyncMock,
    mount: OT3Mount,
    moving: OT3Axis,
    fake_settings: CapacitivePassSettings,
) -> None:
    await ot3_hardware.home()
    here = await ot3_hardware.gantry_position(mount)
    res = await ot3_hardware.capacitive_probe(mount, moving, 2, fake_settings)
    # in reality, this value would be the previous position + the value
    # updated in ot3controller.capacitive_probe, and it kind of is here, but that
    # previous position is always 0. This is a test of ot3api though and checking
    # that the mock got called correctly and the resulting output was handled
    # correctly, by asking for backend._position afterwards, is good enough.
    assert res == pytest.approx(1.5)

    # This is a negative probe because the current position is the home position
    # which is very large.
    mock_backend_capacitive_probe.assert_called_once_with(
        mount, moving, 3, 4, 1.0, InstrumentProbeType.PRIMARY
    )

    original = moving.set_in_point(here, 0)
    for probe_call in mock_move_to.call_args_list:
        this_point = moving.set_in_point(probe_call[0][1], 0)
        assert this_point == original


Direction = Union[Literal[0.0], Literal[1.0], Literal[-1.0]]


@pytest.mark.parametrize(
    "target,origin,prep_direction,probe_direction",
    [
        # Positions here depend on the prep point which is set
        # in the fake_settings fixture.
        # The origin is to the left of the target, exactly on
        # the prep point. Prep should not move, and the probe
        # should be left-to-right (positive in deck coords,
        # negative in machine coords)
        (1, Point(0, 0, 0), 0.0, -1.0),
        # The origin is to the left of the target and the left
        # of the prep point. Prep should move left-to-right
        # and so should probe
        (2, Point(0, 0, 0), 1.0, -1.0),
        # The origin is to the left of the target and the right
        # of the prep point. Prep should move right-to-left
        # (negative) and probe should move left-to-right
        (0.5, Point(0, 0, 0), -1.0, -1.0),
        # Origin to the right of target, on prep point. No prep,
        # probe is right-to-left (negative in deck coords,
        # positive in machine coords)
        (0, Point(1, 0, 0), 0.0, 1.0),
        # Origin to the right of target and prep point. Negative
        # prep, right-to-left probe
        (-1, Point(1, 0, 0), -1.0, 1.0),
        # Origin to the right of target and the left of prep.
        # Positive prep, right-to-left probe
        (0.5, Point(1, 0, 0), 1.0, 1.0),
    ],
)
async def test_probe_direction(
    ot3_hardware: ThreadManager[OT3API],
    mock_move_to: AsyncMock,
    mock_backend_capacitive_probe: AsyncMock,
    mock_gantry_position: AsyncMock,
    fake_settings: CapacitivePassSettings,
    target: float,
    origin: Point,
    prep_direction: Direction,
    probe_direction: Direction,
) -> None:
    mock_gantry_position.return_value = origin
    await ot3_hardware.capacitive_probe(
        OT3Mount.RIGHT, OT3Axis.X, target, fake_settings
    )
    prep_move = mock_move_to.call_args_list[0]
    if prep_direction == 0.0:
        assert prep_move[0][1].x == origin.x
    elif prep_direction == -1.0:
        assert prep_move[0][1].x < origin.x
    elif prep_direction == 1.0:
        assert prep_move[0][1].x > origin.x
    probe_distance = mock_backend_capacitive_probe.call_args_list[0][0][2]
    assert copysign(1.0, probe_distance) == probe_direction


@pytest.mark.parametrize(
    "mount,moving",
    (
        [OT3Mount.RIGHT, OT3Axis.Z_L],
        [OT3Mount.LEFT, OT3Axis.Z_R],
        [OT3Mount.RIGHT, OT3Axis.P_L],
        [OT3Mount.RIGHT, OT3Axis.P_R],
        [OT3Mount.LEFT, OT3Axis.P_L],
        [OT3Mount.RIGHT, OT3Axis.P_R],
    ),
)
async def test_capacitive_probe_invalid_axes(
    ot3_hardware: ThreadManager[OT3API],
    mock_move_to: AsyncMock,
    mock_backend_capacitive_probe: AsyncMock,
    mount: OT3Mount,
    moving: OT3Axis,
    fake_settings: CapacitivePassSettings,
) -> None:
    with pytest.raises(RuntimeError, match=r"Probing must be done with.*"):
        await ot3_hardware.capacitive_probe(mount, moving, 2, fake_settings)
    mock_move_to.assert_not_called()
    mock_backend_capacitive_probe.assert_not_called()


@pytest.mark.parametrize(
    "axis,begin,end,distance",
    [
        # Points must be passed through the attitude transform and therefore
        # flipped
        (OT3Axis.X, Point(0, 0, 0), Point(1, 0, 0), -1),
        (OT3Axis.Y, Point(0, 0, 0), Point(0, -1, 0), 1),
    ],
)
async def test_pipette_capacitive_sweep(
    axis: OT3Axis,
    begin: Point,
    end: Point,
    distance: float,
    ot3_hardware: ThreadManager[OT3API],
    mock_move_to: AsyncMock,
    mock_backend_capacitive_pass: AsyncMock,
) -> None:
    data = await ot3_hardware.capacitive_sweep(OT3Mount.RIGHT, axis, begin, end, 3)
    assert data == [1, 2, 3, 4, 5, 6, 8]
    mock_backend_capacitive_pass.assert_called_once_with(
        OT3Mount.RIGHT, axis, distance, 3, InstrumentProbeType.PRIMARY
    )


@pytest.mark.parametrize(
    "probe,intr_probe",
    [
        (GripperProbe.FRONT, InstrumentProbeType.SECONDARY),
        (GripperProbe.REAR, InstrumentProbeType.PRIMARY),
    ],
)
@pytest.mark.parametrize(
    "axis,begin,end,distance",
    [
        # Points must be passed through the attitude transform and therefore
        # flipped
        (OT3Axis.X, Point(0, 0, 0), Point(1, 0, 0), -1),
        (OT3Axis.Y, Point(0, 0, 0), Point(0, -1, 0), 1),
    ],
)
async def test_gripper_capacitive_sweep(
    probe: GripperProbe,
    intr_probe: InstrumentProbeType,
    axis: OT3Axis,
    begin: Point,
    end: Point,
    distance: float,
    ot3_hardware: ThreadManager[OT3API],
    mock_move_to: AsyncMock,
    mock_backend_capacitive_pass: AsyncMock,
    gripper_present: None,
) -> None:
    await ot3_hardware.home()
    await ot3_hardware.grip(5)
    ot3_hardware._gripper_handler.get_gripper().current_jaw_displacement = 5
    ot3_hardware.add_gripper_probe(probe)
    data = await ot3_hardware.capacitive_sweep(OT3Mount.GRIPPER, axis, begin, end, 3)
    assert data == [1, 2, 3, 4, 5, 6, 8]
    mock_backend_capacitive_pass.assert_called_once_with(
        OT3Mount.GRIPPER, axis, distance, 3, intr_probe
    )


@pytest.mark.parametrize(
    "mount,moving",
    (
        [OT3Mount.RIGHT, OT3Axis.Z_L],
        [OT3Mount.LEFT, OT3Axis.Z_R],
        [OT3Mount.RIGHT, OT3Axis.P_L],
        [OT3Mount.RIGHT, OT3Axis.P_R],
        [OT3Mount.LEFT, OT3Axis.P_L],
        [OT3Mount.RIGHT, OT3Axis.P_R],
    ),
)
async def test_capacitive_sweep_invalid_axes(
    ot3_hardware: ThreadManager[OT3API],
    mock_move_to: AsyncMock,
    mock_backend_capacitive_probe: AsyncMock,
    mount: OT3Mount,
    moving: OT3Axis,
    fake_settings: CapacitivePassSettings,
) -> None:
    with pytest.raises(RuntimeError, match=r"Probing must be done with.*"):
        await ot3_hardware.capacitive_sweep(
            mount, moving, Point(0, 0, 0), Point(1, 0, 0), 2
        )
    mock_move_to.assert_not_called()
    mock_backend_capacitive_probe.assert_not_called()


async def test_cache_gripper(ot3_hardware: ThreadManager[OT3API]) -> None:
    assert not ot3_hardware._gripper_handler.gripper
    gripper_config = gc.load(GripperModel.v1)
    instr_data = AttachedGripper(config=gripper_config, id="g12345")
    await ot3_hardware.cache_gripper(instr_data)
    assert ot3_hardware._gripper_handler.gripper
    assert ot3_hardware._gripper_handler.gripper.gripper_id == "g12345"
    # make sure the property attached_gripper returns GripperDict
    assert ot3_hardware.attached_gripper is not None
    assert ot3_hardware.attached_gripper["gripper_id"] == "g12345"


async def test_has_gripper(
    ot3_hardware: ThreadManager[OT3API],
) -> None:
    """It should return whether the robot has a gripper attached."""
    assert ot3_hardware.has_gripper() is False
    gripper_config = gc.load(GripperModel.v1)
    instr_data = AttachedGripper(config=gripper_config, id="g12345")
    await ot3_hardware.cache_gripper(instr_data)
    assert ot3_hardware.has_gripper() is True


async def test_gripper_action_fails_with_no_gripper(
    ot3_hardware: ThreadManager[OT3API],
    mock_grip: AsyncMock,
    mock_ungrip: AsyncMock,
) -> None:
    with pytest.raises(
        GripperNotAttachedError, match="Cannot perform action without gripper attached"
    ):
        await ot3_hardware.grip(5.0)
    mock_grip.assert_not_called()

    with pytest.raises(
        GripperNotAttachedError, match="Cannot perform action without gripper attached"
    ):
        await ot3_hardware.ungrip()
    mock_ungrip.assert_not_called()


async def test_gripper_action_works_with_gripper(
    ot3_hardware: ThreadManager[OT3API],
    mock_grip: AsyncMock,
    mock_ungrip: AsyncMock,
    mock_hold_jaw_width: AsyncMock,
    gripper_present: None,
) -> None:

    gripper_config = gc.load(GripperModel.v1)
    instr_data = AttachedGripper(config=gripper_config, id="test")
    ot3_hardware._backend._attached_instruments[OT3Mount.GRIPPER] = {
        "model": GripperModel.v1,
        "id": "test",
    }
    await ot3_hardware.cache_gripper(instr_data)

    with pytest.raises(GripError, match="Gripper jaw must be homed before moving"):
        await ot3_hardware.grip(5.0)
    await ot3_hardware.home_gripper_jaw()
    mock_ungrip.assert_called_once()
    mock_ungrip.reset_mock()
    await ot3_hardware.home([OT3Axis.G])
    mock_ungrip.assert_called_once()
    mock_ungrip.reset_mock()
    await ot3_hardware.grip(5.0)
    mock_grip.assert_called_once_with(
        gc.duty_cycle_by_force(5.0, gripper_config.grip_force_profile),
    )

    await ot3_hardware.ungrip()
    mock_ungrip.assert_called_once()

    with pytest.raises(ValueError, match="Setting gripper jaw width out of bounds"):
        await ot3_hardware.hold_jaw_width(200)
    mock_hold_jaw_width.reset_mock()

    await ot3_hardware.hold_jaw_width(80)
    mock_hold_jaw_width.assert_called_once()


async def test_gripper_move_fails_with_no_gripper(
    ot3_hardware: ThreadManager[OT3API],
) -> None:
    assert not ot3_hardware._gripper_handler.gripper
    with pytest.raises(GripperNotAttachedError):
        await ot3_hardware.move_to(OT3Mount.GRIPPER, Point(0, 0, 0))


async def test_gripper_mount_not_movable(
    ot3_hardware: ThreadManager[OT3API],
) -> None:
    gripper_config = gc.load(GripperModel.v1)
    instr_data = AttachedGripper(config=gripper_config, id="g12345")
    await ot3_hardware.cache_gripper(instr_data)
    assert ot3_hardware._gripper_handler.gripper
    with pytest.raises(InvalidMoveError):
        await ot3_hardware.move_to(
            OT3Mount.GRIPPER, Point(0, 0, 0), critical_point=CriticalPoint.MOUNT
        )


@pytest.mark.parametrize(
    "critical_point",
    [
        CriticalPoint.NOZZLE,
        CriticalPoint.TIP,
        CriticalPoint.FRONT_NOZZLE,
    ],
)
async def test_gripper_fails_for_pipette_cps(
    ot3_hardware: ThreadManager[OT3API], critical_point: CriticalPoint
) -> None:
    gripper_config = gc.load(GripperModel.v1)
    instr_data = AttachedGripper(config=gripper_config, id="g12345")
    await ot3_hardware.cache_gripper(instr_data)
    assert ot3_hardware._gripper_handler.gripper
    with pytest.raises(InvalidMoveError):
        await ot3_hardware.move_to(
            OT3Mount.GRIPPER, Point(0, 0, 0), critical_point=critical_point
        )


@pytest.mark.xfail
async def test_gripper_position(ot3_hardware: ThreadManager[OT3API]):
    gripper_config = gc.load(GripperModel.v1)
    instr_data = AttachedGripper(config=gripper_config, id="g12345")
    await ot3_hardware.cache_gripper(instr_data)
    await ot3_hardware.home()
    position = await ot3_hardware.gantry_position(OT3Mount.GRIPPER)
    assert (
        position
        == Point(*ot3_hardware.config.carriage_offset)
        + Point(*ot3_hardware.config.gripper_mount_offset)
        + ot3_hardware._gripper_handler.gripper._jaw_center_offset
    )


async def test_gripper_move_to(
    ot3_hardware: ThreadManager[OT3API], mock_backend_move: AsyncMock
):
    # Moving the gripper should, well, work
    gripper_config = gc.load(GripperModel.v1)
    instr_data = AttachedGripper(config=gripper_config, id="g12345")
    await ot3_hardware.cache_gripper(instr_data)

    await ot3_hardware.move_to(OT3Mount.GRIPPER, Point(0, 0, 0))
    _, moves, _ = mock_backend_move.call_args_list[0][0]
    for move in moves:
        assert list(sorted(move.unit_vector.keys(), key=lambda elem: elem.value)) == [
            OT3Axis.X,
            OT3Axis.Y,
            OT3Axis.Z_G,
        ]


async def test_move_gripper_mount_without_gripper_attached(
    ot3_hardware: ThreadManager[OT3API], mock_backend_move: AsyncMock
) -> None:
    """It should move the empty gripper mount to specified position."""


@pytest.mark.parametrize("enable_stalls", [True, False])
async def test_move_stall_flag(
    ot3_hardware: ThreadManager[OT3API],
    mock_backend_move: AsyncMock,
    enable_stalls: bool,
) -> None:

    expected = MoveStopCondition.stall if enable_stalls else MoveStopCondition.none

    await ot3_hardware.move_to(Mount.LEFT, Point(0, 0, 0), _check_stalls=enable_stalls)
    mock_backend_move.assert_called_once()
    _, _, condition = mock_backend_move.call_args_list[0][0]
    assert condition == expected

    mock_backend_move.reset_mock()
    await ot3_hardware.move_rel(
        Mount.LEFT, Point(10, 0, 0), _check_stalls=enable_stalls
    )
    mock_backend_move.assert_called_once()
    _, _, condition = mock_backend_move.call_args_list[0][0]
    assert condition == expected


@pytest.mark.parametrize(
    "mount",
    (
        OT3Mount.RIGHT,
        OT3Mount.LEFT,
        OT3Mount.GRIPPER,
        Mount.RIGHT,
        Mount.LEFT,
    ),
)
async def test_reset_instrument_offset(
    ot3_hardware: ThreadManager[OT3API],
    mount: Union[OT3Mount, Mount],
    mock_instrument_handlers: Tuple[Mock],
) -> None:
    gripper_handler, pipette_handler = mock_instrument_handlers
    await ot3_hardware.reset_instrument_offset(mount)
    if mount == OT3Mount.GRIPPER:
        gripper_handler.reset_instrument_offset.assert_called_once_with(True)
    else:
        converted_mount = OT3Mount.from_mount(mount)
        pipette_handler.reset_instrument_offset.assert_called_once_with(
            converted_mount, True
        )


@pytest.mark.parametrize(
    argnames=["mount", "expected_offset"],
    argvalues=[
        [
            OT3Mount.GRIPPER,
            GripperCalibrationOffset(
                offset=Point(1, 2, 3),
                source=SourceType.default,
                status=CalibrationStatus(),
                last_modified=None,
            ),
        ],
        [
            OT3Mount.RIGHT,
            PipetteOffsetByPipetteMount(
                offset=Point(10, 20, 30),
                source=SourceType.default,
                status=CalibrationStatus(),
                last_modified=None,
            ),
        ],
        [
            OT3Mount.LEFT,
            PipetteOffsetByPipetteMount(
                offset=Point(100, 200, 300),
                source=SourceType.default,
                status=CalibrationStatus(),
                last_modified=None,
            ),
        ],
    ],
)
def test_get_instrument_offset(
    ot3_hardware: ThreadManager[OT3API],
    mount: OT3Mount,
    expected_offset: Union[GripperCalibrationOffset, PipetteOffsetByPipetteMount],
    mock_instrument_handlers: Tuple[Mock],
) -> None:
    gripper_handler, pipette_handler = mock_instrument_handlers
    if mount == OT3Mount.GRIPPER:
        gripper_handler.get_gripper_dict.return_value = GripperDict(
            model=GripperModel.v1,
            gripper_id="abc",
            state=GripperJawState.UNHOMED,
            display_name="abc",
            fw_update_required=False,
            fw_current_version=100,
            fw_next_version=None,
            calibration_offset=expected_offset,
        )
    else:
        pipette_handler.get_instrument_offset.return_value = expected_offset

    found_offset = ot3_hardware.get_instrument_offset(mount=mount)
    assert found_offset == expected_offset


@pytest.mark.parametrize(
    "mount",
    (
        OT3Mount.RIGHT,
        OT3Mount.LEFT,
        OT3Mount.GRIPPER,
        Mount.RIGHT,
        Mount.LEFT,
    ),
)
async def test_save_instrument_offset(
    ot3_hardware: ThreadManager[OT3API],
    mount: Union[OT3Mount, Mount],
    mock_instrument_handlers: Tuple[Mock],
) -> None:
    gripper_handler, pipette_handler = mock_instrument_handlers
    await ot3_hardware.save_instrument_offset(mount, Point(1, 1, 1))
    if mount == OT3Mount.GRIPPER:
        gripper_handler.save_instrument_offset.assert_called_once_with(Point(1, 1, 1))
    else:
        converted_mount = OT3Mount.from_mount(mount)
        pipette_handler.save_instrument_offset.assert_called_once_with(
            converted_mount, Point(1, 1, 1)
        )


async def test_pick_up_tip_full_tiprack(
    ot3_hardware: ThreadManager[OT3API],
    mock_instrument_handlers: Tuple[Mock],
    mock_ungrip: AsyncMock,
) -> None:
    mock_ungrip.return_value = None
    await ot3_hardware.home()
    _, pipette_handler = mock_instrument_handlers
    backend = ot3_hardware.managed_obj._backend

    def _fake_function():
        return None

    with patch.object(
        backend, "tip_action", AsyncMock(spec=backend.tip_action)
    ) as tip_action:

        pipette_handler.plan_check_pick_up_tip.return_value = (
            PickUpTipSpec(
                plunger_prep_pos=0,
                plunger_currents={
                    OT3Axis.of_main_tool_actuator(Mount.LEFT): 0,
                },
                presses=[],
                shake_off_list=[],
                retract_target=0,
                pick_up_motor_actions=TipMotorPickUpTipSpec(
                    # Move onto the posts
                    tiprack_down=Point(0, 0, 0),
                    tiprack_up=Point(0, 0, 0),
                    pick_up_distance=0,
                    speed=0,
                    currents={OT3Axis.Q: 0},
                ),
            ),
            _fake_function,
        )
        await ot3_hardware.pick_up_tip(Mount.LEFT, 40.0)
        pipette_handler.plan_check_pick_up_tip.assert_called_once_with(
            OT3Mount.LEFT, 40.0, None, None
        )
        tip_action.assert_has_calls(
            calls=[
                call([OT3Axis.P_L], 0, 0, "clamp"),
                call([OT3Axis.P_L], 0, 0, "home"),
            ]
        )


async def test_drop_tip_full_tiprack(
    ot3_hardware: ThreadManager[OT3API],
    mock_instrument_handlers: Tuple[Mock],
) -> None:
    _, pipette_handler = mock_instrument_handlers
    backend = ot3_hardware.managed_obj._backend

    def _fake_function():
        return None

    with patch.object(
        backend, "tip_action", AsyncMock(spec=backend.tip_action)
    ) as tip_action:
        pipette_handler.plan_check_drop_tip.return_value = (
            DropTipSpec(
                drop_moves=[
                    DropTipMove(
                        target_position=1,
                        current={OT3Axis.P_L: 1.0},
                        speed=1,
                        is_ht_tip_action=True,
                    )
                ],
                shake_moves=[],
                ending_current={OT3Axis.P_L: 1.0},
            ),
            _fake_function,
        )
        await ot3_hardware.drop_tip(Mount.LEFT, home_after=True)
        pipette_handler.plan_check_drop_tip.assert_called_once_with(OT3Mount.LEFT, True)
        tip_action.assert_has_calls(
            calls=[
                call([OT3Axis.P_L], 1, 1, "clamp"),
                call([OT3Axis.P_L], 1, 1, "home"),
            ]
        )


@pytest.mark.parametrize(
    "axes",
    [[OT3Axis.X], [OT3Axis.X, OT3Axis.Y], [OT3Axis.X, OT3Axis.Y, OT3Axis.P_L], None],
)
async def test_update_position_estimation(
    ot3_hardware: ThreadManager[OT3API], axes: List[OT3Axis]
) -> None:

    backend = ot3_hardware.managed_obj._backend
    with patch.object(
        backend,
        "update_motor_estimation",
        AsyncMock(spec=backend.update_motor_estimation),
    ) as mock_update:
        await ot3_hardware._update_position_estimation(axes)
        if axes is None:
            axes = [ax for ax in OT3Axis]
        mock_update.assert_called_once_with(axes)


async def test_refresh_positions(ot3_hardware: ThreadManager[OT3API]) -> None:

    backend = ot3_hardware.managed_obj._backend
    ot3_hardware._current_position.clear()
    ot3_hardware._encoder_position.clear()

    with patch.object(
        backend,
        "update_motor_status",
        AsyncMock(spec=backend.update_motor_status),
    ) as mock_update_status, patch.object(
        backend,
        "update_position",
        AsyncMock(spec=backend.update_position),
    ) as mock_pos, patch.object(
        backend,
        "update_encoder_position",
        AsyncMock(spec=backend.update_encoder_position),
    ) as mock_encoder:

        mock_pos.return_value = {ax: 100 for ax in OT3Axis}
        mock_encoder.return_value = {ax: 99 for ax in OT3Axis}

        await ot3_hardware.refresh_positions()

        mock_update_status.assert_called_once()
        mock_pos.assert_called_once()
        mock_encoder.assert_called_once()

        assert (ax in ot3_hardware._current_position.keys() for ax in OT3Axis)
        assert (ax in ot3_hardware._encoder_position.keys() for ax in OT3Axis)


@pytest.mark.parametrize("axis", [OT3Axis.X, OT3Axis.Z_L, OT3Axis.P_L, OT3Axis.Y])
@pytest.mark.parametrize(
    "stepper_ok,encoder_ok",
    [
        (True, True),
        (False, True),
        (False, False),
    ],
)
async def test_home_axis(
    ot3_hardware: ThreadManager[OT3API],
    mock_check_motor: Mock,
    mock_check_encoder: Mock,
    axis: OT3Axis,
    stepper_ok: bool,
    encoder_ok: bool,
) -> None:

    backend = ot3_hardware.managed_obj._backend
    origin_pos = {ax: 100 for ax in OT3Axis}
    origin_encoder = {ax: 99 for ax in OT3Axis}
    backend._position = {axis_to_node(ax): v for ax, v in origin_pos.items()}
    backend._encoder_position = {
        axis_to_node(ax): v for ax, v in origin_encoder.items()
    }

    mock_check_motor.return_value = stepper_ok
    mock_check_encoder.return_value = encoder_ok

    with patch.object(
        backend,
        "move",
        AsyncMock(
            spec=backend.move,
            wraps=backend.move,
        ),
    ) as mock_backend_move, patch.object(
        backend,
        "home",
        AsyncMock(
            spec=backend.home,
            wraps=backend.home,
        ),
    ) as mock_backend_home, patch.object(
        backend,
        "update_motor_estimation",
        AsyncMock(
            spec=backend.update_motor_estimation,
            wraps=backend.update_motor_estimation,
        ),
    ) as mock_estimate:

        await ot3_hardware._home_axis(axis)

        # FIXME: uncomment the following when stall detection
        # is fully re-enable
        # if stepper_ok:
        #     """Move to home position"""
        #     # move is called
        #     mock_backend_move.assert_awaited_once()
        #     move = mock_backend_move.call_args_list[0][0][1][0]
        #     assert move.distance == 100.0
        #     # home is NOT called
        #     mock_backend_home.assert_not_awaited()
        if encoder_ok:
            """Copy encoder position to stepper pos"""
            mock_estimate.assert_awaited_once()
            # for accurate axis, we just move to home pos:
            if axis in [OT3Axis.Z_L, OT3Axis.P_L]:
                # move is called
                mock_backend_move.assert_awaited_once()
                move = mock_backend_move.call_args_list[0][0][1][0]
                assert move.distance == 95.0
                # then home is called
                mock_backend_home.assert_awaited_once()
            else:
                # we move to 20 mm away from home
                mock_backend_move.assert_awaited_once()
                move = mock_backend_move.call_args_list[0][0][1][0]
                assert move.distance == 80.0
                # then home is called
                mock_backend_home.assert_awaited_once()
        else:
            # home axis
            mock_backend_home.assert_awaited_once()
            # move not called
            mock_backend_move.assert_not_awaited()

    # axis is at the home position
    expected_pos = {axis_to_node(ax): v for ax, v in origin_pos.items()}
    expected_pos.update({axis_to_node(axis): 0})
    assert backend._position == expected_pos


@pytest.mark.parametrize("setting", [True, False])
async def test_light_settings(
    ot3_hardware: ThreadManager[OT3API], setting: bool
) -> None:
    await ot3_hardware.set_lights(rails=setting)
    check = await ot3_hardware.get_lights()
    assert check["rails"] == setting
    assert not check["button"]

    await ot3_hardware.set_lights(rails=not setting)
    check = await ot3_hardware.get_lights()
    assert check["rails"] != setting
    assert not check["button"]

    # Make sure setting the button doesn't affect the rails
    await ot3_hardware.set_lights(button=setting)
    check = await ot3_hardware.get_lights()
    assert check["rails"] != setting
    assert not check["button"]


@pytest.mark.parametrize(
    "versions,version_str",
    [
        ({}, "unknown"),
        ({OT3SubSystem.pipette_right: 2}, "2"),
        (
            {
                OT3SubSystem.pipette_left: 2,
                OT3SubSystem.gantry_x: 2,
                OT3SubSystem.gantry_y: 2,
            },
            "2",
        ),
        ({OT3SubSystem.gripper: 3, OT3SubSystem.head: 1}, "1, 3"),
    ],
)
def test_fw_version(
    ot3_hardware: ThreadManager[OT3API],
    versions: Dict[OT3SubSystem, int],
    version_str: str,
) -> None:
    with patch(
        "opentrons.hardware_control.ot3api.OT3Simulator.fw_version",
        new_callable=PropertyMock,
    ) as mock_fw_version:
        mock_fw_version.return_value = versions
        assert ot3_hardware.get_fw_version() == version_str<|MERGE_RESOLUTION|>--- conflicted
+++ resolved
@@ -519,12 +519,8 @@
     homed_axis: List[OT3Axis],
 ) -> None:
     """Before a mount can be moved, XY and the corresponding Z  must be homed first"""
-<<<<<<< HEAD
+    await ot3_hardware.cache_instruments()
     if mount in (OT3Mount.GRIPPER, Mount.EXTENSION):
-=======
-    await ot3_hardware.cache_instruments()
-    if mount == OT3Mount.GRIPPER:
->>>>>>> b84734e4
         # attach a gripper if we're testing the gripper mount
         gripper_config = gc.load(GripperModel.v1)
         instr_data = AttachedGripper(config=gripper_config, id="test")
