--- conflicted
+++ resolved
@@ -105,7 +105,6 @@
         rate=1,
         flow_rate=1,
     )
-<<<<<<< HEAD
     subject.dispense(
         volume=1,
         rate=1,
@@ -114,9 +113,6 @@
         well_core=labware.get_wells()[1],
     )
 
-=======
-    subject.dispense(1, rate=1)
->>>>>>> 265038ec
     subject.drop_tip(location=None, well_core=tip_core, home_after=True)
 
     # and again, without preparing for aspirate
@@ -134,7 +130,6 @@
         rate=1,
         flow_rate=1,
     )
-<<<<<<< HEAD
     subject.dispense(
         volume=1,
         rate=1,
@@ -142,16 +137,10 @@
         location=Location(point=Point(2, 2, 3), labware=None),
         well_core=labware.get_wells()[1],
     )
-=======
-    subject.dispense(1, rate=1)
->>>>>>> 265038ec
+
     subject.drop_tip(location=None, well_core=tip_core, home_after=True)
     
 
-<<<<<<< HEAD
-=======
-
->>>>>>> 265038ec
 def test_aspirate_too_much(
     subject: InstrumentCore, labware: LabwareCore, tip_rack: LabwareCore
 ) -> None:
@@ -239,7 +228,6 @@
         rate=10,
         flow_rate=10,
     )
-<<<<<<< HEAD
     i.dispense(
         volume=2,
         rate=2,
@@ -247,9 +235,6 @@
         location=Location(point=Point(2, 2, 3), labware=None),
         well_core=labware.get_wells()[1],
     )
-=======
-    i.dispense(2, 2)
->>>>>>> 265038ec
 
 
 def _aspirate_blowout(i: InstrumentCore, labware: LabwareCore) -> None:
