--- conflicted
+++ resolved
@@ -1124,33 +1124,23 @@
         papi.MAX_SUPPORTED_VERSION.major,
         papi.MAX_SUPPORTED_VERSION.minor + 1,
     )
-<<<<<<< HEAD
-    with pytest.raises(RuntimeError):
+    with pytest.raises(ValueError):
         papi.create_protocol_context(
             api_version=minor_over,
             hardware_api=hardware,
             deck_type=deck_definition_name,
         )
-=======
-    with pytest.raises(ValueError):
-        papi.create_protocol_context(api_version=minor_over, hardware_api=hardware)
->>>>>>> 056f44ba
 
     major_over = APIVersion(
         papi.MAX_SUPPORTED_VERSION.major + 1,
         papi.MAX_SUPPORTED_VERSION.minor,
     )
-<<<<<<< HEAD
-    with pytest.raises(RuntimeError):
+    with pytest.raises(ValueError):
         papi.create_protocol_context(
             api_version=major_over,
             hardware_api=hardware,
             deck_type=deck_definition_name,
         )
-=======
-    with pytest.raises(ValueError):
-        papi.create_protocol_context(api_version=major_over, hardware_api=hardware)
->>>>>>> 056f44ba
 
 
 def test_api_per_call_checking(monkeypatch, hardware, deck_definition_name):
