from typing import Any, Dict

import pytest
from pytest_lazyfixture import lazy_fixture  # type: ignore[import]
from opentrons.config.advanced_settings import _migrate, _ensure


@pytest.fixture
def migrated_file_version() -> int:
    return 28


# make sure to set a boolean value in default_file_settings only if
# that value has a migration that changes an old default value to a new one
@pytest.fixture
def default_file_settings() -> Dict[str, Any]:
    return {
        "shortFixedTrash": None,
        "deckCalibrationDots": None,
        "disableHomeOnBoot": None,
        "useOldAspirationFunctions": None,
        "disableLogAggregation": None,
        "enableDoorSafetySwitch": None,
        "disableFastProtocolUpload": None,
        "enableOT3HardwareController": None,
        "rearPanelIntegration": True,
        "disableStallDetection": None,
        "disableStatusBar": None,
        "disableOverpressureDetection": None,
<<<<<<< HEAD
        "estopNotRequired": None,
=======
        "disableTipPresenceDetection": None,
>>>>>>> 5f8e7f60
    }


@pytest.fixture
def empty_settings() -> Dict[str, Any]:
    return {}


@pytest.fixture
def version_less() -> Dict[str, Any]:
    return {
        "shortFixedTrash": True,
        "calibrateToBottom": True,
        "deckCalibrationDots": True,
        "disableHomeOnBoot": True,
        "useOldAspirationFunctions": True,
    }


@pytest.fixture
def v1_config() -> Dict[str, Any]:
    return {
        "_version": 1,
        "shortFixedTrash": True,
        "calibrateToBottom": True,
        "deckCalibrationDots": True,
        "disableHomeOnBoot": True,
        "useProtocolApi2": None,
        "useOldAspirationFunctions": True,
    }


@pytest.fixture
def v2_config(v1_config: Dict[str, Any]) -> Dict[str, Any]:
    r = v1_config.copy()
    r.update(
        {
            "_version": 2,
            "disableLogAggregation": True,
        }
    )
    return r


@pytest.fixture
def v3_config(v2_config: Dict[str, Any]) -> Dict[str, Any]:
    r = v2_config.copy()
    r.update({"_version": 3, "enableApi1BackCompat": False})
    return r


@pytest.fixture
def v4_config(v3_config: Dict[str, Any]) -> Dict[str, Any]:
    r = v3_config.copy()
    r.update({"_version": 4, "useV1HttpApi": False})
    return r


@pytest.fixture
def v5_config(v4_config: Dict[str, Any]) -> Dict[str, Any]:
    r = v4_config.copy()
    r.update(
        {
            "_version": 5,
            "enableDoorSafetySwitch": True,
        }
    )
    return r


@pytest.fixture
def v6_config(v5_config: Dict[str, Any]) -> Dict[str, Any]:
    r = v5_config.copy()
    r.update({"_version": 6, "enableTipLengthCalibration": True})
    return r


@pytest.fixture
def v7_config(v6_config: Dict[str, Any]) -> Dict[str, Any]:
    r = v6_config.copy()
    r.update(
        {
            "_version": 7,
            "enableHttpProtocolSessions": True,
        }
    )
    return r


@pytest.fixture
def v8_config(v7_config: Dict[str, Any]) -> Dict[str, Any]:
    r = v7_config.copy()
    r.update(
        {
            "_version": 8,
            "enableFastProtocolUpload": True,
        }
    )
    return r


@pytest.fixture
def v9_config(v8_config: Dict[str, Any]) -> Dict[str, Any]:
    r = v8_config.copy()
    r.update(
        {
            "_version": 9,
            "enableProtocolEngine": True,
        }
    )
    return r


@pytest.fixture
def v10_config(v9_config: Dict[str, Any]) -> Dict[str, Any]:
    r = v9_config.copy()
    r.pop("useProtocolApi2")
    r.pop("enableApi1BackCompat")
    r.pop("useV1HttpApi")
    r.pop("enableTipLengthCalibration")
    r.pop("enableFastProtocolUpload")
    r.update(
        {
            "_version": 10,
            "disableFastProtocolUpload": True,
        }
    )
    return r


@pytest.fixture
def v11_config(v10_config: Dict[str, Any]) -> Dict[str, Any]:
    r = v10_config.copy()
    r.pop("enableProtocolEngine")
    r.update({"_version": 11})
    return r


@pytest.fixture
def v12_config(v11_config: Dict[str, Any]) -> Dict[str, Any]:
    r = v11_config.copy()
    r.update(
        {
            "_version": 12,
            "enableOT3HardwareController": True,
        }
    )
    return r


@pytest.fixture
def v13_config(v12_config: Dict[str, Any]) -> Dict[str, Any]:
    r = v12_config.copy()
    r.pop("calibrateToBottom")
    r.update({"_version": 13})
    return r


@pytest.fixture
def v14_config(v13_config: Dict[str, Any]) -> Dict[str, Any]:
    r = v13_config.copy()
    r.pop("enableHttpProtocolSessions")
    r.update({"_version": 14})
    return r


@pytest.fixture
def v15_config(v14_config: Dict[str, Any]) -> Dict[str, Any]:
    r = v14_config.copy()
    r.update(
        {
            "_version": 15,
            "enableHeaterShakerPAPI": True,
        }
    )
    return r


@pytest.fixture
def v16_config(v15_config: Dict[str, Any]) -> Dict[str, Any]:
    r = v15_config.copy()
    r.pop("enableHeaterShakerPAPI")
    r.update({"_version": 16})
    return r


@pytest.fixture
def v17_config(v16_config: Dict[str, Any]) -> Dict[str, Any]:
    r = v16_config.copy()
    r.update(
        {
            "_version": 17,
            "enableProtocolEnginePAPICore": True,
        }
    )
    return r


@pytest.fixture
def v18_config(v17_config: Dict[str, Any]) -> Dict[str, Any]:
    r = v17_config.copy()
    r.update(
        {
            "_version": 18,
            "enableLoadLiquid": True,
        }
    )
    return r


@pytest.fixture
def v19_config(v18_config: Dict[str, Any]) -> Dict[str, Any]:
    r = v18_config.copy()
    r.pop("enableLoadLiquid")
    r.update({"_version": 19})
    return r


@pytest.fixture
def v20_config(v19_config: Dict[str, Any]) -> Dict[str, Any]:
    r = v19_config.copy()
    r.update(
        {
            "_version": 20,
            "enableOT3FirmwareUpdates": None,
        }
    )
    return r


@pytest.fixture
def v21_config(v20_config: Dict[str, Any]) -> Dict[str, Any]:
    r = v20_config.copy()
    r.pop("enableProtocolEnginePAPICore")
    r.update({"_version": 21})
    return r


@pytest.fixture
def v22_config(v21_config: Dict[str, Any]) -> Dict[str, Any]:
    r = v21_config.copy()
    r.pop("enableOT3FirmwareUpdates")
    r.update({"_version": 22})
    return r


@pytest.fixture
def v23_config(v22_config: Dict[str, Any]) -> Dict[str, Any]:
    r = v22_config.copy()
    r.update(
        {
            "_version": 23,
            "rearPanelIntegration": None,
        }
    )
    return r


@pytest.fixture
def v24_config(v23_config: Dict[str, Any]) -> Dict[str, Any]:
    r = v23_config.copy()
    r.update(
        {
            "_version": 24,
            "rearPanelIntegration": True,
        }
    )
    return r


@pytest.fixture
def v25_config(v24_config: Dict[str, Any]) -> Dict[str, Any]:
    r = v24_config.copy()
    r.update(
        {
            "_version": 25,
            "disableStallDetection": None,
        }
    )
    return r


@pytest.fixture
def v26_config(v25_config: Dict[str, Any]) -> Dict[str, Any]:
    r = v25_config.copy()
    r.update(
        {
            "_version": 26,
            "disableStatusBar": None,
        }
    )
    return r


@pytest.fixture
def v27_config(v26_config: Dict[str, Any]) -> Dict[str, Any]:
    r = v26_config.copy()
    r.update(
        {
            "_version": 27,
            "disableOverpressureDetection": None,
        }
    )
    return r


@pytest.fixture
def v28_config(v27_config: Dict[str, Any]) -> Dict[str, Any]:
    r = v27_config.copy()
    r.update(
        {
            "_version": 28,
<<<<<<< HEAD
            "estopNotRequired": None,
=======
            "disableTipPresenceDetection": None,
>>>>>>> 5f8e7f60
        }
    )
    return r


@pytest.fixture(
    scope="session",
    params=[
        lazy_fixture("empty_settings"),
        lazy_fixture("version_less"),
        lazy_fixture("v1_config"),
        lazy_fixture("v2_config"),
        lazy_fixture("v3_config"),
        lazy_fixture("v4_config"),
        lazy_fixture("v5_config"),
        lazy_fixture("v6_config"),
        lazy_fixture("v7_config"),
        lazy_fixture("v8_config"),
        lazy_fixture("v9_config"),
        lazy_fixture("v10_config"),
        lazy_fixture("v11_config"),
        lazy_fixture("v12_config"),
        lazy_fixture("v13_config"),
        lazy_fixture("v14_config"),
        lazy_fixture("v15_config"),
        lazy_fixture("v16_config"),
        lazy_fixture("v17_config"),
        lazy_fixture("v18_config"),
        lazy_fixture("v19_config"),
        lazy_fixture("v20_config"),
        lazy_fixture("v21_config"),
        lazy_fixture("v22_config"),
        lazy_fixture("v23_config"),
        lazy_fixture("v24_config"),
        lazy_fixture("v25_config"),
        lazy_fixture("v26_config"),
        lazy_fixture("v27_config"),
        lazy_fixture("v28_config"),
    ],
)
def old_settings(request: pytest.FixtureRequest) -> Dict[str, Any]:
    return request.param  # type: ignore[attr-defined, no-any-return]


def test_migrations(
    old_settings: Dict[str, Any],
    migrated_file_version: int,
    default_file_settings: Dict[str, Any],
) -> None:
    settings, version = _migrate(old_settings)

    expected = default_file_settings.copy()
    # this updates the default file settings value to the previous default
    # the final check if default_file_settings[k] is None was added for when
    # a migration changes the default value. Without it we overwrite the new
    # default value with the old default value
    expected.update(
        {
            k: v
            for k, v in old_settings.items()
            if k != "_version"
            and k in default_file_settings
            and default_file_settings[k] is None
        }
    )

    assert version == migrated_file_version
    assert settings == expected


def test_migrates_versionless_old_config(
    migrated_file_version: int,
    default_file_settings: Dict[str, Any],
) -> None:
    settings, version = _migrate(
        {
            "short-fixed-trash": False,
            "calibrate-to-bottom": False,
            "dots-deck-type": True,
            "disable-home-on-boot": False,
        }
    )

    expected = default_file_settings.copy()
    expected.update(
        {
            "shortFixedTrash": None,
            "deckCalibrationDots": True,
            "disableHomeOnBoot": None,
        }
    )

    assert version == migrated_file_version
    assert settings == expected


def test_ignores_invalid_keys(
    migrated_file_version: int,
    default_file_settings: Dict[str, Any],
) -> None:
    settings, version = _migrate(
        {
            "split-labware-def": True,
            "splitLabwareDefinitions": True,
        }
    )

    assert version == migrated_file_version
    assert settings == default_file_settings


def test_ensures_config() -> None:
    assert _ensure(
        {"_version": 3, "shortFixedTrash": False, "disableLogAggregation": True}
    ) == {
        "_version": 3,
        "shortFixedTrash": False,
        "deckCalibrationDots": None,
        "disableHomeOnBoot": None,
        "useOldAspirationFunctions": None,
        "disableLogAggregation": True,
        "enableDoorSafetySwitch": None,
        "disableFastProtocolUpload": None,
        "enableOT3HardwareController": None,
        "rearPanelIntegration": None,
        "disableStallDetection": None,
        "disableStatusBar": None,
        "estopNotRequired": None,
    }<|MERGE_RESOLUTION|>--- conflicted
+++ resolved
@@ -27,11 +27,8 @@
         "disableStallDetection": None,
         "disableStatusBar": None,
         "disableOverpressureDetection": None,
-<<<<<<< HEAD
+        "disableTipPresenceDetection": None,
         "estopNotRequired": None,
-=======
-        "disableTipPresenceDetection": None,
->>>>>>> 5f8e7f60
     }
 
 
@@ -344,11 +341,19 @@
     r.update(
         {
             "_version": 28,
-<<<<<<< HEAD
+            "disableTipPresenceDetection": None,
+        }
+    )
+    return r
+
+
+@pytest.fixture
+def v29_config(v28_config: Dict[str, Any]) -> Dict[str, Any]:
+    r = v28_config.copy()
+    r.update(
+        {
+            "_version": 29,
             "estopNotRequired": None,
-=======
-            "disableTipPresenceDetection": None,
->>>>>>> 5f8e7f60
         }
     )
     return r
@@ -387,6 +392,7 @@
         lazy_fixture("v26_config"),
         lazy_fixture("v27_config"),
         lazy_fixture("v28_config"),
+        lazy_fixture("v29_config"),
     ],
 )
 def old_settings(request: pytest.FixtureRequest) -> Dict[str, Any]:
