"""Tests for the PythonAndLegacyRunner, JsonRunner & LiveRunner classes."""
import pytest
from pytest_lazyfixture import lazy_fixture  # type: ignore[import-untyped]
from decoy import Decoy, matchers
from pathlib import Path
from typing import List, cast, Optional, Union, Type

from opentrons_shared_data.labware.labware_definition import LabwareDefinition
from opentrons_shared_data.protocol.models import ProtocolSchemaV6, ProtocolSchemaV7
from opentrons_shared_data.protocol.dev_types import (
    JsonProtocol as LegacyJsonProtocolDict,
)
from opentrons.hardware_control import API as HardwareAPI
from opentrons.legacy_broker import LegacyBroker
from opentrons.protocol_engine.types import PostRunHardwareState
from opentrons.protocols.api_support.types import APIVersion
from opentrons.protocols.parse import PythonParseMode
from opentrons.util.broker import Broker

from opentrons import protocol_reader
from opentrons.protocol_engine import ProtocolEngine, Liquid, commands as pe_commands
from opentrons.protocol_reader import (
    ProtocolSource,
    JsonProtocolConfig,
    PythonProtocolConfig,
)
from opentrons.protocol_runner import (
    create_protocol_runner,
    JsonRunner,
    PythonAndLegacyRunner,
    LiveRunner,
    AnyRunner,
)
from opentrons.protocol_runner.task_queue import TaskQueue
from opentrons.protocol_runner.json_file_reader import JsonFileReader
from opentrons.protocol_runner.json_translator import JsonTranslator
from opentrons.protocol_runner.legacy_context_plugin import LegacyContextPlugin
from opentrons.protocol_runner.legacy_wrappers import (
    LegacyFileReader,
    LegacyContextCreator,
    LegacyExecutor,
    LegacyPythonProtocol,
    LegacyJsonProtocol,
    LegacyProtocolContext,
    LegacyLabwareDefinition,
)


@pytest.fixture
def protocol_engine(decoy: Decoy) -> ProtocolEngine:
    """Get a mocked out ProtocolEngine dependency."""
    return decoy.mock(cls=ProtocolEngine)


@pytest.fixture
def hardware_api(decoy: Decoy) -> HardwareAPI:
    """Get a mocked out HardwareAPI dependency."""
    return decoy.mock(cls=HardwareAPI)


@pytest.fixture
def task_queue(decoy: Decoy) -> TaskQueue:
    """Get a mocked out TaskQueue dependency."""
    return decoy.mock(cls=TaskQueue)


@pytest.fixture
def json_file_reader(decoy: Decoy) -> JsonFileReader:
    """Get a mocked out JsonFileReader dependency."""
    return decoy.mock(cls=JsonFileReader)


@pytest.fixture
def json_translator(decoy: Decoy) -> JsonTranslator:
    """Get a mocked out JsonTranslator dependency."""
    return decoy.mock(cls=JsonTranslator)


@pytest.fixture
def legacy_file_reader(decoy: Decoy) -> LegacyFileReader:
    """Get a mocked out LegacyFileReader dependency."""
    return decoy.mock(cls=LegacyFileReader)


@pytest.fixture
def legacy_context_creator(decoy: Decoy) -> LegacyContextCreator:
    """Get a mocked out LegacyContextCreator dependency."""
    return decoy.mock(cls=LegacyContextCreator)


@pytest.fixture
def legacy_executor(decoy: Decoy) -> LegacyExecutor:
    """Get a mocked out LegacyExecutor dependency."""
    return decoy.mock(cls=LegacyExecutor)


@pytest.fixture(autouse=True)
def use_mock_extract_labware_definitions(
    decoy: Decoy, monkeypatch: pytest.MonkeyPatch
) -> None:
    """Replace protocol_reader.extract_labware_definitions() with a Decoy mock."""
    monkeypatch.setattr(
        protocol_reader,
        "extract_labware_definitions",
        decoy.mock(func=protocol_reader.extract_labware_definitions),
    )


@pytest.fixture
def json_runner_subject(
    protocol_engine: ProtocolEngine,
    hardware_api: HardwareAPI,
    task_queue: TaskQueue,
    json_file_reader: JsonFileReader,
    json_translator: JsonTranslator,
) -> JsonRunner:
    """Get a JsonRunner test subject with mocked dependencies."""
    return JsonRunner(
        protocol_engine=protocol_engine,
        hardware_api=hardware_api,
        task_queue=task_queue,
        json_file_reader=json_file_reader,
        json_translator=json_translator,
    )


@pytest.fixture
def legacy_python_runner_subject(
    protocol_engine: ProtocolEngine,
    hardware_api: HardwareAPI,
    task_queue: TaskQueue,
    legacy_file_reader: LegacyFileReader,
    legacy_context_creator: LegacyContextCreator,
    legacy_executor: LegacyExecutor,
) -> PythonAndLegacyRunner:
    """Get a PythonAndLegacyRunner test subject with mocked dependencies."""
    return PythonAndLegacyRunner(
        protocol_engine=protocol_engine,
        hardware_api=hardware_api,
        task_queue=task_queue,
        legacy_file_reader=legacy_file_reader,
        legacy_context_creator=legacy_context_creator,
        legacy_executor=legacy_executor,
    )


@pytest.fixture
def live_runner_subject(
    protocol_engine: ProtocolEngine,
    hardware_api: HardwareAPI,
    task_queue: TaskQueue,
) -> LiveRunner:
    """Get a LiveRunner test subject with mocked dependencies."""
    return LiveRunner(
        protocol_engine=protocol_engine,
        hardware_api=hardware_api,
        task_queue=task_queue,
    )


@pytest.mark.parametrize(
    "config, runner_type",
    [
        (JsonProtocolConfig(schema_version=6), JsonRunner),
        (JsonProtocolConfig(schema_version=7), JsonRunner),
        (PythonProtocolConfig(api_version=APIVersion(2, 14)), PythonAndLegacyRunner),
        (JsonProtocolConfig(schema_version=5), PythonAndLegacyRunner),
        (PythonProtocolConfig(api_version=APIVersion(2, 13)), PythonAndLegacyRunner),
        (None, LiveRunner),
    ],
)
def test_create_protocol_runner(
    protocol_engine: ProtocolEngine,
    hardware_api: HardwareAPI,
    task_queue: TaskQueue,
    json_file_reader: JsonFileReader,
    json_translator: JsonTranslator,
    legacy_file_reader: LegacyFileReader,
    legacy_context_creator: LegacyContextCreator,
    legacy_executor: LegacyExecutor,
    config: Optional[Union[JsonProtocolConfig, PythonProtocolConfig]],
    runner_type: Type[AnyRunner],
) -> None:
    """It should return protocol runner type depending on the config."""
    assert isinstance(
        create_protocol_runner(
            protocol_config=config,
            protocol_engine=protocol_engine,
            hardware_api=hardware_api,
            task_queue=task_queue,
            json_file_reader=json_file_reader,
            json_translator=json_translator,
        ),
        runner_type,
    )


@pytest.mark.parametrize(
    "subject",
    [
        (lazy_fixture("json_runner_subject")),
        (lazy_fixture("legacy_python_runner_subject")),
        (lazy_fixture("live_runner_subject")),
    ],
)
def test_play_starts_run(
    decoy: Decoy,
    protocol_engine: ProtocolEngine,
    task_queue: TaskQueue,
    subject: AnyRunner,
) -> None:
    """It should start a protocol run with play."""
    subject.play(deck_configuration=[])

    decoy.verify(protocol_engine.play(deck_configuration=[]), times=1)


@pytest.mark.parametrize(
    "subject",
    [
        (lazy_fixture("json_runner_subject")),
        (lazy_fixture("legacy_python_runner_subject")),
        (lazy_fixture("live_runner_subject")),
    ],
)
def test_pause(
    decoy: Decoy,
    protocol_engine: ProtocolEngine,
    subject: AnyRunner,
) -> None:
    """It should pause a protocol run with pause."""
    subject.pause()

    decoy.verify(protocol_engine.pause(), times=1)


@pytest.mark.parametrize(
    "subject",
    [
        (lazy_fixture("json_runner_subject")),
        (lazy_fixture("legacy_python_runner_subject")),
        (lazy_fixture("live_runner_subject")),
    ],
)
async def test_stop(
    decoy: Decoy,
    task_queue: TaskQueue,
    protocol_engine: ProtocolEngine,
    subject: AnyRunner,
) -> None:
    """It should halt a protocol run with stop."""
    decoy.when(protocol_engine.state_view.commands.has_been_played()).then_return(True)

    subject.play()
    await subject.stop()

    decoy.verify(await protocol_engine.stop(), times=1)


@pytest.mark.parametrize(
    "subject",
    [
        (lazy_fixture("json_runner_subject")),
        (lazy_fixture("legacy_python_runner_subject")),
        (lazy_fixture("live_runner_subject")),
    ],
)
async def test_stop_when_run_never_started(
    decoy: Decoy,
    task_queue: TaskQueue,
    protocol_engine: ProtocolEngine,
    subject: AnyRunner,
) -> None:
    """It should clean up rather than halt if the runner was never started."""
    decoy.when(protocol_engine.state_view.commands.has_been_played()).then_return(False)

    await subject.stop()

    decoy.verify(
        await protocol_engine.finish(
            drop_tips_after_run=False,
            set_run_status=False,
            post_run_hardware_state=PostRunHardwareState.STAY_ENGAGED_IN_PLACE,
        ),
        times=1,
    )


@pytest.mark.parametrize(
    "subject",
    [
        (lazy_fixture("json_runner_subject")),
        (lazy_fixture("legacy_python_runner_subject")),
        (lazy_fixture("live_runner_subject")),
    ],
)
def test_resume_from_recovery(
    decoy: Decoy,
    protocol_engine: ProtocolEngine,
    subject: AnyRunner,
) -> None:
    """It should call `resume_from_recovery()` on the underlying engine."""
    subject.resume_from_recovery()

    decoy.verify(protocol_engine.resume_from_recovery(), times=1)


async def test_run_json_runner(
    decoy: Decoy,
    hardware_api: HardwareAPI,
    protocol_engine: ProtocolEngine,
    task_queue: TaskQueue,
    json_runner_subject: JsonRunner,
) -> None:
    """It should run a protocol to completion."""
    decoy.when(protocol_engine.state_view.commands.has_been_played()).then_return(
        False, True
    )

    assert json_runner_subject.was_started() is False
    await json_runner_subject.run(deck_configuration=[])
    assert json_runner_subject.was_started() is True

    decoy.verify(
        protocol_engine.play(deck_configuration=[]),
        task_queue.start(),
        await task_queue.join(),
    )


@pytest.mark.parametrize(
    "schema_version, json_protocol",
    [
        (6, ProtocolSchemaV6.construct()),  # type: ignore[call-arg]
        (7, ProtocolSchemaV7.construct()),  # type: ignore[call-arg]
    ],
)
async def test_load_json_runner(
    decoy: Decoy,
    json_file_reader: JsonFileReader,
    json_translator: JsonTranslator,
    protocol_engine: ProtocolEngine,
    task_queue: TaskQueue,
    json_runner_subject: JsonRunner,
    schema_version: int,
    json_protocol: Union[ProtocolSchemaV6, ProtocolSchemaV7],
) -> None:
    """It should load a JSON protocol file."""
    labware_definition = LabwareDefinition.construct()  # type: ignore[call-arg]

    json_protocol_source = ProtocolSource(
        directory=Path("/dev/null"),
        main_file=Path("/dev/null/abc.json"),
        files=[],
        metadata={},
        robot_type="OT-2 Standard",
        config=JsonProtocolConfig(schema_version=schema_version),
        content_hash="abc123",
    )

    commands: List[pe_commands.CommandCreate] = [
        pe_commands.WaitForResumeCreate(
            params=pe_commands.WaitForResumeParams(message="hello")
        ),
        pe_commands.WaitForResumeCreate(
            params=pe_commands.WaitForResumeParams(message="goodbye")
        ),
        pe_commands.LoadLiquidCreate(
            params=pe_commands.LoadLiquidParams(
                liquidId="water-id", labwareId="labware-id", volumeByWell={"A1": 30}
            )
        ),
    ]

    liquids: List[Liquid] = [
        Liquid(id="water-id", displayName="water", description="water desc")
    ]

    decoy.when(
        await protocol_reader.extract_labware_definitions(json_protocol_source)
    ).then_return([labware_definition])
    decoy.when(json_file_reader.read(json_protocol_source)).then_return(json_protocol)
    decoy.when(json_translator.translate_commands(json_protocol)).then_return(commands)
    decoy.when(json_translator.translate_liquids(json_protocol)).then_return(liquids)

    await json_runner_subject.load(json_protocol_source)

    decoy.verify(
        protocol_engine.add_labware_definition(labware_definition),
        protocol_engine.add_liquid(
            id="water-id", name="water", description="water desc", color=None
        ),
        protocol_engine.add_command(
            request=pe_commands.HomeCreate(params=pe_commands.HomeParams(axes=None))
        ),
        protocol_engine.add_command(
            request=pe_commands.WaitForResumeCreate(
                params=pe_commands.WaitForResumeParams(message="hello")
            )
        ),
        protocol_engine.add_command(
            request=pe_commands.WaitForResumeCreate(
                params=pe_commands.WaitForResumeParams(message="goodbye")
            )
        ),
        protocol_engine.add_command(
            request=pe_commands.LoadLiquidCreate(
                params=pe_commands.LoadLiquidParams(
                    liquidId="water-id", labwareId="labware-id", volumeByWell={"A1": 30}
                )
            ),
        ),
        task_queue.set_run_func(func=protocol_engine.wait_until_complete),
    )


async def test_load_legacy_python(
    decoy: Decoy,
    legacy_file_reader: LegacyFileReader,
    legacy_context_creator: LegacyContextCreator,
    legacy_executor: LegacyExecutor,
    task_queue: TaskQueue,
    protocol_engine: ProtocolEngine,
    legacy_python_runner_subject: PythonAndLegacyRunner,
) -> None:
    """It should load a legacy context-based Python protocol."""
    labware_definition = LabwareDefinition.construct()  # type: ignore[call-arg]

    legacy_protocol_source = ProtocolSource(
        directory=Path("/dev/null"),
        main_file=Path("/dev/null/abc.py"),
        files=[],
        metadata={},
        robot_type="OT-2 Standard",
        config=PythonProtocolConfig(api_version=APIVersion(2, 11)),
        content_hash="abc123",
    )

    extra_labware = {"definition-uri": cast(LegacyLabwareDefinition, {})}

    legacy_protocol = LegacyPythonProtocol(
        text="",
        contents="",
        filename="protocol.py",
        api_level=APIVersion(2, 11),
        robot_type="OT-3 Standard",
        metadata={"foo": "bar"},
        bundled_labware=None,
        bundled_data=None,
        bundled_python=None,
        extra_labware=extra_labware,
    )

    legacy_context = decoy.mock(cls=LegacyProtocolContext)

    decoy.when(
        await protocol_reader.extract_labware_definitions(legacy_protocol_source)
    ).then_return([labware_definition])
    decoy.when(
        legacy_file_reader.read(
            protocol_source=legacy_protocol_source,
            labware_definitions=[labware_definition],
            python_parse_mode=PythonParseMode.ALLOW_LEGACY_METADATA_AND_REQUIREMENTS,
        )
    ).then_return(legacy_protocol)
    broker_captor = matchers.Captor()
    decoy.when(
        legacy_context_creator.create(
            protocol=legacy_protocol,
            broker=broker_captor,
            equipment_broker=matchers.IsA(Broker),
        )
    ).then_return(legacy_context)

    await legacy_python_runner_subject.load(
        legacy_protocol_source,
        python_parse_mode=PythonParseMode.ALLOW_LEGACY_METADATA_AND_REQUIREMENTS,
        run_time_param_values=None,
    )

    run_func_captor = matchers.Captor()

    decoy.verify(
        protocol_engine.add_labware_definition(labware_definition),
        protocol_engine.add_plugin(matchers.IsA(LegacyContextPlugin)),
        task_queue.set_run_func(run_func_captor),
    )

    assert broker_captor.value is legacy_python_runner_subject.broker

    # Verify that the run func calls the right things:
    run_func = run_func_captor.value
    await run_func()
    decoy.verify(
        await protocol_engine.add_and_execute_command(
            request=pe_commands.HomeCreate(params=pe_commands.HomeParams(axes=None))
        ),
<<<<<<< HEAD
        task_queue.set_run_func(
            func=legacy_executor.execute,
            protocol=legacy_protocol,
            context=legacy_context,
            parameter_context=legacy_python_runner_subject._parameter_context,
            run_time_param_values=None,
=======
        await legacy_executor.execute(
            protocol=legacy_protocol, context=legacy_context, run_time_param_values=None
>>>>>>> b82b0308
        ),
    )


async def test_load_python_with_pe_papi_core(
    decoy: Decoy,
    legacy_file_reader: LegacyFileReader,
    legacy_context_creator: LegacyContextCreator,
    protocol_engine: ProtocolEngine,
    legacy_python_runner_subject: PythonAndLegacyRunner,
) -> None:
    """It should load a legacy context-based Python protocol."""
    legacy_protocol_source = ProtocolSource(
        directory=Path("/dev/null"),
        main_file=Path("/dev/null/abc.py"),
        files=[],
        metadata={},
        robot_type="OT-2 Standard",
        config=PythonProtocolConfig(api_version=APIVersion(2, 14)),
        content_hash="abc123",
    )

    legacy_protocol = LegacyPythonProtocol(
        text="",
        contents="",
        filename="protocol.py",
        robot_type="OT-3 Standard",
        api_level=APIVersion(2, 14),
        metadata={"foo": "bar"},
        bundled_labware=None,
        bundled_data=None,
        bundled_python=None,
        extra_labware=None,
    )

    legacy_context = decoy.mock(cls=LegacyProtocolContext)

    decoy.when(
        await protocol_reader.extract_labware_definitions(legacy_protocol_source)
    ).then_return([])
    decoy.when(
        legacy_file_reader.read(
            protocol_source=legacy_protocol_source,
            labware_definitions=[],
            python_parse_mode=PythonParseMode.ALLOW_LEGACY_METADATA_AND_REQUIREMENTS,
        )
    ).then_return(legacy_protocol)
    broker_captor = matchers.Captor()
    decoy.when(
        legacy_context_creator.create(
            protocol=legacy_protocol, broker=broker_captor, equipment_broker=None
        )
    ).then_return(legacy_context)

    await legacy_python_runner_subject.load(
        legacy_protocol_source,
        python_parse_mode=PythonParseMode.ALLOW_LEGACY_METADATA_AND_REQUIREMENTS,
        run_time_param_values=None,
    )

    decoy.verify(protocol_engine.add_plugin(matchers.IsA(LegacyContextPlugin)), times=0)
    assert broker_captor.value is legacy_python_runner_subject.broker


async def test_load_legacy_json(
    decoy: Decoy,
    legacy_file_reader: LegacyFileReader,
    legacy_context_creator: LegacyContextCreator,
    legacy_executor: LegacyExecutor,
    task_queue: TaskQueue,
    protocol_engine: ProtocolEngine,
    legacy_python_runner_subject: PythonAndLegacyRunner,
) -> None:
    """It should load a legacy context-based JSON protocol."""
    labware_definition = LabwareDefinition.construct()  # type: ignore[call-arg]

    legacy_protocol_source = ProtocolSource(
        directory=Path("/dev/null"),
        main_file=Path("/dev/null/abc.json"),
        files=[],
        metadata={},
        robot_type="OT-2 Standard",
        config=JsonProtocolConfig(schema_version=5),
        content_hash="abc123",
    )

    legacy_protocol = LegacyJsonProtocol(
        text="{}",
        contents=cast(LegacyJsonProtocolDict, {}),
        filename="protocol.json",
        robot_type="OT-3 Standard",
        api_level=APIVersion(2, 11),
        schema_version=5,
        metadata={"protocolName": "A Very Impressive Protocol"},
    )

    legacy_context = decoy.mock(cls=LegacyProtocolContext)

    decoy.when(
        await protocol_reader.extract_labware_definitions(legacy_protocol_source)
    ).then_return([labware_definition])
    decoy.when(
        legacy_file_reader.read(
            protocol_source=legacy_protocol_source,
            labware_definitions=[labware_definition],
            python_parse_mode=PythonParseMode.ALLOW_LEGACY_METADATA_AND_REQUIREMENTS,
        )
    ).then_return(legacy_protocol)
    decoy.when(
        legacy_context_creator.create(
            legacy_protocol,
            broker=matchers.IsA(LegacyBroker),
            equipment_broker=matchers.IsA(Broker),
        )
    ).then_return(legacy_context)

    await legacy_python_runner_subject.load(
        legacy_protocol_source,
        python_parse_mode=PythonParseMode.ALLOW_LEGACY_METADATA_AND_REQUIREMENTS,
        run_time_param_values=None,
    )

    run_func_captor = matchers.Captor()

    decoy.verify(
        protocol_engine.add_labware_definition(labware_definition),
        protocol_engine.add_plugin(matchers.IsA(LegacyContextPlugin)),
        task_queue.set_run_func(run_func_captor),
    )

    # Verify that the run func calls the right things:
    run_func = run_func_captor.value
    await run_func()
    decoy.verify(
        await protocol_engine.add_and_execute_command(
            request=pe_commands.HomeCreate(params=pe_commands.HomeParams(axes=None))
        ),
<<<<<<< HEAD
        task_queue.set_run_func(
            func=legacy_executor.execute,
            protocol=legacy_protocol,
            context=legacy_context,
            parameter_context=legacy_python_runner_subject._parameter_context,
            run_time_param_values=None,
=======
        await legacy_executor.execute(
            protocol=legacy_protocol, context=legacy_context, run_time_param_values=None
>>>>>>> b82b0308
        ),
    )


async def test_run_python_runner(
    decoy: Decoy,
    hardware_api: HardwareAPI,
    protocol_engine: ProtocolEngine,
    task_queue: TaskQueue,
    legacy_python_runner_subject: PythonAndLegacyRunner,
) -> None:
    """It should run a protocol to completion."""
    decoy.when(protocol_engine.state_view.commands.has_been_played()).then_return(
        False, True
    )

    assert legacy_python_runner_subject.was_started() is False
    await legacy_python_runner_subject.run(deck_configuration=[])
    assert legacy_python_runner_subject.was_started() is True

    decoy.verify(
        protocol_engine.play(deck_configuration=[]),
        task_queue.start(),
        await task_queue.join(),
    )


async def test_run_live_runner(
    decoy: Decoy,
    hardware_api: HardwareAPI,
    protocol_engine: ProtocolEngine,
    task_queue: TaskQueue,
    live_runner_subject: LiveRunner,
) -> None:
    """It should run a protocol to completion."""
    decoy.when(protocol_engine.state_view.commands.has_been_played()).then_return(
        False, True
    )

    assert live_runner_subject.was_started() is False
    await live_runner_subject.run(deck_configuration=[])
    assert live_runner_subject.was_started() is True

    decoy.verify(
        await hardware_api.home(),
        protocol_engine.play(deck_configuration=[]),
        task_queue.start(),
        await task_queue.join(),
    )<|MERGE_RESOLUTION|>--- conflicted
+++ resolved
@@ -495,17 +495,11 @@
         await protocol_engine.add_and_execute_command(
             request=pe_commands.HomeCreate(params=pe_commands.HomeParams(axes=None))
         ),
-<<<<<<< HEAD
-        task_queue.set_run_func(
-            func=legacy_executor.execute,
+        await legacy_executor.execute(
             protocol=legacy_protocol,
             context=legacy_context,
             parameter_context=legacy_python_runner_subject._parameter_context,
             run_time_param_values=None,
-=======
-        await legacy_executor.execute(
-            protocol=legacy_protocol, context=legacy_context, run_time_param_values=None
->>>>>>> b82b0308
         ),
     )
 
@@ -643,17 +637,11 @@
         await protocol_engine.add_and_execute_command(
             request=pe_commands.HomeCreate(params=pe_commands.HomeParams(axes=None))
         ),
-<<<<<<< HEAD
-        task_queue.set_run_func(
-            func=legacy_executor.execute,
+        await legacy_executor.execute(
             protocol=legacy_protocol,
             context=legacy_context,
             parameter_context=legacy_python_runner_subject._parameter_context,
             run_time_param_values=None,
-=======
-        await legacy_executor.execute(
-            protocol=legacy_protocol, context=legacy_context, run_time_param_values=None
->>>>>>> b82b0308
         ),
     )
 
