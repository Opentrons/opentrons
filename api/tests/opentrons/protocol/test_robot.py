import pytest

from opentrons.containers import load as containers_load
from opentrons.instruments import pipette
from opentrons.robot.robot import Robot
from opentrons.trackers import pose_tracker
from opentrons.util import vector
from numpy import isclose
from unittest import mock

SMOOTHIE_VERSION = 'edge-1c222d9NOMSD'


@pytest.fixture
def robot(virtual_smoothie_env):
    robot = Robot()
    robot.reset()
    robot.connect(options={'firmware': SMOOTHIE_VERSION})
    robot.home(enqueue=False)

    return robot


def test_pos_tracker_persistance(robot):
    p200 = pipette.Pipette(
        robot, mount='left', name='my-fancy-pancy-pipette'
    )
    plate = containers_load(robot, 'trough-12row', '5')
    # TODO(artyom, 20171030): re-visit once z-value is back into container data
    assert robot.max_placeable_height_on_deck(plate) == 40.0

    robot.poses = p200._move(robot.poses, x=10, y=10, z=10)
    robot.calibrate_container_with_instrument(plate, p200, save=False)

    # TODO(artyom, 20171030): re-visit once z-value is back into container data
    assert robot.max_placeable_height_on_deck(plate) == 10.0


def test_calibrated_max_z(robot):

    pipette.Pipette(
        robot, mount='left', name='my-fancy-pancy-pipette'
    )
    assert robot.max_deck_height() == 63
    # plate = containers_load(robot, '96-flat', '1')
    # TODO(artyom, 20171030): re-visit once z-value is back into container data
    # assert robot.max_deck_height() == 10.5

    # robot.move_head(x=10, y=10)
    # robot.calibrate_container_with_instrument(plate, p200, save=False)

    # TODO(artyom, 20171030): re-visit once z-value is back into container data
    # assert robot.max_deck_height() == 10.5


def test_get_serial_ports_list(robot, monkeypatch):
    monkeypatch.setenv('ENABLE_VIRTUAL_SMOOTHIE', 'false')
    assert 'Virtual Smoothie' not in robot.get_serial_ports_list()
    monkeypatch.setenv('ENABLE_VIRTUAL_SMOOTHIE', 'true')
    assert 'Virtual Smoothie' in robot.get_serial_ports_list()


# TODO(artyom, 20171030): confirm desired behavior and remove if needed
# def test_firmware_verson(robot):
#     assert SMOOTHIE_VERSION == robot._driver.firmware_version


def test_add_container(robot):
    c1 = robot.add_container('96-flat', '1')
    trash = robot.fixed_trash
    res = robot.get_containers()
    expected = [c1, trash]
    assert set(res) == set(expected)

    c2 = robot.add_container('96-flat', '4', 'my-special-plate')
    res = robot.get_containers()
    expected = [c1, c2, trash]
    assert set(res) == set(expected)


def test_comment(robot):
    robot.clear_commands()
    robot.comment('hello')
    assert robot.commands() == ['hello']


# TODO(artyom, 20171030): confirm desired behavior and remove if needed
# def test_home_after_disconnect(robot):
#     robot._driver.connection = None

#     with pytest.raises(RuntimeError):
#         robot.home()


def test_create_arc(robot):
    from opentrons.robot.robot import TIP_CLEARANCE

    p200 = pipette.Pipette(
        robot, mount='left', name='my-fancy-pancy-pipette'
    )
    plate = containers_load(robot, '96-flat', '1')
    plate2 = containers_load(robot, '96-flat', '2')
    robot.poses = p200._move(robot.poses, x=10, y=10, z=10)
    robot.calibrate_container_with_instrument(plate, p200, save=False)

    res = robot._create_arc((0, 0, 0), plate[0])
    # TODO(artyom 20171030): confirm expected values are correct after merging
    # calibration work
    expected = [
<<<<<<< HEAD
        {'z': 15.5},
=======
        {'z': robot.max_deck_height() + TIP_CLEARANCE},
>>>>>>> v3a
        {'x': 0, 'y': 0},
        {'z': 0}
    ]
    assert res == expected

    robot.poses = p200._move(robot.poses, x=10, y=10, z=100)
    robot.calibrate_container_with_instrument(
        plate2, p200, save=False
    )
    res = robot._create_arc((0, 0, 0), plate2[0])

    # TODO(artyom 20171030): confirm expected values are correct after merging
    # calibration work
    expected = [
<<<<<<< HEAD
        {'z': 15.5},
=======
        {'z': robot.max_deck_height() + TIP_CLEARANCE},
>>>>>>> v3a
        {'x': 0, 'y': 0},
        {'z': 0}
    ]
    assert res == expected


# TODO(artyom, 20171030): the new driver doesn't have this functionality
# def test_disconnect(robot):
#     robot.disconnect()
#     assert not robot.is_connected


# TODO(artyom, 20171030): the new driver doesn't have this functionality
# consider removing the test
# def test_get_connected_port(robot):
#     res = robot.get_connected_port()
#     assert res == drivers.VIRTUAL_SMOOTHIE_PORT


def test_robot_move_to(robot):
    p200 = pipette.Pipette(robot, mount='right', name='pipette')
    robot.move_to(instrument=p200, location=(robot._deck, (100, 0, 0)))
    assert isclose(
        pose_tracker.absolute(
            robot.poses,
            p200),
        (100, 0, 0)
    ).all()


def test_move_head(robot):
    robot.move_head(x=100, y=0)
    assert isclose(
        pose_tracker.absolute(
            robot.poses,
            robot.gantry)[:2],
        (100, 0, 0)[:2]
    ).all()


# TODO(artyom 20171030): revise tracking status of homed axis
def test_home(robot):
    robot.disconnect()
    robot.connect()

    # Check that all axes are marked as not homed
    assert robot.axis_homed == {
        'x': False, 'y': False, 'z': False, 'a': False, 'b': False
    }

    # robot.clear_commands()
    # Home X & Y axes
    robot.home('xa')
    # self.assertDictEqual(robot.axis_homed, {
    #     'x': False, 'y': False, 'z': False, 'a': False, 'b': False
    # })

    # Verify X & Y axes are marked as homed
    # assert robot.axis_homed == {
    #     'x': True, 'y': False, 'z': False, 'a': True, 'b': False
    # }

    # # Home all axes
    # robot.home()

    # # Verify all axes are marked as homed
    # self.assertDictEqual(robot.axis_homed, {
    #     'x': True, 'y': True, 'z': True, 'a': True, 'b': True
    # })


# TODO(artyom, 20171030): revisit this test after
# diagnostics has been scoped and planned
# def test_versions(robot):
#     res = robot.versions()
#     expected = {
#         'config': {
#             'version': 'v2.0.0',
#             'compatible': True
#         },
#         'firmware': {
#             'version': self.smoothie_version,
#             'compatible': True
#         },
#         'ot_version': {
#             'version': 'one_pro_plus',
#             'compatible': True
#         }
#     }
#     assert res == expected

# TODO(artyom, 20171030): revisit this test after
# diagnostics has been scoped and planned
# def test_diagnostics(robot):
#     res = robot.diagnostics()
#     expected = {
#         'axis_homed': {
#             'x': True, 'y': True, 'z': True, 'a': True, 'b': True
#         },
#         'switches': {
#             'x': False,
#             'y': False,
#             'z': False,
#             'a': False,
#             'b': False
#         },
#         'steps_per_mm': {
#             'x': 80.0,
#             'y': 80.0
#         }
#     }
#     self.assertDictEqual(res, expected)

#     robot.disconnect()
#     robot.connect()
#     self.assertRaises(RuntimeWarning, robot.move_head, x=-199)
#     res = robot.diagnostics()
#     expected = {
#         'axis_homed': {
#             'x': False, 'y': False, 'z': False, 'a': False, 'b': False
#         },
#         'switches': {
#             'x': True,
#             'y': False,
#             'z': False,
#             'a': False,
#             'b': False
#         },
#         'steps_per_mm': {
#             'x': 80.0,
#             'y': 80.0
#         }
#     }
#     self.assertDictEqual(res, expected)

#     robot.home('x', enqueue=False)
#     res = robot.diagnostics()
#     expected = {
#         'axis_homed': {
#             'x': True, 'y': False, 'z': False, 'a': False, 'b': False
#         },
#         'switches': {
#             'x': False,
#             'y': False,
#             'z': False,
#             'a': False,
#             'b': False
#         },
#         'steps_per_mm': {
#             'x': 80.0,
#             'y': 80.0
#         }
#     }
#     assert res == expected


def test_get_motor_caching(robot):
    a_motor = robot.get_motor('a')
    assert a_motor == robot.get_motor('a')

    b_motor = robot.get_motor('b')
    assert b_motor == robot.get_motor('b')


def test_get_mosfet_caching(robot):
    m0 = robot.get_mosfet(0)
    assert m0 == robot.get_mosfet(0)
    m1 = robot.get_mosfet(1)
    assert m1 == robot.get_mosfet(1)


def test_drop_tip_default_trash(robot):
    tiprack = containers_load(robot, 'tiprack-200ul', '1')
    pip = pipette.Pipette(
        robot, name='P300', mount='right', tip_racks=[tiprack])

    trash_loc = vector.Vector([80.00, 80.00, 58.00])

    pip.pick_up_tip()

    with mock.patch.object(robot, 'move_to') as move_to:  # NOQA
        pip.drop_tip()

        move_to.assert_called_with(
            (robot.fixed_trash[0], trash_loc),
            instrument=pip,
            low_current_z=False,
            strategy='arc')<|MERGE_RESOLUTION|>--- conflicted
+++ resolved
@@ -107,11 +107,7 @@
     # TODO(artyom 20171030): confirm expected values are correct after merging
     # calibration work
     expected = [
-<<<<<<< HEAD
-        {'z': 15.5},
-=======
         {'z': robot.max_deck_height() + TIP_CLEARANCE},
->>>>>>> v3a
         {'x': 0, 'y': 0},
         {'z': 0}
     ]
@@ -126,11 +122,7 @@
     # TODO(artyom 20171030): confirm expected values are correct after merging
     # calibration work
     expected = [
-<<<<<<< HEAD
-        {'z': 15.5},
-=======
         {'z': robot.max_deck_height() + TIP_CLEARANCE},
->>>>>>> v3a
         {'x': 0, 'y': 0},
         {'z': 0}
     ]
