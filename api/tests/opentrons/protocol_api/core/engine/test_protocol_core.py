"""Test for the ProtocolEngine-based protocol API core."""
import inspect
from typing import Optional, Type, cast, Tuple

import pytest
from pytest_lazyfixture import lazy_fixture  # type: ignore[import]
from decoy import Decoy

from opentrons_shared_data.deck import load as load_deck
from opentrons_shared_data.deck.dev_types import DeckDefinitionV4, SlotDefV3
from opentrons_shared_data.pipette.dev_types import PipetteNameType
from opentrons_shared_data.labware.dev_types import (
    LabwareDefinition as LabwareDefDict,
    LabwareUri,
)
from opentrons_shared_data.labware.labware_definition import LabwareDefinition
from opentrons_shared_data.robot.dev_types import RobotType

from opentrons.types import DeckSlotName, Mount, MountType, Point
from opentrons.protocol_api import OFF_DECK
from opentrons.hardware_control import SyncHardwareAPI, SynchronousAdapter
from opentrons.hardware_control.modules import AbstractModule, ModuleType
from opentrons.hardware_control.modules.types import (
    ModuleModel,
    TemperatureModuleModel,
    MagneticModuleModel,
    ThermocyclerModuleModel,
    HeaterShakerModuleModel,
    MagneticBlockModel,
)
from opentrons.protocol_engine import (
    ModuleModel as EngineModuleModel,
    DeckSlotLocation,
    ModuleLocation,
    OnLabwareLocation,
    AddressableAreaLocation,
    ModuleDefinition,
    LabwareMovementStrategy,
    LoadedLabware,
    LoadedModule,
    commands,
    LabwareOffsetVector,
)
from opentrons.protocol_engine.clients import SyncClient as EngineClient
from opentrons.protocol_engine.types import (
    Liquid as PE_Liquid,
    HexColor,
    FlowRates,
    OFF_DECK_LOCATION,
)
from opentrons.protocol_engine.errors import (
    LabwareNotLoadedOnModuleError,
    LabwareNotLoadedOnLabwareError,
)
from opentrons.protocol_engine.state.labware import (
    LabwareLoadParams as EngineLabwareLoadParams,
)

from opentrons.protocol_api.core.labware import LabwareLoadParams
from opentrons.protocol_api.core.engine import (
    deck_conflict,
    ProtocolCore,
    InstrumentCore,
    LabwareCore,
    ModuleCore,
    load_labware_params,
)
from opentrons.protocol_api._liquid import Liquid
from opentrons.protocol_api._types import StagingSlotName
from opentrons.protocol_api.core.engine.exceptions import InvalidModuleLocationError
from opentrons.protocol_api.core.engine.module_core import (
    TemperatureModuleCore,
    MagneticModuleCore,
    ThermocyclerModuleCore,
    HeaterShakerModuleCore,
    NonConnectedModuleCore,
)
from opentrons.protocol_api import validation, MAX_SUPPORTED_VERSION

from opentrons.protocols.api_support.types import APIVersion
from opentrons.protocols.api_support.deck_type import (
    STANDARD_OT2_DECK,
    STANDARD_OT3_DECK,
)


@pytest.fixture(scope="session")
def ot2_standard_deck_def() -> DeckDefinitionV4:
    """Get the OT-2 standard deck definition."""
    return load_deck(STANDARD_OT2_DECK, 4)


@pytest.fixture(scope="session")
def ot3_standard_deck_def() -> DeckDefinitionV4:
    """Get the OT-2 standard deck definition."""
    return load_deck(STANDARD_OT3_DECK, 4)


@pytest.fixture(autouse=True)
def patch_mock_load_labware_params(
    decoy: Decoy, monkeypatch: pytest.MonkeyPatch
) -> None:
    """Mock out load_labware_params.py functions."""
    for name, func in inspect.getmembers(load_labware_params, inspect.isfunction):
        monkeypatch.setattr(load_labware_params, name, decoy.mock(func=func))


@pytest.fixture(autouse=True)
def patch_mock_validation(decoy: Decoy, monkeypatch: pytest.MonkeyPatch) -> None:
    """Mock out validation.py functions."""
    for name, func in inspect.getmembers(validation, inspect.isfunction):
        monkeypatch.setattr(validation, name, decoy.mock(func=func))


@pytest.fixture(autouse=True)
def patch_mock_deck_conflict_check(
    decoy: Decoy, monkeypatch: pytest.MonkeyPatch
) -> None:
    """Replace deck_conflict.check() with a mock."""
    mock = decoy.mock(func=deck_conflict.check)
    monkeypatch.setattr(deck_conflict, "check", mock)


@pytest.fixture
def mock_engine_client(decoy: Decoy) -> EngineClient:
    """Get a mock ProtocolEngine synchronous client."""
    return decoy.mock(cls=EngineClient)


@pytest.fixture
def api_version() -> APIVersion:
    """Get an API version to apply to the interface."""
    return MAX_SUPPORTED_VERSION


@pytest.fixture
def mock_sync_module_hardware(decoy: Decoy) -> SynchronousAdapter[AbstractModule]:
    """Get a mock synchronous module hardware."""
    return decoy.mock(name="SynchronousAdapter[AbstractModule]")  # type: ignore[no-any-return]


@pytest.fixture
def mock_sync_hardware_api(decoy: Decoy) -> SyncHardwareAPI:
    """Get a mock hardware API."""
    return decoy.mock(cls=SyncHardwareAPI)


@pytest.fixture
@pytest.mark.parametrize("api_version", [APIVersion(2, 15)])
def subject(
    decoy: Decoy,
    mock_engine_client: EngineClient,
    api_version: APIVersion,
    mock_sync_hardware_api: SyncHardwareAPI,
) -> ProtocolCore:
    """Get a ProtocolCore test subject with its dependencies mocked out."""
    decoy.when(mock_engine_client.state.labware.get_fixed_trash_id()).then_return(
        "fixed-trash-123"
    )
    decoy.when(
        mock_engine_client.state.labware.get_definition("fixed-trash-123")
    ).then_return(
        LabwareDefinition.construct(ordering=[["A1"]])  # type: ignore[call-arg]
    )

    return ProtocolCore(
        engine_client=mock_engine_client,
        api_version=api_version,
        sync_hardware=mock_sync_hardware_api,
    )


@pytest.mark.parametrize("api_version", [APIVersion(2, 3)])
def test_api_version(
    decoy: Decoy, subject: ProtocolCore, api_version: APIVersion
) -> None:
    """Should return the protocol version."""
    assert subject.api_version == api_version


# def test_get_slot_definition(ot2_standard_deck_def: DeckDefinitionV3, subject: ProtocolCore, decoy: Decoy) -> None:
#     """It should return a deck slot's definition."""
#     decoy.when(subject._engine_client.state.labware.get_slot_definition(5))
#     result = subject.get_slot_definition(DeckSlotName.SLOT_6)
#
#     assert result["id"] == "6"
#     assert result == ot2_standard_deck_def["locations"]["orderedSlots"][5]


@pytest.mark.parametrize("api_version", [APIVersion(2, 15)])
def test_fixed_trash(subject: ProtocolCore) -> None:
    """It should have a single labware core for the fixed trash."""
    result = subject.fixed_trash

    assert isinstance(result, LabwareCore)
    assert result.labware_id == "fixed-trash-123"
    assert subject.get_labware_cores() == [result]

    # verify it's the same core every time
    assert subject.fixed_trash is result


def test_get_slot_item_empty(
    decoy: Decoy, mock_engine_client: EngineClient, subject: ProtocolCore
) -> None:
    """It should return None for an empty deck slot."""
    decoy.when(
        mock_engine_client.state.geometry.get_slot_item(
            slot_name=DeckSlotName.SLOT_1,
        )
    ).then_return(None)

    assert subject.get_slot_item(DeckSlotName.SLOT_1) is None


def test_load_instrument(
    decoy: Decoy,
    mock_sync_hardware_api: SyncHardwareAPI,
    mock_engine_client: EngineClient,
    subject: ProtocolCore,
) -> None:
    """It should issue a LoadPipette command."""
    decoy.when(
        mock_engine_client.load_pipette(
            pipette_name=PipetteNameType.P300_SINGLE, mount=MountType.LEFT
        )
    ).then_return(commands.LoadPipetteResult(pipetteId="cool-pipette"))

    decoy.when(
        mock_engine_client.state.pipettes.get_flow_rates("cool-pipette")
    ).then_return(
        FlowRates(
            default_aspirate={"1.1": 22},
            default_dispense={"3.3": 44},
            default_blow_out={"5.5": 66},
        ),
    )

    result = subject.load_instrument(
        instrument_name=PipetteNameType.P300_SINGLE, mount=Mount.LEFT
    )

    assert isinstance(result, InstrumentCore)
    assert result.pipette_id == "cool-pipette"


def test_load_labware(
    decoy: Decoy,
    mock_engine_client: EngineClient,
    subject: ProtocolCore,
) -> None:
    """It should issue a LoadLabware command."""
    decoy.when(
        mock_engine_client.state.labware.find_custom_labware_load_params()
    ).then_return([EngineLabwareLoadParams("hello", "world", 654)])

    decoy.when(
        load_labware_params.resolve(
            "some_labware",
            "a_namespace",
            456,
            [EngineLabwareLoadParams("hello", "world", 654)],
        )
    ).then_return(("some_namespace", 9001))

    decoy.when(
        mock_engine_client.load_labware(
            location=DeckSlotLocation(slotName=DeckSlotName.SLOT_5),
            load_name="some_labware",
            display_name="some_display_name",
            namespace="some_namespace",
            version=9001,
        )
    ).then_return(
        commands.LoadLabwareResult(
            labwareId="abc123",
            definition=LabwareDefinition.construct(),  # type: ignore[call-arg]
            offsetId=None,
        )
    )

    decoy.when(mock_engine_client.state.labware.get_definition("abc123")).then_return(
        LabwareDefinition.construct(ordering=[])  # type: ignore[call-arg]
    )

    result = subject.load_labware(
        load_name="some_labware",
        location=DeckSlotName.SLOT_5,
        label="some_display_name",  # maps to optional display name
        namespace="a_namespace",
        version=456,
    )

    assert isinstance(result, LabwareCore)
    assert result.labware_id == "abc123"
    assert subject.get_labware_cores() == [result]

    decoy.verify(
        deck_conflict.check(
            engine_state=mock_engine_client.state,
            existing_labware_ids=[],
            existing_module_ids=[],
            new_labware_id="abc123",
        )
    )

    decoy.when(
        mock_engine_client.state.geometry.get_slot_item(
            slot_name=DeckSlotName.SLOT_5,
<<<<<<< HEAD
            allowed_labware_ids={"abc123"},
            allowed_module_ids=set(),
=======
>>>>>>> 07b292c8
        )
    ).then_return(
        LoadedLabware.construct(id="abc123")  # type: ignore[call-arg]
    )

    assert subject.get_slot_item(DeckSlotName.SLOT_5) is result


def test_load_labware_on_staging_slot(
    decoy: Decoy,
    mock_engine_client: EngineClient,
    subject: ProtocolCore,
) -> None:
    """It should issue a LoadLabware command for a labware on a staging slot."""
    decoy.when(
        mock_engine_client.state.labware.find_custom_labware_load_params()
    ).then_return([EngineLabwareLoadParams("hello", "world", 654)])

    decoy.when(
        load_labware_params.resolve(
            "some_labware",
            "a_namespace",
            456,
            [EngineLabwareLoadParams("hello", "world", 654)],
        )
    ).then_return(("some_namespace", 9001))

    decoy.when(
        mock_engine_client.load_labware(
            location=AddressableAreaLocation(addressableAreaName="B4"),
            load_name="some_labware",
            display_name="some_display_name",
            namespace="some_namespace",
            version=9001,
        )
    ).then_return(
        commands.LoadLabwareResult(
            labwareId="abc123",
            definition=LabwareDefinition.construct(),  # type: ignore[call-arg]
            offsetId=None,
        )
    )

    decoy.when(mock_engine_client.state.labware.get_definition("abc123")).then_return(
        LabwareDefinition.construct(ordering=[])  # type: ignore[call-arg]
    )

    result = subject.load_labware(
        load_name="some_labware",
        location=StagingSlotName.SLOT_B4,
        label="some_display_name",  # maps to optional display name
        namespace="a_namespace",
        version=456,
    )

    assert isinstance(result, LabwareCore)
    assert result.labware_id == "abc123"
    assert subject.get_labware_cores() == [result]

    decoy.verify(
        deck_conflict.check(
            engine_state=mock_engine_client.state,
            existing_labware_ids=[],
            existing_module_ids=[],
            new_labware_id="abc123",
        )
    )

    # TODO(jbl 11-17-2023) this is not hooked up yet to staging slots/addressable areas
    # decoy.when(
    #     mock_engine_client.state.geometry.get_slot_item(
    #         slot_name=StagingSlotName.SLOT_B4,
    #         allowed_labware_ids={"fixed-trash-123", "abc123"},
    #         allowed_module_ids=set(),
    #     )
    # ).then_return(
    #     LoadedLabware.construct(id="abc123")  # type: ignore[call-arg]
    # )
    #
    # assert subject.get_slot_item(StagingSlotName.SLOT_B4) is result


def test_load_labware_on_labware(
    decoy: Decoy,
    mock_engine_client: EngineClient,
    subject: ProtocolCore,
) -> None:
    """It should issue a LoadLabware command onto an OnLabware location."""
    mock_labware_core = decoy.mock(cls=LabwareCore)
    decoy.when(mock_labware_core.labware_id).then_return("labware-id")

    decoy.when(
        mock_engine_client.state.labware.find_custom_labware_load_params()
    ).then_return([EngineLabwareLoadParams("hello", "world", 654)])

    decoy.when(
        load_labware_params.resolve(
            "some_labware",
            "a_namespace",
            456,
            [EngineLabwareLoadParams("hello", "world", 654)],
        )
    ).then_return(("some_namespace", 9001))

    decoy.when(
        mock_engine_client.load_labware(
            location=OnLabwareLocation(labwareId="labware-id"),
            load_name="some_labware",
            display_name="some_display_name",
            namespace="some_namespace",
            version=9001,
        )
    ).then_return(
        commands.LoadLabwareResult(
            labwareId="abc123",
            definition=LabwareDefinition.construct(),  # type: ignore[call-arg]
            offsetId=None,
        )
    )

    decoy.when(mock_engine_client.state.labware.get_definition("abc123")).then_return(
        LabwareDefinition.construct(ordering=[])  # type: ignore[call-arg]
    )

    decoy.when(
        mock_engine_client.state.labware.get_id_by_labware("labware-id")
    ).then_return("abc123")

    result = subject.load_labware(
        load_name="some_labware",
        location=mock_labware_core,
        label="some_display_name",
        namespace="a_namespace",
        version=456,
    )

    assert isinstance(result, LabwareCore)
    assert result.labware_id == "abc123"
    assert subject.get_labware_cores() == [result]

    decoy.verify(
        deck_conflict.check(
            engine_state=mock_engine_client.state,
            existing_labware_ids=[],
            existing_module_ids=[],
            new_labware_id="abc123",
        )
    )

    assert subject.get_labware_on_labware(mock_labware_core) is result


def test_load_labware_off_deck(
    decoy: Decoy,
    mock_engine_client: EngineClient,
    subject: ProtocolCore,
) -> None:
    """It should issue a LoadLabware off deck command."""
    decoy.when(
        mock_engine_client.state.labware.find_custom_labware_load_params()
    ).then_return([EngineLabwareLoadParams("hello", "world", 654)])

    decoy.when(
        load_labware_params.resolve(
            "some_labware",
            "a_namespace",
            456,
            [EngineLabwareLoadParams("hello", "world", 654)],
        )
    ).then_return(("some_namespace", 9001))

    decoy.when(
        mock_engine_client.load_labware(
            location=OFF_DECK_LOCATION,
            load_name="some_labware",
            display_name="some_display_name",
            namespace="some_namespace",
            version=9001,
        )
    ).then_return(
        commands.LoadLabwareResult(
            labwareId="abc123",
            definition=LabwareDefinition.construct(),  # type: ignore[call-arg]
            offsetId=None,
        )
    )

    decoy.when(mock_engine_client.state.labware.get_definition("abc123")).then_return(
        LabwareDefinition.construct(ordering=[])  # type: ignore[call-arg]
    )

    result = subject.load_labware(
        load_name="some_labware",
        location=OFF_DECK,
        label="some_display_name",  # maps to optional display name
        namespace="a_namespace",
        version=456,
    )

    assert isinstance(result, LabwareCore)
    assert result.labware_id == "abc123"
    assert subject.get_labware_cores() == [result]

    decoy.verify(
        deck_conflict.check(
            engine_state=mock_engine_client.state,
            existing_labware_ids=[],
            existing_module_ids=[],
            new_labware_id="abc123",
        )
    )


def test_load_adapter(
    decoy: Decoy,
    mock_engine_client: EngineClient,
    subject: ProtocolCore,
) -> None:
    """It should issue a LoadLabware command for an adapter."""
    decoy.when(
        mock_engine_client.state.labware.find_custom_labware_load_params()
    ).then_return([EngineLabwareLoadParams("hello", "world", 654)])

    decoy.when(
        load_labware_params.resolve(
            "some_adapter",
            "a_namespace",
            456,
            [EngineLabwareLoadParams("hello", "world", 654)],
        )
    ).then_return(("some_namespace", 9001))

    decoy.when(
        mock_engine_client.load_labware(
            location=DeckSlotLocation(slotName=DeckSlotName.SLOT_5),
            load_name="some_adapter",
            namespace="some_namespace",
            version=9001,
        )
    ).then_return(
        commands.LoadLabwareResult(
            labwareId="abc123",
            definition=LabwareDefinition.construct(),  # type: ignore[call-arg]
            offsetId=None,
        )
    )

    decoy.when(mock_engine_client.state.labware.get_definition("abc123")).then_return(
        LabwareDefinition.construct(ordering=[])  # type: ignore[call-arg]
    )

    result = subject.load_adapter(
        load_name="some_adapter",
        location=DeckSlotName.SLOT_5,
        namespace="a_namespace",
        version=456,
    )

    assert isinstance(result, LabwareCore)
    assert result.labware_id == "abc123"
    assert subject.get_labware_cores() == [result]

    decoy.verify(
        deck_conflict.check(
            engine_state=mock_engine_client.state,
            existing_labware_ids=[],
            existing_module_ids=[],
            new_labware_id="abc123",
        )
    )

    decoy.when(
        mock_engine_client.state.geometry.get_slot_item(
            slot_name=DeckSlotName.SLOT_5,
<<<<<<< HEAD
            allowed_labware_ids={"abc123"},
            allowed_module_ids=set(),
=======
>>>>>>> 07b292c8
        )
    ).then_return(
        LoadedLabware.construct(id="abc123")  # type: ignore[call-arg]
    )

    assert subject.get_slot_item(DeckSlotName.SLOT_5) is result


def test_load_adapter_on_staging_slot(
    decoy: Decoy,
    mock_engine_client: EngineClient,
    subject: ProtocolCore,
) -> None:
    """It should issue a LoadLabware command for an adapter."""
    decoy.when(
        mock_engine_client.state.labware.find_custom_labware_load_params()
    ).then_return([EngineLabwareLoadParams("hello", "world", 654)])

    decoy.when(
        load_labware_params.resolve(
            "some_adapter",
            "a_namespace",
            456,
            [EngineLabwareLoadParams("hello", "world", 654)],
        )
    ).then_return(("some_namespace", 9001))

    decoy.when(
        mock_engine_client.load_labware(
            location=AddressableAreaLocation(addressableAreaName="B4"),
            load_name="some_adapter",
            namespace="some_namespace",
            version=9001,
        )
    ).then_return(
        commands.LoadLabwareResult(
            labwareId="abc123",
            definition=LabwareDefinition.construct(),  # type: ignore[call-arg]
            offsetId=None,
        )
    )

    decoy.when(mock_engine_client.state.labware.get_definition("abc123")).then_return(
        LabwareDefinition.construct(ordering=[])  # type: ignore[call-arg]
    )

    result = subject.load_adapter(
        load_name="some_adapter",
        location=StagingSlotName.SLOT_B4,
        namespace="a_namespace",
        version=456,
    )

    assert isinstance(result, LabwareCore)
    assert result.labware_id == "abc123"
    assert subject.get_labware_cores() == [result]

    decoy.verify(
        deck_conflict.check(
            engine_state=mock_engine_client.state,
            existing_labware_ids=[],
            existing_module_ids=[],
            new_labware_id="abc123",
        )
    )

    # TODO(jbl 11-17-2023) this is not hooked up yet to staging slots/addressable areas
    # decoy.when(
    #     mock_engine_client.state.geometry.get_slot_item(
    #         slot_name=StagingSlotName.SLOT_B4,
    #         allowed_labware_ids={"fixed-trash-123", "abc123"},
    #         allowed_module_ids=set(),
    #     )
    # ).then_return(
    #     LoadedLabware.construct(id="abc123")  # type: ignore[call-arg]
    # )
    #
    # assert subject.get_slot_item(StagingSlotName.SLOT_B4) is result


@pytest.mark.parametrize(
    argnames=["use_gripper", "pause_for_manual_move", "expected_strategy"],
    argvalues=[
        (True, False, LabwareMovementStrategy.USING_GRIPPER),
        (True, True, LabwareMovementStrategy.USING_GRIPPER),
        (False, False, LabwareMovementStrategy.MANUAL_MOVE_WITHOUT_PAUSE),
        (False, True, LabwareMovementStrategy.MANUAL_MOVE_WITH_PAUSE),
    ],
)
@pytest.mark.parametrize(
    argnames=["pick_up_offset", "drop_offset"],
    argvalues=[
        (None, None),
        (None, (4, 5, 6)),
        ((4, 5, 6), (4, 5, 6)),
    ],
)
def test_move_labware(
    decoy: Decoy,
    subject: ProtocolCore,
    mock_engine_client: EngineClient,
    expected_strategy: LabwareMovementStrategy,
    use_gripper: bool,
    pause_for_manual_move: bool,
    pick_up_offset: Optional[Tuple[float, float, float]],
    drop_offset: Optional[Tuple[float, float, float]],
) -> None:
    """It should issue a move labware command to the engine."""
    decoy.when(
        mock_engine_client.state.labware.get_definition("labware-id")
    ).then_return(
        LabwareDefinition.construct(ordering=[])  # type: ignore[call-arg]
    )
    labware = LabwareCore(labware_id="labware-id", engine_client=mock_engine_client)
    subject.move_labware(
        labware_core=labware,
        new_location=DeckSlotName.SLOT_5,
        use_gripper=use_gripper,
        pause_for_manual_move=pause_for_manual_move,
        pick_up_offset=pick_up_offset,
        drop_offset=drop_offset,
    )
    decoy.verify(
        mock_engine_client.move_labware(
            labware_id="labware-id",
            new_location=DeckSlotLocation(slotName=DeckSlotName.SLOT_5),
            strategy=expected_strategy,
            pick_up_offset=LabwareOffsetVector(x=4, y=5, z=6)
            if pick_up_offset
            else None,
            drop_offset=LabwareOffsetVector(x=4, y=5, z=6) if drop_offset else None,
        )
    )


def test_move_labware_on_staging_slot(
    decoy: Decoy,
    subject: ProtocolCore,
    mock_engine_client: EngineClient,
    api_version: APIVersion,
) -> None:
    """It should issue a move labware command to the engine."""
    decoy.when(
        mock_engine_client.state.labware.get_definition("labware-id")
    ).then_return(
        LabwareDefinition.construct(ordering=[])  # type: ignore[call-arg]
    )
    labware = LabwareCore(labware_id="labware-id", engine_client=mock_engine_client)
    subject.move_labware(
        labware_core=labware,
        new_location=StagingSlotName.SLOT_B4,
        use_gripper=False,
        pause_for_manual_move=True,
        pick_up_offset=None,
        drop_offset=None,
    )
    decoy.verify(
        mock_engine_client.move_labware(
            labware_id="labware-id",
            new_location=AddressableAreaLocation(addressableAreaName="B4"),
            strategy=LabwareMovementStrategy.MANUAL_MOVE_WITH_PAUSE,
            pick_up_offset=None,
            drop_offset=None,
        )
    )


def test_move_labware_on_non_connected_module(
    decoy: Decoy,
    subject: ProtocolCore,
    mock_engine_client: EngineClient,
    api_version: APIVersion,
) -> None:
    """It should issue a move labware command to the engine."""
    decoy.when(
        mock_engine_client.state.labware.get_definition("labware-id")
    ).then_return(
        LabwareDefinition.construct(ordering=[])  # type: ignore[call-arg]
    )
    labware = LabwareCore(labware_id="labware-id", engine_client=mock_engine_client)
    non_connected_module_core = NonConnectedModuleCore(
        module_id="module-id",
        engine_client=mock_engine_client,
        api_version=api_version,
    )
    subject.move_labware(
        labware_core=labware,
        new_location=non_connected_module_core,
        use_gripper=False,
        pause_for_manual_move=True,
        pick_up_offset=None,
        drop_offset=None,
    )
    decoy.verify(
        mock_engine_client.move_labware(
            labware_id="labware-id",
            new_location=ModuleLocation(moduleId="module-id"),
            strategy=LabwareMovementStrategy.MANUAL_MOVE_WITH_PAUSE,
            pick_up_offset=None,
            drop_offset=None,
        )
    )


def test_move_labware_off_deck(
    decoy: Decoy,
    subject: ProtocolCore,
    mock_engine_client: EngineClient,
    api_version: APIVersion,
) -> None:
    """It should issue a move labware command to the engine with pause strategy."""
    decoy.when(
        mock_engine_client.state.labware.get_definition("labware-id")
    ).then_return(
        LabwareDefinition.construct(ordering=[])  # type: ignore[call-arg]
    )
    labware = LabwareCore(labware_id="labware-id", engine_client=mock_engine_client)

    subject.move_labware(
        labware_core=labware,
        new_location=OFF_DECK,
        use_gripper=False,
        pause_for_manual_move=True,
        pick_up_offset=None,
        drop_offset=None,
    )
    decoy.verify(
        mock_engine_client.move_labware(
            labware_id="labware-id",
            new_location=OFF_DECK_LOCATION,
            strategy=LabwareMovementStrategy.MANUAL_MOVE_WITH_PAUSE,
            pick_up_offset=None,
            drop_offset=None,
        )
    )


def test_load_labware_on_module(
    decoy: Decoy,
    mock_engine_client: EngineClient,
    mock_sync_module_hardware: SynchronousAdapter[AbstractModule],
    subject: ProtocolCore,
    api_version: APIVersion,
) -> None:
    """It should issue a LoadLabware command."""
    decoy.when(
        mock_engine_client.state.labware.find_custom_labware_load_params()
    ).then_return([EngineLabwareLoadParams("hello", "world", 654)])

    decoy.when(
        load_labware_params.resolve(
            "some_labware",
            "a_namespace",
            456,
            [EngineLabwareLoadParams("hello", "world", 654)],
        )
    ).then_return(("some_namespace", 9001))

    decoy.when(
        mock_engine_client.load_labware(
            location=ModuleLocation(moduleId="module-id"),
            load_name="some_labware",
            display_name="some_display_name",
            namespace="some_namespace",
            version=9001,
        )
    ).then_return(
        commands.LoadLabwareResult(
            labwareId="abc123",
            definition=LabwareDefinition.construct(),  # type: ignore[call-arg]
            offsetId=None,
        )
    )

    decoy.when(mock_engine_client.state.labware.get_definition("abc123")).then_return(
        LabwareDefinition.construct(ordering=[])  # type: ignore[call-arg]
    )

    module_core = ModuleCore(
        module_id="module-id",
        engine_client=mock_engine_client,
        api_version=api_version,
        sync_module_hardware=mock_sync_module_hardware,
    )

    result = subject.load_labware(
        load_name="some_labware",
        location=module_core,
        label="some_display_name",  # maps to optional display name
        namespace="a_namespace",
        version=456,
    )

    assert isinstance(result, LabwareCore)
    assert result.labware_id == "abc123"

    decoy.verify(
        deck_conflict.check(
            engine_state=mock_engine_client.state,
            existing_labware_ids=[],
            existing_module_ids=[],
            new_labware_id="abc123",
        )
    )

    decoy.when(
        mock_engine_client.state.labware.get_id_by_module("module-id")
    ).then_return("abc123")

    assert subject.get_labware_on_module(module_core) is result


def test_load_labware_on_non_connected_module(
    decoy: Decoy,
    mock_engine_client: EngineClient,
    subject: ProtocolCore,
    api_version: APIVersion,
) -> None:
    """It should issue a LoadLabware command."""
    decoy.when(
        mock_engine_client.state.labware.find_custom_labware_load_params()
    ).then_return([EngineLabwareLoadParams("hello", "world", 654)])

    decoy.when(
        load_labware_params.resolve(
            "some_labware",
            "a_namespace",
            456,
            [EngineLabwareLoadParams("hello", "world", 654)],
        )
    ).then_return(("some_namespace", 9001))

    decoy.when(
        mock_engine_client.load_labware(
            location=ModuleLocation(moduleId="module-id"),
            load_name="some_labware",
            display_name="some_display_name",
            namespace="some_namespace",
            version=9001,
        )
    ).then_return(
        commands.LoadLabwareResult(
            labwareId="abc123",
            definition=LabwareDefinition.construct(),  # type: ignore[call-arg]
            offsetId=None,
        )
    )

    decoy.when(mock_engine_client.state.labware.get_definition("abc123")).then_return(
        LabwareDefinition.construct(ordering=[])  # type: ignore[call-arg]
    )

    non_connected_module_core = NonConnectedModuleCore(
        module_id="module-id",
        engine_client=mock_engine_client,
        api_version=api_version,
    )

    result = subject.load_labware(
        load_name="some_labware",
        location=non_connected_module_core,
        label="some_display_name",  # maps to optional display name
        namespace="a_namespace",
        version=456,
    )

    assert isinstance(result, LabwareCore)
    assert result.labware_id == "abc123"

    decoy.verify(
        deck_conflict.check(
            engine_state=mock_engine_client.state,
            existing_labware_ids=[],
            existing_module_ids=[],
            new_labware_id="abc123",
        )
    )

    decoy.when(
        mock_engine_client.state.labware.get_id_by_module("module-id")
    ).then_return("abc123")

    assert subject.get_labware_on_module(non_connected_module_core) is result


def test_add_labware_definition(
    decoy: Decoy,
    minimal_labware_def: LabwareDefDict,
    mock_engine_client: EngineClient,
    subject: ProtocolCore,
) -> None:
    """It should add a labware definition to the engine."""
    decoy.when(
        mock_engine_client.add_labware_definition(
            definition=LabwareDefinition.parse_obj(minimal_labware_def)
        )
    ).then_return(LabwareUri("hello/world/123"))

    result = subject.add_labware_definition(minimal_labware_def)

    assert result == LabwareLoadParams("hello", "world", 123)


@pytest.mark.parametrize(
    (
        "requested_model",
        "engine_model",
        "expected_core_cls",
        "deck_def",
        "slot_name",
        "robot_type",
    ),
    [
        (
            TemperatureModuleModel.TEMPERATURE_V1,
            EngineModuleModel.TEMPERATURE_MODULE_V1,
            TemperatureModuleCore,
            lazy_fixture("ot2_standard_deck_def"),
            DeckSlotName.SLOT_1,
            "OT-2 Standard",
        ),
        (
            TemperatureModuleModel.TEMPERATURE_V2,
            EngineModuleModel.TEMPERATURE_MODULE_V2,
            TemperatureModuleCore,
            lazy_fixture("ot3_standard_deck_def"),
            DeckSlotName.SLOT_D1,
            "OT-3 Standard",
        ),
        (
            MagneticModuleModel.MAGNETIC_V1,
            EngineModuleModel.MAGNETIC_MODULE_V1,
            MagneticModuleCore,
            lazy_fixture("ot2_standard_deck_def"),
            DeckSlotName.SLOT_1,
            "OT-2 Standard",
        ),
        (
            ThermocyclerModuleModel.THERMOCYCLER_V1,
            EngineModuleModel.THERMOCYCLER_MODULE_V1,
            ThermocyclerModuleCore,
            lazy_fixture("ot2_standard_deck_def"),
            DeckSlotName.SLOT_7,
            "OT-2 Standard",
        ),
        (
            ThermocyclerModuleModel.THERMOCYCLER_V2,
            EngineModuleModel.THERMOCYCLER_MODULE_V2,
            ThermocyclerModuleCore,
            lazy_fixture("ot3_standard_deck_def"),
            DeckSlotName.SLOT_A1,
            "OT-3 Standard",
        ),
        (
            HeaterShakerModuleModel.HEATER_SHAKER_V1,
            EngineModuleModel.HEATER_SHAKER_MODULE_V1,
            HeaterShakerModuleCore,
            lazy_fixture("ot3_standard_deck_def"),
            DeckSlotName.SLOT_A1,
            "OT-3 Standard",
        ),
    ],
)
@pytest.mark.parametrize("api_version", [APIVersion(2, 15)])
def test_load_module(
    decoy: Decoy,
    mock_engine_client: EngineClient,
    mock_sync_hardware_api: SyncHardwareAPI,
    requested_model: ModuleModel,
    engine_model: EngineModuleModel,
    expected_core_cls: Type[ModuleCore],
    subject: ProtocolCore,
    deck_def: DeckDefinitionV4,
    slot_name: DeckSlotName,
    robot_type: RobotType,
) -> None:
    """It should issue a load module engine command."""
    definition = ModuleDefinition.construct()  # type: ignore[call-arg]

    mock_hw_mod_1 = decoy.mock(cls=AbstractModule)
    mock_hw_mod_2 = decoy.mock(cls=AbstractModule)

    decoy.when(mock_hw_mod_1.device_info).then_return({"serial": "abc123"})
    decoy.when(mock_hw_mod_2.device_info).then_return({"serial": "xyz789"})
    decoy.when(mock_sync_hardware_api.attached_modules).then_return(
        [mock_hw_mod_1, mock_hw_mod_2]
    )

    decoy.when(subject.get_slot_definition(slot_name)).then_return(
        cast(
            SlotDefV3,
            {"compatibleModuleTypes": [ModuleType.from_model(requested_model)]},
        )
    )

    decoy.when(mock_engine_client.state.config.robot_type).then_return(robot_type)

    decoy.when(
        mock_engine_client.load_module(
            model=engine_model,
            location=DeckSlotLocation(slotName=slot_name),
        )
    ).then_return(
        commands.LoadModuleResult(
            moduleId="abc123",
            definition=definition,
            model=engine_model,
            serialNumber="xyz789",
        )
    )

    result = subject.load_module(
        model=requested_model,
        deck_slot=slot_name,
        configuration=None,
    )

    assert isinstance(result, expected_core_cls)
    assert result.module_id == "abc123"
    assert subject.get_module_cores() == [result]

    decoy.verify(
        deck_conflict.check(
            engine_state=mock_engine_client.state,
            existing_labware_ids=["fixed-trash-123"],
            existing_module_ids=[],
            new_module_id="abc123",
        )
    )

    decoy.when(
        mock_engine_client.state.geometry.get_slot_item(
            slot_name=slot_name,
        )
    ).then_return(
        LoadedModule.construct(id="abc123")  # type: ignore[call-arg]
    )
    decoy.when(mock_engine_client.state.labware.get_id_by_module("abc123")).then_raise(
        LabwareNotLoadedOnModuleError("oh no")
    )

    assert subject.get_slot_item(slot_name) is result
    assert subject.get_labware_on_module(result) is None


@pytest.mark.parametrize(
    (
        "requested_model",
        "engine_model",
        "expected_core_cls",
        "deck_def",
        "slot_name",
        "robot_type",
    ),
    [
        (
            TemperatureModuleModel.TEMPERATURE_V2,
            EngineModuleModel.TEMPERATURE_MODULE_V2,
            TemperatureModuleCore,
            lazy_fixture("ot3_standard_deck_def"),
            DeckSlotName.SLOT_D2,
            "OT-3 Standard",
        ),
        (
            MagneticModuleModel.MAGNETIC_V2,
            EngineModuleModel.MAGNETIC_MODULE_V2,
            MagneticModuleCore,
            lazy_fixture("ot3_standard_deck_def"),
            DeckSlotName.SLOT_A2,
            "OT-3 Standard",
        ),
        (
            ThermocyclerModuleModel.THERMOCYCLER_V1,
            EngineModuleModel.THERMOCYCLER_MODULE_V1,
            ThermocyclerModuleCore,
            lazy_fixture("ot2_standard_deck_def"),
            DeckSlotName.SLOT_1,
            "OT-2 Standard",
        ),
        (
            ThermocyclerModuleModel.THERMOCYCLER_V2,
            EngineModuleModel.THERMOCYCLER_MODULE_V2,
            ThermocyclerModuleCore,
            lazy_fixture("ot3_standard_deck_def"),
            DeckSlotName.SLOT_A2,
            "OT-3 Standard",
        ),
        (
            HeaterShakerModuleModel.HEATER_SHAKER_V1,
            EngineModuleModel.HEATER_SHAKER_MODULE_V1,
            HeaterShakerModuleCore,
            lazy_fixture("ot3_standard_deck_def"),
            DeckSlotName.SLOT_A2,
            "OT-3 Standard",
        ),
    ],
)
def test_load_module_raises_wrong_location(
    decoy: Decoy,
    mock_engine_client: EngineClient,
    mock_sync_hardware_api: SyncHardwareAPI,
    requested_model: ModuleModel,
    engine_model: EngineModuleModel,
    expected_core_cls: Type[ModuleCore],
    subject: ProtocolCore,
    deck_def: DeckDefinitionV4,
    slot_name: DeckSlotName,
    robot_type: RobotType,
) -> None:
    """It should issue a load module engine command."""
    mock_hw_mod_1 = decoy.mock(cls=AbstractModule)
    mock_hw_mod_2 = decoy.mock(cls=AbstractModule)

    decoy.when(mock_hw_mod_1.device_info).then_return({"serial": "abc123"})
    decoy.when(mock_hw_mod_2.device_info).then_return({"serial": "xyz789"})
    decoy.when(mock_sync_hardware_api.attached_modules).then_return(
        [mock_hw_mod_1, mock_hw_mod_2]
    )

    decoy.when(mock_engine_client.state.config.robot_type).then_return(robot_type)

    decoy.when(subject.get_slot_definition(slot_name)).then_return(
        cast(SlotDefV3, {"compatibleModuleTypes": []})
    )

    with pytest.raises(
        ValueError,
        match=f"A {ModuleType.from_model(requested_model).value} cannot be loaded into slot {slot_name}",
    ):
        subject.load_module(
            model=requested_model,
            deck_slot=slot_name,
            configuration=None,
        )


@pytest.mark.parametrize("api_version", [APIVersion(2, 15)])
def test_load_mag_block(
    decoy: Decoy,
    mock_engine_client: EngineClient,
    mock_sync_hardware_api: SyncHardwareAPI,
    subject: ProtocolCore,
    ot3_standard_deck_def: DeckDefinitionV4,
) -> None:
    """It should issue a load module engine command."""
    definition = ModuleDefinition.construct()  # type: ignore[call-arg]

    decoy.when(mock_engine_client.state.config.robot_type).then_return("OT-3 Standard")

    decoy.when(subject.get_slot_definition(DeckSlotName.SLOT_A2)).then_return(
        cast(
            SlotDefV3,
            {
                "compatibleModuleTypes": [
                    ModuleType.from_model(MagneticBlockModel.MAGNETIC_BLOCK_V1)
                ]
            },
        )
    )

    decoy.when(
        mock_engine_client.load_module(
            model=EngineModuleModel.MAGNETIC_BLOCK_V1,
            location=DeckSlotLocation(slotName=DeckSlotName.SLOT_A2),
        )
    ).then_return(
        commands.LoadModuleResult(
            moduleId="abc123",
            definition=definition,
            model=EngineModuleModel.MAGNETIC_BLOCK_V1,
            serialNumber=None,
        )
    )

    result = subject.load_module(
        model=MagneticBlockModel.MAGNETIC_BLOCK_V1,
        deck_slot=DeckSlotName.SLOT_A2,
        configuration=None,
    )

    assert isinstance(result, NonConnectedModuleCore)
    assert result.module_id == "abc123"
    assert subject.get_module_cores() == [result]

    decoy.verify(
        deck_conflict.check(
            engine_state=mock_engine_client.state,
            existing_labware_ids=['fixed-trash-123'],
            existing_module_ids=[],
            new_module_id="abc123",
        )
    )

    decoy.when(
        mock_engine_client.state.geometry.get_slot_item(
            slot_name=DeckSlotName.SLOT_1,
        )
    ).then_return(
        LoadedModule.construct(id="abc123")  # type: ignore[call-arg]
    )
    decoy.when(mock_engine_client.state.labware.get_id_by_module("abc123")).then_raise(
        LabwareNotLoadedOnModuleError("oh no")
    )

    assert subject.get_slot_item(DeckSlotName.SLOT_1) is result
    assert subject.get_labware_on_module(result) is None


@pytest.mark.parametrize(
    ("requested_model", "engine_model", "deck_def", "expected_slot"),
    [
        (
            ThermocyclerModuleModel.THERMOCYCLER_V1,
            EngineModuleModel.THERMOCYCLER_MODULE_V1,
            lazy_fixture("ot3_standard_deck_def"),
            DeckSlotName.SLOT_B1,
        ),
        (
            ThermocyclerModuleModel.THERMOCYCLER_V2,
            EngineModuleModel.THERMOCYCLER_MODULE_V2,
            lazy_fixture("ot3_standard_deck_def"),
            DeckSlotName.SLOT_B1,
        ),
    ],
)
def test_load_module_thermocycler_with_no_location(
    decoy: Decoy,
    mock_engine_client: EngineClient,
    mock_sync_hardware_api: SyncHardwareAPI,
    requested_model: ModuleModel,
    engine_model: EngineModuleModel,
    subject: ProtocolCore,
    deck_def: DeckDefinitionV4,
    expected_slot: DeckSlotName,
) -> None:
    """It should issue a load module engine command with location at 7."""
    definition = ModuleDefinition.construct()  # type: ignore[call-arg]

    mock_hw_mod = decoy.mock(cls=AbstractModule)
    decoy.when(mock_hw_mod.device_info).then_return({"serial": "xyz789"})
    decoy.when(mock_sync_hardware_api.attached_modules).then_return([mock_hw_mod])
    decoy.when(mock_engine_client.state.config.robot_type).then_return("OT-3 Standard")
    decoy.when(subject.get_slot_definition(expected_slot)).then_return(
        cast(
            SlotDefV3,
            {"compatibleModuleTypes": [ModuleType.from_model(requested_model)]},
        )
    )

    decoy.when(
        mock_engine_client.load_module(
            model=engine_model,
            location=DeckSlotLocation(slotName=expected_slot),
        )
    ).then_return(
        commands.LoadModuleResult(
            moduleId="abc123",
            definition=definition,
            model=engine_model,
            serialNumber="xyz789",
        )
    )

    result = subject.load_module(
        model=requested_model,
        deck_slot=None,
        configuration=None,
    )

    decoy.verify(
        deck_conflict.check(
            engine_state=mock_engine_client.state,
            existing_labware_ids=[],
            existing_module_ids=[],
            new_module_id="abc123",
        )
    )

    assert isinstance(result, ThermocyclerModuleCore)
    assert result.module_id == "abc123"


@pytest.mark.parametrize(
    "requested_model",
    [
        HeaterShakerModuleModel.HEATER_SHAKER_V1,
        MagneticModuleModel.MAGNETIC_V1,
        MagneticModuleModel.MAGNETIC_V2,
        TemperatureModuleModel.TEMPERATURE_V1,
        TemperatureModuleModel.TEMPERATURE_V2,
    ],
)
def test_load_module_no_location(
    requested_model: ModuleModel, subject: ProtocolCore
) -> None:
    """Should raise an InvalidModuleLocationError exception."""
    with pytest.raises(InvalidModuleLocationError):
        subject.load_module(model=requested_model, deck_slot=None, configuration=None)


@pytest.mark.parametrize("message", [None, "Hello, world!", ""])
def test_pause(
    decoy: Decoy,
    mock_engine_client: EngineClient,
    subject: ProtocolCore,
    message: Optional[str],
) -> None:
    """It should issue a waitForResume command."""
    subject.pause(msg=message)
    decoy.verify(mock_engine_client.wait_for_resume(message=message))


@pytest.mark.parametrize("seconds", [0.0, -1.23, 1.23])
@pytest.mark.parametrize("message", [None, "Hello, world!", ""])
def test_delay(
    decoy: Decoy,
    mock_engine_client: EngineClient,
    subject: ProtocolCore,
    seconds: float,
    message: Optional[str],
) -> None:
    """It should issue a waitForDuration command."""
    subject.delay(seconds=seconds, msg=message)
    decoy.verify(mock_engine_client.wait_for_duration(seconds=seconds, message=message))


def test_comment(
    decoy: Decoy,
    mock_engine_client: EngineClient,
    subject: ProtocolCore,
) -> None:
    """It should issue a comment command."""
    subject.comment("Hello, world!")
    decoy.verify(mock_engine_client.comment("Hello, world!"))


def test_home(
    decoy: Decoy,
    mock_engine_client: EngineClient,
    subject: ProtocolCore,
) -> None:
    """It should home all axes."""
    subject.home()
    decoy.verify(mock_engine_client.home(axes=None), times=1)


def test_is_simulating(
    decoy: Decoy,
    mock_engine_client: EngineClient,
    subject: ProtocolCore,
) -> None:
    """It should return if simulating."""
    decoy.when(mock_engine_client.state.config.ignore_pause).then_return(True)
    assert subject.is_simulating()


def test_set_rail_lights(
    decoy: Decoy, mock_engine_client: EngineClient, subject: ProtocolCore
) -> None:
    """It should verify a call to sync client."""
    subject.set_rail_lights(on=True)
    decoy.verify(mock_engine_client.set_rail_lights(on=True))

    subject.set_rail_lights(on=False)
    decoy.verify(mock_engine_client.set_rail_lights(on=False))


def test_get_rail_lights(
    decoy: Decoy, mock_sync_hardware_api: SyncHardwareAPI, subject: ProtocolCore
) -> None:
    """It should get rails light state."""
    decoy.when(mock_sync_hardware_api.get_lights()).then_return({"rails": True})

    result = subject.get_rail_lights_on()
    assert result is True


def test_get_deck_definition(
    decoy: Decoy, mock_engine_client: EngineClient, subject: ProtocolCore
) -> None:
    """It should return the loaded deck definition from engine state."""
    deck_definition = cast(DeckDefinitionV4, {"schemaVersion": "4"})

    decoy.when(mock_engine_client.state.labware.get_deck_definition()).then_return(
        deck_definition
    )

    result = subject.get_deck_definition()

    assert result == deck_definition


def test_get_labware_on_module(
    decoy: Decoy, mock_engine_client: EngineClient, subject: ProtocolCore
) -> None:
    """It should get the item on top of a given module."""
    mock_module_core = decoy.mock(cls=ModuleCore)
    mock_labware_core = decoy.mock(cls=LabwareCore)

    decoy.when(mock_module_core.module_id).then_return("abc")
    decoy.when(mock_engine_client.state.labware.get_id_by_module("abc")).then_return(
        "123"
    )

    subject._labware_cores_by_id["123"] = mock_labware_core

    assert subject.get_labware_on_module(mock_module_core) == mock_labware_core


def test_get_labware_on_module_returns_none(
    decoy: Decoy, mock_engine_client: EngineClient, subject: ProtocolCore
) -> None:
    """It should return none if there is no item on top of the module."""
    mock_module_core = decoy.mock(cls=ModuleCore)

    decoy.when(mock_module_core.module_id).then_return("abc")
    decoy.when(mock_engine_client.state.labware.get_id_by_module("abc")).then_raise(
        LabwareNotLoadedOnModuleError("whoops")
    )

    assert subject.get_labware_on_module(mock_module_core) is None


def test_get_labware_on_labware(
    decoy: Decoy, mock_engine_client: EngineClient, subject: ProtocolCore
) -> None:
    """It should get the item on top of a given labware."""
    mock_labware_core = decoy.mock(cls=LabwareCore)
    mock_other_labware_core = decoy.mock(cls=LabwareCore)

    decoy.when(mock_labware_core.labware_id).then_return("abc")
    decoy.when(mock_engine_client.state.labware.get_id_by_labware("abc")).then_return(
        "123"
    )

    subject._labware_cores_by_id["123"] = mock_other_labware_core

    assert subject.get_labware_on_labware(mock_labware_core) == mock_other_labware_core


def test_get_labware_on_labware_returns_none(
    decoy: Decoy, mock_engine_client: EngineClient, subject: ProtocolCore
) -> None:
    """It should return none if there is no item on top of the labware."""
    mock_labware_core = decoy.mock(cls=LabwareCore)

    decoy.when(mock_labware_core.labware_id).then_return("abc")
    decoy.when(mock_engine_client.state.labware.get_id_by_labware("abc")).then_raise(
        LabwareNotLoadedOnLabwareError("oops")
    )

    assert subject.get_labware_on_labware(mock_labware_core) is None


def test_get_slot_center(
    decoy: Decoy, mock_engine_client: EngineClient, subject: ProtocolCore
) -> None:
    """It should return a slot center from engine state."""
    decoy.when(
        mock_engine_client.state.addressable_areas.get_addressable_area_center(
            DeckSlotName.SLOT_2.id
        )
    ).then_return(Point(1, 2, 3))

    result = subject.get_slot_center(DeckSlotName.SLOT_2)

    assert result == Point(1, 2, 3)


def test_get_highest_z(
    decoy: Decoy, mock_engine_client: EngineClient, subject: ProtocolCore
) -> None:
    """It should return a slot center from engine state."""
    decoy.when(
        mock_engine_client.state.geometry.get_all_labware_highest_z()
    ).then_return(9001)

    result = subject.get_highest_z()

    assert result == 9001


def test_add_liquid(
    decoy: Decoy,
    mock_engine_client: EngineClient,
    subject: ProtocolCore,
) -> None:
    """It should return the created liquid."""
    liquid = PE_Liquid.construct(
        id="water-id",
        displayName="water",
        description="water desc",
        displayColor=HexColor(__root__="#fff"),
    )

    expected_result = Liquid(
        _id="water-id",
        name="water",
        description="water desc",
        display_color="#fff",
    )

    decoy.when(
        mock_engine_client.add_liquid(
            name="water", color="#fff", description="water desc"
        )
    ).then_return(liquid)

    result = subject.define_liquid(
        name="water", description="water desc", display_color="#fff"
    )

    assert result == expected_result


def test_get_labware_location_deck_slot(
    decoy: Decoy,
    mock_engine_client: EngineClient,
    subject: ProtocolCore,
) -> None:
    """It should return the labware location as a deck slot string."""
    mock_labware_core = decoy.mock(cls=LabwareCore)
    decoy.when(mock_labware_core.labware_id).then_return("abc")

    decoy.when(mock_engine_client.state.labware.get_location("abc")).then_return(
        DeckSlotLocation(slotName=DeckSlotName.SLOT_1)
    )
    decoy.when(mock_engine_client.state.config.robot_type).then_return("OT-2 Standard")
    decoy.when(
        validation.internal_slot_to_public_string(DeckSlotName.SLOT_1, "OT-2 Standard")
    ).then_return("777")

    assert subject.get_labware_location(mock_labware_core) == "777"


def test_get_labware_location_module(
    decoy: Decoy,
    mock_engine_client: EngineClient,
    subject: ProtocolCore,
) -> None:
    """It should return the labware location as a module."""
    mock_labware_core = decoy.mock(cls=LabwareCore)
    decoy.when(mock_labware_core.labware_id).then_return("abc")

    decoy.when(mock_engine_client.state.labware.get_location("abc")).then_return(
        ModuleLocation(moduleId="123")
    )

    mock_module_core = decoy.mock(cls=ModuleCore)
    subject._module_cores_by_id["123"] = mock_module_core

    assert subject.get_labware_location(mock_labware_core) == mock_module_core


def test_get_labware_location_labware(
    decoy: Decoy,
    mock_engine_client: EngineClient,
    subject: ProtocolCore,
) -> None:
    """It should return the labware location as a labware."""
    mock_labware_core = decoy.mock(cls=LabwareCore)
    decoy.when(mock_labware_core.labware_id).then_return("abc")

    decoy.when(mock_engine_client.state.labware.get_location("abc")).then_return(
        OnLabwareLocation(labwareId="123")
    )

    mock_parent_labware_core = decoy.mock(cls=LabwareCore)
    subject._labware_cores_by_id["123"] = mock_parent_labware_core

    assert subject.get_labware_location(mock_labware_core) == mock_parent_labware_core


def test_get_labware_location_off_deck(
    decoy: Decoy,
    mock_engine_client: EngineClient,
    subject: ProtocolCore,
) -> None:
    """It should return the labware location as None to represent an off deck labware."""
    mock_labware_core = decoy.mock(cls=LabwareCore)
    decoy.when(mock_labware_core.labware_id).then_return("abc")

    decoy.when(mock_engine_client.state.labware.get_location("abc")).then_return(
        "offDeck"
    )

    assert subject.get_labware_location(mock_labware_core) is OFF_DECK<|MERGE_RESOLUTION|>--- conflicted
+++ resolved
@@ -307,11 +307,8 @@
     decoy.when(
         mock_engine_client.state.geometry.get_slot_item(
             slot_name=DeckSlotName.SLOT_5,
-<<<<<<< HEAD
             allowed_labware_ids={"abc123"},
             allowed_module_ids=set(),
-=======
->>>>>>> 07b292c8
         )
     ).then_return(
         LoadedLabware.construct(id="abc123")  # type: ignore[call-arg]
@@ -586,11 +583,8 @@
     decoy.when(
         mock_engine_client.state.geometry.get_slot_item(
             slot_name=DeckSlotName.SLOT_5,
-<<<<<<< HEAD
             allowed_labware_ids={"abc123"},
             allowed_module_ids=set(),
-=======
->>>>>>> 07b292c8
         )
     ).then_return(
         LoadedLabware.construct(id="abc123")  # type: ignore[call-arg]
