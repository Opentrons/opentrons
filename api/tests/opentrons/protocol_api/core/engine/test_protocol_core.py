--- conflicted
+++ resolved
@@ -254,6 +254,7 @@
                 pipetteName=PipetteNameType.P300_SINGLE,
                 mount=MountType.LEFT,
                 tipOverlapNotAfterVersion="v0",
+                liquidPresenceDetection=False,
             )
         )
     ).then_return(commands.LoadPipetteResult(pipetteId="cool-pipette"))
@@ -289,11 +290,8 @@
             cmd.LoadPipetteParams(
                 pipetteName=PipetteNameType.P300_SINGLE,
                 mount=MountType.LEFT,
-<<<<<<< HEAD
+                tipOverlapNotAfterVersion="v1",
                 liquidPresenceDetection=False,
-=======
-                tipOverlapNotAfterVersion="v1",
->>>>>>> aa72ce21
             )
         )
     ).then_return(commands.LoadPipetteResult(pipetteId="cool-pipette"))
