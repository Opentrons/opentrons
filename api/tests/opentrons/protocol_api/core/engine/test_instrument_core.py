--- conflicted
+++ resolved
@@ -1382,12 +1382,8 @@
         )
     ).then_raise(PipetteLiquidNotFoundError())
     loc = Location(Point(0, 0, 0), None)
-<<<<<<< HEAD
-    subject.liquid_probe_without_recovery(well_core=well_core, loc=loc)
-=======
     with pytest.raises(PipetteLiquidNotFoundError):
         subject.liquid_probe_without_recovery(well_core=well_core, loc=loc)
->>>>>>> a6348e57
 
 
 def test_liquid_probe_with_recovery(
