--- conflicted
+++ resolved
@@ -1374,7 +1374,7 @@
             cmd.LiquidProbeParams(
                 pipetteId=subject.pipette_id,
                 wellLocation=WellLocation(
-                    origin=WellOrigin.TOP, offset=WellOffset(x=0, y=0, z=0)
+                    origin=WellOrigin.TOP, offset=WellOffset(x=0, y=0, z=2)
                 ),
                 wellName=well_core.get_name(),
                 labwareId=well_core.labware_id,
@@ -1382,12 +1382,8 @@
         )
     ).then_raise(PipetteLiquidNotFoundError())
     loc = Location(Point(0, 0, 0), None)
-<<<<<<< HEAD
     with pytest.raises(PipetteLiquidNotFoundError):
         subject.liquid_probe_without_recovery(well_core=well_core, loc=loc)
-=======
-    subject.liquid_probe_without_recovery(well_core=well_core, loc=loc)
->>>>>>> e721bbbf
 
 
 def test_liquid_probe_with_recovery(
