--- conflicted
+++ resolved
@@ -168,10 +168,7 @@
     """Should get the parent slot name."""
     decoy.when(mock_core.get_deck_slot()).then_return(DeckSlotName.SLOT_1)
 
-<<<<<<< HEAD
-=======
     # TODO (tz, 1-17-23): make sure that the subject is not returning an Enum that subclasses str
->>>>>>> 5c0f4bd7
     assert type(subject.parent) == str
     assert subject.parent == "1"
 
