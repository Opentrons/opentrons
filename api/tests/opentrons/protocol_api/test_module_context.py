--- conflicted
+++ resolved
@@ -157,48 +157,44 @@
         label="Some Display Name",
     )
 
-<<<<<<< HEAD
-    assert result is mock_labware
-
-
-def test_module_model(
-    decoy: Decoy,
-    mock_core: ModuleCore,
-    subject: ModuleContext[Any],
-) -> None:
-    """It should get module's model."""
-    decoy.when(mock_core.get_model()).then_return(
-        cast(ModuleModel, "heaterShakerModuleV1")
-    )
-    result = subject.model
-    assert result == "heaterShakerModuleV1"
-
-
-def test_module_type(
-    decoy: Decoy,
-    mock_core: ModuleCore,
-    subject: ModuleContext[Any],
-) -> None:
-    """It should get module's type."""
-    decoy.when(mock_core.MODULE_TYPE).then_return(
-        cast(ModuleType, "heaterShakerModuleType")
-    )
-    result = subject.type
-    assert result == "heaterShakerModuleType"
-
-
-def test_serial_number(
-    decoy: Decoy,
-    mock_core: ModuleCore,
-    subject: ModuleContext[Any],
-) -> None:
-    """It should get the module's unique serial number."""
-    decoy.when(mock_core.get_serial_number()).then_return("abc-123")
-    result = subject.serial_number
-    assert result == "abc-123"
-=======
     assert isinstance(result, Labware)
     assert result.name == "Full Name"
     assert result.api_version == api_version
     decoy.verify(mock_core_map.add(mock_labware_core, result), times=1)
->>>>>>> 0ad2f2f1
+
+
+def test_module_model(
+    decoy: Decoy,
+    mock_core: ModuleCore,
+    subject: ModuleContext,
+) -> None:
+    """It should get module's model."""
+    decoy.when(mock_core.get_model()).then_return(
+        cast(ModuleModel, "heaterShakerModuleV1")
+    )
+    result = subject.model
+    assert result == "heaterShakerModuleV1"
+
+
+def test_module_type(
+    decoy: Decoy,
+    mock_core: ModuleCore,
+    subject: ModuleContext,
+) -> None:
+    """It should get module's type."""
+    decoy.when(mock_core.MODULE_TYPE).then_return(
+        cast(ModuleType, "heaterShakerModuleType")
+    )
+    result = subject.type
+    assert result == "heaterShakerModuleType"
+
+
+def test_serial_number(
+    decoy: Decoy,
+    mock_core: ModuleCore,
+    subject: ModuleContext,
+) -> None:
+    """It should get the module's unique serial number."""
+    decoy.when(mock_core.get_serial_number()).then_return("abc-123")
+    result = subject.serial_number
+    assert result == "abc-123"