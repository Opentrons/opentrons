"""Tests for the InstrumentContext public interface."""
import inspect
from typing import cast

import pytest
from decoy import Decoy

from opentrons.broker import Broker
from opentrons.hardware_control.dev_types import PipetteDict
from opentrons.protocols.api_support import instrument as mock_instrument_support
from opentrons.protocols.api_support.types import APIVersion
<<<<<<< HEAD
from opentrons.protocols.api_support.util import FlowRates
from opentrons.protocols.api_support import instrument as mock_instrument_support
=======
from opentrons.protocols.api_support.util import Clearances
>>>>>>> 73fbbdfd
from opentrons.protocol_api import (
    MAX_SUPPORTED_VERSION,
    ProtocolContext,
    InstrumentContext,
    Labware,
    Well,
)
from opentrons.protocol_api.core.common import InstrumentCore
from opentrons.types import Location, Mount, Point


@pytest.fixture(autouse=True)
def _mock_instrument_support_module(
    decoy: Decoy, monkeypatch: pytest.MonkeyPatch
) -> None:
    for name, func in inspect.getmembers(mock_instrument_support, inspect.isfunction):
        monkeypatch.setattr(mock_instrument_support, name, decoy.mock(func=func))


@pytest.fixture
def mock_instrument_core(decoy: Decoy) -> InstrumentCore:
    """Get a mock instrument implementation core."""
    instrument_core = decoy.mock(cls=InstrumentCore)
    decoy.when(instrument_core.get_mount()).then_return(Mount.LEFT)
    decoy.when(instrument_core.get_hardware_state()).then_return(
        cast(PipetteDict, {"display_name": "Cool Pipette"})
    )
    return instrument_core


# TODO(mc, 2022-10-25): this will be replaced by a protocol core, instead
@pytest.fixture
def mock_protocol_context(decoy: Decoy) -> ProtocolContext:
    """Get a mock ProtocolContext."""
    return decoy.mock(cls=ProtocolContext)


@pytest.fixture
def mock_broker(decoy: Decoy) -> Broker:
    """Get a mock command message broker."""
    return decoy.mock(cls=Broker)


@pytest.fixture
def mock_trash(decoy: Decoy) -> Broker:
    """Get a mock fixed-trash labware."""
    return decoy.mock(cls=Broker)


@pytest.fixture
def api_version() -> APIVersion:
    """Get the API version to test at."""
    return MAX_SUPPORTED_VERSION


@pytest.fixture
def subject(
    mock_instrument_core: InstrumentCore,
    mock_protocol_context: ProtocolContext,
    mock_broker: Broker,
    mock_trash: Labware,
    api_version: APIVersion,
) -> InstrumentContext:
    """Get a ProtocolContext test subject with its dependencies mocked out."""
    return InstrumentContext(
        implementation=mock_instrument_core,
        ctx=mock_protocol_context,
        broker=mock_broker,
        api_version=api_version,
        tip_racks=[],
        trash=mock_trash,
        requested_as="requested-pipette-name",
    )


@pytest.mark.parametrize("api_version", [APIVersion(2, 0), APIVersion(2, 1)])
def test_api_version(api_version: APIVersion, subject: InstrumentContext) -> None:
    """It should have an api_version property."""
    assert subject.api_version == api_version


def test_trash_container(
    decoy: Decoy,
    mock_trash: Labware,
    subject: InstrumentContext,
) -> None:
    """It should have a settable trash_container property."""
    assert subject.trash_container is mock_trash

    other_trash = decoy.mock(cls=Labware)
    subject.trash_container = other_trash

    assert subject.trash_container is other_trash


def test_tip_racks(decoy: Decoy, subject: InstrumentContext) -> None:
    """It should have a settable tip_racks property."""
    assert subject.tip_racks == []

    tip_racks = [decoy.mock(cls=Labware), decoy.mock(cls=Labware)]
    subject.tip_racks = tip_racks

    assert subject.tip_racks == tip_racks


def test_mount(
    decoy: Decoy, mock_instrument_core: InstrumentCore, subject: InstrumentContext
) -> None:
    """It should have a mount property."""
    decoy.when(mock_instrument_core.get_mount()).then_return(Mount.RIGHT)

    assert subject.mount == "right"


def test_move_to(
    decoy: Decoy, mock_instrument_core: InstrumentCore, subject: InstrumentContext
) -> None:
    """It should move the pipette to a location."""
    location = Location(point=Point(1, 2, 3), labware=None)

    subject.move_to(location)

    decoy.verify(
        mock_instrument_core.move_to(
            well_core=None,
            location=location,
            force_direct=False,
            minimum_z_height=None,
            speed=None,
        ),
        times=1,
    )


def test_move_to_well(
    decoy: Decoy, mock_instrument_core: InstrumentCore, subject: InstrumentContext
) -> None:
    """It should move the pipette to a location."""
    mock_well = decoy.mock(cls=Well)
    location = Location(point=Point(1, 2, 3), labware=mock_well)

    subject.move_to(location)

    decoy.verify(
        mock_instrument_core.move_to(
            location=location,
            well_core=mock_well._impl,
            force_direct=False,
            minimum_z_height=None,
            speed=None,
        ),
        times=1,
    )


def test_pick_up_explicit_tip(
    decoy: Decoy, mock_instrument_core: InstrumentCore, subject: InstrumentContext
) -> None:
    """It should pick up a specific tip."""
    mock_well = decoy.mock(cls=Well)
    top_location = Location(point=Point(1, 2, 3), labware=mock_well)

    decoy.when(mock_well.top()).then_return(top_location)

    subject.pick_up_tip(mock_well, presses=1, increment=2.0, prep_after=False)

    decoy.verify(
        mock_instrument_core.pick_up_tip(
            location=top_location,
            well_core=mock_well._impl,
            presses=1,
            increment=2.0,
            prep_after=False,
        ),
        times=1,
    )


<<<<<<< HEAD
def test_dispense(
    decoy: Decoy, mock_instrument_core: InstrumentCore, subject: InstrumentContext
) -> None:
    """It should dispense to a well."""
    mock_well = decoy.mock(cls=Well)
    # mock_flow_rate = decoy.mock(cls=FlowRates)
    #
    # decoy.when(mock_instrument_core.get_flow_rate()).then_return(mock_flow_rate)
    #
    # decoy.when(mock_flow_rate.dispense).then_return(123)

    subject.dispense(volume=42.0, location=mock_well)

    decoy.verify(
        mock_instrument_core.dispense(
            location=None,
            well_core=mock_well._impl,
            volume=42.0,
            rate=1.0,
=======
def test_aspirate(
    decoy: Decoy, mock_instrument_core: InstrumentCore, subject: InstrumentContext
) -> None:
    """It should aspirate to a well."""
    mock_well = decoy.mock(cls=Well)
    bottom_location = Location(point=Point(1, 2, 3), labware=mock_well)

    decoy.when(mock_instrument_core.get_well_bottom_clearance()).then_return(
        Clearances(default_aspirate=1.2, default_dispense=3.4)
    )

    decoy.when(mock_well.bottom(z=1.2)).then_return(bottom_location)
    decoy.when(mock_instrument_core.get_absolute_aspirate_flow_rate(1.23)).then_return(
        123
    )

    subject.aspirate(volume=42.0, location=mock_well, rate=1.23)

    decoy.verify(
        mock_instrument_core.aspirate(
            location=bottom_location,
            well_core=mock_well._impl,
            volume=42.0,
            rate=1.23,
>>>>>>> 73fbbdfd
        ),
        times=1,
    )<|MERGE_RESOLUTION|>--- conflicted
+++ resolved
@@ -9,12 +9,7 @@
 from opentrons.hardware_control.dev_types import PipetteDict
 from opentrons.protocols.api_support import instrument as mock_instrument_support
 from opentrons.protocols.api_support.types import APIVersion
-<<<<<<< HEAD
-from opentrons.protocols.api_support.util import FlowRates
-from opentrons.protocols.api_support import instrument as mock_instrument_support
-=======
 from opentrons.protocols.api_support.util import Clearances
->>>>>>> 73fbbdfd
 from opentrons.protocol_api import (
     MAX_SUPPORTED_VERSION,
     ProtocolContext,
@@ -193,7 +188,35 @@
     )
 
 
-<<<<<<< HEAD
+def test_aspirate(
+    decoy: Decoy, mock_instrument_core: InstrumentCore, subject: InstrumentContext
+) -> None:
+    """It should aspirate to a well."""
+    mock_well = decoy.mock(cls=Well)
+    bottom_location = Location(point=Point(1, 2, 3), labware=mock_well)
+
+    decoy.when(mock_instrument_core.get_well_bottom_clearance()).then_return(
+        Clearances(default_aspirate=1.2, default_dispense=3.4)
+    )
+
+    decoy.when(mock_well.bottom(z=1.2)).then_return(bottom_location)
+    decoy.when(mock_instrument_core.get_absolute_aspirate_flow_rate(1.23)).then_return(
+        123
+    )
+
+    subject.aspirate(volume=42.0, location=mock_well, rate=1.23)
+
+    decoy.verify(
+        mock_instrument_core.aspirate(
+            location=bottom_location,
+            well_core=mock_well._impl,
+            volume=42.0,
+            rate=1.23,
+        ),
+        times=1,
+    )
+
+
 def test_dispense(
     decoy: Decoy, mock_instrument_core: InstrumentCore, subject: InstrumentContext
 ) -> None:
@@ -213,32 +236,6 @@
             well_core=mock_well._impl,
             volume=42.0,
             rate=1.0,
-=======
-def test_aspirate(
-    decoy: Decoy, mock_instrument_core: InstrumentCore, subject: InstrumentContext
-) -> None:
-    """It should aspirate to a well."""
-    mock_well = decoy.mock(cls=Well)
-    bottom_location = Location(point=Point(1, 2, 3), labware=mock_well)
-
-    decoy.when(mock_instrument_core.get_well_bottom_clearance()).then_return(
-        Clearances(default_aspirate=1.2, default_dispense=3.4)
-    )
-
-    decoy.when(mock_well.bottom(z=1.2)).then_return(bottom_location)
-    decoy.when(mock_instrument_core.get_absolute_aspirate_flow_rate(1.23)).then_return(
-        123
-    )
-
-    subject.aspirate(volume=42.0, location=mock_well, rate=1.23)
-
-    decoy.verify(
-        mock_instrument_core.aspirate(
-            location=bottom_location,
-            well_core=mock_well._impl,
-            volume=42.0,
-            rate=1.23,
->>>>>>> 73fbbdfd
         ),
         times=1,
     )