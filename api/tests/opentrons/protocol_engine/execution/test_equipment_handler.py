--- conflicted
+++ resolved
@@ -21,11 +21,7 @@
 from opentrons.protocol_engine.types import (
     DeckSlotLocation,
     ModuleLocation,
-<<<<<<< HEAD
-    PipetteName,
     LoadedLabware,
-=======
->>>>>>> 477e8155
     LoadedPipette,
     LabwareOffset,
     LabwareOffsetVector,
