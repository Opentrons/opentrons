"""Test equipment command execution side effects."""
import pytest
from datetime import datetime
from decoy import Decoy, matchers
from typing import Any, cast

from opentrons_shared_data.pipette.dev_types import PipetteNameType
from opentrons_shared_data.labware.dev_types import LabwareUri

from opentrons.calibration_storage.helpers import uri_from_details
from opentrons.types import Mount as HwMount, MountType, DeckSlotName
from opentrons.hardware_control import HardwareControlAPI
from opentrons.hardware_control.modules import (
    TempDeck,
    MagDeck,
    HeaterShaker,
    AbstractModule,
)
from opentrons.hardware_control.dev_types import PipetteDict
from opentrons.protocols.models import LabwareDefinition

from opentrons.protocol_engine import errors
from opentrons.protocol_engine.actions import ActionDispatcher, AddPipetteConfigAction
from opentrons.protocol_engine.types import (
    DeckSlotLocation,
    ModuleLocation,
    LoadedPipette,
    LabwareOffset,
    LabwareOffsetVector,
    LabwareOffsetLocation,
    ModuleModel,
    ModuleDefinition,
    OFF_DECK_LOCATION,
)

from opentrons.protocol_engine.state import Config, StateStore
from opentrons.protocol_engine.state.modules import HardwareModule
from opentrons.protocol_engine.resources import (
    ModelUtils,
    LabwareDataProvider,
    ModuleDataProvider,
)
from opentrons.protocol_engine.execution.equipment import (
    EquipmentHandler,
    LoadedLabwareData,
    LoadedPipetteData,
    LoadedModuleData,
)


def _make_config(use_virtual_modules: bool) -> Config:
    return Config(
        use_virtual_modules=use_virtual_modules,
        robot_type="OT-2 Standard",  # Arbitrary.
    )


@pytest.fixture
def state_store(decoy: Decoy) -> StateStore:
    """Get a mocked out StateStore instance."""
    return decoy.mock(cls=StateStore)


@pytest.fixture
def hardware_api(decoy: Decoy) -> HardwareControlAPI:
    """Get a mocked out HardwareControlAPI instance."""
    return decoy.mock(cls=HardwareControlAPI)


@pytest.fixture
def action_dispatcher(decoy: Decoy) -> ActionDispatcher:
    """Get a mocked out ActionDispatcher instance."""
    return decoy.mock(cls=ActionDispatcher)


@pytest.fixture
def model_utils(decoy: Decoy) -> ModelUtils:
    """Get a mocked out ModelUtils instance."""
    return decoy.mock(cls=ModelUtils)


@pytest.fixture
def labware_data_provider(decoy: Decoy) -> LabwareDataProvider:
    """Get a mocked out LabwareDataProvider instance."""
    return decoy.mock(cls=LabwareDataProvider)


@pytest.fixture
def module_data_provider(decoy: Decoy) -> ModuleDataProvider:
    """Get a mocked out ModuleDataProvider instance."""
    return decoy.mock(cls=ModuleDataProvider)


@pytest.fixture
async def temp_module_v1(decoy: Decoy) -> TempDeck:
    """Get a mocked out module fixture."""
    temp_mod = decoy.mock(cls=TempDeck)
    decoy.when(temp_mod.device_info).then_return({"serial": "serial-1"})
    decoy.when(temp_mod.model()).then_return("temperatureModuleV1")

    return temp_mod


@pytest.fixture
async def temp_module_v2(decoy: Decoy) -> TempDeck:
    """Get a mocked out module fixture."""
    temp_mod = decoy.mock(cls=TempDeck)
    decoy.when(temp_mod.device_info).then_return({"serial": "serial-2"})
    decoy.when(temp_mod.model()).then_return("temperatureModuleV2")

    return temp_mod


@pytest.fixture
def subject(
    hardware_api: HardwareControlAPI,
    state_store: StateStore,
    action_dispatcher: ActionDispatcher,
    labware_data_provider: LabwareDataProvider,
    module_data_provider: ModuleDataProvider,
    model_utils: ModelUtils,
) -> EquipmentHandler:
    """Get an EquipmentHandler test subject with its dependencies mocked out."""
    return EquipmentHandler(
        hardware_api=hardware_api,
        state_store=state_store,
        action_dispatcher=action_dispatcher,
        labware_data_provider=labware_data_provider,
        module_data_provider=module_data_provider,
        model_utils=model_utils,
    )


async def test_load_labware(
    decoy: Decoy,
    model_utils: ModelUtils,
    state_store: StateStore,
    labware_data_provider: LabwareDataProvider,
    minimal_labware_def: LabwareDefinition,
    subject: EquipmentHandler,
) -> None:
    """It should load labware definition and offset data and generate an ID."""
    decoy.when(model_utils.generate_id()).then_return("unique-id")

    decoy.when(state_store.labware.get_definition_by_uri(matchers.IsA(str))).then_raise(
        errors.LabwareDefinitionDoesNotExistError("oh no")
    )

    decoy.when(
        await labware_data_provider.get_labware_definition(
            load_name="load-name",
            namespace="opentrons-test",
            version=1,
        )
    ).then_return(minimal_labware_def)

    decoy.when(
        state_store.labware.find_applicable_labware_offset(
            definition_uri="opentrons-test/load-name/1",
            location=LabwareOffsetLocation(slotName=DeckSlotName.SLOT_3),
        )
    ).then_return(
        LabwareOffset(
            id="labware-offset-id",
            createdAt=datetime(year=2021, month=1, day=2),
            definitionUri="opentrons-test/load-name/1",
            location=LabwareOffsetLocation(slotName=DeckSlotName.SLOT_3),
            vector=LabwareOffsetVector(x=1, y=2, z=3),
        )
    )

    result = await subject.load_labware(
        location=DeckSlotLocation(slotName=DeckSlotName.SLOT_3),
        load_name="load-name",
        namespace="opentrons-test",
        version=1,
        labware_id=None,
    )

    assert result == LoadedLabwareData(
        labware_id="unique-id",
        definition=minimal_labware_def,
        offsetId="labware-offset-id",
    )


async def test_load_labware_off_deck(
    decoy: Decoy,
    model_utils: ModelUtils,
    state_store: StateStore,
    labware_data_provider: LabwareDataProvider,
    minimal_labware_def: LabwareDefinition,
    subject: EquipmentHandler,
) -> None:
    """It should load labware definition and offset data and generate an ID."""
    decoy.when(model_utils.generate_id()).then_return("unique-id")

    decoy.when(
        state_store.labware.get_definition_by_uri(
            cast("LabwareUri", "opentrons-test/load-name/1")
        )
    ).then_return(minimal_labware_def)

    result = await subject.load_labware(
        location=OFF_DECK_LOCATION,
        load_name="load-name",
        namespace="opentrons-test",
        version=1,
        labware_id=None,
    )

    assert result == LoadedLabwareData(
        labware_id="unique-id",
        definition=minimal_labware_def,
        offsetId=None,
    )


async def test_load_labware_uses_provided_id(
    decoy: Decoy,
    model_utils: ModelUtils,
    state_store: StateStore,
    labware_data_provider: LabwareDataProvider,
    minimal_labware_def: LabwareDefinition,
    subject: EquipmentHandler,
) -> None:
    """It should use the provided ID rather than generating an ID for the labware."""
    decoy.when(state_store.labware.get_definition_by_uri(matchers.IsA(str))).then_raise(
        errors.LabwareDefinitionDoesNotExistError("oh no")
    )

    decoy.when(
        await labware_data_provider.get_labware_definition(
            load_name="load-name",
            namespace="opentrons-test",
            version=1,
        )
    ).then_return(minimal_labware_def)

    decoy.when(
        state_store.labware.find_applicable_labware_offset(
            definition_uri="opentrons-test/load-name/1",
            location=LabwareOffsetLocation(slotName=DeckSlotName.SLOT_3),
        )
    ).then_return(None)

    result = await subject.load_labware(
        location=DeckSlotLocation(slotName=DeckSlotName.SLOT_3),
        load_name="load-name",
        namespace="opentrons-test",
        version=1,
        labware_id="my-labware-id",
    )

    assert result == LoadedLabwareData(
        labware_id="my-labware-id", definition=minimal_labware_def, offsetId=None
    )


async def test_load_labware_uses_loaded_labware_def(
    decoy: Decoy,
    model_utils: ModelUtils,
    state_store: StateStore,
    labware_data_provider: LabwareDataProvider,
    minimal_labware_def: LabwareDefinition,
    subject: EquipmentHandler,
) -> None:
    """Loading labware should use the labware definition already in state."""
    expected_uri = uri_from_details(
        load_name="load-name",
        namespace="opentrons-test",
        version=1,
    )

    decoy.when(model_utils.generate_id()).then_return("unique-id")

    decoy.when(state_store.labware.get_definition_by_uri(expected_uri)).then_return(
        minimal_labware_def
    )

    decoy.when(
        state_store.labware.find_applicable_labware_offset(
            definition_uri="opentrons-test/load-name/1",
            location=LabwareOffsetLocation(slotName=DeckSlotName.SLOT_3),
        )
    ).then_return(None)

    result = await subject.load_labware(
        location=DeckSlotLocation(slotName=DeckSlotName.SLOT_3),
        load_name="load-name",
        namespace="opentrons-test",
        version=1,
        labware_id=None,
    )

    assert result == LoadedLabwareData(
        labware_id="unique-id",
        definition=minimal_labware_def,
        offsetId=None,
    )

    decoy.verify(
        await labware_data_provider.get_labware_definition(
            load_name="load-name",
            namespace="opentrons-test",
            version=1,
        ),
        times=0,
    )


async def test_load_labware_on_module(
    decoy: Decoy,
    model_utils: ModelUtils,
    state_store: StateStore,
    labware_data_provider: LabwareDataProvider,
    minimal_labware_def: LabwareDefinition,
    tempdeck_v1_def: ModuleDefinition,
    subject: EquipmentHandler,
) -> None:
    """It should load labware definition and offset data and generate an ID."""
    decoy.when(model_utils.generate_id()).then_return("unique-id")

    decoy.when(
        state_store.labware.get_definition_by_uri(matchers.IsA(str))
    ).then_return(minimal_labware_def)

    decoy.when(state_store.modules.get_model("module-id")).then_return(
        ModuleModel.THERMOCYCLER_MODULE_V1
    )
    decoy.when(state_store.modules.get_location("module-id")).then_return(
        DeckSlotLocation(slotName=DeckSlotName.SLOT_3)
    )

    decoy.when(
        state_store.labware.find_applicable_labware_offset(
            definition_uri="opentrons-test/load-name/1",
            location=LabwareOffsetLocation(
                slotName=DeckSlotName.SLOT_3,
                moduleModel=ModuleModel.THERMOCYCLER_MODULE_V1,
            ),
        )
    ).then_return(
        LabwareOffset(
            id="labware-offset-id",
            createdAt=datetime(year=2021, month=1, day=2),
            definitionUri="opentrons-test/load-name/1",
            location=LabwareOffsetLocation(
                slotName=DeckSlotName.SLOT_3,
                moduleModel=ModuleModel.THERMOCYCLER_MODULE_V1,
            ),
            vector=LabwareOffsetVector(x=1, y=2, z=3),
        )
    )

    result = await subject.load_labware(
        location=ModuleLocation(moduleId="module-id"),
        load_name="load-name",
        namespace="opentrons-test",
        version=1,
        labware_id=None,
    )

    assert result == LoadedLabwareData(
        labware_id="unique-id",
        definition=minimal_labware_def,
        offsetId="labware-offset-id",
    )


def test_find_offset_id_of_labware_on_deck_slot(
    decoy: Decoy,
    state_store: StateStore,
    subject: EquipmentHandler,
) -> None:
    """It should find the offset by resolving the provided location."""
    decoy.when(
        state_store.labware.find_applicable_labware_offset(
            definition_uri="opentrons-test/load-name/1",
            location=LabwareOffsetLocation(
                slotName=DeckSlotName.SLOT_3,
                moduleModel=None,
            ),
        )
    ).then_return(
        LabwareOffset(
            id="labware-offset-id",
            createdAt=datetime(year=2021, month=1, day=2),
            definitionUri="opentrons-test/load-name/1",
            location=LabwareOffsetLocation(
                slotName=DeckSlotName.SLOT_3,
                moduleModel=None,
            ),
            vector=LabwareOffsetVector(x=1, y=2, z=3),
        )
    )

    result = subject.find_applicable_labware_offset_id(
        labware_definition_uri="opentrons-test/load-name/1",
        labware_location=DeckSlotLocation(slotName=DeckSlotName.SLOT_3),
    )

    assert result == "labware-offset-id"


def test_find_offset_id_of_labware_on_module(
    decoy: Decoy,
    state_store: StateStore,
    subject: EquipmentHandler,
) -> None:
    """It should find a new offset by resolving the new location."""
    decoy.when(state_store.modules.get_model("input-module-id")).then_return(
        ModuleModel.THERMOCYCLER_MODULE_V1
    )
    decoy.when(state_store.modules.get_location("input-module-id")).then_return(
        DeckSlotLocation(slotName=DeckSlotName.SLOT_3)
    )

    decoy.when(
        state_store.labware.find_applicable_labware_offset(
            definition_uri="opentrons-test/load-name/1",
            location=LabwareOffsetLocation(
                slotName=DeckSlotName.SLOT_3,
                moduleModel=ModuleModel.THERMOCYCLER_MODULE_V1,
            ),
        )
    ).then_return(
        LabwareOffset(
            id="labware-offset-id",
            createdAt=datetime(year=2021, month=1, day=2),
            definitionUri="opentrons-test/load-name/1",
            location=LabwareOffsetLocation(
                slotName=DeckSlotName.SLOT_3,
                moduleModel=ModuleModel.THERMOCYCLER_MODULE_V1,
            ),
            vector=LabwareOffsetVector(x=1, y=2, z=3),
        )
    )

    result = subject.find_applicable_labware_offset_id(
        labware_definition_uri="opentrons-test/load-name/1",
        labware_location=ModuleLocation(moduleId="input-module-id"),
    )

    assert result == "labware-offset-id"


def test_find_offset_id_of_labware_off_deck(
    decoy: Decoy,
    state_store: StateStore,
    subject: EquipmentHandler,
) -> None:
    """It should return None for offset_id of labware off-deck."""
    result = subject.find_applicable_labware_offset_id(
        labware_definition_uri="opentrons-test/load-name/1",
        labware_location=OFF_DECK_LOCATION,
    )
    assert result is None


async def test_load_pipette(
    decoy: Decoy,
    model_utils: ModelUtils,
    hardware_api: HardwareControlAPI,
    state_store: StateStore,
    action_dispatcher: ActionDispatcher,
    subject: EquipmentHandler,
) -> None:
    """It should load pipette data, check attachment, and generate an ID."""
    decoy.when(model_utils.generate_id()).then_return("unique-id")
    decoy.when(state_store.pipettes.get_by_mount(MountType.RIGHT)).then_return(
        LoadedPipette.construct(pipetteName=PipetteNameType.P300_MULTI)  # type: ignore[call-arg]
    )
    decoy.when(hardware_api.get_attached_instrument(mount=HwMount.LEFT)).then_return(
        cast(
            PipetteDict,
            {
                "model": "pipette-model",
                "min_volume": 1.23,
                "max_volume": 4.56,
                "channels": 7,
            },
        )
    )

    result = await subject.load_pipette(
        pipette_name=PipetteNameType.P300_SINGLE,
        mount=MountType.LEFT,
        pipette_id=None,
    )

    assert result == LoadedPipetteData(pipette_id="unique-id")

    decoy.verify(
        await hardware_api.cache_instruments(
            {
                HwMount.LEFT: PipetteNameType.P300_SINGLE.value,
                HwMount.RIGHT: PipetteNameType.P300_MULTI.value,
            }
        ),
        action_dispatcher.dispatch(
            AddPipetteConfigAction(
                pipette_id="unique-id",
                model="pipette-model",
                min_volume=1.23,
                max_volume=4.56,
                channels=7,
            )
        ),
    )


async def test_load_pipette_96_channels(
    decoy: Decoy,
    model_utils: ModelUtils,
    hardware_api: HardwareControlAPI,
    action_dispatcher: ActionDispatcher,
    subject: EquipmentHandler,
) -> None:
    """It should load pipette data, check attachment, and generate an ID."""
    decoy.when(model_utils.generate_id()).then_return("unique-id")

    decoy.when(hardware_api.get_attached_instrument(mount=HwMount.LEFT)).then_return(
        cast(
            PipetteDict,
            {
                "model": "pipette-model",
                "min_volume": 1.23,
                "max_volume": 4.56,
                "channels": 7,
            },
        )
    )

    result = await subject.load_pipette(
        pipette_name="p1000_96",
        mount=MountType.LEFT,
        pipette_id=None,
    )

    assert result == LoadedPipetteData(pipette_id="unique-id")

    decoy.verify(
        await hardware_api.cache_instruments({HwMount.LEFT: "p1000_96"}),
        action_dispatcher.dispatch(
            AddPipetteConfigAction(
                pipette_id="unique-id",
                model="pipette-model",
                min_volume=1.23,
                max_volume=4.56,
                channels=7,
            )
        ),
    )


async def test_load_pipette_uses_provided_id(
    decoy: Decoy,
    hardware_api: HardwareControlAPI,
    action_dispatcher: ActionDispatcher,
    subject: EquipmentHandler,
) -> None:
    """It should use the provided ID rather than generating an ID for the pipette."""
    decoy.when(hardware_api.get_attached_instrument(mount=HwMount.LEFT)).then_return(
        cast(
            PipetteDict,
            {
                "model": "pipette-model",
                "min_volume": 1.23,
                "max_volume": 4.56,
                "channels": 7,
            },
        )
    )

    result = await subject.load_pipette(
        pipette_name=PipetteNameType.P300_SINGLE,
        mount=MountType.LEFT,
        pipette_id="my-pipette-id",
    )

    assert result == LoadedPipetteData(pipette_id="my-pipette-id")

    decoy.verify(
        action_dispatcher.dispatch(
            AddPipetteConfigAction(
                pipette_id="my-pipette-id",
                model="pipette-model",
                min_volume=1.23,
                max_volume=4.56,
                channels=7,
            )
        )
    )


<<<<<<< HEAD
async def test_load_pipette_checks_existence_with_already_loaded(
    decoy: Decoy,
    model_utils: ModelUtils,
    state_store: StateStore,
    hardware_api: HardwareControlAPI,
    action_dispatcher: ActionDispatcher,
    subject: EquipmentHandler,
) -> None:
    """Loading a pipette should cache with pipettes already attached."""
    decoy.when(model_utils.generate_id()).then_return("unique-id")

    decoy.when(state_store.pipettes.get_by_mount(MountType.RIGHT)).then_return(
        LoadedPipette(
            id="pipette-id",
            mount=MountType.RIGHT,
            pipetteName=PipetteNameType.P300_MULTI_GEN2,
        )
    )

    decoy.when(hardware_api.get_attached_instrument(mount=HwMount.LEFT)).then_return(
        cast(
            PipetteDict,
            {
                "model": "pipette-model",
                "min_volume": 1.23,
                "max_volume": 4.56,
                "channels": 7,
            },
        )
    )

    result = await subject.load_pipette(
        pipette_name=PipetteNameType.P300_SINGLE,
        mount=MountType.LEFT,
        pipette_id=None,
    )

    assert result == LoadedPipetteData(pipette_id="unique-id")

    decoy.verify(
        await hardware_api.cache_instruments(
            {HwMount.LEFT: PipetteNameType.P300_SINGLE.value}
        ),
        action_dispatcher.dispatch(
            AddPipetteConfigAction(
                pipette_id="unique-id",
                model="pipette-model",
                min_volume=1.23,
                max_volume=4.56,
                channels=7,
            )
        ),
    )


=======
>>>>>>> a636688a
async def test_load_pipette_raises_if_pipette_not_attached(
    decoy: Decoy,
    model_utils: ModelUtils,
    hardware_api: HardwareControlAPI,
    subject: EquipmentHandler,
) -> None:
    """Loading a pipette should raise if unable to cache instruments."""
    decoy.when(model_utils.generate_id()).then_return("unique-id")

    decoy.when(
        await hardware_api.cache_instruments(
            {HwMount.LEFT: PipetteNameType.P300_SINGLE.value}
        )
    ).then_raise(
        RuntimeError(
            "mount LEFT: instrument p300_single was requested, "
            "but no instrument is present"
        )
    )

    with pytest.raises(
        errors.FailedToLoadPipetteError, match=".+p300_single was requested"
    ):
        await subject.load_pipette(
            pipette_name=PipetteNameType.P300_SINGLE,
            mount=MountType.LEFT,
            pipette_id=None,
        )


async def test_load_module(
    decoy: Decoy,
    model_utils: ModelUtils,
    state_store: StateStore,
    module_data_provider: ModuleDataProvider,
    hardware_api: HardwareControlAPI,
    tempdeck_v1_def: ModuleDefinition,
    tempdeck_v2_def: ModuleDefinition,
    temp_module_v1: AbstractModule,
    temp_module_v2: AbstractModule,
    subject: EquipmentHandler,
) -> None:
    """It should load a module, returning its ID, serial & definition in result."""
    decoy.when(model_utils.ensure_id("input-module-id")).then_return("module-id")

    decoy.when(
        module_data_provider.get_definition(ModuleModel.TEMPERATURE_MODULE_V1)
    ).then_return(tempdeck_v1_def)

    decoy.when(
        module_data_provider.get_definition(ModuleModel.TEMPERATURE_MODULE_V2)
    ).then_return(tempdeck_v2_def)

    decoy.when(hardware_api.attached_modules).then_return(
        [
            temp_module_v1,
            temp_module_v2,
        ]
    )

    decoy.when(state_store.config).then_return(_make_config(use_virtual_modules=False))

    decoy.when(
        state_store.modules.select_hardware_module_to_load(
            model=ModuleModel.TEMPERATURE_MODULE_V1,
            location=DeckSlotLocation(slotName=DeckSlotName.SLOT_1),
            attached_modules=[
                HardwareModule(serial_number="serial-1", definition=tempdeck_v1_def),
                HardwareModule(serial_number="serial-2", definition=tempdeck_v2_def),
            ],
        )
    ).then_return(HardwareModule(serial_number="serial-1", definition=tempdeck_v1_def))

    result = await subject.load_module(
        model=ModuleModel.TEMPERATURE_MODULE_V1,
        location=DeckSlotLocation(slotName=DeckSlotName.SLOT_1),
        module_id="input-module-id",
    )

    assert result == LoadedModuleData(
        module_id="module-id",
        serial_number="serial-1",
        definition=tempdeck_v1_def,
    )


async def test_load_module_using_virtual(
    decoy: Decoy,
    model_utils: ModelUtils,
    state_store: StateStore,
    module_data_provider: ModuleDataProvider,
    hardware_api: HardwareControlAPI,
    tempdeck_v1_def: ModuleDefinition,
    tempdeck_v2_def: ModuleDefinition,
    temp_module_v1: AbstractModule,
    temp_module_v2: AbstractModule,
    subject: EquipmentHandler,
) -> None:
    """It should load a virtual module."""
    decoy.when(model_utils.ensure_id("input-module-id")).then_return("module-id")

    decoy.when(model_utils.generate_id(prefix="fake-serial-number-")).then_return(
        "fake-serial-number-abc123"
    )

    decoy.when(
        module_data_provider.get_definition(ModuleModel.TEMPERATURE_MODULE_V1)
    ).then_return(tempdeck_v1_def)

    decoy.when(state_store.config).then_return(_make_config(use_virtual_modules=True))

    result = await subject.load_module(
        model=ModuleModel.TEMPERATURE_MODULE_V1,
        location=DeckSlotLocation(slotName=DeckSlotName.SLOT_1),
        module_id="input-module-id",
    )

    assert result == LoadedModuleData(
        module_id="module-id",
        serial_number="fake-serial-number-abc123",
        definition=tempdeck_v1_def,
    )


def test_get_module_hardware_api(
    decoy: Decoy,
    state_store: StateStore,
    hardware_api: HardwareControlAPI,
    subject: EquipmentHandler,
) -> None:
    """It should get a module's hardware API."""
    module_1 = decoy.mock(cls=TempDeck)
    module_2 = decoy.mock(cls=MagDeck)
    module_3 = decoy.mock(cls=HeaterShaker)

    decoy.when(state_store.config).then_return(_make_config(use_virtual_modules=False))
    decoy.when(state_store.modules.get_serial_number("module-id")).then_return(
        "serial-2"
    )

    decoy.when(module_1.device_info).then_return({"serial": "serial-1"})
    decoy.when(module_2.device_info).then_return({"serial": "serial-2"})
    decoy.when(module_3.device_info).then_return({"serial": "serial-3"})
    decoy.when(hardware_api.attached_modules).then_return(
        [module_1, module_2, module_3]
    )

    result = subject.get_module_hardware_api(cast(Any, "module-id"))
    assert result is module_2


def test_get_module_hardware_api_virtual(
    decoy: Decoy,
    state_store: StateStore,
    hardware_api: HardwareControlAPI,
    subject: EquipmentHandler,
) -> None:
    """It should return None if modules are being virtualized."""
    module_1 = decoy.mock(cls=TempDeck)
    module_2 = decoy.mock(cls=MagDeck)
    module_3 = decoy.mock(cls=HeaterShaker)

    decoy.when(state_store.config).then_return(_make_config(use_virtual_modules=True))
    decoy.when(state_store.modules.get_serial_number("module-id")).then_return(
        "serial-2"
    )

    decoy.when(module_1.device_info).then_return({"serial": "serial-1"})
    decoy.when(module_2.device_info).then_return({"serial": "serial-2"})
    decoy.when(module_3.device_info).then_return({"serial": "serial-3"})
    decoy.when(hardware_api.attached_modules).then_return(
        [module_1, module_2, module_3]
    )

    result = subject.get_module_hardware_api(cast(Any, "module-id"))
    assert result is None


def test_get_module_hardware_api_missing(
    decoy: Decoy,
    state_store: StateStore,
    hardware_api: HardwareControlAPI,
    subject: EquipmentHandler,
) -> None:
    """It should raise an error if a module's hardware API is not found."""
    module_1 = decoy.mock(cls=TempDeck)
    module_2 = decoy.mock(cls=MagDeck)
    module_3 = decoy.mock(cls=HeaterShaker)

    decoy.when(state_store.config).then_return(_make_config(use_virtual_modules=False))
    decoy.when(state_store.modules.get_serial_number("module-id")).then_return(
        "the-limit-does-not-exist"
    )

    decoy.when(module_1.device_info).then_return({"serial": "serial-1"})
    decoy.when(module_2.device_info).then_return({"serial": "serial-2"})
    decoy.when(module_3.device_info).then_return({"serial": "serial-3"})
    decoy.when(hardware_api.attached_modules).then_return(
        [module_1, module_2, module_3]
    )

    with pytest.raises(errors.ModuleNotAttachedError):
        subject.get_module_hardware_api(cast(Any, "module-id"))<|MERGE_RESOLUTION|>--- conflicted
+++ resolved
@@ -594,7 +594,211 @@
     )
 
 
-<<<<<<< HEAD
+async def test_load_pipette_raises_if_pipette_not_attached(
+    decoy: Decoy,
+    model_utils: ModelUtils,
+    hardware_api: HardwareControlAPI,
+    subject: EquipmentHandler,
+) -> None:
+    """Loading a pipette should raise if unable to cache instruments."""
+    decoy.when(model_utils.generate_id()).then_return("unique-id")
+
+    decoy.when(
+        await hardware_api.cache_instruments(
+            {HwMount.LEFT: PipetteNameType.P300_SINGLE.value}
+        )
+    ).then_raise(
+        RuntimeError(
+            "mount LEFT: instrument p300_single was requested, "
+            "but no instrument is present"
+        )
+    )
+
+    with pytest.raises(
+        errors.FailedToLoadPipetteError, match=".+p300_single was requested"
+    ):
+        await subject.load_pipette(
+            pipette_name=PipetteNameType.P300_SINGLE,
+            mount=MountType.LEFT,
+            pipette_id=None,
+        )
+
+
+async def test_load_module(
+    decoy: Decoy,
+    model_utils: ModelUtils,
+    state_store: StateStore,
+    module_data_provider: ModuleDataProvider,
+    hardware_api: HardwareControlAPI,
+    tempdeck_v1_def: ModuleDefinition,
+    tempdeck_v2_def: ModuleDefinition,
+    temp_module_v1: AbstractModule,
+    temp_module_v2: AbstractModule,
+    subject: EquipmentHandler,
+) -> None:
+    """It should load a module, returning its ID, serial & definition in result."""
+    decoy.when(model_utils.ensure_id("input-module-id")).then_return("module-id")
+
+    decoy.when(
+        module_data_provider.get_definition(ModuleModel.TEMPERATURE_MODULE_V1)
+    ).then_return(tempdeck_v1_def)
+
+    decoy.when(
+        module_data_provider.get_definition(ModuleModel.TEMPERATURE_MODULE_V2)
+    ).then_return(tempdeck_v2_def)
+
+    decoy.when(hardware_api.attached_modules).then_return(
+        [
+            temp_module_v1,
+            temp_module_v2,
+        ]
+    )
+
+    decoy.when(state_store.config).then_return(_make_config(use_virtual_modules=False))
+
+    decoy.when(
+        state_store.modules.select_hardware_module_to_load(
+            model=ModuleModel.TEMPERATURE_MODULE_V1,
+            location=DeckSlotLocation(slotName=DeckSlotName.SLOT_1),
+            attached_modules=[
+                HardwareModule(serial_number="serial-1", definition=tempdeck_v1_def),
+                HardwareModule(serial_number="serial-2", definition=tempdeck_v2_def),
+            ],
+        )
+    ).then_return(HardwareModule(serial_number="serial-1", definition=tempdeck_v1_def))
+
+    result = await subject.load_module(
+        model=ModuleModel.TEMPERATURE_MODULE_V1,
+        location=DeckSlotLocation(slotName=DeckSlotName.SLOT_1),
+        module_id="input-module-id",
+    )
+
+    assert result == LoadedModuleData(
+        module_id="module-id",
+        serial_number="serial-1",
+        definition=tempdeck_v1_def,
+    )
+
+
+async def test_load_module_using_virtual(
+    decoy: Decoy,
+    model_utils: ModelUtils,
+    state_store: StateStore,
+    module_data_provider: ModuleDataProvider,
+    hardware_api: HardwareControlAPI,
+    tempdeck_v1_def: ModuleDefinition,
+    tempdeck_v2_def: ModuleDefinition,
+    temp_module_v1: AbstractModule,
+    temp_module_v2: AbstractModule,
+    subject: EquipmentHandler,
+) -> None:
+    """It should load a virtual module."""
+    decoy.when(model_utils.ensure_id("input-module-id")).then_return("module-id")
+
+    decoy.when(model_utils.generate_id(prefix="fake-serial-number-")).then_return(
+        "fake-serial-number-abc123"
+    )
+
+    decoy.when(
+        module_data_provider.get_definition(ModuleModel.TEMPERATURE_MODULE_V1)
+    ).then_return(tempdeck_v1_def)
+
+    decoy.when(state_store.config).then_return(_make_config(use_virtual_modules=True))
+
+    result = await subject.load_module(
+        model=ModuleModel.TEMPERATURE_MODULE_V1,
+        location=DeckSlotLocation(slotName=DeckSlotName.SLOT_1),
+        module_id="input-module-id",
+    )
+
+    assert result == LoadedModuleData(
+        module_id="module-id",
+        serial_number="fake-serial-number-abc123",
+        definition=tempdeck_v1_def,
+    )
+
+
+def test_get_module_hardware_api(
+    decoy: Decoy,
+    state_store: StateStore,
+    hardware_api: HardwareControlAPI,
+    subject: EquipmentHandler,
+) -> None:
+    """It should get a module's hardware API."""
+    module_1 = decoy.mock(cls=TempDeck)
+    module_2 = decoy.mock(cls=MagDeck)
+    module_3 = decoy.mock(cls=HeaterShaker)
+
+    decoy.when(state_store.config).then_return(_make_config(use_virtual_modules=False))
+    decoy.when(state_store.modules.get_serial_number("module-id")).then_return(
+        "serial-2"
+    )
+
+    decoy.when(module_1.device_info).then_return({"serial": "serial-1"})
+    decoy.when(module_2.device_info).then_return({"serial": "serial-2"})
+    decoy.when(module_3.device_info).then_return({"serial": "serial-3"})
+    decoy.when(hardware_api.attached_modules).then_return(
+        [module_1, module_2, module_3]
+    )
+
+    result = subject.get_module_hardware_api(cast(Any, "module-id"))
+    assert result is module_2
+
+
+def test_get_module_hardware_api_virtual(
+    decoy: Decoy,
+    state_store: StateStore,
+    hardware_api: HardwareControlAPI,
+    subject: EquipmentHandler,
+) -> None:
+    """It should return None if modules are being virtualized."""
+    module_1 = decoy.mock(cls=TempDeck)
+    module_2 = decoy.mock(cls=MagDeck)
+    module_3 = decoy.mock(cls=HeaterShaker)
+
+    decoy.when(state_store.config).then_return(_make_config(use_virtual_modules=True))
+    decoy.when(state_store.modules.get_serial_number("module-id")).then_return(
+        "serial-2"
+    )
+
+    decoy.when(module_1.device_info).then_return({"serial": "serial-1"})
+    decoy.when(module_2.device_info).then_return({"serial": "serial-2"})
+    decoy.when(module_3.device_info).then_return({"serial": "serial-3"})
+    decoy.when(hardware_api.attached_modules).then_return(
+        [module_1, module_2, module_3]
+    )
+
+    result = subject.get_module_hardware_api(cast(Any, "module-id"))
+    assert result is None
+
+
+def test_get_module_hardware_api_missing(
+    decoy: Decoy,
+    state_store: StateStore,
+    hardware_api: HardwareControlAPI,
+    subject: EquipmentHandler,
+) -> None:
+    """It should raise an error if a module's hardware API is not found."""
+    module_1 = decoy.mock(cls=TempDeck)
+    module_2 = decoy.mock(cls=MagDeck)
+    module_3 = decoy.mock(cls=HeaterShaker)
+
+    decoy.when(state_store.config).then_return(_make_config(use_virtual_modules=False))
+    decoy.when(state_store.modules.get_serial_number("module-id")).then_return(
+        "the-limit-does-not-exist"
+    )
+
+    decoy.when(module_1.device_info).then_return({"serial": "serial-1"})
+    decoy.when(module_2.device_info).then_return({"serial": "serial-2"})
+    decoy.when(module_3.device_info).then_return({"serial": "serial-3"})
+    decoy.when(hardware_api.attached_modules).then_return(
+        [module_1, module_2, module_3]
+    )
+
+    with pytest.raises(errors.ModuleNotAttachedError):
+        subject.get_module_hardware_api(cast(Any, "module-id"))
+
+
 async def test_load_pipette_checks_existence_with_already_loaded(
     decoy: Decoy,
     model_utils: ModelUtils,
@@ -647,211 +851,4 @@
                 channels=7,
             )
         ),
-    )
-
-
-=======
->>>>>>> a636688a
-async def test_load_pipette_raises_if_pipette_not_attached(
-    decoy: Decoy,
-    model_utils: ModelUtils,
-    hardware_api: HardwareControlAPI,
-    subject: EquipmentHandler,
-) -> None:
-    """Loading a pipette should raise if unable to cache instruments."""
-    decoy.when(model_utils.generate_id()).then_return("unique-id")
-
-    decoy.when(
-        await hardware_api.cache_instruments(
-            {HwMount.LEFT: PipetteNameType.P300_SINGLE.value}
-        )
-    ).then_raise(
-        RuntimeError(
-            "mount LEFT: instrument p300_single was requested, "
-            "but no instrument is present"
-        )
-    )
-
-    with pytest.raises(
-        errors.FailedToLoadPipetteError, match=".+p300_single was requested"
-    ):
-        await subject.load_pipette(
-            pipette_name=PipetteNameType.P300_SINGLE,
-            mount=MountType.LEFT,
-            pipette_id=None,
-        )
-
-
-async def test_load_module(
-    decoy: Decoy,
-    model_utils: ModelUtils,
-    state_store: StateStore,
-    module_data_provider: ModuleDataProvider,
-    hardware_api: HardwareControlAPI,
-    tempdeck_v1_def: ModuleDefinition,
-    tempdeck_v2_def: ModuleDefinition,
-    temp_module_v1: AbstractModule,
-    temp_module_v2: AbstractModule,
-    subject: EquipmentHandler,
-) -> None:
-    """It should load a module, returning its ID, serial & definition in result."""
-    decoy.when(model_utils.ensure_id("input-module-id")).then_return("module-id")
-
-    decoy.when(
-        module_data_provider.get_definition(ModuleModel.TEMPERATURE_MODULE_V1)
-    ).then_return(tempdeck_v1_def)
-
-    decoy.when(
-        module_data_provider.get_definition(ModuleModel.TEMPERATURE_MODULE_V2)
-    ).then_return(tempdeck_v2_def)
-
-    decoy.when(hardware_api.attached_modules).then_return(
-        [
-            temp_module_v1,
-            temp_module_v2,
-        ]
-    )
-
-    decoy.when(state_store.config).then_return(_make_config(use_virtual_modules=False))
-
-    decoy.when(
-        state_store.modules.select_hardware_module_to_load(
-            model=ModuleModel.TEMPERATURE_MODULE_V1,
-            location=DeckSlotLocation(slotName=DeckSlotName.SLOT_1),
-            attached_modules=[
-                HardwareModule(serial_number="serial-1", definition=tempdeck_v1_def),
-                HardwareModule(serial_number="serial-2", definition=tempdeck_v2_def),
-            ],
-        )
-    ).then_return(HardwareModule(serial_number="serial-1", definition=tempdeck_v1_def))
-
-    result = await subject.load_module(
-        model=ModuleModel.TEMPERATURE_MODULE_V1,
-        location=DeckSlotLocation(slotName=DeckSlotName.SLOT_1),
-        module_id="input-module-id",
-    )
-
-    assert result == LoadedModuleData(
-        module_id="module-id",
-        serial_number="serial-1",
-        definition=tempdeck_v1_def,
-    )
-
-
-async def test_load_module_using_virtual(
-    decoy: Decoy,
-    model_utils: ModelUtils,
-    state_store: StateStore,
-    module_data_provider: ModuleDataProvider,
-    hardware_api: HardwareControlAPI,
-    tempdeck_v1_def: ModuleDefinition,
-    tempdeck_v2_def: ModuleDefinition,
-    temp_module_v1: AbstractModule,
-    temp_module_v2: AbstractModule,
-    subject: EquipmentHandler,
-) -> None:
-    """It should load a virtual module."""
-    decoy.when(model_utils.ensure_id("input-module-id")).then_return("module-id")
-
-    decoy.when(model_utils.generate_id(prefix="fake-serial-number-")).then_return(
-        "fake-serial-number-abc123"
-    )
-
-    decoy.when(
-        module_data_provider.get_definition(ModuleModel.TEMPERATURE_MODULE_V1)
-    ).then_return(tempdeck_v1_def)
-
-    decoy.when(state_store.config).then_return(_make_config(use_virtual_modules=True))
-
-    result = await subject.load_module(
-        model=ModuleModel.TEMPERATURE_MODULE_V1,
-        location=DeckSlotLocation(slotName=DeckSlotName.SLOT_1),
-        module_id="input-module-id",
-    )
-
-    assert result == LoadedModuleData(
-        module_id="module-id",
-        serial_number="fake-serial-number-abc123",
-        definition=tempdeck_v1_def,
-    )
-
-
-def test_get_module_hardware_api(
-    decoy: Decoy,
-    state_store: StateStore,
-    hardware_api: HardwareControlAPI,
-    subject: EquipmentHandler,
-) -> None:
-    """It should get a module's hardware API."""
-    module_1 = decoy.mock(cls=TempDeck)
-    module_2 = decoy.mock(cls=MagDeck)
-    module_3 = decoy.mock(cls=HeaterShaker)
-
-    decoy.when(state_store.config).then_return(_make_config(use_virtual_modules=False))
-    decoy.when(state_store.modules.get_serial_number("module-id")).then_return(
-        "serial-2"
-    )
-
-    decoy.when(module_1.device_info).then_return({"serial": "serial-1"})
-    decoy.when(module_2.device_info).then_return({"serial": "serial-2"})
-    decoy.when(module_3.device_info).then_return({"serial": "serial-3"})
-    decoy.when(hardware_api.attached_modules).then_return(
-        [module_1, module_2, module_3]
-    )
-
-    result = subject.get_module_hardware_api(cast(Any, "module-id"))
-    assert result is module_2
-
-
-def test_get_module_hardware_api_virtual(
-    decoy: Decoy,
-    state_store: StateStore,
-    hardware_api: HardwareControlAPI,
-    subject: EquipmentHandler,
-) -> None:
-    """It should return None if modules are being virtualized."""
-    module_1 = decoy.mock(cls=TempDeck)
-    module_2 = decoy.mock(cls=MagDeck)
-    module_3 = decoy.mock(cls=HeaterShaker)
-
-    decoy.when(state_store.config).then_return(_make_config(use_virtual_modules=True))
-    decoy.when(state_store.modules.get_serial_number("module-id")).then_return(
-        "serial-2"
-    )
-
-    decoy.when(module_1.device_info).then_return({"serial": "serial-1"})
-    decoy.when(module_2.device_info).then_return({"serial": "serial-2"})
-    decoy.when(module_3.device_info).then_return({"serial": "serial-3"})
-    decoy.when(hardware_api.attached_modules).then_return(
-        [module_1, module_2, module_3]
-    )
-
-    result = subject.get_module_hardware_api(cast(Any, "module-id"))
-    assert result is None
-
-
-def test_get_module_hardware_api_missing(
-    decoy: Decoy,
-    state_store: StateStore,
-    hardware_api: HardwareControlAPI,
-    subject: EquipmentHandler,
-) -> None:
-    """It should raise an error if a module's hardware API is not found."""
-    module_1 = decoy.mock(cls=TempDeck)
-    module_2 = decoy.mock(cls=MagDeck)
-    module_3 = decoy.mock(cls=HeaterShaker)
-
-    decoy.when(state_store.config).then_return(_make_config(use_virtual_modules=False))
-    decoy.when(state_store.modules.get_serial_number("module-id")).then_return(
-        "the-limit-does-not-exist"
-    )
-
-    decoy.when(module_1.device_info).then_return({"serial": "serial-1"})
-    decoy.when(module_2.device_info).then_return({"serial": "serial-2"})
-    decoy.when(module_3.device_info).then_return({"serial": "serial-3"})
-    decoy.when(hardware_api.attached_modules).then_return(
-        [module_1, module_2, module_3]
-    )
-
-    with pytest.raises(errors.ModuleNotAttachedError):
-        subject.get_module_hardware_api(cast(Any, "module-id"))+    )