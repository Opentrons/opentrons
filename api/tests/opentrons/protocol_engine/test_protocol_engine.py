--- conflicted
+++ resolved
@@ -7,15 +7,9 @@
 
 from opentrons.types import DeckSlotName
 from opentrons.hardware_control import HardwareControlAPI
-<<<<<<< HEAD
-from opentrons.hardware_control.modules import (
-    MagDeck,
-    TempDeck,
-)
-=======
 from opentrons.hardware_control.modules import MagDeck, TempDeck
 from opentrons.hardware_control.types import PauseType as HardwarePauseType
->>>>>>> 2da96a28
+
 from opentrons.protocols.models import LabwareDefinition
 
 from opentrons.protocol_engine import ProtocolEngine, commands
