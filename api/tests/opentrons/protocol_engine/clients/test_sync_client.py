"""Tests for the Protocol Context's synchronous engine adapter.

Since Python protocol execution happens off the main thread, these tests call
the subject's methods in a synchronous context in a child thread to ensure:

- In the Protocol execution thread, calls are synchronous and block until
    command execution is complete.
- In the main thread, the Protocol Engine does its work in the main event
    loop, without blocking.
"""
from typing import Optional

import pytest
from decoy import Decoy

from opentrons_shared_data.pipette.dev_types import PipetteNameType
from opentrons_shared_data.labware.dev_types import LabwareUri
from opentrons_shared_data.labware.labware_definition import LabwareDefinition

from opentrons.types import DeckSlotName, MountType
from opentrons.protocol_engine import DeckSlotLocation, DeckPoint, commands
from opentrons.protocol_engine.clients import SyncClient, ChildThreadTransport
from opentrons.protocol_engine.types import (
    ModuleDefinition,
    ModuleModel,
    WellOrigin,
    WellOffset,
    WellLocation,
    DropTipWellLocation,
    MotorAxis,
    Liquid,
)


@pytest.fixture
def transport(decoy: Decoy) -> ChildThreadTransport:
    """Get a stubbed out ChildThreadTransport."""
    return decoy.mock(cls=ChildThreadTransport)


@pytest.fixture
def subject(transport: ChildThreadTransport) -> SyncClient:
    """Get a SyncProtocolEngine test subject."""
    return SyncClient(transport=transport)


def test_add_labware_definition(
    decoy: Decoy,
    transport: ChildThreadTransport,
    subject: SyncClient,
) -> None:
    """It should add a labware definition."""
    labware_definition = LabwareDefinition.construct(namespace="hello")  # type: ignore[call-arg]
    expected_labware_uri = LabwareUri("hello/world/123")

    decoy.when(
        transport.call_method(
            "add_labware_definition",
            definition=labware_definition,
        )
    ).then_return(expected_labware_uri)

    result = subject.add_labware_definition(labware_definition)

    assert result == expected_labware_uri


def test_add_liquid(
    decoy: Decoy,
    transport: ChildThreadTransport,
    subject: SyncClient,
) -> None:
    """It should add a liquid to engine state."""
    liquid = Liquid.construct(displayName="water")  # type: ignore[call-arg]

    decoy.when(
        transport.call_method(
            "add_liquid",
            name="water",
            description="water desc",
            color="#fff",
        )
    ).then_return(liquid)

    result = subject.add_liquid(name="water", description="water desc", color="#fff")

    assert result == liquid


def test_reset_tips(
    decoy: Decoy, transport: ChildThreadTransport, subject: SyncClient
) -> None:
    """It should reset the tip tracking state of a labware."""
    subject.reset_tips(labware_id="cool-labware")

    decoy.verify(
        transport.call_method(
            "reset_tips",
            labware_id="cool-labware",
        ),
        times=1,
    )


def test_load_labware(
    decoy: Decoy,
    transport: ChildThreadTransport,
    tip_rack_def: LabwareDefinition,
    subject: SyncClient,
) -> None:
    """It should execute a load labware command."""
    expected_request = commands.LoadLabwareCreate(
        params=commands.LoadLabwareParams(
            location=DeckSlotLocation(slotName=DeckSlotName.SLOT_5),
            loadName="some_labware",
            namespace="opentrons",
            version=1,
            labwareId=None,
            displayName="some_display_name",
        )
    )

    expected_result = commands.LoadLabwareResult(
        labwareId="abc123",
        definition=tip_rack_def,
        offsetId=None,
    )

    decoy.when(transport.execute_command(request=expected_request)).then_return(
        expected_result
    )

    result = subject.load_labware(
        location=DeckSlotLocation(slotName=DeckSlotName.SLOT_5),
        load_name="some_labware",
        namespace="opentrons",
        version=1,
        display_name="some_display_name",
    )

    assert result == expected_result


def test_load_adapter(
    decoy: Decoy,
<<<<<<< HEAD
=======
    transport: AbstractSyncTransport,
    adapter_def: LabwareDefinition,
    subject: SyncClient,
) -> None:
    """It should execute a load labware command."""
    expected_request = commands.LoadAdapterCreate(
        params=commands.LoadAdapterParams(
            location=DeckSlotLocation(slotName=DeckSlotName.SLOT_5),
            loadName="some_adapter",
            namespace="opentrons",
            version=1,
            adapterId=None,
        )
    )

    expected_result = commands.LoadAdapterResult(
        adapterId="abc123",
        definition=adapter_def,
        offsetId=None,
    )

    decoy.when(transport.execute_command(request=expected_request)).then_return(
        expected_result
    )

    result = subject.load_adapter(
        location=DeckSlotLocation(slotName=DeckSlotName.SLOT_5),
        load_name="some_adapter",
        namespace="opentrons",
        version=1,
    )

    assert result == expected_result


def test_load_module(
    decoy: Decoy,
>>>>>>> d0eb5bb5
    transport: ChildThreadTransport,
    subject: SyncClient,
    thermocycler_v1_def: ModuleDefinition,
) -> None:
    """It should send a load module command to the engine."""
    expected_request = commands.LoadModuleCreate(
        params=commands.LoadModuleParams(
            model=ModuleModel.THERMOCYCLER_MODULE_V1,
            location=DeckSlotLocation(slotName=DeckSlotName.SLOT_7),
        )
    )
    expected_result = commands.LoadModuleResult(
        moduleId="abc123",
        model=ModuleModel.THERMOCYCLER_MODULE_V1,
        definition=thermocycler_v1_def,
        serialNumber="xyz789",
    )

    decoy.when(transport.execute_command(request=expected_request)).then_return(
        expected_result
    )

    result = subject.load_module(
        model=ModuleModel.THERMOCYCLER_MODULE_V1,
        location=DeckSlotLocation(slotName=DeckSlotName.SLOT_7),
    )

    assert result == expected_result


def test_load_pipette(
    decoy: Decoy,
    transport: ChildThreadTransport,
    subject: SyncClient,
) -> None:
    """It should execute a load pipette command and return its result."""
    request = commands.LoadPipetteCreate(
        params=commands.LoadPipetteParams(
            pipetteName=PipetteNameType.P300_SINGLE,
            mount=MountType.RIGHT,
        )
    )

    expected_result = commands.LoadPipetteResult(pipetteId="abc123")

    decoy.when(transport.execute_command(request=request)).then_return(expected_result)

    result = subject.load_pipette(
        pipette_name=PipetteNameType.P300_SINGLE,
        mount=MountType.RIGHT,
    )

    assert result == expected_result


def test_move_to_well(
    decoy: Decoy,
    transport: ChildThreadTransport,
    subject: SyncClient,
) -> None:
    """It should execute a move to well command."""
    request = commands.MoveToWellCreate(
        params=commands.MoveToWellParams(
            pipetteId="123",
            labwareId="456",
            wellName="A2",
            wellLocation=WellLocation(
                origin=WellOrigin.BOTTOM, offset=WellOffset(x=1, y=2, z=3)
            ),
            forceDirect=True,
            minimumZHeight=4.56,
            speed=7.89,
        )
    )
    response = commands.MoveToWellResult(position=DeckPoint(x=4, y=5, z=6))

    decoy.when(transport.execute_command(request=request)).then_return(response)

    result = subject.move_to_well(
        pipette_id="123",
        labware_id="456",
        well_name="A2",
        well_location=WellLocation(
            origin=WellOrigin.BOTTOM, offset=WellOffset(x=1, y=2, z=3)
        ),
        force_direct=True,
        minimum_z_height=4.56,
        speed=7.89,
    )

    assert result == response


def test_move_to_coordinates(
    decoy: Decoy,
    transport: ChildThreadTransport,
    subject: SyncClient,
) -> None:
    """It should execute a move to coordinates command."""
    request = commands.MoveToCoordinatesCreate(
        params=commands.MoveToCoordinatesParams(
            pipetteId="123",
            coordinates=DeckPoint(x=1, y=2, z=3),
            forceDirect=True,
            minimumZHeight=42.0,
            speed=45.6,
        )
    )
    response = commands.MoveToCoordinatesResult()

    decoy.when(transport.execute_command(request=request)).then_return(response)

    result = subject.move_to_coordinates(
        pipette_id="123",
        coordinates=DeckPoint(x=1, y=2, z=3),
        force_direct=True,
        minimum_z_height=42.0,
        speed=45.6,
    )

    assert result == response


def test_pick_up_tip(
    decoy: Decoy,
    transport: ChildThreadTransport,
    subject: SyncClient,
) -> None:
    """It should execute a pick up tip command."""
    request = commands.PickUpTipCreate(
        params=commands.PickUpTipParams(
            pipetteId="123", labwareId="456", wellName="A2", wellLocation=WellLocation()
        )
    )
    response = commands.PickUpTipResult(
        tipVolume=78.9, position=DeckPoint(x=4, y=5, z=6)
    )

    decoy.when(transport.execute_command(request=request)).then_return(response)

    result = subject.pick_up_tip(
        pipette_id="123", labware_id="456", well_name="A2", well_location=WellLocation()
    )

    assert result == response


def test_drop_tip(
    decoy: Decoy,
    transport: ChildThreadTransport,
    subject: SyncClient,
) -> None:
    """It should execute a drop up tip command."""
    request = commands.DropTipCreate(
        params=commands.DropTipParams(
            pipetteId="123",
            labwareId="456",
            wellName="A2",
            wellLocation=DropTipWellLocation(),
            homeAfter=True,
            alternateDropLocation=True,
        )
    )
    response = commands.DropTipResult(position=DeckPoint(x=4, y=5, z=6))

    decoy.when(transport.execute_command(request=request)).then_return(response)

    result = subject.drop_tip(
        pipette_id="123",
        labware_id="456",
        well_name="A2",
        well_location=DropTipWellLocation(),
        home_after=True,
        alternateDropLocation=True,
    )

    assert result == response


def test_aspirate(
    decoy: Decoy,
    transport: ChildThreadTransport,
    subject: SyncClient,
) -> None:
    """It should send an AspirateCommand through the transport."""
    request = commands.AspirateCreate(
        params=commands.AspirateParams(
            pipetteId="123",
            labwareId="456",
            wellName="A2",
            wellLocation=WellLocation(
                origin=WellOrigin.BOTTOM,
                offset=WellOffset(x=0, y=0, z=1),
            ),
            volume=123.45,
            flowRate=6.7,
        )
    )

    result_from_transport = commands.AspirateResult(
        volume=67.89, position=DeckPoint(x=4, y=5, z=6)
    )

    decoy.when(transport.execute_command(request=request)).then_return(
        result_from_transport
    )

    result = subject.aspirate(
        pipette_id="123",
        labware_id="456",
        well_name="A2",
        well_location=WellLocation(
            origin=WellOrigin.BOTTOM,
            offset=WellOffset(x=0, y=0, z=1),
        ),
        volume=123.45,
        flow_rate=6.7,
    )

    assert result == result_from_transport


def test_aspirate_in_place(
    decoy: Decoy,
    transport: ChildThreadTransport,
    subject: SyncClient,
) -> None:
    """It should send an AspirateInPlaceCommand through the transport."""
    request = commands.AspirateInPlaceCreate(
        params=commands.AspirateInPlaceParams(
            pipetteId="123",
            volume=123.45,
            flowRate=6.7,
        )
    )

    result_from_transport = commands.AspirateInPlaceResult(volume=67.89)

    decoy.when(transport.execute_command(request=request)).then_return(
        result_from_transport
    )

    result = subject.aspirate_in_place(
        pipette_id="123",
        volume=123.45,
        flow_rate=6.7,
    )

    assert result == result_from_transport


def test_dispense(
    decoy: Decoy,
    transport: ChildThreadTransport,
    subject: SyncClient,
) -> None:
    """It should execute a dispense command."""
    request = commands.DispenseCreate(
        params=commands.DispenseParams(
            pipetteId="123",
            labwareId="456",
            wellName="A2",
            wellLocation=WellLocation(
                origin=WellOrigin.BOTTOM,
                offset=WellOffset(x=0, y=0, z=1),
            ),
            volume=10,
            flowRate=2.0,
        )
    )

    response = commands.DispenseResult(volume=1, position=DeckPoint(x=4, y=5, z=6))

    decoy.when(transport.execute_command(request=request)).then_return(response)

    result = subject.dispense(
        pipette_id="123",
        labware_id="456",
        well_name="A2",
        well_location=WellLocation(
            origin=WellOrigin.BOTTOM, offset=WellOffset(x=0, y=0, z=1)
        ),
        volume=10,
        flow_rate=2.0,
    )

    assert result == response


def test_dispense_in_place(
    decoy: Decoy,
    transport: ChildThreadTransport,
    subject: SyncClient,
) -> None:
    """It should execute a DispenceInPlace command."""
    request = commands.DispenseInPlaceCreate(
        params=commands.DispenseInPlaceParams(
            pipetteId="123",
            volume=10,
            flowRate=2.0,
        )
    )

    response = commands.DispenseInPlaceResult(volume=1)

    decoy.when(transport.execute_command(request=request)).then_return(response)

    result = subject.dispense_in_place(
        pipette_id="123",
        volume=10,
        flow_rate=2.0,
    )

    assert result == response


def test_touch_tip(
    decoy: Decoy,
    transport: ChildThreadTransport,
    subject: SyncClient,
) -> None:
    """It should execute a touch tip command."""
    request = commands.TouchTipCreate(
        params=commands.TouchTipParams(
            pipetteId="123",
            labwareId="456",
            wellName="A2",
            wellLocation=WellLocation(),
            radius=7.89,
            speed=65.4,
        )
    )

    response = commands.TouchTipResult(position=DeckPoint(x=4, y=5, z=6))

    decoy.when(transport.execute_command(request=request)).then_return(response)

    result = subject.touch_tip(
        pipette_id="123",
        labware_id="456",
        well_name="A2",
        well_location=WellLocation(),
        radius=7.89,
        speed=65.4,
    )

    assert result == response


@pytest.mark.parametrize("seconds", [-1.23, 0.0, 1.23])
@pytest.mark.parametrize("message", [None, "Hello, world!", ""])
def test_wait_for_duration(
    decoy: Decoy,
    transport: ChildThreadTransport,
    subject: SyncClient,
    seconds: float,
    message: Optional[str],
) -> None:
    """It should execute a wait for resume command."""
    request = commands.WaitForDurationCreate(
        params=commands.WaitForDurationParams(seconds=seconds, message=message)
    )
    response = commands.WaitForDurationResult()

    decoy.when(transport.execute_command(request=request)).then_return(response)

    result = subject.wait_for_duration(seconds=seconds, message=message)

    assert result == response


def test_wait_for_resume(
    decoy: Decoy,
    transport: ChildThreadTransport,
    subject: SyncClient,
) -> None:
    """It should execute a wait for resume command."""
    request = commands.WaitForResumeCreate(
        params=commands.WaitForResumeParams(message="hello world")
    )
    response = commands.WaitForResumeResult()

    decoy.when(transport.execute_command(request=request)).then_return(response)

    result = subject.wait_for_resume(message="hello world")

    assert result == response


def test_comment(
    decoy: Decoy, transport: ChildThreadTransport, subject: SyncClient
) -> None:
    """It should execute a comment command."""
    # TODO(mm, 2022-11-09): Use a proper Protocol Engine Comment command instead of
    # a Custom command, once one exists.
    class LegacyCommentCustomParams(commands.CustomParams):
        legacyCommandType: str
        legacyCommandText: str

    request = commands.CustomCreate(
        params=LegacyCommentCustomParams(
            legacyCommandType="command.COMMENT",
            legacyCommandText="Hello, world!",
        )
    )
    response = commands.CustomResult()

    decoy.when(transport.execute_command(request=request)).then_return(response)

    result = subject.comment(message="Hello, world!")

    assert result == response


def test_set_rail_lights(
    decoy: Decoy,
    transport: ChildThreadTransport,
    subject: SyncClient,
) -> None:
    """It should execute a setRailLights command."""
    request = commands.SetRailLightsCreate(params=commands.SetRailLightsParams(on=True))
    response = commands.SetRailLightsResult()

    decoy.when(transport.execute_command(request=request)).then_return(response)

    result = subject.set_rail_lights(on=True)

    assert result == response


def test_magnetic_module_engage(
    decoy: Decoy,
    transport: ChildThreadTransport,
    subject: SyncClient,
) -> None:
    """It should execute a Magnetic Module engage command."""
    request = commands.magnetic_module.EngageCreate(
        params=commands.magnetic_module.EngageParams(moduleId="module-id", height=12.34)
    )
    response = commands.magnetic_module.EngageResult()

    decoy.when(transport.execute_command(request=request)).then_return(response)

    result = subject.magnetic_module_engage(module_id="module-id", engage_height=12.34)

    assert result == response


def test_magnetic_module_disengage(
    decoy: Decoy,
    transport: ChildThreadTransport,
    subject: SyncClient,
) -> None:
    """It should execute a Magnetic Module disengage command."""
    request = commands.magnetic_module.DisengageCreate(
        params=commands.magnetic_module.DisengageParams(moduleId="module-id")
    )
    response = commands.magnetic_module.DisengageResult()

    decoy.when(transport.execute_command(request=request)).then_return(response)

    result = subject.magnetic_module_disengage(module_id="module-id")

    assert result == response


def test_thermocycler_set_target_lid_temperature(
    decoy: Decoy,
    transport: ChildThreadTransport,
    subject: SyncClient,
) -> None:
    """It should execute a Thermocycler's set target lid temperature command."""
    request = commands.thermocycler.SetTargetLidTemperatureCreate(
        params=commands.thermocycler.SetTargetLidTemperatureParams(
            moduleId="module-id", celsius=45.6
        )
    )
    response = commands.thermocycler.SetTargetLidTemperatureResult(
        targetLidTemperature=45.6
    )
    decoy.when(transport.execute_command(request=request)).then_return(response)
    result = subject.thermocycler_set_target_lid_temperature(
        module_id="module-id", celsius=45.6
    )

    assert result == response


def test_thermocycler_set_target_block_temperature(
    decoy: Decoy,
    transport: ChildThreadTransport,
    subject: SyncClient,
) -> None:
    """It should execute a Thermocycler's set target block temperature command."""
    request = commands.thermocycler.SetTargetBlockTemperatureCreate(
        params=commands.thermocycler.SetTargetBlockTemperatureParams(
            moduleId="module-id",
            celsius=45.6,
            blockMaxVolumeUl=12.3,
            holdTimeSeconds=123.4,
        )
    )
    response = commands.thermocycler.SetTargetBlockTemperatureResult(
        targetBlockTemperature=45.6
    )
    decoy.when(transport.execute_command(request=request)).then_return(response)
    result = subject.thermocycler_set_target_block_temperature(
        module_id="module-id",
        celsius=45.6,
        block_max_volume=12.3,
        hold_time_seconds=123.4,
    )

    assert result == response


def test_thermocycler_wait_for_lid_temperature(
    decoy: Decoy,
    transport: ChildThreadTransport,
    subject: SyncClient,
) -> None:
    """It should execute a Thermocycler's wait for lid temperature command."""
    request = commands.thermocycler.WaitForLidTemperatureCreate(
        params=commands.thermocycler.WaitForLidTemperatureParams(moduleId="module-id")
    )
    response = commands.thermocycler.WaitForLidTemperatureResult()
    decoy.when(transport.execute_command(request=request)).then_return(response)
    result = subject.thermocycler_wait_for_lid_temperature(module_id="module-id")

    assert result == response


def test_thermocycler_wait_for_block_temperature(
    decoy: Decoy,
    transport: ChildThreadTransport,
    subject: SyncClient,
) -> None:
    """It should execute a Thermocycler's wait for block temperature command."""
    request = commands.thermocycler.WaitForBlockTemperatureCreate(
        params=commands.thermocycler.WaitForBlockTemperatureParams(moduleId="module-id")
    )
    response = commands.thermocycler.WaitForBlockTemperatureResult()
    decoy.when(transport.execute_command(request=request)).then_return(response)
    result = subject.thermocycler_wait_for_block_temperature(module_id="module-id")

    assert result == response


def test_thermocycler_run_profile(
    decoy: Decoy,
    transport: ChildThreadTransport,
    subject: SyncClient,
) -> None:
    """It should execute a Thermocycler's run profile command."""
    request = commands.thermocycler.RunProfileCreate(
        params=commands.thermocycler.RunProfileParams(
            moduleId="module-id",
            profile=[
                commands.thermocycler.RunProfileStepParams(
                    celsius=42.0, holdSeconds=12.3
                )
            ],
            blockMaxVolumeUl=45.6,
        )
    )
    response = commands.thermocycler.RunProfileResult()
    decoy.when(transport.execute_command(request=request)).then_return(response)
    result = subject.thermocycler_run_profile(
        module_id="module-id",
        steps=[{"temperature": 42.0, "hold_time_seconds": 12.3}],
        block_max_volume=45.6,
    )

    assert result == response


def test_thermocycler_deactivate_block(
    decoy: Decoy,
    transport: ChildThreadTransport,
    subject: SyncClient,
) -> None:
    """It should execute a Thermocycler's deactivate block command."""
    request = commands.thermocycler.DeactivateBlockCreate(
        params=commands.thermocycler.DeactivateBlockParams(moduleId="module-id")
    )
    response = commands.thermocycler.DeactivateBlockResult()
    decoy.when(transport.execute_command(request=request)).then_return(response)
    result = subject.thermocycler_deactivate_block(module_id="module-id")

    assert result == response


def test_thermocycler_deactivate_lid(
    decoy: Decoy,
    transport: ChildThreadTransport,
    subject: SyncClient,
) -> None:
    """It should execute a Thermocycler's deactivate lid command."""
    request = commands.thermocycler.DeactivateLidCreate(
        params=commands.thermocycler.DeactivateLidParams(moduleId="module-id")
    )
    response = commands.thermocycler.DeactivateLidResult()
    decoy.when(transport.execute_command(request=request)).then_return(response)
    result = subject.thermocycler_deactivate_lid(module_id="module-id")

    assert result == response


def test_thermocycler_open_lid(
    decoy: Decoy,
    transport: ChildThreadTransport,
    subject: SyncClient,
) -> None:
    """It should execute a Thermocycler's open lid command."""
    request = commands.thermocycler.OpenLidCreate(
        params=commands.thermocycler.OpenLidParams(moduleId="module-id")
    )
    response = commands.thermocycler.OpenLidResult()
    decoy.when(transport.execute_command(request=request)).then_return(response)
    result = subject.thermocycler_open_lid(module_id="module-id")

    assert result == response


def test_thermocycler_close_lid(
    decoy: Decoy,
    transport: ChildThreadTransport,
    subject: SyncClient,
) -> None:
    """It should execute a Thermocycler's close lid command."""
    request = commands.thermocycler.CloseLidCreate(
        params=commands.thermocycler.CloseLidParams(moduleId="module-id")
    )
    response = commands.thermocycler.CloseLidResult()
    decoy.when(transport.execute_command(request=request)).then_return(response)
    result = subject.thermocycler_close_lid(module_id="module-id")

    assert result == response


def test_blow_out(
    decoy: Decoy,
    transport: ChildThreadTransport,
    subject: SyncClient,
) -> None:
    """It should execute a blow_out command."""
    request = commands.BlowOutCreate(
        params=commands.BlowOutParams(
            pipetteId="123",
            labwareId="456",
            wellName="A2",
            wellLocation=WellLocation(),
            flowRate=7.8,
        )
    )

    response = commands.BlowOutResult(position=DeckPoint(x=4, y=5, z=6))

    decoy.when(transport.execute_command(request=request)).then_return(response)

    result = subject.blow_out(
        pipette_id="123",
        labware_id="456",
        well_name="A2",
        well_location=WellLocation(),
        flow_rate=7.8,
    )

    assert result == response


def test_blow_out_in_place(
    decoy: Decoy,
    transport: ChildThreadTransport,
    subject: SyncClient,
) -> None:
    """It should execute a blow_out command."""
    request = commands.BlowOutInPlaceCreate(
        params=commands.BlowOutInPlaceParams(
            pipetteId="123",
            flowRate=7.8,
        )
    )

    response = commands.BlowOutInPlaceResult()

    decoy.when(transport.execute_command(request=request)).then_return(response)

    result = subject.blow_out_in_place(
        pipette_id="123",
        flow_rate=7.8,
    )

    assert result == response


def test_heater_shaker_set_target_temperature(
    decoy: Decoy,
    transport: ChildThreadTransport,
    subject: SyncClient,
) -> None:
    """It should execute a Heater-Shaker's set target temperature command."""
    request = commands.heater_shaker.SetTargetTemperatureCreate(
        params=commands.heater_shaker.SetTargetTemperatureParams(
            moduleId="module-id", celsius=42.0
        )
    )
    response = commands.heater_shaker.SetTargetTemperatureResult()
    decoy.when(transport.execute_command(request=request)).then_return(response)
    result = subject.heater_shaker_set_target_temperature(
        module_id="module-id", celsius=42.0
    )

    assert result == response


def test_heater_shaker_wait_for_temperature(
    decoy: Decoy,
    transport: ChildThreadTransport,
    subject: SyncClient,
) -> None:
    """It should execute a Heater-Shaker's wait for temperature command."""
    request = commands.heater_shaker.WaitForTemperatureCreate(
        params=commands.heater_shaker.WaitForTemperatureParams(moduleId="module-id")
    )
    response = commands.heater_shaker.WaitForTemperatureResult()
    decoy.when(transport.execute_command(request=request)).then_return(response)
    result = subject.heater_shaker_wait_for_temperature(module_id="module-id")

    assert result == response


def test_heater_shaker_set_and_wait_for_shake_speed(
    decoy: Decoy,
    transport: ChildThreadTransport,
    subject: SyncClient,
) -> None:
    """It should execute a Heater-Shaker's set and wait for shake speed command."""
    request = commands.heater_shaker.SetAndWaitForShakeSpeedCreate(
        params=commands.heater_shaker.SetAndWaitForShakeSpeedParams(
            moduleId="module-id", rpm=1337
        )
    )
    response = commands.heater_shaker.SetAndWaitForShakeSpeedResult(
        pipetteRetracted=False
    )
    decoy.when(transport.execute_command(request=request)).then_return(response)
    result = subject.heater_shaker_set_and_wait_for_shake_speed(
        module_id="module-id", rpm=1337
    )

    assert result == response


def test_heater_shaker_open_labware_latch(
    decoy: Decoy,
    transport: ChildThreadTransport,
    subject: SyncClient,
) -> None:
    """It should execute a Heater-Shaker's open labware latch command."""
    request = commands.heater_shaker.OpenLabwareLatchCreate(
        params=commands.heater_shaker.OpenLabwareLatchParams(moduleId="module-id")
    )
    response = commands.heater_shaker.OpenLabwareLatchResult(pipetteRetracted=False)
    decoy.when(transport.execute_command(request=request)).then_return(response)
    result = subject.heater_shaker_open_labware_latch(module_id="module-id")

    assert result == response


def test_heater_shaker_close_labware_latch(
    decoy: Decoy,
    transport: ChildThreadTransport,
    subject: SyncClient,
) -> None:
    """It should execute a Heater-Shaker's close labware latch command."""
    request = commands.heater_shaker.CloseLabwareLatchCreate(
        params=commands.heater_shaker.CloseLabwareLatchParams(moduleId="module-id")
    )
    response = commands.heater_shaker.CloseLabwareLatchResult()
    decoy.when(transport.execute_command(request=request)).then_return(response)
    result = subject.heater_shaker_close_labware_latch(module_id="module-id")

    assert result == response


def test_heater_shaker_deactivate_shaker(
    decoy: Decoy,
    transport: ChildThreadTransport,
    subject: SyncClient,
) -> None:
    """It should execute a Heater-Shaker's deactivate shaker command."""
    request = commands.heater_shaker.DeactivateShakerCreate(
        params=commands.heater_shaker.DeactivateShakerParams(moduleId="module-id")
    )
    response = commands.heater_shaker.DeactivateShakerResult()
    decoy.when(transport.execute_command(request=request)).then_return(response)
    result = subject.heater_shaker_deactivate_shaker(module_id="module-id")

    assert result == response


def test_heater_shaker_deactivate_heater(
    decoy: Decoy,
    transport: ChildThreadTransport,
    subject: SyncClient,
) -> None:
    """It should execute a Heater-Shaker's deactivate heater command."""
    request = commands.heater_shaker.DeactivateHeaterCreate(
        params=commands.heater_shaker.DeactivateHeaterParams(moduleId="module-id")
    )
    response = commands.heater_shaker.DeactivateHeaterResult()
    decoy.when(transport.execute_command(request=request)).then_return(response)
    result = subject.heater_shaker_deactivate_heater(module_id="module-id")

    assert result == response


def test_temperature_module_set_target_temperature(
    decoy: Decoy, transport: ChildThreadTransport, subject: SyncClient
) -> None:
    """Should execute a PE set_target_temperature command."""
    request = commands.temperature_module.SetTargetTemperatureCreate(
        params=commands.temperature_module.SetTargetTemperatureParams(
            moduleId="module-id", celsius=38.7
        ),
    )
    response = commands.temperature_module.SetTargetTemperatureResult(
        targetTemperature=38.7
    )

    decoy.when(transport.execute_command(request=request)).then_return(response)

    result = subject.temperature_module_set_target_temperature(
        module_id="module-id", celsius=38.7
    )

    assert result == response


def test_temperature_module_deactivate(
    decoy: Decoy, transport: ChildThreadTransport, subject: SyncClient
) -> None:
    """Should execute a PE deactivate temperature command."""
    request = commands.temperature_module.DeactivateTemperatureCreate(
        params=commands.temperature_module.DeactivateTemperatureParams(
            moduleId="module-id"
        ),
    )
    response = commands.temperature_module.DeactivateTemperatureResult()

    decoy.when(transport.execute_command(request=request)).then_return(response)

    result = subject.temperature_module_deactivate(module_id="module-id")

    assert result == response


def test_temperature_module_wait_for_target_temperature(
    decoy: Decoy, transport: ChildThreadTransport, subject: SyncClient
) -> None:
    """Should execute a PE wait_for_target_temperature command."""
    request = commands.temperature_module.WaitForTemperatureCreate(
        params=commands.temperature_module.WaitForTemperatureParams(
            moduleId="module-id", celsius=38.7
        ),
    )
    response = commands.temperature_module.WaitForTemperatureResult()

    decoy.when(transport.execute_command(request=request)).then_return(response)

    result = subject.temperature_module_wait_for_target_temperature(
        module_id="module-id", celsius=38.7
    )

    assert result == response


def test_home(
    decoy: Decoy, transport: ChildThreadTransport, subject: SyncClient
) -> None:
    """It should execute a home command."""
    request = commands.HomeCreate(
        params=commands.HomeParams(axes=[MotorAxis.X, MotorAxis.Y]),
    )
    response = commands.HomeResult()

    decoy.when(transport.execute_command(request=request)).then_return(response)

    result = subject.home(axes=[MotorAxis.X, MotorAxis.Y])

    assert result == response


def test_load_liquid(
    decoy: Decoy, transport: ChildThreadTransport, subject: SyncClient
) -> None:
    """It should execute load liquid command."""
    request = commands.LoadLiquidCreate(
        params=commands.LoadLiquidParams(
            labwareId="labware-id", liquidId="liquid-id", volumeByWell={"A1": 20}
        )
    )
    response = commands.LoadLiquidResult()

    decoy.when(transport.execute_command(request=request)).then_return(response)

    result = subject.load_liquid(
        labware_id="labware-id", liquid_id="liquid-id", volume_by_well={"A1": 20}
    )

    assert result == response<|MERGE_RESOLUTION|>--- conflicted
+++ resolved
@@ -143,9 +143,7 @@
 
 def test_load_adapter(
     decoy: Decoy,
-<<<<<<< HEAD
-=======
-    transport: AbstractSyncTransport,
+    transport: ChildThreadTransport,
     adapter_def: LabwareDefinition,
     subject: SyncClient,
 ) -> None:
@@ -182,7 +180,6 @@
 
 def test_load_module(
     decoy: Decoy,
->>>>>>> d0eb5bb5
     transport: ChildThreadTransport,
     subject: SyncClient,
     thermocycler_v1_def: ModuleDefinition,
