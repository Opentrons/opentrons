"""Test pick up tip commands."""
from decoy import Decoy

from opentrons.protocol_engine import WellLocation, WellOffset, DeckPoint
from opentrons.protocol_engine.execution import PipettingHandler
from opentrons.protocol_engine.execution.pipetting import VolumePointResult

from opentrons.protocol_engine.commands.pick_up_tip import (
    PickUpTipParams,
    PickUpTipResult,
    PickUpTipImplementation,
)


async def test_pick_up_tip_implementation(
    decoy: Decoy,
    pipetting: PipettingHandler,
) -> None:
    """A PickUpTip command should have an execution implementation."""
    subject = PickUpTipImplementation(pipetting=pipetting)

    data = PickUpTipParams(
        pipetteId="abc",
        labwareId="123",
        wellName="A3",
        wellLocation=WellLocation(offset=WellOffset(x=1, y=2, z=3)),
    )

    decoy.when(
        await pipetting.pick_up_tip(
            pipette_id="abc",
            labware_id="123",
            well_name="A3",
            well_location=WellLocation(offset=WellOffset(x=1, y=2, z=3)),
        )
<<<<<<< HEAD
    ).then_return((45.6, 78.9))

    result = await subject.execute(data)

    assert result == PickUpTipResult(tipVolume=45.6, tipLength=78.9)
=======
    ).then_return(VolumePointResult(volume=45.6, position=DeckPoint(x=7, y=8, z=9)))

    result = await subject.execute(data)

    assert result == PickUpTipResult(tipVolume=45.6, position=DeckPoint(x=7, y=8, z=9))
>>>>>>> 56ad2a5c
<|MERGE_RESOLUTION|>--- conflicted
+++ resolved
@@ -33,16 +33,8 @@
             well_name="A3",
             well_location=WellLocation(offset=WellOffset(x=1, y=2, z=3)),
         )
-<<<<<<< HEAD
-    ).then_return((45.6, 78.9))
-
-    result = await subject.execute(data)
-
-    assert result == PickUpTipResult(tipVolume=45.6, tipLength=78.9)
-=======
     ).then_return(VolumePointResult(volume=45.6, position=DeckPoint(x=7, y=8, z=9)))
 
     result = await subject.execute(data)
 
     assert result == PickUpTipResult(tipVolume=45.6, position=DeckPoint(x=7, y=8, z=9))
->>>>>>> 56ad2a5c
