"""Test aspirate commands."""
from decoy import Decoy

<<<<<<< HEAD
from opentrons.types import Mount as HardwareMount, MountType
from opentrons.protocol_engine import (
    WellLocation,
    WellOrigin,
    WellOffset,
    DeckPoint,
    LoadedPipette,
)
from opentrons.protocol_engine.types import CurrentWell
=======
from opentrons.protocol_engine import WellLocation, WellOrigin, WellOffset, DeckPoint
from opentrons.protocol_engine.execution import PipettingHandler
from opentrons.protocol_engine.execution.pipetting import AspirateData
>>>>>>> 4d46d961

from opentrons.protocol_engine.commands.aspirate import (
    AspirateParams,
    AspirateResult,
    AspirateImplementation,
)

from opentrons.protocol_engine.state import StateView

from opentrons.protocol_engine.execution import (
    MovementHandler,
    PipettingHandler,
)
from opentrons.hardware_control import HardwareControlAPI


async def test_aspirate_implementation_no_prep(
    decoy: Decoy,
    state_view: StateView,
    hardware_api: HardwareControlAPI,
    movement: MovementHandler,
    pipetting: PipettingHandler,
) -> None:
    """An Aspirate should have an execution implementation without preparing to aspirate."""
    subject = AspirateImplementation(
        pipetting=pipetting,
        state_view=state_view,
        movement=movement,
        hardware_api=hardware_api,
    )

    location = WellLocation(origin=WellOrigin.BOTTOM, offset=WellOffset(x=0, y=0, z=1))

    data = AspirateParams(
        pipetteId="abc",
        labwareId="123",
        wellName="A3",
        wellLocation=location,
        volume=50,
        flowRate=1.23,
    )

    decoy.when(pipetting.get_is_ready_to_aspirate(pipette_id="abc")).then_return(True)

    decoy.when(
        await movement.move_to_well(
            pipette_id="abc",
            labware_id="123",
            well_name="A3",
            well_location=location,
            current_well=None,
        ),
    ).then_return(DeckPoint(x=1, y=2, z=3))

    decoy.when(
        await pipetting.aspirate_in_place(pipette_id="abc", volume=50, flow_rate=1.23),
    ).then_return(50)

    result = await subject.execute(data)

    assert result == AspirateResult(volume=50, position=DeckPoint(x=1, y=2, z=3))


async def test_aspirate_implementation_with_prep(
    decoy: Decoy,
    state_view: StateView,
    hardware_api: HardwareControlAPI,
    movement: MovementHandler,
    pipetting: PipettingHandler,
) -> None:
    """An Aspirate should have an execution implementation with preparing to aspirate."""
    subject = AspirateImplementation(
        pipetting=pipetting,
        state_view=state_view,
        movement=movement,
        hardware_api=hardware_api,
    )

    location = WellLocation(origin=WellOrigin.BOTTOM, offset=WellOffset(x=0, y=0, z=1))

    data = AspirateParams(
        pipetteId="abc",
        labwareId="123",
        wellName="A3",
        wellLocation=location,
        volume=50,
        flowRate=1.23,
    )

    decoy.when(pipetting.get_is_ready_to_aspirate(pipette_id="abc")).then_return(False)

    decoy.when(state_view.pipettes.get(pipette_id="abc")).then_return(
        LoadedPipette.construct(  # type:ignore[call-arg]
            mount=MountType.LEFT
        )
<<<<<<< HEAD
    )
    decoy.when(
        await movement.move_to_well(
            pipette_id="abc",
            labware_id="123",
            well_name="A3",
            well_location=location,
            current_well=CurrentWell(
                pipette_id="abc",
                labware_id="123",
                well_name="A3",
            ),
        ),
    ).then_return(DeckPoint(x=1, y=2, z=3))

    decoy.when(
        await pipetting.aspirate_in_place(pipette_id="abc", volume=50, flow_rate=1.23),
    ).then_return(50)
=======
    ).then_return(AspirateData(volume=42, position=DeckPoint(x=1, y=2, z=3)))
>>>>>>> 4d46d961

    result = await subject.execute(data)

    assert result == AspirateResult(volume=50, position=DeckPoint(x=1, y=2, z=3))

    decoy.verify(
        await movement.move_to_well(
            pipette_id="abc",
            labware_id="123",
            well_name="A3",
            well_location=WellLocation(origin=WellOrigin.TOP),
        ),
        times=1,
    )
    decoy.verify(
        await pipetting.prepare_for_aspirate(mount=HardwareMount.LEFT),
        times=1,
    )<|MERGE_RESOLUTION|>--- conflicted
+++ resolved
@@ -1,21 +1,7 @@
 """Test aspirate commands."""
 from decoy import Decoy
 
-<<<<<<< HEAD
-from opentrons.types import Mount as HardwareMount, MountType
-from opentrons.protocol_engine import (
-    WellLocation,
-    WellOrigin,
-    WellOffset,
-    DeckPoint,
-    LoadedPipette,
-)
-from opentrons.protocol_engine.types import CurrentWell
-=======
 from opentrons.protocol_engine import WellLocation, WellOrigin, WellOffset, DeckPoint
-from opentrons.protocol_engine.execution import PipettingHandler
-from opentrons.protocol_engine.execution.pipetting import AspirateData
->>>>>>> 4d46d961
 
 from opentrons.protocol_engine.commands.aspirate import (
     AspirateParams,
@@ -111,7 +97,6 @@
         LoadedPipette.construct(  # type:ignore[call-arg]
             mount=MountType.LEFT
         )
-<<<<<<< HEAD
     )
     decoy.when(
         await movement.move_to_well(
@@ -130,9 +115,6 @@
     decoy.when(
         await pipetting.aspirate_in_place(pipette_id="abc", volume=50, flow_rate=1.23),
     ).then_return(50)
-=======
-    ).then_return(AspirateData(volume=42, position=DeckPoint(x=1, y=2, z=3)))
->>>>>>> 4d46d961
 
     result = await subject.execute(data)
 
