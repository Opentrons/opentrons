--- conflicted
+++ resolved
@@ -6,13 +6,12 @@
 
 from opentrons.types import DeckSlotName
 from opentrons.protocols.models import LabwareDefinition
-<<<<<<< HEAD
+
 from opentrons.protocol_engine.errors import (
     LabwareDefinitionIsNotLabwareError,
     LabwareIsNotAllowedInLocationError,
 )
-=======
->>>>>>> ac0304a5
+
 from opentrons.protocol_engine.types import (
     DeckSlotLocation,
     OnLabwareLocation,
@@ -83,7 +82,6 @@
     )
 
 
-<<<<<<< HEAD
 async def test_load_labware_raises_not_labware(
     decoy: Decoy,
     well_plate_def: LabwareDefinition,
@@ -147,8 +145,6 @@
         await subject.execute(data)
 
 
-=======
->>>>>>> ac0304a5
 async def test_load_labware_on_labware(
     decoy: Decoy,
     well_plate_def: LabwareDefinition,
