"""Test LiquidProbe commands."""
from datetime import datetime
from typing import Type, Union

from opentrons.protocol_engine.errors.exceptions import (
    MustHomeError,
    TipNotAttachedError,
    TipNotEmptyError,
)
from opentrons_shared_data.errors.exceptions import (
    PipetteLiquidNotFoundError,
)
from decoy import matchers, Decoy
import pytest

from opentrons.protocol_engine.commands.pipetting_common import (
    LiquidNotFoundError,
    LiquidNotFoundErrorInternalData,
)
from opentrons.types import MountType, Point
from opentrons.protocol_engine import WellLocation, WellOrigin, WellOffset, DeckPoint

from opentrons.protocol_engine.commands.liquid_probe import (
    LiquidProbeParams,
    LiquidProbeResult,
    LiquidProbeImplementation,
    TryLiquidProbeParams,
    TryLiquidProbeResult,
    TryLiquidProbeImplementation,
)
from opentrons.protocol_engine.commands.command import DefinedErrorData, SuccessData

from opentrons.protocol_engine.state import StateView

from opentrons.protocol_engine.execution import (
    MovementHandler,
    PipettingHandler,
)
from opentrons.protocol_engine.resources.model_utils import ModelUtils
from opentrons.protocol_engine.types import LoadedPipette


EitherImplementationType = Union[
    Type[LiquidProbeImplementation], Type[TryLiquidProbeImplementation]
]
EitherImplementation = Union[LiquidProbeImplementation, TryLiquidProbeImplementation]
EitherParamsType = Union[Type[LiquidProbeParams], Type[TryLiquidProbeParams]]
EitherResultType = Union[Type[LiquidProbeResult], Type[TryLiquidProbeResult]]


@pytest.fixture(
    params=[
        (LiquidProbeImplementation, LiquidProbeParams, LiquidProbeResult),
        (TryLiquidProbeImplementation, TryLiquidProbeParams, TryLiquidProbeResult),
    ]
)
def types(
    request: pytest.FixtureRequest,
) -> tuple[EitherImplementationType, EitherParamsType, EitherResultType]:
    """Return a tuple of types associated with a single variant of the command."""
    return request.param  # type: ignore[no-any-return]


@pytest.fixture
def implementation_type(
    types: tuple[EitherImplementationType, object, object]
) -> EitherImplementationType:
    """Return an implementation type. Kept in sync with the params and result types."""
    return types[0]


@pytest.fixture
def params_type(types: tuple[object, EitherParamsType, object]) -> EitherParamsType:
    """Return a params type. Kept in sync with the implementation and result types."""
    return types[1]


@pytest.fixture
def result_type(types: tuple[object, object, EitherResultType]) -> EitherResultType:
    """Return a result type. Kept in sync with the implementation and params types."""
    return types[2]


@pytest.fixture
def subject(
    implementation_type: EitherImplementationType,
    movement: MovementHandler,
    pipetting: PipettingHandler,
    model_utils: ModelUtils,
) -> Union[LiquidProbeImplementation, TryLiquidProbeImplementation]:
    """Get the implementation subject."""
    return implementation_type(
        pipetting=pipetting,
        movement=movement,
        model_utils=model_utils,
    )


async def test_liquid_probe_implementation_no_prep(
    decoy: Decoy,
    movement: MovementHandler,
    pipetting: PipettingHandler,
    subject: EitherImplementation,
    params_type: EitherParamsType,
    result_type: EitherResultType,
) -> None:
    """A Liquid Probe should have an execution implementation without preparing to aspirate."""
    location = WellLocation(origin=WellOrigin.BOTTOM, offset=WellOffset(x=0, y=0, z=1))

    data = params_type(
        pipetteId="abc",
        labwareId="123",
        wellName="A3",
        wellLocation=location,
    )

    decoy.when(pipetting.get_is_ready_to_aspirate(pipette_id="abc")).then_return(True)

    decoy.when(
        await movement.move_to_well(
            pipette_id="abc",
            labware_id="123",
            well_name="A3",
            well_location=location,
        ),
    ).then_return(Point(x=1, y=2, z=3))

    decoy.when(
        await pipetting.liquid_probe_in_place(
            pipette_id="abc",
            labware_id="123",
            well_name="A3",
            well_location=location,
        ),
    ).then_return(15.0)

    result = await subject.execute(data)

    assert type(result.public) is result_type  # Pydantic v1 only compares the fields.
    assert result == SuccessData(
        public=result_type(z_position=15.0, position=DeckPoint(x=1, y=2, z=3)),
        private=None,
    )


async def test_liquid_probe_implementation_with_prep(
    decoy: Decoy,
    state_view: StateView,
    movement: MovementHandler,
    pipetting: PipettingHandler,
    subject: EitherImplementation,
    params_type: EitherParamsType,
    result_type: EitherResultType,
) -> None:
    """A Liquid Probe should have an execution implementation with preparing to aspirate."""
    location = WellLocation(origin=WellOrigin.TOP, offset=WellOffset(x=0, y=0, z=2))

    data = params_type(
        pipetteId="abc",
        labwareId="123",
        wellName="A3",
        wellLocation=location,
    )

    decoy.when(pipetting.get_is_ready_to_aspirate(pipette_id="abc")).then_return(False)

    decoy.when(state_view.pipettes.get(pipette_id="abc")).then_return(
        LoadedPipette.construct(  # type:ignore[call-arg]
            mount=MountType.LEFT
        )
    )
    decoy.when(
        await movement.move_to_well(
            pipette_id="abc", labware_id="123", well_name="A3", well_location=location
        ),
    ).then_return(Point(x=1, y=2, z=3))

    decoy.when(
        await pipetting.liquid_probe_in_place(
            pipette_id="abc",
            labware_id="123",
            well_name="A3",
            well_location=location,
        ),
    ).then_return(15.0)

    result = await subject.execute(data)

    assert type(result.public) is result_type  # Pydantic v1 only compares the fields.
    assert result == SuccessData(
        public=result_type(z_position=15.0, position=DeckPoint(x=1, y=2, z=3)),
        private=None,
    )

    decoy.verify(
        await movement.move_to_well(
            pipette_id="abc",
            labware_id="123",
            well_name="A3",
<<<<<<< HEAD
            well_location=WellLocation(origin=WellOrigin.TOP,offset=WellOffset(x=0, y=0, z=2)),
=======
            well_location=WellLocation(
                origin=WellOrigin.TOP, offset=WellOffset(x=0, y=0, z=2)
            ),
>>>>>>> a6348e57
        ),
    )


async def test_liquid_not_found_error(
    decoy: Decoy,
    movement: MovementHandler,
    pipetting: PipettingHandler,
    subject: EitherImplementation,
    params_type: EitherParamsType,
    model_utils: ModelUtils,
) -> None:
    """It should return a liquid not found error if the hardware API indicates that."""
    pipette_id = "pipette-id"
    labware_id = "labware-id"
    well_name = "well-name"
    well_location = WellLocation(
        origin=WellOrigin.BOTTOM, offset=WellOffset(x=0, y=0, z=1)
    )

    position = Point(x=1, y=2, z=3)

    error_id = "error-id"
    error_timestamp = datetime(year=2020, month=1, day=2)

    data = params_type(
        pipetteId=pipette_id,
        labwareId=labware_id,
        wellName=well_name,
        wellLocation=well_location,
    )

    decoy.when(pipetting.get_is_ready_to_aspirate(pipette_id=pipette_id)).then_return(
        True
    )

    decoy.when(
        await movement.move_to_well(
            pipette_id=pipette_id,
            labware_id=labware_id,
            well_name=well_name,
            well_location=well_location,
        ),
    ).then_return(position)

    decoy.when(
        await pipetting.liquid_probe_in_place(
            pipette_id=pipette_id,
            labware_id=labware_id,
            well_name=well_name,
            well_location=well_location,
        ),
    ).then_raise(PipetteLiquidNotFoundError())

    decoy.when(model_utils.generate_id()).then_return(error_id)
    decoy.when(model_utils.get_timestamp()).then_return(error_timestamp)

    result = await subject.execute(data)

    if isinstance(subject, LiquidProbeImplementation):
        assert result == DefinedErrorData(
            public=LiquidNotFoundError.construct(
                id=error_id,
                createdAt=error_timestamp,
                wrappedErrors=[matchers.Anything()],
            ),
            private=LiquidNotFoundErrorInternalData(
                position=DeckPoint(x=position.x, y=position.y, z=position.z)
            ),
        )
    else:
        assert result == SuccessData(
            public=TryLiquidProbeResult(
                z_position=None,
                position=DeckPoint(x=position.x, y=position.y, z=position.z),
            ),
            private=None,
        )


async def test_liquid_probe_tip_checking(
    decoy: Decoy,
    pipetting: PipettingHandler,
    subject: EitherImplementation,
    params_type: EitherParamsType,
) -> None:
    """It should return a TipNotAttached error if the hardware API indicates that."""
    pipette_id = "pipette-id"
    labware_id = "labware-id"
    well_name = "well-name"
    well_location = WellLocation(
        origin=WellOrigin.BOTTOM, offset=WellOffset(x=0, y=0, z=1)
    )

    data = params_type(
        pipetteId=pipette_id,
        labwareId=labware_id,
        wellName=well_name,
        wellLocation=well_location,
    )

    decoy.when(
        pipetting.get_is_ready_to_aspirate(
            pipette_id=pipette_id,
        ),
    ).then_raise(TipNotAttachedError())
    with pytest.raises(TipNotAttachedError):
        await subject.execute(data)


async def test_liquid_probe_volume_checking(
    decoy: Decoy,
    pipetting: PipettingHandler,
    subject: EitherImplementation,
    params_type: EitherParamsType,
) -> None:
    """It should return a TipNotEmptyError if the hardware API indicates that."""
    pipette_id = "pipette-id"
    labware_id = "labware-id"
    well_name = "well-name"
    well_location = WellLocation(
        origin=WellOrigin.BOTTOM, offset=WellOffset(x=0, y=0, z=1)
    )

    data = params_type(
        pipetteId=pipette_id,
        labwareId=labware_id,
        wellName=well_name,
        wellLocation=well_location,
    )
    decoy.when(
        pipetting.get_is_empty(pipette_id=pipette_id),
    ).then_return(False)
    with pytest.raises(TipNotEmptyError):
        await subject.execute(data)


async def test_liquid_probe_location_checking(
    decoy: Decoy,
    movement: MovementHandler,
    subject: EitherImplementation,
    params_type: EitherParamsType,
) -> None:
    """It should return a PositionUnkownError if the hardware API indicates that."""
    pipette_id = "pipette-id"
    labware_id = "labware-id"
    well_name = "well-name"
    well_location = WellLocation(
        origin=WellOrigin.BOTTOM, offset=WellOffset(x=0, y=0, z=1)
    )

    data = params_type(
        pipetteId=pipette_id,
        labwareId=labware_id,
        wellName=well_name,
        wellLocation=well_location,
    )
    decoy.when(
        await movement.check_for_valid_position(
            mount=MountType.LEFT,
        ),
    ).then_return(False)
    with pytest.raises(MustHomeError):
        await subject.execute(data)<|MERGE_RESOLUTION|>--- conflicted
+++ resolved
@@ -197,13 +197,9 @@
             pipette_id="abc",
             labware_id="123",
             well_name="A3",
-<<<<<<< HEAD
-            well_location=WellLocation(origin=WellOrigin.TOP,offset=WellOffset(x=0, y=0, z=2)),
-=======
             well_location=WellLocation(
                 origin=WellOrigin.TOP, offset=WellOffset(x=0, y=0, z=2)
             ),
->>>>>>> a6348e57
         ),
     )
 
