"""Test magnetic module engage commands."""

from decoy import Decoy

from opentrons.hardware_control import HardwareControlAPI
from opentrons.hardware_control.modules import AbstractModule, MagDeck
from opentrons.protocol_engine.state import MagneticModuleView, StateView
from opentrons.protocol_engine.commands.magnetic_module import (
    EngageParams,
    EngageResult,
)
from opentrons.protocol_engine.commands.magnetic_module.engage import (
    EngageImplementation,
)


async def test_magnetic_module_engage_implementation(
    decoy: Decoy,
    state_view: StateView,
    hardware_api: HardwareControlAPI,
) -> None:
    """It should calculate the proper hardware height and engage."""
    subject = EngageImplementation(state_view=state_view, hardware_api=hardware_api)

    params = EngageParams(
        moduleId="module-id",
        engageHeight=3.14159,
    )

    magnetic_module_view = decoy.mock(cls=MagneticModuleView)
    decoy.when(
        state_view.modules.get_magnetic_module_view(module_id="module-id")
    ).then_return(magnetic_module_view)

    decoy.when(
        magnetic_module_view.calculate_magnet_hardware_height(mm_from_base=3.14159)
    ).then_return(9001)

    attached = [decoy.mock(cls=AbstractModule), decoy.mock(cls=AbstractModule)]
    match = decoy.mock(cls=MagDeck)
    # "type: ignore" to mock out what's normally a read-only property.
    hardware_api.attached_modules = attached  # type: ignore[misc]
<<<<<<< HEAD

    match = decoy.mock(cls=MagDeck)

    # This won't be called when use_virtual_modules=True
    decoy.when(
        state_view.modules.find_loaded_hardware_module(
            module_id="module-id", attached_modules=attached, expected_type=MagDeck
        )
    ).then_return(match)

    decoy.when(state_view.get_configs()).then_return(
        EngineConfigs(
            ignore_pause=False,
            use_virtual_modules=use_virtual_modules,
        )
    )
=======
    decoy.when(magnetic_module_view.find_hardware(attached)).then_return(match)
>>>>>>> dfe18264

    result = await subject.execute(params=params)

    decoy.verify(await match.engage(9001), times=1)
    assert result == EngageResult()<|MERGE_RESOLUTION|>--- conflicted
+++ resolved
@@ -40,26 +40,8 @@
     match = decoy.mock(cls=MagDeck)
     # "type: ignore" to mock out what's normally a read-only property.
     hardware_api.attached_modules = attached  # type: ignore[misc]
-<<<<<<< HEAD
 
-    match = decoy.mock(cls=MagDeck)
-
-    # This won't be called when use_virtual_modules=True
-    decoy.when(
-        state_view.modules.find_loaded_hardware_module(
-            module_id="module-id", attached_modules=attached, expected_type=MagDeck
-        )
-    ).then_return(match)
-
-    decoy.when(state_view.get_configs()).then_return(
-        EngineConfigs(
-            ignore_pause=False,
-            use_virtual_modules=use_virtual_modules,
-        )
-    )
-=======
     decoy.when(magnetic_module_view.find_hardware(attached)).then_return(match)
->>>>>>> dfe18264
 
     result = await subject.execute(params=params)
 
