"""Tests for pipette state changes in the protocol_engine state store."""
import pytest
from datetime import datetime
from typing import Optional

from opentrons_shared_data.pipette.dev_types import PipetteNameType

from opentrons.types import DeckSlotName, MountType
from opentrons.protocol_engine import commands as cmd
from opentrons.protocol_engine.types import (
    DeckPoint,
    DeckSlotLocation,
    LoadedPipette,
    OFF_DECK_LOCATION,
    LabwareMovementStrategy,
    FlowRates,
)
from opentrons.protocol_engine.actions import (
    SetPipetteMovementSpeedAction,
    UpdateCommandAction,
    AddPipetteConfigAction,
)
from opentrons.protocol_engine.state.pipettes import (
    PipetteStore,
    PipetteState,
    CurrentWell,
    CurrentDeckPoint,
    StaticPipetteConfig,
)
from opentrons.protocol_engine.resources.pipette_data_provider import (
    LoadedStaticPipetteData,
)

from .command_fixtures import (
    create_load_pipette_command,
    create_aspirate_command,
    create_dispense_command,
    create_dispense_in_place_command,
    create_pick_up_tip_command,
    create_drop_tip_command,
    create_touch_tip_command,
    create_move_to_well_command,
    create_blow_out_command,
    create_move_labware_command,
    create_move_to_coordinates_command,
    create_move_relative_command,
)


@pytest.fixture
def subject() -> PipetteStore:
    """Get a PipetteStore test subject for all subsequent tests."""
    return PipetteStore()


def test_sets_initial_state(subject: PipetteStore) -> None:
    """It should initialize its state object properly."""
    result = subject.state

    assert result == PipetteState(
        pipettes_by_id={},
        aspirated_volume_by_id={},
        tip_volume_by_id={},
        current_well=None,
        current_deck_point=CurrentDeckPoint(mount=None, deck_point=None),
        attached_tip_labware_by_id={},
        movement_speed_by_id={},
        static_config_by_id={},
        flow_rates_by_id={},
    )


def test_handles_load_pipette(subject: PipetteStore) -> None:
    """It should add the pipette data to the state."""
    command = create_load_pipette_command(
        pipette_id="pipette-id",
        pipette_name=PipetteNameType.P300_SINGLE,
        mount=MountType.LEFT,
    )

    subject.handle_action(UpdateCommandAction(command=command))

    result = subject.state

    assert result.pipettes_by_id["pipette-id"] == LoadedPipette(
        id="pipette-id",
        pipetteName=PipetteNameType.P300_SINGLE,
        mount=MountType.LEFT,
    )
    assert result.aspirated_volume_by_id["pipette-id"] == 0
    assert result.movement_speed_by_id["pipette-id"] is None


def test_pipette_volume_adds_aspirate(subject: PipetteStore) -> None:
    """It should add volume to pipette after an aspirate."""
    load_command = create_load_pipette_command(
        pipette_id="pipette-id",
        pipette_name=PipetteNameType.P300_SINGLE,
        mount=MountType.LEFT,
    )
    aspirate_command = create_aspirate_command(
        pipette_id="pipette-id",
        volume=42,
        flow_rate=1.23,
    )

    subject.handle_action(UpdateCommandAction(command=load_command))
    subject.handle_action(UpdateCommandAction(command=aspirate_command))

    assert subject.state.aspirated_volume_by_id["pipette-id"] == 42

    subject.handle_action(UpdateCommandAction(command=aspirate_command))

    assert subject.state.aspirated_volume_by_id["pipette-id"] == 84


def test_handles_blow_out(subject: PipetteStore) -> None:
    """It should set volume to 0 and set current well."""
    command = create_blow_out_command(
        pipette_id="pipette-id",
        labware_id="labware-id",
        well_name="well-name",
        flow_rate=1.23,
    )

    subject.handle_action(UpdateCommandAction(command=command))

    result = subject.state

    assert result.aspirated_volume_by_id["pipette-id"] == 0

    assert result.current_well == CurrentWell(
        pipette_id="pipette-id",
        labware_id="labware-id",
        well_name="well-name",
    )


@pytest.mark.parametrize(
    "dispense_command",
    [
        create_dispense_command(pipette_id="pipette-id", volume=21, flow_rate=1.23),
        create_dispense_in_place_command(
            pipette_id="pipette-id",
            volume=21,
            flow_rate=1.23,
        ),
    ],
)
def test_pipette_volume_subtracts_dispense(
    subject: PipetteStore, dispense_command: cmd.Command
) -> None:
    """It should subtract volume from pipette after a dispense."""
    load_command = create_load_pipette_command(
        pipette_id="pipette-id",
        pipette_name=PipetteNameType.P300_SINGLE,
        mount=MountType.LEFT,
    )
    aspirate_command = create_aspirate_command(
        pipette_id="pipette-id",
        volume=42,
        flow_rate=1.23,
    )

    subject.handle_action(UpdateCommandAction(command=load_command))
    subject.handle_action(UpdateCommandAction(command=aspirate_command))
    subject.handle_action(UpdateCommandAction(command=dispense_command))

    assert subject.state.aspirated_volume_by_id["pipette-id"] == 21

    subject.handle_action(UpdateCommandAction(command=dispense_command))

    assert subject.state.aspirated_volume_by_id["pipette-id"] == 0

    subject.handle_action(UpdateCommandAction(command=dispense_command))

    assert subject.state.aspirated_volume_by_id["pipette-id"] == 0


@pytest.mark.parametrize(
    ("command", "expected_location"),
    (
        (
            create_aspirate_command(
                pipette_id="aspirate-pipette-id",
                labware_id="aspirate-labware-id",
                well_name="aspirate-well-name",
                volume=1337,
                flow_rate=1.23,
            ),
            CurrentWell(
                pipette_id="aspirate-pipette-id",
                labware_id="aspirate-labware-id",
                well_name="aspirate-well-name",
            ),
        ),
        (
            create_dispense_command(
                pipette_id="dispense-pipette-id",
                labware_id="dispense-labware-id",
                well_name="dispense-well-name",
                volume=1337,
                flow_rate=1.23,
            ),
            CurrentWell(
                pipette_id="dispense-pipette-id",
                labware_id="dispense-labware-id",
                well_name="dispense-well-name",
            ),
        ),
        (
            create_pick_up_tip_command(
                pipette_id="pick-up-tip-pipette-id",
                labware_id="pick-up-tip-labware-id",
                well_name="pick-up-tip-well-name",
            ),
            CurrentWell(
                pipette_id="pick-up-tip-pipette-id",
                labware_id="pick-up-tip-labware-id",
                well_name="pick-up-tip-well-name",
            ),
        ),
        (
            create_drop_tip_command(
                pipette_id="drop-tip-pipette-id",
                labware_id="drop-tip-labware-id",
                well_name="drop-tip-well-name",
            ),
            CurrentWell(
                pipette_id="drop-tip-pipette-id",
                labware_id="drop-tip-labware-id",
                well_name="drop-tip-well-name",
            ),
        ),
        (
            create_move_to_well_command(
                pipette_id="move-to-well-pipette-id",
                labware_id="move-to-well-labware-id",
                well_name="move-to-well-well-name",
            ),
            CurrentWell(
                pipette_id="move-to-well-pipette-id",
                labware_id="move-to-well-labware-id",
                well_name="move-to-well-well-name",
            ),
        ),
        (
            create_blow_out_command(
                pipette_id="move-to-well-pipette-id",
                labware_id="move-to-well-labware-id",
                well_name="move-to-well-well-name",
                flow_rate=1.23,
            ),
            CurrentWell(
                pipette_id="move-to-well-pipette-id",
                labware_id="move-to-well-labware-id",
                well_name="move-to-well-well-name",
            ),
        ),
    ),
)
def test_movement_commands_update_current_well(
    command: cmd.Command,
    expected_location: CurrentWell,
    subject: PipetteStore,
) -> None:
    """It should save the last used pipette, labware, and well for movement commands."""
    load_pipette_command = create_load_pipette_command(
        pipette_id=command.params.pipetteId,  # type: ignore[arg-type, union-attr]
        pipette_name=PipetteNameType.P300_SINGLE,
        mount=MountType.LEFT,
    )

    subject.handle_action(UpdateCommandAction(command=load_pipette_command))
    subject.handle_action(UpdateCommandAction(command=command))

    assert subject.state.current_well == expected_location


@pytest.mark.parametrize(
    "command",
    [
        cmd.Home(
            id="command-id-2",
            key="command-key-2",
            status=cmd.CommandStatus.SUCCEEDED,
            createdAt=datetime(year=2021, month=1, day=1),
            params=cmd.HomeParams(),
            result=cmd.HomeResult(),
        ),
        cmd.MoveToCoordinates(
            id="command-id-2",
            key="command-key-2",
            status=cmd.CommandStatus.SUCCEEDED,
            createdAt=datetime(year=2021, month=1, day=1),
            params=cmd.MoveToCoordinatesParams(
                pipetteId="pipette-id",
                coordinates=DeckPoint(x=1.1, y=2.2, z=3.3),
            ),
            result=cmd.MoveToCoordinatesResult(),
        ),
        cmd.thermocycler.OpenLid(
            id="command-id-2",
            key="command-key-2",
            status=cmd.CommandStatus.SUCCEEDED,
            createdAt=datetime(year=2021, month=1, day=1),
            params=cmd.thermocycler.OpenLidParams(moduleId="xyz"),
            result=cmd.thermocycler.OpenLidResult(),
        ),
        cmd.thermocycler.CloseLid(
            id="command-id-2",
            key="command-key-2",
            status=cmd.CommandStatus.SUCCEEDED,
            createdAt=datetime(year=2021, month=1, day=1),
            params=cmd.thermocycler.CloseLidParams(moduleId="xyz"),
            result=cmd.thermocycler.CloseLidResult(),
        ),
        cmd.heater_shaker.SetAndWaitForShakeSpeed(
            id="command-id-2",
            key="command-key-2",
            status=cmd.CommandStatus.SUCCEEDED,
            createdAt=datetime(year=2021, month=1, day=1),
            params=cmd.heater_shaker.SetAndWaitForShakeSpeedParams(
                moduleId="xyz",
                rpm=123,
            ),
            result=cmd.heater_shaker.SetAndWaitForShakeSpeedResult(
                pipetteRetracted=True
            ),
        ),
        cmd.heater_shaker.OpenLabwareLatch(
            id="command-id-2",
            key="command-key-2",
            status=cmd.CommandStatus.SUCCEEDED,
            createdAt=datetime(year=2021, month=1, day=1),
            params=cmd.heater_shaker.OpenLabwareLatchParams(moduleId="xyz"),
            result=cmd.heater_shaker.OpenLabwareLatchResult(pipetteRetracted=True),
        ),
    ],
)
def test_movement_commands_without_well_clear_current_well(
    subject: PipetteStore, command: cmd.Command
) -> None:
    """Commands that make the current well unknown should clear the current well."""
    load_pipette_command = create_load_pipette_command(
        pipette_id="pipette-id",
        pipette_name=PipetteNameType.P300_SINGLE,
        mount=MountType.LEFT,
    )
    move_command = create_move_to_well_command(
        pipette_id="pipette-id",
        labware_id="labware-id",
        well_name="well-name",
    )

    subject.handle_action(UpdateCommandAction(command=load_pipette_command))
    subject.handle_action(UpdateCommandAction(command=move_command))
    subject.handle_action(UpdateCommandAction(command=command))

    assert subject.state.current_well is None


@pytest.mark.parametrize(
    "command",
    [
        cmd.heater_shaker.SetAndWaitForShakeSpeed(
            id="command-id-2",
            key="command-key-2",
            status=cmd.CommandStatus.SUCCEEDED,
            createdAt=datetime(year=2021, month=1, day=1),
            params=cmd.heater_shaker.SetAndWaitForShakeSpeedParams(
                moduleId="xyz",
                rpm=123,
            ),
            result=cmd.heater_shaker.SetAndWaitForShakeSpeedResult(
                pipetteRetracted=False
            ),
        ),
        cmd.heater_shaker.OpenLabwareLatch(
            id="command-id-2",
            key="command-key-2",
            status=cmd.CommandStatus.SUCCEEDED,
            createdAt=datetime(year=2021, month=1, day=1),
            params=cmd.heater_shaker.OpenLabwareLatchParams(moduleId="xyz"),
            result=cmd.heater_shaker.OpenLabwareLatchResult(pipetteRetracted=False),
        ),
    ],
)
def test_heater_shaker_command_without_movement(
    subject: PipetteStore, command: cmd.Command
) -> None:
    """Heater Shaker commands that don't move pipettes shouldn't clear current_well or deck point."""
    load_pipette_command = create_load_pipette_command(
        pipette_id="pipette-id",
        pipette_name=PipetteNameType.P300_SINGLE,
        mount=MountType.LEFT,
    )
    move_command = create_move_to_well_command(
        pipette_id="pipette-id",
        labware_id="labware-id",
        well_name="well-name",
        destination=DeckPoint(x=1, y=2, z=3),
    )

    subject.handle_action(UpdateCommandAction(command=load_pipette_command))
    subject.handle_action(UpdateCommandAction(command=move_command))
    subject.handle_action(UpdateCommandAction(command=command))

    assert subject.state.current_well == CurrentWell(
        pipette_id="pipette-id",
        labware_id="labware-id",
        well_name="well-name",
    )

    assert subject.state.current_deck_point == CurrentDeckPoint(
        mount=MountType.LEFT, deck_point=DeckPoint(x=1, y=2, z=3)
    )


@pytest.mark.parametrize(
    ("move_labware_command", "expected_current_well"),
    (
        (
            create_move_labware_command(
                labware_id="non-matching-labware-id",
                strategy=LabwareMovementStrategy.MANUAL_MOVE_WITH_PAUSE,
                new_location=DeckSlotLocation(slotName=DeckSlotName.SLOT_1),
                offset_id=None,
            ),
            # Current well NOT cleared,
            # because MoveLabware command had "non-matching-labware-id".
            CurrentWell(
                pipette_id="pipette-id",
                labware_id="matching-labware-id",
                well_name="well-name",
            ),
        ),
        (
            create_move_labware_command(
                labware_id="matching-labware-id",
                strategy=LabwareMovementStrategy.MANUAL_MOVE_WITH_PAUSE,
                new_location=DeckSlotLocation(slotName=DeckSlotName.SLOT_1),
                offset_id=None,
            ),
            # Current well IS cleared,
            # because MoveLabware command had "matching-labware-id".
            None,
        ),
        (
            create_move_labware_command(
                labware_id="non-matching-labware-id",
                strategy=LabwareMovementStrategy.MANUAL_MOVE_WITH_PAUSE,
                new_location=OFF_DECK_LOCATION,
                offset_id=None,
            ),
            # Current well NOT cleared,
            # because MoveLabware command had "non-matching-labware-id".
            CurrentWell(
                pipette_id="pipette-id",
                labware_id="matching-labware-id",
                well_name="well-name",
            ),
        ),
        (
            create_move_labware_command(
                labware_id="matching-labware-id",
                strategy=LabwareMovementStrategy.MANUAL_MOVE_WITH_PAUSE,
                new_location=OFF_DECK_LOCATION,
                offset_id=None,
            ),
            # Current well IS cleared,
            # because MoveLabware command had "matching-labware-id".
            None,
        ),
        (
            create_move_labware_command(
                labware_id="non-matching-labware-id",
                new_location=DeckSlotLocation(slotName=DeckSlotName.SLOT_1),
                strategy=LabwareMovementStrategy.USING_GRIPPER,
                offset_id=None,
            ),
            # Current well IS cleared,
            # because MoveLabware command used gripper.
            None,
        ),
    ),
)
def test_move_labware_clears_current_well(
    subject: PipetteStore,
    move_labware_command: cmd.MoveLabware,
    expected_current_well: Optional[CurrentWell],
) -> None:
    """Labware movement commands should sometimes clear the current well.

    It should be cleared when-
    * the current well belongs to the labware that was moved,
    * or gripper was used to move labware

    Otherwise, it should be left alone.
    """
    load_pipette_command = create_load_pipette_command(
        pipette_id="pipette-id",
        pipette_name=PipetteNameType.P300_SINGLE,
        mount=MountType.LEFT,
    )
    move_to_well_command = create_move_to_well_command(
        pipette_id="pipette-id",
        labware_id="matching-labware-id",
        well_name="well-name",
    )

    subject.handle_action(UpdateCommandAction(command=load_pipette_command))
    subject.handle_action(UpdateCommandAction(command=move_to_well_command))

    subject.handle_action(UpdateCommandAction(command=move_labware_command))
    assert subject.state.current_well == expected_current_well


def test_tip_commands_update_has_tip(subject: PipetteStore) -> None:
    """It should update has_tip after a successful pickUpTip command."""
    pipette_id = "pipette-id"
    load_pipette_command = create_load_pipette_command(
        pipette_id=pipette_id,
        pipette_name=PipetteNameType.P300_SINGLE,
        mount=MountType.LEFT,
    )

    pick_up_tip_command = create_pick_up_tip_command(
        pipette_id=pipette_id,
        labware_id="pick-up-tip-labware-id",
        well_name="pick-up-tip-well-name",
    )

    drop_tip_command = create_drop_tip_command(
        pipette_id=pipette_id,
        labware_id="drop-tip-labware-id",
        well_name="drop-tip-well-name",
    )
    subject.handle_action(UpdateCommandAction(command=load_pipette_command))
    subject.handle_action(UpdateCommandAction(command=pick_up_tip_command))

    assert (
        subject.state.attached_tip_labware_by_id.get(pipette_id)
        == "pick-up-tip-labware-id"
    )

    subject.handle_action(UpdateCommandAction(command=drop_tip_command))

    assert not subject.state.attached_tip_labware_by_id


def test_set_movement_speed(subject: PipetteStore) -> None:
    """It should issue an action to set the movement speed."""
    pipette_id = "pipette-id"
    load_pipette_command = create_load_pipette_command(
        pipette_id=pipette_id,
        pipette_name=PipetteNameType.P300_SINGLE,
        mount=MountType.LEFT,
    )
    subject.handle_action(UpdateCommandAction(command=load_pipette_command))
    subject.handle_action(
        SetPipetteMovementSpeedAction(pipette_id=pipette_id, speed=123.456)
    )
    assert subject.state.movement_speed_by_id[pipette_id] == 123.456


def test_add_pipette_config(subject: PipetteStore) -> None:
    """It should issue an action to add a pipette config."""
    subject.handle_action(
        AddPipetteConfigAction(
            pipette_id="pipette-id",
<<<<<<< HEAD
            model="pipette-model",
            display_name="pipette name",
            min_volume=1.23,
            max_volume=4.56,
            channels=7,
            instrument_max_height=89.1,
            flow_rates=FlowRates(
                default_aspirate={"a": 1},
                default_dispense={"b": 2},
                default_blow_out={"c": 3},
=======
            serial_number="pipette-serial",
            config=LoadedStaticPipetteData(
                model="pipette-model",
                display_name="pipette name",
                min_volume=1.23,
                max_volume=4.56,
                channels=7,
                flow_rates=FlowRates(
                    default_aspirate={"a": 1},
                    default_dispense={"b": 2},
                    default_blow_out={"c": 3},
                ),
                return_tip_scale=4,
                nominal_tip_overlap={"default": 5},
>>>>>>> bfc24e8f
            ),
        )
    )

    assert subject.state.static_config_by_id["pipette-id"] == StaticPipetteConfig(
        model="pipette-model",
        serial_number="pipette-serial",
        display_name="pipette name",
        min_volume=1.23,
        max_volume=4.56,
<<<<<<< HEAD
        instrument_max_height=89.1,
=======
        return_tip_scale=4,
        nominal_tip_overlap={"default": 5},
>>>>>>> bfc24e8f
    )
    assert subject.state.flow_rates_by_id["pipette-id"] == FlowRates(
        default_aspirate={"a": 1},
        default_dispense={"b": 2},
        default_blow_out={"c": 3},
    )


def test_tip_volume_by_id(subject: PipetteStore) -> None:
    """It should store the tip volume with the given pipette id."""
    pick_up_tip_command = create_pick_up_tip_command(
        pipette_id="pipette-id",
        tip_volume=42,
    )
    subject.handle_action(UpdateCommandAction(command=pick_up_tip_command))

    assert subject.state.tip_volume_by_id["pipette-id"] == 42


@pytest.mark.parametrize(
    "command",
    (
        create_aspirate_command(
            pipette_id="pipette-id",
            labware_id="labware-id",
            well_name="well-name",
            volume=1337,
            flow_rate=1.23,
            destination=DeckPoint(x=11, y=22, z=33),
        ),
        create_dispense_command(
            pipette_id="pipette-id",
            labware_id="labware-id",
            well_name="well-name",
            volume=1337,
            flow_rate=1.23,
            destination=DeckPoint(x=11, y=22, z=33),
        ),
        create_blow_out_command(
            pipette_id="pipette-id",
            labware_id="labware-id",
            well_name="well-name",
            flow_rate=1.23,
            destination=DeckPoint(x=11, y=22, z=33),
        ),
        create_pick_up_tip_command(
            pipette_id="pipette-id",
            labware_id="labware-id",
            well_name="well-name",
            destination=DeckPoint(x=11, y=22, z=33),
        ),
        create_drop_tip_command(
            pipette_id="pipette-id",
            labware_id="labware-id",
            well_name="well-name",
            destination=DeckPoint(x=11, y=22, z=33),
        ),
        create_touch_tip_command(
            pipette_id="pipette-id",
            labware_id="labware-id",
            well_name="well-name",
            destination=DeckPoint(x=11, y=22, z=33),
        ),
        create_move_to_well_command(
            pipette_id="pipette-id",
            labware_id="labware-id",
            well_name="well-name",
            destination=DeckPoint(x=11, y=22, z=33),
        ),
        create_move_to_coordinates_command(
            pipette_id="pipette-id",
            coordinates=DeckPoint(x=11, y=22, z=33),
        ),
        create_move_relative_command(
            pipette_id="pipette-id",
            destination=DeckPoint(x=11, y=22, z=33),
        ),
    ),
)
def test_movement_commands_update_deck_point(
    command: cmd.Command,
    subject: PipetteStore,
) -> None:
    """It should save the last used pipette, labware, and well for movement commands."""
    load_pipette_command = create_load_pipette_command(
        pipette_id="pipette-id",
        pipette_name=PipetteNameType.P300_SINGLE,
        mount=MountType.LEFT,
    )

    subject.handle_action(UpdateCommandAction(command=load_pipette_command))
    subject.handle_action(UpdateCommandAction(command=command))

    assert subject.state.current_deck_point == CurrentDeckPoint(
        mount=MountType.LEFT, deck_point=DeckPoint(x=11, y=22, z=33)
    )


@pytest.mark.parametrize(
    "command",
    (
        cmd.Home(
            id="command-id-2",
            key="command-key-2",
            status=cmd.CommandStatus.SUCCEEDED,
            createdAt=datetime(year=2021, month=1, day=1),
            params=cmd.HomeParams(),
            result=cmd.HomeResult(),
        ),
        cmd.thermocycler.OpenLid(
            id="command-id-2",
            key="command-key-2",
            status=cmd.CommandStatus.SUCCEEDED,
            createdAt=datetime(year=2021, month=1, day=1),
            params=cmd.thermocycler.OpenLidParams(moduleId="xyz"),
            result=cmd.thermocycler.OpenLidResult(),
        ),
        cmd.thermocycler.CloseLid(
            id="command-id-2",
            key="command-key-2",
            status=cmd.CommandStatus.SUCCEEDED,
            createdAt=datetime(year=2021, month=1, day=1),
            params=cmd.thermocycler.CloseLidParams(moduleId="xyz"),
            result=cmd.thermocycler.CloseLidResult(),
        ),
        cmd.heater_shaker.SetAndWaitForShakeSpeed(
            id="command-id-2",
            key="command-key-2",
            status=cmd.CommandStatus.SUCCEEDED,
            createdAt=datetime(year=2021, month=1, day=1),
            params=cmd.heater_shaker.SetAndWaitForShakeSpeedParams(
                moduleId="xyz",
                rpm=123,
            ),
            result=cmd.heater_shaker.SetAndWaitForShakeSpeedResult(
                pipetteRetracted=True
            ),
        ),
        cmd.heater_shaker.OpenLabwareLatch(
            id="command-id-2",
            key="command-key-2",
            status=cmd.CommandStatus.SUCCEEDED,
            createdAt=datetime(year=2021, month=1, day=1),
            params=cmd.heater_shaker.OpenLabwareLatchParams(moduleId="xyz"),
            result=cmd.heater_shaker.OpenLabwareLatchResult(pipetteRetracted=True),
        ),
        create_move_labware_command(
            new_location=DeckSlotLocation(slotName=DeckSlotName.SLOT_1),
            strategy=LabwareMovementStrategy.USING_GRIPPER,
        ),
    ),
)
def test_homing_commands_clear_deck_point(
    command: cmd.Command,
    subject: PipetteStore,
) -> None:
    """It should save the last used pipette, labware, and well for movement commands."""
    load_pipette_command = create_load_pipette_command(
        pipette_id="pipette-id",
        pipette_name=PipetteNameType.P300_SINGLE,
        mount=MountType.LEFT,
    )
    move_command = create_move_to_well_command(
        pipette_id="pipette-id",
        labware_id="labware-id",
        well_name="well-name",
        destination=DeckPoint(x=1, y=2, z=3),
    )

    subject.handle_action(UpdateCommandAction(command=load_pipette_command))
    subject.handle_action(UpdateCommandAction(command=move_command))

    assert subject.state.current_deck_point == CurrentDeckPoint(
        mount=MountType.LEFT, deck_point=DeckPoint(x=1, y=2, z=3)
    )

    subject.handle_action(UpdateCommandAction(command=command))

    assert subject.state.current_deck_point == CurrentDeckPoint(
        mount=None, deck_point=None
    )<|MERGE_RESOLUTION|>--- conflicted
+++ resolved
@@ -569,18 +569,6 @@
     subject.handle_action(
         AddPipetteConfigAction(
             pipette_id="pipette-id",
-<<<<<<< HEAD
-            model="pipette-model",
-            display_name="pipette name",
-            min_volume=1.23,
-            max_volume=4.56,
-            channels=7,
-            instrument_max_height=89.1,
-            flow_rates=FlowRates(
-                default_aspirate={"a": 1},
-                default_dispense={"b": 2},
-                default_blow_out={"c": 3},
-=======
             serial_number="pipette-serial",
             config=LoadedStaticPipetteData(
                 model="pipette-model",
@@ -595,7 +583,8 @@
                 ),
                 return_tip_scale=4,
                 nominal_tip_overlap={"default": 5},
->>>>>>> bfc24e8f
+                home_position=8.9,
+                nozzle_offset_z=10.11,
             ),
         )
     )
@@ -606,12 +595,8 @@
         display_name="pipette name",
         min_volume=1.23,
         max_volume=4.56,
-<<<<<<< HEAD
-        instrument_max_height=89.1,
-=======
         return_tip_scale=4,
         nominal_tip_overlap={"default": 5},
->>>>>>> bfc24e8f
     )
     assert subject.state.flow_rates_by_id["pipette-id"] == FlowRates(
         default_aspirate={"a": 1},
