"""Labware state store tests."""
import pytest
from contextlib import nullcontext as does_not_raise
from datetime import datetime
from typing import Dict, List, NamedTuple, Optional, Sequence, Type

from opentrons.ordered_set import OrderedSet

from opentrons.protocol_engine import EngineStatus, commands as cmd, errors

from opentrons.protocol_engine.state.commands import (
    CommandState,
    CommandView,
    CommandSlice,
    CommandEntry,
    CurrentCommand,
    RunResult,
    QueueStatus,
)

from .command_fixtures import (
    create_queued_command,
    create_running_command,
    create_failed_command,
    create_succeeded_command,
)


def get_command_view(
<<<<<<< HEAD
    queue_status: QueueStatus = QueueStatus.SETUP,
    is_hardware_stopped: bool = False,
=======
    queue_status: QueueStatus = QueueStatus.IMPLICITLY_ACTIVE,
    run_completed_at: Optional[datetime] = None,
    run_started_at: Optional[datetime] = None,
>>>>>>> 93a195d2
    is_door_blocking: bool = False,
    run_result: Optional[RunResult] = None,
    running_command_id: Optional[str] = None,
    queued_command_ids: Sequence[str] = (),
    queued_setup_command_ids: Sequence[str] = (),
    errors_by_id: Optional[Dict[str, errors.ErrorOccurrence]] = None,
    commands: Sequence[cmd.Command] = (),
) -> CommandView:
    """Get a command view test subject."""
    all_command_ids = [command.id for command in commands]
    commands_by_id = {
        command.id: CommandEntry(index=index, command=command)
        for index, command in enumerate(commands)
    }

    state = CommandState(
        queue_status=queue_status,
        run_completed_at=run_completed_at,
        is_door_blocking=is_door_blocking,
        run_result=run_result,
        running_command_id=running_command_id,
        queued_command_ids=OrderedSet(queued_command_ids),
        queued_setup_command_ids=OrderedSet(queued_setup_command_ids),
        errors_by_id=errors_by_id or {},
        all_command_ids=all_command_ids,
        commands_by_id=commands_by_id,
        run_started_at=run_started_at,
    )

    return CommandView(state=state)


def test_get_by_id() -> None:
    """It should get a command by ID from state."""
    command = create_succeeded_command(command_id="command-id")
    subject = get_command_view(commands=[command])

    assert subject.get("command-id") == command


def test_get_command_bad_id() -> None:
    """It should raise if a requested command ID isn't in state."""
    command = create_succeeded_command(command_id="command-id")
    subject = get_command_view(commands=[command])

    with pytest.raises(errors.CommandDoesNotExistError):
        subject.get("asdfghjkl")


def test_get_all() -> None:
    """It should get all the commands from the state."""
    command_1 = create_succeeded_command(command_id="command-id-1")
    command_2 = create_running_command(command_id="command-id-2")
    command_3 = create_queued_command(command_id="command-id-3")

    subject = get_command_view(commands=[command_1, command_2, command_3])

    assert subject.get_all() == [command_1, command_2, command_3]


def test_get_next_queued_returns_first_queued() -> None:
    """It should return the next queued command ID."""
    subject = get_command_view(
        queue_status=QueueStatus.RUNNING,
        queued_command_ids=["command-id-1", "command-id-2"],
    )

    assert subject.get_next_queued() == "command-id-1"


@pytest.mark.parametrize(
    "queue_status",
    [QueueStatus.SETUP, QueueStatus.RUNNING, QueueStatus.PAUSED],
)
def test_get_next_queued_prioritizes_setup_command_queue(
    queue_status: QueueStatus,
) -> None:
    """It should prioritize setup command queue over protocol command queue."""
    subject = get_command_view(
        queue_status=queue_status,
        queued_command_ids=["command-id-1", "command-id-2"],
        queued_setup_command_ids=["setup-command-id"],
    )

    assert subject.get_next_queued() == "setup-command-id"


def test_get_next_queued_returns_none_when_no_pending() -> None:
    """It should return None if there are no queued commands."""
    subject = get_command_view(
        queue_status=QueueStatus.RUNNING,
        queued_command_ids=[],
    )

    assert subject.get_next_queued() is None


@pytest.mark.parametrize("queue_status", [QueueStatus.SETUP, QueueStatus.PAUSED])
def test_get_next_queued_returns_none_if_not_running(queue_status: QueueStatus) -> None:
    """It should return None if the engine is not running."""
    subject = get_command_view(
        queue_status=queue_status,
        queued_command_ids=["command-id-1", "command-id-2"],
    )
    result = subject.get_next_queued()

    assert result is None


@pytest.mark.parametrize("run_result", RunResult)
def test_get_next_queued_raises_if_stopped(run_result: RunResult) -> None:
    """It should raise if an engine stop has been requested."""
    subject = get_command_view(run_result=run_result)

    with pytest.raises(errors.ProtocolEngineStoppedError):
        subject.get_next_queued()


def test_get_is_running_queue() -> None:
    """It should be able to get if the engine is running."""
    subject = get_command_view(queue_status=QueueStatus.PAUSED)
    assert subject.get_is_running() is False

    subject = get_command_view(queue_status=QueueStatus.RUNNING)
    assert subject.get_is_running() is True

    subject = get_command_view(queue_status=QueueStatus.SETUP)
    assert subject.get_is_running() is False


def test_get_is_complete() -> None:
    """It should be able to tell if a command is complete."""
    completed_command = create_succeeded_command(command_id="command-id-1")
    failed_command = create_failed_command(command_id="command-id-2")
    running_command = create_running_command(command_id="command-id-3")
    pending_command = create_queued_command(command_id="command-id-4")

    subject = get_command_view(
        commands=[completed_command, failed_command, running_command, pending_command]
    )

    assert subject.get_is_complete("command-id-1") is True
    assert subject.get_is_complete("command-id-2") is True
    assert subject.get_is_complete("command-id-3") is False
    assert subject.get_is_complete("command-id-4") is False


def test_get_all_complete() -> None:
    """It should return true if no commands queued or running."""
    running_command = create_running_command(command_id="command-id-2")

    subject = get_command_view(queued_command_ids=[])
    assert subject.get_all_complete() is True

    subject = get_command_view(queued_command_ids=["queued-command-id"])
    assert subject.get_all_complete() is False

    subject = get_command_view(
        queued_command_ids=[], running_command_id="running-command-id"
    )
    assert subject.get_all_complete() is False

    subject = get_command_view(
        queued_command_ids=[],
        commands=[running_command],
    )
    assert subject.get_all_complete() is True


def test_get_should_stop() -> None:
    """It should return true if the run_result status is set."""
    subject = get_command_view(run_result=RunResult.SUCCEEDED)
    assert subject.get_stop_requested() is True

    subject = get_command_view(run_result=RunResult.FAILED)
    assert subject.get_stop_requested() is True

    subject = get_command_view(run_result=RunResult.STOPPED)
    assert subject.get_stop_requested() is True

    subject = get_command_view(run_result=None)
    assert subject.get_stop_requested() is False


def test_get_is_stopped() -> None:
    """It should return true if stop requested and no command running."""
    subject = get_command_view(run_completed_at=None)
    assert subject.get_is_stopped() is False

    subject = get_command_view(run_completed_at=datetime(year=2021, day=1, month=1))
    assert subject.get_is_stopped() is True


class ActionAllowedSpec(NamedTuple):
    """Spec data to test CommandView.validate_action_allowed."""

    subject: CommandView
    expected_error: Optional[Type[errors.ProtocolEngineError]]


action_allowed_specs: List[ActionAllowedSpec] = [
    ActionAllowedSpec(
        subject=get_command_view(run_result=None),
        expected_error=None,
    ),
    ActionAllowedSpec(
        subject=get_command_view(run_result=RunResult.STOPPED),
        expected_error=errors.ProtocolEngineStoppedError,
    ),
    ActionAllowedSpec(
        subject=get_command_view(run_result=RunResult.SUCCEEDED),
        expected_error=errors.ProtocolEngineStoppedError,
    ),
    ActionAllowedSpec(
        subject=get_command_view(run_result=RunResult.FAILED),
        expected_error=errors.ProtocolEngineStoppedError,
    ),
]


@pytest.mark.parametrize(ActionAllowedSpec._fields, action_allowed_specs)
def test_validate_action_allowed(
    subject: CommandView,
    expected_error: Optional[Type[errors.ProtocolEngineError]],
) -> None:
    """It should validate allowed play/pause actions."""
    expectation = pytest.raises(expected_error) if expected_error else does_not_raise()

    with expectation:  # type: ignore[attr-defined]
        subject.raise_if_stop_requested()


class SetupCommandAllowedSpec(NamedTuple):
    """Spec data to test raise_if_not_paused_or_idle."""

    subject: CommandView
    expected_error: Optional[Type[errors.ProtocolEngineError]]


command_allowed_specs: List[SetupCommandAllowedSpec] = [
    SetupCommandAllowedSpec(  # Status: RUNNING
        subject=get_command_view(
            queue_status=QueueStatus.RUNNING,
            running_command_id=None,
            queued_command_ids=[],
        ),
        expected_error=errors.SetupCommandNotAllowedError,
    ),
    SetupCommandAllowedSpec(  # Status: IDLE
        subject=get_command_view(
            queue_status=QueueStatus.SETUP,
            running_command_id=None,
            queued_command_ids=[],
        ),
        expected_error=None,
    ),
    SetupCommandAllowedSpec(  # Status: PAUSED
        subject=get_command_view(
            queue_status=QueueStatus.PAUSED,
        ),
        expected_error=None,
    ),
    SetupCommandAllowedSpec(  # Status: FAILED
        subject=get_command_view(
            run_result=RunResult.FAILED,
            is_hardware_stopped=True,
        ),
        expected_error=errors.SetupCommandNotAllowedError,
    ),
    SetupCommandAllowedSpec(  # Status: BLOCKED_BY_OPEN_DOOR
        subject=get_command_view(
            queue_status=QueueStatus.PAUSED,
            is_door_blocking=True,
        ),
        expected_error=errors.SetupCommandNotAllowedError,
    ),
    SetupCommandAllowedSpec(  # Status: FINISHING
        subject=get_command_view(
            queue_status=QueueStatus.PAUSED,
            run_result=RunResult.SUCCEEDED,
            is_hardware_stopped=False,
        ),
        expected_error=errors.SetupCommandNotAllowedError,
    ),
]


@pytest.mark.parametrize(SetupCommandAllowedSpec._fields, command_allowed_specs)
def test_raise_unless_engine_paused_or_idle(
    subject: CommandView,
    expected_error: Optional[Type[errors.SetupCommandNotAllowedError]],
) -> None:
    """It should validate if a setup command can be run."""
    expectation = pytest.raises(expected_error) if expected_error else does_not_raise()

    with expectation:  # type: ignore[attr-defined]
        subject.raise_if_not_paused_or_idle()


class PlayAllowedSpec(NamedTuple):
    """Spec data to test CommandView.validate_action_allowed."""

    subject: CommandView
    expected_error: Optional[Type[errors.RobotDoorOpenError]]


play_allowed_specs: List[PlayAllowedSpec] = [
    PlayAllowedSpec(
        subject=get_command_view(is_door_blocking=True, queue_status=QueueStatus.SETUP),
        expected_error=None,
    ),
    PlayAllowedSpec(
        subject=get_command_view(
            is_door_blocking=True, queue_status=QueueStatus.PAUSED
        ),
        expected_error=errors.RobotDoorOpenError,
    ),
    PlayAllowedSpec(
        subject=get_command_view(
            is_door_blocking=False, queue_status=QueueStatus.PAUSED
        ),
        expected_error=None,
    ),
]


@pytest.mark.parametrize(PlayAllowedSpec._fields, play_allowed_specs)
def test_validate_action_for_door_status(
    subject: CommandView, expected_error: Optional[Type[errors.RobotDoorOpenError]]
) -> None:
    """It should raise error if playing when door open."""
    expectation = pytest.raises(expected_error) if expected_error else does_not_raise()

    with expectation:  # type: ignore[attr-defined]
        subject.raise_if_paused_by_blocking_door()


def test_get_errors() -> None:
    """It should be able to pull all ErrorOccurrences from the store."""
    error_1 = errors.ErrorOccurrence(
        id="error-1",
        createdAt=datetime(year=2021, month=1, day=1),
        errorType="ReallyBadError",
        detail="things could not get worse",
    )
    error_2 = errors.ErrorOccurrence(
        id="error-2",
        createdAt=datetime(year=2022, month=2, day=2),
        errorType="EvenWorseError",
        detail="things got worse",
    )

    subject = get_command_view(errors_by_id={"error-1": error_1, "error-2": error_2})

    assert subject.get_all_errors() == [error_1, error_2]


class GetStatusSpec(NamedTuple):
    """Spec data for get_status tests."""

    subject: CommandView
    expected_status: EngineStatus


get_status_specs: List[GetStatusSpec] = [
    GetStatusSpec(
        subject=get_command_view(
            queue_status=QueueStatus.RUNNING,
            running_command_id=None,
            queued_command_ids=[],
        ),
        expected_status=EngineStatus.RUNNING,
    ),
    GetStatusSpec(
        subject=get_command_view(
            queue_status=QueueStatus.PAUSED,
            run_result=RunResult.SUCCEEDED,
            run_completed_at=None,
        ),
        expected_status=EngineStatus.FINISHING,
    ),
    GetStatusSpec(
        subject=get_command_view(
            queue_status=QueueStatus.PAUSED,
            run_result=RunResult.FAILED,
            run_completed_at=None,
        ),
        expected_status=EngineStatus.FINISHING,
    ),
    GetStatusSpec(
        subject=get_command_view(
            queue_status=QueueStatus.PAUSED,
        ),
        expected_status=EngineStatus.PAUSED,
    ),
    GetStatusSpec(
        subject=get_command_view(
            run_result=RunResult.FAILED,
            run_completed_at=datetime(year=2021, day=1, month=1),
        ),
        expected_status=EngineStatus.FAILED,
    ),
    GetStatusSpec(
        subject=get_command_view(
            run_result=RunResult.SUCCEEDED,
            run_completed_at=datetime(year=2021, day=1, month=1),
        ),
        expected_status=EngineStatus.SUCCEEDED,
    ),
    GetStatusSpec(
        subject=get_command_view(
            run_result=RunResult.STOPPED,
            run_completed_at=None,
        ),
        expected_status=EngineStatus.STOP_REQUESTED,
    ),
    GetStatusSpec(
        subject=get_command_view(
            run_result=RunResult.STOPPED,
            run_completed_at=datetime(year=2021, day=1, month=1),
        ),
        expected_status=EngineStatus.STOPPED,
    ),
    GetStatusSpec(
        subject=get_command_view(
            queue_status=QueueStatus.PAUSED,
            is_door_blocking=True,
        ),
        expected_status=EngineStatus.BLOCKED_BY_OPEN_DOOR,
    ),
    GetStatusSpec(
        subject=get_command_view(
            queue_status=QueueStatus.SETUP,
            is_door_blocking=True,
        ),
        expected_status=EngineStatus.IDLE,
    ),
    GetStatusSpec(
        subject=get_command_view(
            queue_status=QueueStatus.PAUSED,
            is_door_blocking=False,
            run_completed_at=datetime(year=2021, day=1, month=1),
        ),
        expected_status=EngineStatus.PAUSED,
    ),
    GetStatusSpec(
        subject=get_command_view(
            queue_status=QueueStatus.SETUP,
            running_command_id="command-id",
            queued_command_ids=["command-id-1"],
            queued_setup_command_ids=["command-id-2"],
        ),
        expected_status=EngineStatus.IDLE,
    ),
]


@pytest.mark.parametrize(GetStatusSpec._fields, get_status_specs)
def test_get_status(subject: CommandView, expected_status: EngineStatus) -> None:
    """It should set a status according to the command queue and running flag."""
    assert subject.get_status() == expected_status


class GetOkayToClearSpec(NamedTuple):
    """Spec data for get_status tests."""

    subject: CommandView
    expected_is_okay: bool


get_okay_to_clear_specs: List[GetOkayToClearSpec] = [
    GetOkayToClearSpec(
        # Protocol not played yet, no commands queued or ran yet
        subject=get_command_view(
            queue_status=QueueStatus.SETUP,
            running_command_id=None,
            queued_command_ids=[],
            queued_setup_command_ids=[],
        ),
        expected_is_okay=True,
    ),
    GetOkayToClearSpec(
        # Protocol commands are queued but not played yet,
        # no setup commands queued or running
        subject=get_command_view(
            queue_status=QueueStatus.SETUP,
            running_command_id=None,
            queued_setup_command_ids=[],
            queued_command_ids=["command-id"],
            commands=[create_queued_command(command_id="command-id")],
        ),
        expected_is_okay=True,
    ),
    GetOkayToClearSpec(
        # Protocol not played yet, setup commands are queued
        subject=get_command_view(
            queue_status=QueueStatus.SETUP,
            running_command_id=None,
            queued_setup_command_ids=["command-id"],
            commands=[create_queued_command(command_id="command-id")],
        ),
        expected_is_okay=False,
    ),
    GetOkayToClearSpec(
        # Protocol is stopped
        subject=get_command_view(
            run_completed_at=datetime(year=2021, day=1, month=1),
        ),
        expected_is_okay=True,
    ),
]


@pytest.mark.parametrize(GetOkayToClearSpec._fields, get_okay_to_clear_specs)
def test_get_okay_to_clear(subject: CommandView, expected_is_okay: bool) -> None:
    """It should okay only an unstarted or stopped engine to clear."""
    assert subject.get_is_okay_to_clear() is expected_is_okay


def test_get_current() -> None:
    """It should return the "current" command."""
    subject = get_command_view(
        running_command_id=None,
        queued_command_ids=[],
    )
    assert subject.get_current() is None

    command = create_running_command(
        "command-id",
        command_key="command-key",
        created_at=datetime(year=2021, month=1, day=1),
    )
    subject = get_command_view(
        running_command_id="command-id",
        queued_command_ids=[],
        commands=[command],
    )
    assert subject.get_current() == CurrentCommand(
        index=0,
        command_id="command-id",
        command_key="command-key",
        created_at=datetime(year=2021, month=1, day=1),
    )

    command_1 = create_succeeded_command(
        "command-id-1",
        command_key="key-1",
        created_at=datetime(year=2021, month=1, day=1),
    )
    command_2 = create_succeeded_command(
        "command-id-2",
        command_key="key-2",
        created_at=datetime(year=2022, month=2, day=2),
    )
    subject = get_command_view(commands=[command_1, command_2])
    assert subject.get_current() == CurrentCommand(
        index=1,
        command_id="command-id-2",
        command_key="key-2",
        created_at=datetime(year=2022, month=2, day=2),
    )

    command_1 = create_succeeded_command(
        "command-id-1",
        command_key="key-1",
        created_at=datetime(year=2021, month=1, day=1),
    )
    command_2 = create_failed_command(
        "command-id-2",
        command_key="key-2",
        created_at=datetime(year=2022, month=2, day=2),
    )
    subject = get_command_view(commands=[command_1, command_2])
    assert subject.get_current() == CurrentCommand(
        index=1,
        command_id="command-id-2",
        command_key="key-2",
        created_at=datetime(year=2022, month=2, day=2),
    )


def test_get_slice_empty() -> None:
    """It should return a slice from the tail if no current command."""
    subject = get_command_view(commands=[])
    result = subject.get_slice(cursor=None, length=2)

    assert result == CommandSlice(commands=[], cursor=0, total_length=0)


def test_get_slice() -> None:
    """It should return a slice of all commands."""
    command_1 = create_succeeded_command(command_id="command-id-1")
    command_2 = create_running_command(command_id="command-id-2")
    command_3 = create_queued_command(command_id="command-id-3")
    command_4 = create_queued_command(command_id="command-id-4")

    subject = get_command_view(commands=[command_1, command_2, command_3, command_4])

    result = subject.get_slice(cursor=1, length=3)

    assert result == CommandSlice(
        commands=[command_2, command_3, command_4],
        cursor=1,
        total_length=4,
    )

    result = subject.get_slice(cursor=-3, length=10)

    assert result == CommandSlice(
        commands=[command_1, command_2, command_3, command_4],
        cursor=0,
        total_length=4,
    )


def test_get_slice_default_cursor() -> None:
    """It should use the tail as the default cursor location."""
    command_1 = create_succeeded_command(command_id="command-id-1")
    command_2 = create_succeeded_command(command_id="command-id-2")
    command_3 = create_running_command(command_id="command-id-3")
    command_4 = create_queued_command(command_id="command-id-4")

    subject = get_command_view(
        commands=[command_1, command_2, command_3, command_4],
    )

    result = subject.get_slice(cursor=None, length=2)

    assert result == CommandSlice(
        commands=[command_3, command_4],
        cursor=2,
        total_length=4,
    )


def test_get_slice_default_cursor_no_current() -> None:
    """It should return a slice from the tail if no current command."""
    command_1 = create_succeeded_command(command_id="command-id-1")
    command_2 = create_succeeded_command(command_id="command-id-2")
    command_3 = create_succeeded_command(command_id="command-id-3")
    command_4 = create_succeeded_command(command_id="command-id-4")

    subject = get_command_view(commands=[command_1, command_2, command_3, command_4])

    result = subject.get_slice(cursor=None, length=3)

    assert result == CommandSlice(
        commands=[command_2, command_3, command_4],
        cursor=1,
        total_length=4,
    )<|MERGE_RESOLUTION|>--- conflicted
+++ resolved
@@ -27,14 +27,9 @@
 
 
 def get_command_view(
-<<<<<<< HEAD
     queue_status: QueueStatus = QueueStatus.SETUP,
-    is_hardware_stopped: bool = False,
-=======
-    queue_status: QueueStatus = QueueStatus.IMPLICITLY_ACTIVE,
     run_completed_at: Optional[datetime] = None,
     run_started_at: Optional[datetime] = None,
->>>>>>> 93a195d2
     is_door_blocking: bool = False,
     run_result: Optional[RunResult] = None,
     running_command_id: Optional[str] = None,
@@ -300,7 +295,7 @@
     SetupCommandAllowedSpec(  # Status: FAILED
         subject=get_command_view(
             run_result=RunResult.FAILED,
-            is_hardware_stopped=True,
+            run_completed_at=datetime(year=2021, month=1, day=1),
         ),
         expected_error=errors.SetupCommandNotAllowedError,
     ),
@@ -315,7 +310,7 @@
         subject=get_command_view(
             queue_status=QueueStatus.PAUSED,
             run_result=RunResult.SUCCEEDED,
-            is_hardware_stopped=False,
+            run_completed_at=None,
         ),
         expected_error=errors.SetupCommandNotAllowedError,
     ),
