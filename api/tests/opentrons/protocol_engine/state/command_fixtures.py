--- conflicted
+++ resolved
@@ -42,12 +42,8 @@
             commandType=command_type,
             createdAt=datetime(year=2021, month=1, day=1),
             status=cmd.CommandStatus.QUEUED,
-<<<<<<< HEAD
-            params=params or FixtureModel(),
-=======
             params=params or BaseModel(),
             intent=intent,
->>>>>>> 4ee432c0
         ),
     )
 
