--- conflicted
+++ resolved
@@ -4,15 +4,7 @@
 from decoy import Decoy
 
 from contextlib import nullcontext
-from typing import (
-    ContextManager,
-    Dict,
-    NamedTuple,
-    Optional,
-    Type,
-    TypeVar,
-    Union,
-)
+from typing import ContextManager, Dict, NamedTuple, Optional, Type, TypeVar, Union
 
 from opentrons_shared_data import load_shared_data
 from opentrons.hardware_control.modules import (
@@ -77,16 +69,16 @@
     magdeck_def = ModuleDefinition.parse_raw(definition)
 
     return make_module_view(
-        hardware_module_by_slot={
-            DeckSlotName.SLOT_1: HardwareModule(
+        hardware_by_module_id={
+            "id-non-matching": HardwareModule(
                 serial_number="serial-non-matching",
                 definition=magdeck_def,
             ),
-            DeckSlotName.SLOT_2: HardwareModule(
+            matching_module_id: HardwareModule(
                 serial_number="serial-matching",
                 definition=matching_module_def,
             ),
-            DeckSlotName.SLOT_3: HardwareModule(
+            "id-another-non-matching": HardwareModule(
                 serial_number="serial-another-non-matching",
                 definition=magdeck_def,
             ),
@@ -316,8 +308,8 @@
     """It should return whether target temperature is set."""
     subject = make_module_view(
         slot_by_module_id={"module-id": DeckSlotName.SLOT_1},
-        hardware_module_by_slot={
-            DeckSlotName.SLOT_1: HardwareModule(
+        hardware_by_module_id={
+            "module-id": HardwareModule(
                 serial_number="serial-number",
                 definition=thermocycler_v1_def,
                 plate_target_temperature=target,
@@ -589,17 +581,19 @@
     decoy: Decoy,
     magdeck_v1_def: ModuleDefinition,
 ) -> None:
-    """It should return the matching hardware magnetic module."""
-    attached = get_attached_modules(decoy=decoy, matching_module_type=MagDeck)
-    parent = get_sample_parent_module_view(
-        matching_module_def=magdeck_v1_def, matching_module_id="id-matching"
-    )
-    subject = parent.get_magnetic_module_view(module_id="id-matching")
-
-    result = subject.find_hardware(attached_modules=list(attached.values()))
-    assert result == attached["matching"]
-
-<<<<<<< HEAD
+    """It should return the matching hardware module."""
+    matching = make_hardware_module(
+        decoy=decoy, type=MagDeck, serial_number="serial-matching"
+    )
+    non_matching = make_hardware_module(
+        decoy=decoy, type=MagDeck, serial_number="serial-non-matching"
+    )
+    another_non_matching = make_hardware_module(
+        decoy=decoy, type=TempDeck, serial_number="serial-another-non-matching"
+    )
+
+    attached = [non_matching, matching, another_non_matching]
+
     parent = make_module_view(
         hardware_by_module_id={
             "id-non-matching": HardwareModule(
@@ -622,8 +616,10 @@
         },
     )
     subject = parent.get_magnetic_module_view(module_id="id-matching")
-=======
->>>>>>> 805a2627
+
+    result = subject.find_hardware(attached_modules=attached)
+    assert result is matching
+
 
 def test_heater_shaker_module_view_find_hardware(
     decoy: Decoy,
@@ -882,8 +878,8 @@
     """It should verify if a target temperature is valid for the specified module."""
     parent = make_module_view(
         slot_by_module_id={"module-id": DeckSlotName.SLOT_1},
-        hardware_module_by_slot={
-            DeckSlotName.SLOT_1: HardwareModule(
+        hardware_by_module_id={
+            "module-id": HardwareModule(
                 serial_number="serial-number",
                 definition=heater_shaker_v1_def,
             )
@@ -905,8 +901,8 @@
     """It should validate heater-shaker target rpm."""
     parent = make_module_view(
         slot_by_module_id={"module-id": DeckSlotName.SLOT_1},
-        hardware_module_by_slot={
-            DeckSlotName.SLOT_1: HardwareModule(
+        hardware_by_module_id={
+            "module-id": HardwareModule(
                 serial_number="serial-number",
                 definition=heater_shaker_v1_def,
             )
@@ -926,8 +922,8 @@
     """It should validate heater-shaker target rpm."""
     parent = make_module_view(
         slot_by_module_id={"module-id": DeckSlotName.SLOT_1},
-        hardware_module_by_slot={
-            DeckSlotName.SLOT_1: HardwareModule(
+        hardware_by_module_id={
+            "module-id": HardwareModule(
                 serial_number="serial-number",
                 definition=heater_shaker_v1_def,
             )
