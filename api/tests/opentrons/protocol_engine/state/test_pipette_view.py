--- conflicted
+++ resolved
@@ -7,11 +7,11 @@
 from opentrons.types import MountType, Mount as HwMount
 from opentrons.hardware_control.dev_types import PipetteDict
 from opentrons.protocol_engine import errors
-<<<<<<< HEAD
-from opentrons.protocol_engine.types import LoadedPipette, StaticPipetteConfig
-=======
-from opentrons.protocol_engine.types import LoadedPipette, MotorAxis
->>>>>>> 1789fe0a
+from opentrons.protocol_engine.types import (
+    LoadedPipette,
+    StaticPipetteConfig,
+    MotorAxis,
+)
 from opentrons.protocol_engine.state.pipettes import (
     PipetteState,
     PipetteView,
@@ -289,7 +289,6 @@
     )
 
 
-<<<<<<< HEAD
 def test_get_static_config() -> None:
     """It should return the static pipette configuration that was set for the given pipette."""
     subject = get_pipette_view(
@@ -304,7 +303,8 @@
     assert subject.get_minimum_volume("pipette-id") == 1.23
     assert subject.get_maximum_volume("pipette-id") == 4.56
     assert subject.get_channels("pipette-id") == 7
-=======
+
+
 @pytest.mark.parametrize(
     ("mount", "expected_z_axis", "expected_plunger_axis"),
     [
@@ -327,5 +327,4 @@
     )
 
     assert subject.get_z_axis("pipette-id") == expected_z_axis
-    assert subject.get_plunger_axis("pipette-id") == expected_plunger_axis
->>>>>>> 1789fe0a
+    assert subject.get_plunger_axis("pipette-id") == expected_plunger_axis