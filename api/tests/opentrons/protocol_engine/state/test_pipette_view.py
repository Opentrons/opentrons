"""Tests for pipette state accessors in the protocol_engine state store."""
import pytest
from typing import cast, Dict, List, Optional

from opentrons_shared_data.pipette.dev_types import PipetteNameType

from opentrons.types import MountType, Mount as HwMount
from opentrons.hardware_control.dev_types import PipetteDict
from opentrons.protocol_engine import errors
from opentrons.protocol_engine.types import (
    LoadedPipette,
    MotorAxis,
    FlowRates,
    DeckPoint,
)
from opentrons.protocol_engine.state.pipettes import (
    PipetteState,
    PipetteView,
    CurrentWell,
    CurrentDeckPoint,
    HardwarePipette,
    StaticPipetteConfig,
)


def get_pipette_view(
    pipettes_by_id: Optional[Dict[str, LoadedPipette]] = None,
    aspirated_volume_by_id: Optional[Dict[str, float]] = None,
    tip_volume_by_id: Optional[Dict[str, float]] = None,
    current_well: Optional[CurrentWell] = None,
    current_deck_point: CurrentDeckPoint = CurrentDeckPoint(
        mount=None, deck_point=None
    ),
    attached_tip_labware_by_id: Optional[Dict[str, str]] = None,
    movement_speed_by_id: Optional[Dict[str, Optional[float]]] = None,
    static_config_by_id: Optional[Dict[str, StaticPipetteConfig]] = None,
    flow_rates_by_id: Optional[Dict[str, FlowRates]] = None,
) -> PipetteView:
    """Get a pipette view test subject with the specified state."""
    state = PipetteState(
        pipettes_by_id=pipettes_by_id or {},
        aspirated_volume_by_id=aspirated_volume_by_id or {},
        tip_volume_by_id=tip_volume_by_id or {},
        current_well=current_well,
        current_deck_point=current_deck_point,
        attached_tip_labware_by_id=attached_tip_labware_by_id or {},
        movement_speed_by_id=movement_speed_by_id or {},
        static_config_by_id=static_config_by_id or {},
        flow_rates_by_id=flow_rates_by_id or {},
    )

    return PipetteView(state=state)


def create_pipette_config(
    name: str,
    back_compat_names: Optional[List[str]] = None,
    ready_to_aspirate: bool = False,
) -> PipetteDict:
    """Create a fake but valid (enough) PipetteDict object."""
    return cast(
        PipetteDict,
        {
            "name": name,
            "back_compat_names": back_compat_names or [],
            "ready_to_aspirate": ready_to_aspirate,
        },
    )


def test_initial_pipette_data_by_id() -> None:
    """It should should raise if pipette ID doesn't exist."""
    subject = get_pipette_view()

    with pytest.raises(errors.PipetteNotLoadedError):
        subject.get("asdfghjkl")


def test_initial_pipette_data_by_mount() -> None:
    """It should return None if mount isn't present."""
    subject = get_pipette_view()

    assert subject.get_by_mount(MountType.LEFT) is None
    assert subject.get_by_mount(MountType.RIGHT) is None


def test_get_pipette_data() -> None:
    """It should get pipette data by ID and mount from the state."""
    pipette_data = LoadedPipette(
        id="pipette-id",
        pipetteName=PipetteNameType.P300_SINGLE,
        mount=MountType.LEFT,
    )

    subject = get_pipette_view(pipettes_by_id={"pipette-id": pipette_data})

    result_by_id = subject.get("pipette-id")
    result_by_mount = subject.get_by_mount(MountType.LEFT)

    assert result_by_id == pipette_data
    assert result_by_mount == pipette_data
    assert subject.get_mount("pipette-id") == MountType.LEFT


def test_get_hardware_pipette() -> None:
    """It maps a pipette ID to a config given the HC's attached pipettes."""
    pipette_config = create_pipette_config("p300_single")
    attached_pipettes: Dict[HwMount, PipetteDict] = {
        HwMount.LEFT: pipette_config,
        HwMount.RIGHT: cast(PipetteDict, {}),
    }

    subject = get_pipette_view(
        pipettes_by_id={
            "left-id": LoadedPipette(
                id="left-id",
                mount=MountType.LEFT,
                pipetteName=PipetteNameType.P300_SINGLE,
            ),
            "right-id": LoadedPipette(
                id="right-id",
                mount=MountType.RIGHT,
                pipetteName=PipetteNameType.P300_MULTI,
            ),
        }
    )

    result = subject.get_hardware_pipette(
        pipette_id="left-id",
        attached_pipettes=attached_pipettes,
    )

    assert result == HardwarePipette(mount=HwMount.LEFT, config=pipette_config)

    with pytest.raises(errors.PipetteNotAttachedError):
        subject.get_hardware_pipette(
            pipette_id="right-id",
            attached_pipettes=attached_pipettes,
        )


def test_get_hardware_pipette_with_back_compat() -> None:
    """It maps a pipette ID to a config given the HC's attached pipettes.

    In this test, the hardware config specs "p300_single_gen2", and the
    loaded pipette name in state is "p300_single," which is is allowed.
    """
    pipette_config = create_pipette_config(
        "p300_single_gen2",
        back_compat_names=["p300_single"],
    )
    attached_pipettes: Dict[HwMount, PipetteDict] = {
        HwMount.LEFT: pipette_config,
        HwMount.RIGHT: cast(PipetteDict, {}),
    }

    subject = get_pipette_view(
        pipettes_by_id={
            "pipette-id": LoadedPipette(
                id="pipette-id",
                mount=MountType.LEFT,
                pipetteName=PipetteNameType.P300_SINGLE,
            ),
        }
    )

    result = subject.get_hardware_pipette(
        pipette_id="pipette-id",
        attached_pipettes=attached_pipettes,
    )

    assert result == HardwarePipette(mount=HwMount.LEFT, config=pipette_config)


def test_get_hardware_pipette_raises_with_name_mismatch() -> None:
    """It maps a pipette ID to a config given the HC's attached pipettes.

    In this test, the hardware config specs "p300_single_gen2", but the
    loaded pipette name in state is "p10_single," which does not match.
    """
    pipette_config = create_pipette_config("p300_single_gen2")
    attached_pipettes: Dict[HwMount, Optional[PipetteDict]] = {
        HwMount.LEFT: pipette_config,
        HwMount.RIGHT: cast(PipetteDict, {}),
    }

    subject = get_pipette_view(
        pipettes_by_id={
            "pipette-id": LoadedPipette(
                id="pipette-id",
                mount=MountType.LEFT,
                pipetteName=PipetteNameType.P10_SINGLE,
            ),
        }
    )

    with pytest.raises(errors.PipetteNotAttachedError):
        subject.get_hardware_pipette(
            pipette_id="pipette-id",
            attached_pipettes=attached_pipettes,
        )


def test_pipette_volume_raises_if_bad_id() -> None:
    """get_aspirated_volume should raise if the given pipette doesn't exist."""
    subject = get_pipette_view()

    with pytest.raises(errors.PipetteNotLoadedError):
        subject.get_aspirated_volume("pipette-id")


def test_get_pipette_aspirated_volume() -> None:
    """It should get the aspirate volume for a pipette."""
    subject = get_pipette_view(aspirated_volume_by_id={"pipette-id": 42})

    assert subject.get_aspirated_volume("pipette-id") == 42


def test_get_pipette_working_volume() -> None:
    """It should get the minimum value of tip volume and max volume."""
    subject = get_pipette_view(
        tip_volume_by_id={"pipette-id": 1337},
        static_config_by_id={
            "pipette-id": StaticPipetteConfig(
                min_volume=1,
                max_volume=9001,
                model="blah",
                display_name="bleh",
<<<<<<< HEAD
                instrument_max_height=42,
=======
                serial_number="",
                return_tip_scale=0,
                nominal_tip_overlap={},
>>>>>>> bfc24e8f
            )
        },
    )

    assert subject.get_working_volume("pipette-id") == 1337


def test_get_pipette_available_volume() -> None:
    """It should get the available volume for a pipette."""
    subject = get_pipette_view(
        tip_volume_by_id={"pipette-id": 100},
        aspirated_volume_by_id={"pipette-id": 58},
        static_config_by_id={
            "pipette-id": StaticPipetteConfig(
                min_volume=1,
                max_volume=123,
                model="blah",
                display_name="bleh",
<<<<<<< HEAD
                instrument_max_height=42,
=======
                serial_number="",
                return_tip_scale=0,
                nominal_tip_overlap={},
>>>>>>> bfc24e8f
            )
        },
    )

    assert subject.get_available_volume("pipette-id") == 42


def test_pipette_is_ready_to_aspirate_if_has_volume() -> None:
    """Pipette should be ready to aspirate if it's already got volume."""
    pipette_config = create_pipette_config("p300_single", ready_to_aspirate=False)

    subject = get_pipette_view(
        pipettes_by_id={
            "pipette-id": LoadedPipette(
                id="pipette-id",
                mount=MountType.LEFT,
                pipetteName=PipetteNameType.P300_SINGLE,
            ),
        },
        aspirated_volume_by_id={"pipette-id": 42},
    )

    result = subject.get_is_ready_to_aspirate(
        pipette_id="pipette-id", pipette_config=pipette_config
    )

    assert result is True


def test_pipette_is_ready_to_aspirate_if_no_volume_and_hc_says_ready() -> None:
    """Pipette should be ready to aspirate if HC says it is."""
    pipette_config = create_pipette_config("p300_single", ready_to_aspirate=True)

    subject = get_pipette_view(
        pipettes_by_id={
            "pipette-id": LoadedPipette(
                id="pipette-id",
                mount=MountType.LEFT,
                pipetteName=PipetteNameType.P300_SINGLE,
            ),
        },
        aspirated_volume_by_id={"pipette-id": 0},
    )

    result = subject.get_is_ready_to_aspirate(
        pipette_id="pipette-id",
        pipette_config=pipette_config,
    )

    assert result is True


def test_pipette_not_ready_to_aspirate() -> None:
    """Pipette should not be ready to aspirate if HC says so and it has no volume."""
    pipette_config = create_pipette_config("p300_single", ready_to_aspirate=False)

    subject = get_pipette_view(
        pipettes_by_id={
            "pipette-id": LoadedPipette(
                id="pipette-id",
                mount=MountType.LEFT,
                pipetteName=PipetteNameType.P300_SINGLE,
            ),
        },
        aspirated_volume_by_id={"pipette-id": 0},
    )

    result = subject.get_is_ready_to_aspirate(
        pipette_id="pipette-id",
        pipette_config=pipette_config,
    )

    assert result is False


def test_get_attached_tip_labware_by_id() -> None:
    """It should get the tip-rack ID map of a pipette's attached tip."""
    attached_tip_labware_by_id = {"foo": "bar"}
    subject = get_pipette_view(attached_tip_labware_by_id=attached_tip_labware_by_id)
    result = subject.get_attached_tip_labware_by_id()

    assert result == {"foo": "bar"}
    assert result is not attached_tip_labware_by_id


def test_validate_tip_state() -> None:
    """It should validate a pipette's tip attached state."""
    subject = get_pipette_view(
        attached_tip_labware_by_id={"has-tip": "some-tip-rack-id"}
    )

    subject.validate_tip_state(pipette_id="has-tip", expected_has_tip=True)
    subject.validate_tip_state(pipette_id="no-tip", expected_has_tip=False)

    with pytest.raises(errors.TipAttachedError):
        subject.validate_tip_state(pipette_id="has-tip", expected_has_tip=False)

    with pytest.raises(errors.TipNotAttachedError):
        subject.validate_tip_state(pipette_id="no-tip", expected_has_tip=True)


def test_get_movement_speed() -> None:
    """It should return the movement speed that was set for the given pipette."""
    subject = get_pipette_view(
        movement_speed_by_id={
            "pipette-with-movement-speed": 123.456,
            "pipette-without-movement-speed": None,
        }
    )

    assert (
        subject.get_movement_speed(pipette_id="pipette-with-movement-speed") == 123.456
    )
    assert (
        subject.get_movement_speed(pipette_id="pipette-without-movement-speed") is None
    )


@pytest.mark.parametrize(
    ("mount", "deck_point", "expected_deck_point"),
    [
        (MountType.LEFT, DeckPoint(x=1, y=2, z=3), DeckPoint(x=1, y=2, z=3)),
        (MountType.LEFT, None, None),
        (MountType.RIGHT, DeckPoint(x=1, y=2, z=3), None),
        (None, DeckPoint(x=1, y=2, z=3), None),
        (None, None, None),
    ],
)
def test_get_deck_point(
    mount: Optional[MountType],
    deck_point: Optional[DeckPoint],
    expected_deck_point: Optional[DeckPoint],
) -> None:
    """It should return the deck point for the given pipette."""
    pipette_data = LoadedPipette(
        id="pipette-id",
        pipetteName=PipetteNameType.P300_SINGLE,
        mount=MountType.LEFT,
    )

    subject = get_pipette_view(
        pipettes_by_id={"pipette-id": pipette_data},
        current_deck_point=CurrentDeckPoint(
            mount=MountType.LEFT, deck_point=DeckPoint(x=1, y=2, z=3)
        ),
    )

    assert subject.get_deck_point(pipette_id="pipette-id") == DeckPoint(x=1, y=2, z=3)


def test_get_static_config() -> None:
    """It should return the static pipette configuration that was set for the given pipette."""
<<<<<<< HEAD
    subject = get_pipette_view(
        static_config_by_id={
            "pipette-id": StaticPipetteConfig(
                model="pipette-model",
                display_name="display name",
                min_volume=1.23,
                max_volume=4.56,
                instrument_max_height=7.89,
            )
        }
=======
    config = StaticPipetteConfig(
        model="pipette-model",
        display_name="display name",
        serial_number="serial-number",
        min_volume=1.23,
        max_volume=4.56,
        return_tip_scale=7.89,
        nominal_tip_overlap={},
>>>>>>> bfc24e8f
    )

    subject = get_pipette_view(static_config_by_id={"pipette-id": config})

    assert subject.get_config("pipette-id") == config
    assert subject.get_model_name("pipette-id") == "pipette-model"
    assert subject.get_display_name("pipette-id") == "display name"
    assert subject.get_serial_number("pipette-id") == "serial-number"
    assert subject.get_minimum_volume("pipette-id") == 1.23
    assert subject.get_maximum_volume("pipette-id") == 4.56
<<<<<<< HEAD
    assert subject.get_instrument_max_height("pipette-id") == 7.89
=======
    assert subject.get_return_tip_scale("pipette-id") == 7.89


def test_get_nominal_tip_overlap() -> None:
    """It should return the static pipette configuration that was set for the given pipette."""
    config = StaticPipetteConfig(
        model="",
        display_name="",
        serial_number="",
        min_volume=0,
        max_volume=0,
        return_tip_scale=0,
        nominal_tip_overlap={
            "some-uri": 100,
            "default": 10,
        },
    )

    subject = get_pipette_view(static_config_by_id={"pipette-id": config})

    assert subject.get_nominal_tip_overlap("pipette-id", "some-uri") == 100
    assert subject.get_nominal_tip_overlap("pipette-id", "missing-uri") == 10
>>>>>>> bfc24e8f


@pytest.mark.parametrize(
    ("mount", "expected_z_axis", "expected_plunger_axis"),
    [
        (MountType.LEFT, MotorAxis.LEFT_Z, MotorAxis.LEFT_PLUNGER),
        (MountType.RIGHT, MotorAxis.RIGHT_Z, MotorAxis.RIGHT_PLUNGER),
    ],
)
def test_get_motor_axes(
    mount: MountType, expected_z_axis: MotorAxis, expected_plunger_axis: MotorAxis
) -> None:
    """It should get a pipette's motor axes."""
    subject = get_pipette_view(
        pipettes_by_id={
            "pipette-id": LoadedPipette(
                id="pipette-id",
                mount=mount,
                pipetteName=PipetteNameType.P300_SINGLE,
            ),
        },
    )

    assert subject.get_z_axis("pipette-id") == expected_z_axis
    assert subject.get_plunger_axis("pipette-id") == expected_plunger_axis<|MERGE_RESOLUTION|>--- conflicted
+++ resolved
@@ -226,13 +226,9 @@
                 max_volume=9001,
                 model="blah",
                 display_name="bleh",
-<<<<<<< HEAD
-                instrument_max_height=42,
-=======
                 serial_number="",
                 return_tip_scale=0,
                 nominal_tip_overlap={},
->>>>>>> bfc24e8f
             )
         },
     )
@@ -251,13 +247,9 @@
                 max_volume=123,
                 model="blah",
                 display_name="bleh",
-<<<<<<< HEAD
-                instrument_max_height=42,
-=======
                 serial_number="",
                 return_tip_scale=0,
                 nominal_tip_overlap={},
->>>>>>> bfc24e8f
             )
         },
     )
@@ -410,18 +402,6 @@
 
 def test_get_static_config() -> None:
     """It should return the static pipette configuration that was set for the given pipette."""
-<<<<<<< HEAD
-    subject = get_pipette_view(
-        static_config_by_id={
-            "pipette-id": StaticPipetteConfig(
-                model="pipette-model",
-                display_name="display name",
-                min_volume=1.23,
-                max_volume=4.56,
-                instrument_max_height=7.89,
-            )
-        }
-=======
     config = StaticPipetteConfig(
         model="pipette-model",
         display_name="display name",
@@ -430,7 +410,6 @@
         max_volume=4.56,
         return_tip_scale=7.89,
         nominal_tip_overlap={},
->>>>>>> bfc24e8f
     )
 
     subject = get_pipette_view(static_config_by_id={"pipette-id": config})
@@ -441,9 +420,6 @@
     assert subject.get_serial_number("pipette-id") == "serial-number"
     assert subject.get_minimum_volume("pipette-id") == 1.23
     assert subject.get_maximum_volume("pipette-id") == 4.56
-<<<<<<< HEAD
-    assert subject.get_instrument_max_height("pipette-id") == 7.89
-=======
     assert subject.get_return_tip_scale("pipette-id") == 7.89
 
 
@@ -466,7 +442,6 @@
 
     assert subject.get_nominal_tip_overlap("pipette-id", "some-uri") == 100
     assert subject.get_nominal_tip_overlap("pipette-id", "missing-uri") == 10
->>>>>>> bfc24e8f
 
 
 @pytest.mark.parametrize(
