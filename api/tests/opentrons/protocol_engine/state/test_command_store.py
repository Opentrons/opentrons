--- conflicted
+++ resolved
@@ -702,13 +702,8 @@
 
 
 def test_command_store_save_started_completed_run_timestamp() -> None:
-<<<<<<< HEAD
-    """Should return a none empty run_completed_at and run_started_at."""
-    subject = CommandStore(is_door_open=False, config=Config())
-=======
     """It should save started and completed timestamps."""
     subject = CommandStore()
->>>>>>> 99a8d0bd
     start_time = datetime(year=2021, month=1, day=1)
     hardware_stopped_time = datetime(year=2022, month=2, day=2)
 
