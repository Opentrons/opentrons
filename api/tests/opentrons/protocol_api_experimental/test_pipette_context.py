"""Test instrument context."""
import pytest
from decoy import Decoy

from opentrons.protocol_engine.clients import SyncClient as EngineClient
from opentrons.protocol_engine.types import WellOrigin, WellOffset, WellLocation
from opentrons.protocol_api_experimental import PipetteContext, Labware, Well


@pytest.fixture
def engine_client(decoy: Decoy) -> EngineClient:
    """Mock sync client."""
    return decoy.mock(cls=EngineClient)


@pytest.fixture
def pipette_id() -> str:
    """Get a pipette id."""
    return "some_pipette_id"


@pytest.fixture
def labware_id() -> str:
    """Get a labware id."""
    return "some_labware_id"


@pytest.fixture
def labware(engine_client: EngineClient, labware_id: str) -> Labware:
    """Labware fixture."""
    return Labware(engine_client=engine_client, labware_id=labware_id)


@pytest.fixture
def well(engine_client: EngineClient, labware: Labware) -> Well:
    """Well fixture."""
    return Well(engine_client=engine_client, labware=labware, well_name="A1")


@pytest.fixture
def subject(engine_client: EngineClient, pipette_id: str) -> PipetteContext:
    """Test subject."""
    return PipetteContext(engine_client=engine_client, pipette_id=pipette_id)


<<<<<<< HEAD
def test_drop_tip(
    decoy: Decoy,
    engine_client: EngineClient,
    pipette_id: str,
    labware_id: str,
    well: Well,
    subject: PipetteContext,
) -> None:
    """It should send a drop tip command."""
    subject.drop_tip(location=well)

    decoy.verify(
        engine_client.drop_tip(
            pipette_id=pipette_id,
            labware_id=labware_id,
            well_name=well.well_name,
        )
    )
=======
def test_aspirate_not_implemented_errors(
    subject: PipetteContext,
    well: Well,
) -> None:
    """It should raise NotImplementedError when appropriate."""
    with pytest.raises(NotImplementedError):
        # location other than a Well not supported.
        subject.aspirate(12345.6789, well.bottom(1), 1)
    with pytest.raises(NotImplementedError):
        # Non-default rate not supported.
        subject.aspirate(12345.6789, well, 0.9)
    with pytest.raises(NotImplementedError):
        # 0 volume not supported.
        subject.aspirate(0, well, 1)
    with pytest.raises(NotImplementedError):
        # None volume not supported.
        subject.aspirate(None, well, 1)
>>>>>>> 1d48dfa3


def test_dispense(
    decoy: Decoy,
    engine_client: EngineClient,
    pipette_id: str,
    labware_id: str,
    well: Well,
    subject: PipetteContext,
) -> None:
    """It should send a dispense command."""
    subject.dispense(volume=10, location=well)

    decoy.verify(
        engine_client.dispense(
            pipette_id=pipette_id,
            labware_id=labware_id,
            well_name=well.well_name,
            well_location=WellLocation(
                origin=WellOrigin.BOTTOM,
                offset=WellOffset(x=0, y=0, z=1),
            ),
            volume=10,
        )
    )


def test_touch_tip(
    decoy: Decoy,
    engine_client: EngineClient,
    pipette_id: str,
    labware_id: str,
    well: Well,
    subject: PipetteContext,
) -> None:
    """It should send a touch tip command."""
    subject.touch_tip(location=well, v_offset=-0.5)

    decoy.verify(
        engine_client.touch_tip(
            pipette_id=pipette_id,
            labware_id=labware_id,
            well_name=well.well_name,
            well_location=WellLocation(
                origin=WellOrigin.TOP,
                offset=WellOffset(x=0, y=0, z=-0.5),
            ),
        )
    )<|MERGE_RESOLUTION|>--- conflicted
+++ resolved
@@ -43,26 +43,6 @@
     return PipetteContext(engine_client=engine_client, pipette_id=pipette_id)
 
 
-<<<<<<< HEAD
-def test_drop_tip(
-    decoy: Decoy,
-    engine_client: EngineClient,
-    pipette_id: str,
-    labware_id: str,
-    well: Well,
-    subject: PipetteContext,
-) -> None:
-    """It should send a drop tip command."""
-    subject.drop_tip(location=well)
-
-    decoy.verify(
-        engine_client.drop_tip(
-            pipette_id=pipette_id,
-            labware_id=labware_id,
-            well_name=well.well_name,
-        )
-    )
-=======
 def test_aspirate_not_implemented_errors(
     subject: PipetteContext,
     well: Well,
@@ -80,7 +60,6 @@
     with pytest.raises(NotImplementedError):
         # None volume not supported.
         subject.aspirate(None, well, 1)
->>>>>>> 1d48dfa3
 
 
 def test_dispense(
