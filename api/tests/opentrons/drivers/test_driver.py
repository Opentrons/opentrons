--- conflicted
+++ resolved
@@ -43,11 +43,7 @@
         ['G4P0.05 M400'],                      # delay for current
         ['G0F3000 M400'],                      # set Y motor to low speed
         ['G0Y-20 M400'],                       # move Y motor away from switch
-<<<<<<< HEAD
-        ['M907 Y1.75 M400'],                    # set Y back to high current
-=======
-        ['M907 A0.8 B0.1 C0.1 X1.2 Y1.5 Z0.8 M400'],  # set current back
->>>>>>> 0be1e247
+        ['M907 A1.0 B0.1 C0.1 X1.5 Y1.75 Z1.0 M400'],  # set current back
         ['G4P0.05 M400'],                      # delay for current
         ['G0F24000 M400'],                      # set back to default speed
         ['G28.2X M400'],                       # home X
