--- conflicted
+++ resolved
@@ -1,11 +1,7 @@
 {
     "_meta": {
         "hash": {
-<<<<<<< HEAD
-            "sha256": "b549b7c30bb87bbb8a86d3d39a1d1e9975f703d22dfc4b8046ff2620553baffe"
-=======
             "sha256": "8a1eb02e26b3ae9d690880546729375c7b74c8e53a8f1806eefdbeac5829dc67"
->>>>>>> 4ee432c0
         },
         "pipfile-spec": 6,
         "requires": {},
@@ -24,14 +20,6 @@
                 "sha256:64b702ad0eb115034533f9f62730a9253b79f5ff0fbf3d100c392124cdf12507"
             ],
             "version": "==0.2.0"
-        },
-        "annotated-types": {
-            "hashes": [
-                "sha256:0641064de18ba7a25dee8f96403ebc39113d0cb953a01429249d5c7564666a43",
-                "sha256:563339e807e53ffd9c267e99fc6d9ea23eb8443c08f112651963e24e22f84a5d"
-            ],
-            "markers": "python_version >= '3.8'",
-            "version": "==0.6.0"
         },
         "anyio": {
             "hashes": [
@@ -174,11 +162,7 @@
         },
         "opentrons": {
             "editable": true,
-<<<<<<< HEAD
-            "markers": "python_version >= '3.8'",
-=======
             "markers": "python_version >= '3.10'",
->>>>>>> 4ee432c0
             "path": "."
         },
         "opentrons-hardware": {
@@ -190,11 +174,7 @@
         },
         "opentrons-shared-data": {
             "editable": true,
-<<<<<<< HEAD
-            "markers": "python_version >= '3.8'",
-=======
             "markers": "python_version >= '3.10'",
->>>>>>> 4ee432c0
             "path": "../shared-data/python"
         },
         "packaging": {
@@ -207,106 +187,46 @@
         },
         "pydantic": {
             "hashes": [
-                "sha256:b1704e0847db01817624a6b86766967f552dd9dbf3afba4004409f908dcc84e6",
-                "sha256:cc46fce86607580867bdc3361ad462bab9c222ef042d3da86f2fb333e1d916c5"
-            ],
-            "index": "pypi",
-            "markers": "python_version >= '3.8'",
-            "version": "==2.6.4"
-        },
-        "pydantic-core": {
-            "hashes": [
-                "sha256:00ee1c97b5364b84cb0bd82e9bbf645d5e2871fb8c58059d158412fee2d33d8a",
-                "sha256:0d32576b1de5a30d9a97f300cc6a3f4694c428d956adbc7e6e2f9cad279e45ed",
-                "sha256:0df446663464884297c793874573549229f9eca73b59360878f382a0fc085979",
-                "sha256:0f56ae86b60ea987ae8bcd6654a887238fd53d1384f9b222ac457070b7ac4cff",
-                "sha256:13dcc4802961b5f843a9385fc821a0b0135e8c07fc3d9949fd49627c1a5e6ae5",
-                "sha256:162e498303d2b1c036b957a1278fa0899d02b2842f1ff901b6395104c5554a45",
-                "sha256:1b662180108c55dfbf1280d865b2d116633d436cfc0bba82323554873967b340",
-                "sha256:1cac689f80a3abab2d3c0048b29eea5751114054f032a941a32de4c852c59cad",
-                "sha256:21b888c973e4f26b7a96491c0965a8a312e13be108022ee510248fe379a5fa23",
-                "sha256:287073c66748f624be4cef893ef9174e3eb88fe0b8a78dc22e88eca4bc357ca6",
-                "sha256:2a1ef6a36fdbf71538142ed604ad19b82f67b05749512e47f247a6ddd06afdc7",
-                "sha256:2a72fb9963cba4cd5793854fd12f4cfee731e86df140f59ff52a49b3552db241",
-                "sha256:2acca2be4bb2f2147ada8cac612f8a98fc09f41c89f87add7256ad27332c2fda",
-                "sha256:2f583bd01bbfbff4eaee0868e6fc607efdfcc2b03c1c766b06a707abbc856187",
-                "sha256:33809aebac276089b78db106ee692bdc9044710e26f24a9a2eaa35a0f9fa70ba",
-                "sha256:36fa178aacbc277bc6b62a2c3da95226520da4f4e9e206fdf076484363895d2c",
-                "sha256:4204e773b4b408062960e65468d5346bdfe139247ee5f1ca2a378983e11388a2",
-                "sha256:4384a8f68ddb31a0b0c3deae88765f5868a1b9148939c3f4121233314ad5532c",
-                "sha256:456855f57b413f077dff513a5a28ed838dbbb15082ba00f80750377eed23d132",
-                "sha256:49d5d58abd4b83fb8ce763be7794d09b2f50f10aa65c0f0c1696c677edeb7cbf",
-                "sha256:4ac6b4ce1e7283d715c4b729d8f9dab9627586dafce81d9eaa009dd7f25dd972",
-                "sha256:4df8a199d9f6afc5ae9a65f8f95ee52cae389a8c6b20163762bde0426275b7db",
-                "sha256:500960cb3a0543a724a81ba859da816e8cf01b0e6aaeedf2c3775d12ee49cade",
-                "sha256:519ae0312616026bf4cedc0fe459e982734f3ca82ee8c7246c19b650b60a5ee4",
-                "sha256:578114bc803a4c1ff9946d977c221e4376620a46cf78da267d946397dc9514a8",
-                "sha256:5c5cbc703168d1b7a838668998308018a2718c2130595e8e190220238addc96f",
-                "sha256:6162f8d2dc27ba21027f261e4fa26f8bcb3cf9784b7f9499466a311ac284b5b9",
-                "sha256:704d35ecc7e9c31d48926150afada60401c55efa3b46cd1ded5a01bdffaf1d48",
-                "sha256:716b542728d4c742353448765aa7cdaa519a7b82f9564130e2b3f6766018c9ec",
-                "sha256:72282ad4892a9fb2da25defeac8c2e84352c108705c972db82ab121d15f14e6d",
-                "sha256:7233d65d9d651242a68801159763d09e9ec96e8a158dbf118dc090cd77a104c9",
-                "sha256:732da3243e1b8d3eab8c6ae23ae6a58548849d2e4a4e03a1924c8ddf71a387cb",
-                "sha256:75b81e678d1c1ede0785c7f46690621e4c6e63ccd9192af1f0bd9d504bbb6bf4",
-                "sha256:75f76ee558751746d6a38f89d60b6228fa174e5172d143886af0f85aa306fd89",
-                "sha256:7ee8d5f878dccb6d499ba4d30d757111847b6849ae07acdd1205fffa1fc1253c",
-                "sha256:7f752826b5b8361193df55afcdf8ca6a57d0232653494ba473630a83ba50d8c9",
-                "sha256:86b3d0033580bd6bbe07590152007275bd7af95f98eaa5bd36f3da219dcd93da",
-                "sha256:8d62da299c6ecb04df729e4b5c52dc0d53f4f8430b4492b93aa8de1f541c4aac",
-                "sha256:8e47755d8152c1ab5b55928ab422a76e2e7b22b5ed8e90a7d584268dd49e9c6b",
-                "sha256:9091632a25b8b87b9a605ec0e61f241c456e9248bfdcf7abdf344fdb169c81cf",
-                "sha256:936e5db01dd49476fa8f4383c259b8b1303d5dd5fb34c97de194560698cc2c5e",
-                "sha256:99b6add4c0b39a513d323d3b93bc173dac663c27b99860dd5bf491b240d26137",
-                "sha256:9c865a7ee6f93783bd5d781af5a4c43dadc37053a5b42f7d18dc019f8c9d2bd1",
-                "sha256:a425479ee40ff021f8216c9d07a6a3b54b31c8267c6e17aa88b70d7ebd0e5e5b",
-                "sha256:a4b2bf78342c40b3dc830880106f54328928ff03e357935ad26c7128bbd66ce8",
-                "sha256:a6b1bb0827f56654b4437955555dc3aeeebeddc47c2d7ed575477f082622c49e",
-                "sha256:aaf09e615a0bf98d406657e0008e4a8701b11481840be7d31755dc9f97c44053",
-                "sha256:b1f6f5938d63c6139860f044e2538baeee6f0b251a1816e7adb6cbce106a1f01",
-                "sha256:b29eeb887aa931c2fcef5aa515d9d176d25006794610c264ddc114c053bf96fe",
-                "sha256:b3992a322a5617ded0a9f23fd06dbc1e4bd7cf39bc4ccf344b10f80af58beacd",
-                "sha256:b5b6079cc452a7c53dd378c6f881ac528246b3ac9aae0f8eef98498a75657805",
-                "sha256:b60cc1a081f80a2105a59385b92d82278b15d80ebb3adb200542ae165cd7d183",
-                "sha256:b926dd38db1519ed3043a4de50214e0d600d404099c3392f098a7f9d75029ff8",
-                "sha256:bd87f48924f360e5d1c5f770d6155ce0e7d83f7b4e10c2f9ec001c73cf475c99",
-                "sha256:bda1ee3e08252b8d41fa5537413ffdddd58fa73107171a126d3b9ff001b9b820",
-                "sha256:be0ec334369316fa73448cc8c982c01e5d2a81c95969d58b8f6e272884df0074",
-                "sha256:c6119dc90483a5cb50a1306adb8d52c66e447da88ea44f323e0ae1a5fcb14256",
-                "sha256:c9803edf8e29bd825f43481f19c37f50d2b01899448273b3a7758441b512acf8",
-                "sha256:c9bd22a2a639e26171068f8ebb5400ce2c1bc7d17959f60a3b753ae13c632975",
-                "sha256:cbcc558401de90a746d02ef330c528f2e668c83350f045833543cd57ecead1ad",
-                "sha256:cf6204fe865da605285c34cf1172879d0314ff267b1c35ff59de7154f35fdc2e",
-                "sha256:d33dd21f572545649f90c38c227cc8631268ba25c460b5569abebdd0ec5974ca",
-                "sha256:d89ca19cdd0dd5f31606a9329e309d4fcbb3df860960acec32630297d61820df",
-                "sha256:d8f99b147ff3fcf6b3cc60cb0c39ea443884d5559a30b1481e92495f2310ff2b",
-                "sha256:d937653a696465677ed583124b94a4b2d79f5e30b2c46115a68e482c6a591c8a",
-                "sha256:dcca5d2bf65c6fb591fff92da03f94cd4f315972f97c21975398bd4bd046854a",
-                "sha256:ded1c35f15c9dea16ead9bffcde9bb5c7c031bff076355dc58dcb1cb436c4721",
-                "sha256:e3e70c94a0c3841e6aa831edab1619ad5c511199be94d0c11ba75fe06efe107a",
-                "sha256:e56f8186d6210ac7ece503193ec84104da7ceb98f68ce18c07282fcc2452e76f",
-                "sha256:e7774b570e61cb998490c5235740d475413a1f6de823169b4cf94e2fe9e9f6b2",
-                "sha256:e7c6ed0dc9d8e65f24f5824291550139fe6f37fac03788d4580da0d33bc00c97",
-                "sha256:ec08be75bb268473677edb83ba71e7e74b43c008e4a7b1907c6d57e940bf34b6",
-                "sha256:ecdf6bf5f578615f2e985a5e1f6572e23aa632c4bd1dc67f8f406d445ac115ed",
-                "sha256:ed25e1835c00a332cb10c683cd39da96a719ab1dfc08427d476bce41b92531fc",
-                "sha256:f4cb85f693044e0f71f394ff76c98ddc1bc0953e48c061725e540396d5c8a2e1",
-                "sha256:f53aace168a2a10582e570b7736cc5bef12cae9cf21775e3eafac597e8551fbe",
-                "sha256:f651dd19363c632f4abe3480a7c87a9773be27cfe1341aef06e8759599454120",
-                "sha256:fc4ad7f7ee1a13d9cb49d8198cd7d7e3aa93e425f371a68235f784e99741561f",
-                "sha256:fee427241c2d9fb7192b658190f9f5fd6dfe41e02f3c1489d2ec1e6a5ab1e04a"
-            ],
-            "markers": "python_version >= '3.8'",
-            "version": "==2.16.3"
-        },
-        "pydantic-settings": {
-            "hashes": [
-                "sha256:00b9f6a5e95553590434c0fa01ead0b216c3e10bc54ae02e37f359948643c5ed",
-                "sha256:0235391d26db4d2190cb9b31051c4b46882d28a51533f97440867f012d4da091"
-            ],
-            "index": "pypi",
-            "markers": "python_version >= '3.8'",
-            "version": "==2.2.1"
+                "sha256:0fe8a415cea8f340e7a9af9c54fc71a649b43e8ca3cc732986116b3cb135d303",
+                "sha256:1289c180abd4bd4555bb927c42ee42abc3aee02b0fb2d1223fb7c6e5bef87dbe",
+                "sha256:1eb2085c13bce1612da8537b2d90f549c8cbb05c67e8f22854e201bde5d98a47",
+                "sha256:2031de0967c279df0d8a1c72b4ffc411ecd06bac607a212892757db7462fc494",
+                "sha256:2a7bac939fa326db1ab741c9d7f44c565a1d1e80908b3797f7f81a4f86bc8d33",
+                "sha256:2d5a58feb9a39f481eda4d5ca220aa8b9d4f21a41274760b9bc66bfd72595b86",
+                "sha256:2f9a6fab5f82ada41d56b0602606a5506aab165ca54e52bc4545028382ef1c5d",
+                "sha256:2fcfb5296d7877af406ba1547dfde9943b1256d8928732267e2653c26938cd9c",
+                "sha256:549a8e3d81df0a85226963611950b12d2d334f214436a19537b2efed61b7639a",
+                "sha256:598da88dfa127b666852bef6d0d796573a8cf5009ffd62104094a4fe39599565",
+                "sha256:5d1197e462e0364906cbc19681605cb7c036f2475c899b6f296104ad42b9f5fb",
+                "sha256:69328e15cfda2c392da4e713443c7dbffa1505bc9d566e71e55abe14c97ddc62",
+                "sha256:6a9dfa722316f4acf4460afdf5d41d5246a80e249c7ff475c43a3a1e9d75cf62",
+                "sha256:6b30bcb8cbfccfcf02acb8f1a261143fab622831d9c0989707e0e659f77a18e0",
+                "sha256:6c076be61cd0177a8433c0adcb03475baf4ee91edf5a4e550161ad57fc90f523",
+                "sha256:771735dc43cf8383959dc9b90aa281f0b6092321ca98677c5fb6125a6f56d58d",
+                "sha256:795e34e6cc065f8f498c89b894a3c6da294a936ee71e644e4bd44de048af1405",
+                "sha256:87afda5539d5140cb8ba9e8b8c8865cb5b1463924d38490d73d3ccfd80896b3f",
+                "sha256:8fb2aa3ab3728d950bcc885a2e9eff6c8fc40bc0b7bb434e555c215491bcf48b",
+                "sha256:a1fcb59f2f355ec350073af41d927bf83a63b50e640f4dbaa01053a28b7a7718",
+                "sha256:a5e7add47a5b5a40c49b3036d464e3c7802f8ae0d1e66035ea16aa5b7a3923ed",
+                "sha256:a73f489aebd0c2121ed974054cb2759af8a9f747de120acd2c3394cf84176ccb",
+                "sha256:ab26038b8375581dc832a63c948f261ae0aa21f1d34c1293469f135fa92972a5",
+                "sha256:b0d191db0f92dfcb1dec210ca244fdae5cbe918c6050b342d619c09d31eea0cc",
+                "sha256:b749a43aa51e32839c9d71dc67eb1e4221bb04af1033a32e3923d46f9effa942",
+                "sha256:b7ccf02d7eb340b216ec33e53a3a629856afe1c6e0ef91d84a4e6f2fb2ca70fe",
+                "sha256:ba5b2e6fe6ca2b7e013398bc7d7b170e21cce322d266ffcd57cca313e54fb246",
+                "sha256:ba5c4a8552bff16c61882db58544116d021d0b31ee7c66958d14cf386a5b5350",
+                "sha256:c79e6a11a07da7374f46970410b41d5e266f7f38f6a17a9c4823db80dadf4303",
+                "sha256:ca48477862372ac3770969b9d75f1bf66131d386dba79506c46d75e6b48c1e09",
+                "sha256:dea7adcc33d5d105896401a1f37d56b47d443a2b2605ff8a969a0ed5543f7e33",
+                "sha256:e0a16d274b588767602b7646fa05af2782576a6cf1022f4ba74cbb4db66f6ca8",
+                "sha256:e4129b528c6baa99a429f97ce733fff478ec955513630e61b49804b6cf9b224a",
+                "sha256:e5f805d2d5d0a41633651a73fa4ecdd0b3d7a49de4ec3fadf062fe16501ddbf1",
+                "sha256:ef6c96b2baa2100ec91a4b428f80d8f28a3c9e53568219b6c298c1125572ebc6",
+                "sha256:fdbdd1d630195689f325c9ef1a12900524dceb503b00a987663ff4f58669b93d"
+            ],
+            "index": "pypi",
+            "markers": "python_version >= '3.7'",
+            "version": "==1.10.12"
         },
         "pyrsistent": {
             "hashes": [
@@ -360,23 +280,6 @@
             ],
             "version": "==4.2.2"
         },
-<<<<<<< HEAD
-        "python-dotenv": {
-            "hashes": [
-                "sha256:e324ee90a023d808f1959c46bcbc04446a10ced277783dc6ee09987c37ec10ca",
-                "sha256:f7b63ef50f1b690dddf550d03497b66d609393b40b564ed0d674909a68ebf16a"
-            ],
-            "markers": "python_version >= '3.8'",
-            "version": "==1.0.1"
-        },
-        "setuptools": {
-            "hashes": [
-                "sha256:0ff4183f8f42cd8fa3acea16c45205521a4ef28f73c6391d8a25e92893134f2e",
-                "sha256:c21c49fb1042386df081cb5d86759792ab89efca84cf114889191cd09aacc80c"
-            ],
-            "markers": "python_version >= '3.8'",
-            "version": "==69.2.0"
-=======
         "pyusb": {
             "hashes": [
                 "sha256:2b4c7cb86dbadf044dfb9d3a4ff69fd217013dbe78a792177a3feb172449ea36",
@@ -393,7 +296,6 @@
             ],
             "markers": "python_version >= '3.8'",
             "version": "==69.5.1"
->>>>>>> 4ee432c0
         },
         "sniffio": {
             "hashes": [
@@ -405,19 +307,11 @@
         },
         "typing-extensions": {
             "hashes": [
-<<<<<<< HEAD
-                "sha256:69b1a937c3a517342112fb4c6df7e72fc39a38e7891a5730ed4985b5214b5475",
-                "sha256:b0abd7c89e8fb96f98db18d86106ff1d90ab692004eb746cf6eda2682f91b3cb"
-            ],
-            "markers": "python_version >= '3.8'",
-            "version": "==4.10.0"
-=======
                 "sha256:83f085bd5ca59c80295fc2a82ab5dac679cbe02b9f33f7d83af68e241bea51b0",
                 "sha256:c1f94d72897edaf4ce775bb7558d5b79d8126906a14ea5ed1635921406c0387a"
             ],
             "markers": "python_version >= '3.8'",
             "version": "==4.11.0"
->>>>>>> 4ee432c0
         },
         "wrapt": {
             "hashes": [
@@ -878,53 +772,6 @@
         },
         "fonttools": {
             "hashes": [
-<<<<<<< HEAD
-                "sha256:0743fd2191ad7ab43d78cd747215b12033ddee24fa1e088605a3efe80d6984de",
-                "sha256:074841375e2e3d559aecc86e1224caf78e8b8417bb391e7d2506412538f21adc",
-                "sha256:0ccc85fd96373ab73c59833b824d7a73846670a0cb1f3afbaee2b2c426a8f931",
-                "sha256:2c673ab40d15a442a4e6eb09bf007c1dda47c84ac1e2eecbdf359adacb799c24",
-                "sha256:34692850dfd64ba06af61e5791a441f664cb7d21e7b544e8f385718430e8f8e4",
-                "sha256:3566bfb8c55ed9100afe1ba6f0f12265cd63a1387b9661eb6031a1578a28bad1",
-                "sha256:35e10ddbc129cf61775d58a14f2d44121178d89874d32cae1eac722e687d9019",
-                "sha256:39293ff231b36b035575e81c14626dfc14407a20de5262f9596c2cbb199c3625",
-                "sha256:3d7080cce7be5ed65bee3496f09f79a82865a514863197ff4d4d177389e981b0",
-                "sha256:3dfb102e7f63b78c832e4539969167ffcc0375b013080e6472350965a5fe8048",
-                "sha256:47abd6669195abe87c22750dbcd366dc3a0648f1b7c93c2baa97429c4dc1506e",
-                "sha256:48fa36da06247aa8282766cfd63efff1bb24e55f020f29a335939ed3844d20d3",
-                "sha256:4f2ce7b0b295fe64ac0a85aef46a0f2614995774bd7bc643b85679c0283287f9",
-                "sha256:678dd95f26a67e02c50dcb5bf250f95231d455642afbc65a3b0bcdacd4e4dd38",
-                "sha256:77844e2f1b0889120b6c222fc49b2b75c3d88b930615e98893b899b9352a27ea",
-                "sha256:778c5f43e7e654ef7fe0605e80894930bc3a7772e2f496238e57218610140f54",
-                "sha256:7913992ab836f621d06aabac118fc258b9947a775a607e1a737eb3a91c360335",
-                "sha256:8639be40d583e5d9da67795aa3eeeda0488fb577a1d42ae11a5036f18fb16d93",
-                "sha256:8844e7a2c5f7ecf977e82eb6b3014f025c8b454e046d941ece05b768be5847ae",
-                "sha256:8e0a1c5bd2f63da4043b63888534b52c5a1fd7ae187c8ffc64cbb7ae475b9dab",
-                "sha256:9b3ac35cdcd1a4c90c23a5200212c1bb74fa05833cc7c14291d7043a52ca2aaa",
-                "sha256:9e58fe34cb379ba3d01d5d319d67dd3ce7ca9a47ad044ea2b22635cd2d1247fc",
-                "sha256:9fff65fbb7afe137bac3113827855e0204482727bddd00a806034ab0d3951d0d",
-                "sha256:a0493dd97ac8977e48ffc1476b932b37c847cbb87fd68673dee5182004906828",
-                "sha256:a4062cc7e8de26f1603323ef3ae2171c9d29c8a9f5e067d555a2813cd5c7a7e0",
-                "sha256:a467ba4e2eadc1d5cc1a11d355abb945f680473fbe30d15617e104c81f483045",
-                "sha256:a51eeaf52ba3afd70bf489be20e52fdfafe6c03d652b02477c6ce23c995222f4",
-                "sha256:ac2463de667233372e9e1c7e9de3d914b708437ef52a3199fdbf5a60184f190c",
-                "sha256:b1aeae3dd2ee719074a9372c89ad94f7c581903306d76befdaca2a559f802472",
-                "sha256:b2ca1837bfbe5eafa11313dbc7edada79052709a1fffa10cea691210af4aa1fa",
-                "sha256:b4a886a6dbe60100ba1cd24de962f8cd18139bd32808da80de1fa9f9f27bf1dc",
-                "sha256:b6245eafd553c4e9a0708e93be51392bd2288c773523892fbd616d33fd2fda59",
-                "sha256:c33d5023523b44d3481624f840c8646656a1def7630ca562f222eb3ead16c438",
-                "sha256:cc8140baf9fa8f9b903f2b393a6c413a220fa990264b215bf48484f3d0bf8710",
-                "sha256:d346f4dc2221bfb7ab652d1e37d327578434ce559baf7113b0f55768437fe6a0",
-                "sha256:d40fc98540fa5360e7ecf2c56ddf3c6e7dd04929543618fd7b5cc76e66390562",
-                "sha256:e270a406219af37581d96c810172001ec536e29e5593aa40d4c01cca3e145aa6",
-                "sha256:e9623afa319405da33b43c85cceb0585a6f5d3a1d7c604daf4f7e1dd55c03d1f",
-                "sha256:effd303fb422f8ce06543a36ca69148471144c534cc25f30e5be752bc4f46736",
-                "sha256:f77e048f805e00870659d6318fd89ef28ca4ee16a22b4c5e1905b735495fc422",
-                "sha256:f849bd3c5c2249b49c98eca5aaebb920d2bfd92b3c69e84ca9bddf133e9f83f0",
-                "sha256:fa5cf61058c7dbb104c2ac4e782bf1b2016a8cf2f69de6e4dd6a865d2c969bb5"
-            ],
-            "markers": "python_version >= '3.8'",
-            "version": "==4.50.0"
-=======
                 "sha256:0118ef998a0699a96c7b28457f15546815015a2710a1b23a7bf6c1be60c01636",
                 "sha256:0d145976194a5242fdd22df18a1b451481a88071feadf251221af110ca8f00ce",
                 "sha256:0e19bd9e9964a09cd2433a4b100ca7f34e34731e0758e13ba9a1ed6e5468cc0f",
@@ -970,7 +817,6 @@
             ],
             "markers": "python_version >= '3.8'",
             "version": "==4.51.0"
->>>>>>> 4ee432c0
         },
         "gprof2dot": {
             "hashes": [
@@ -1025,27 +871,6 @@
             "hashes": [
                 "sha256:47a024b51d0239c0dd8c8540c6c7f484be3b8fcf0b2d85c13825780d3b3f3acd",
                 "sha256:f662826b6bed8cace05e7ff873ce0f9283b5c924470fe664fff1c2f00f581790"
-<<<<<<< HEAD
-            ],
-            "markers": "python_version >= '3.8'",
-            "version": "==3.4.0"
-        },
-        "jaraco.context": {
-            "hashes": [
-                "sha256:4dad2404540b936a20acedec53355bdaea223acb88fd329fa6de9261c941566e",
-                "sha256:5d9e95ca0faa78943ed66f6bc658dd637430f16125d86988e77844c741ff2f11"
-            ],
-            "markers": "python_version >= '3.7'",
-            "version": "==4.3.0"
-        },
-        "jaraco.functools": {
-            "hashes": [
-                "sha256:c279cb24c93d694ef7270f970d499cab4d3813f4e08273f95398651a634f0925",
-                "sha256:daf276ddf234bea897ef14f43c4e1bf9eefeac7b7a82a4dd69228ac20acff68d"
-            ],
-            "markers": "python_version >= '3.8'",
-            "version": "==4.0.0"
-=======
             ],
             "markers": "python_version >= '3.8'",
             "version": "==3.4.0"
@@ -1065,7 +890,6 @@
             ],
             "markers": "python_version >= '3.8'",
             "version": "==4.0.1"
->>>>>>> 4ee432c0
         },
         "jinja2": {
             "hashes": [
@@ -1087,19 +911,11 @@
         },
         "keyring": {
             "hashes": [
-<<<<<<< HEAD
-                "sha256:26fc12e6a329d61d24aa47b22a7c5c3f35753df7d8f2860973cf94f4e1fb3427",
-                "sha256:7230ea690525133f6ad536a9b5def74a4bd52642abe594761028fc044d7c7893"
-            ],
-            "markers": "python_version >= '3.8'",
-            "version": "==25.1.0"
-=======
                 "sha256:2458681cdefc0dbc0b7eb6cf75d0b98e59f9ad9b2d4edd319d18f68bdca95e50",
                 "sha256:daaffd42dbda25ddafb1ad5fec4024e5bbcfe424597ca1ca452b299861e49f1b"
             ],
             "markers": "python_version >= '3.8'",
             "version": "==25.2.1"
->>>>>>> 4ee432c0
         },
         "kiwisolver": {
             "hashes": [
@@ -1663,8 +1479,6 @@
             ],
             "markers": "python_full_version >= '3.6.8'",
             "version": "==3.1.2"
-<<<<<<< HEAD
-=======
         },
         "pyrsistent": {
             "hashes": [
@@ -1703,7 +1517,6 @@
             ],
             "markers": "python_version >= '3.8'",
             "version": "==0.20.0"
->>>>>>> 4ee432c0
         },
         "pytest": {
             "hashes": [
@@ -1954,21 +1767,12 @@
         },
         "types-mock": {
             "hashes": [
-<<<<<<< HEAD
-                "sha256:0769cb376dfc75b45215619f17a9fd6333d771cc29ce4a38937f060b1e45530f",
-                "sha256:7472797986d83016f96fde7f73577d129b0cd8a8d0b783487a7be330d57ba431"
-            ],
-            "index": "pypi",
-            "markers": "python_version >= '3.8'",
-            "version": "==5.1.0.20240311"
-=======
                 "sha256:5281a645d72e827d70043e3cc144fe33b1c003db084f789dc203aa90e812a5a4",
                 "sha256:d586a01d39ad919d3ddcd73de6cde73ca7f3c69707219f722d1b8d7733641ad7"
             ],
             "index": "pypi",
             "markers": "python_version >= '3.8'",
             "version": "==5.1.0.20240425"
->>>>>>> 4ee432c0
         },
         "types-setuptools": {
             "hashes": [
@@ -1980,19 +1784,11 @@
         },
         "typing-extensions": {
             "hashes": [
-<<<<<<< HEAD
-                "sha256:69b1a937c3a517342112fb4c6df7e72fc39a38e7891a5730ed4985b5214b5475",
-                "sha256:b0abd7c89e8fb96f98db18d86106ff1d90ab692004eb746cf6eda2682f91b3cb"
-            ],
-            "markers": "python_version >= '3.8'",
-            "version": "==4.10.0"
-=======
                 "sha256:83f085bd5ca59c80295fc2a82ab5dac679cbe02b9f33f7d83af68e241bea51b0",
                 "sha256:c1f94d72897edaf4ce775bb7558d5b79d8126906a14ea5ed1635921406c0387a"
             ],
             "markers": "python_version >= '3.8'",
             "version": "==4.11.0"
->>>>>>> 4ee432c0
         },
         "urllib3": {
             "hashes": [
