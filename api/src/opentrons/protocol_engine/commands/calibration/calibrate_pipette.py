--- conflicted
+++ resolved
@@ -66,20 +66,13 @@
 
         await ot3_api.save_instrument_offset(mount=ot3_mount, delta=pipette_offset)
 
-<<<<<<< HEAD
-        return CalibratePipetteResult.model_construct(
-            pipetteOffset=InstrumentOffsetVector.model_construct(
-                x=pipette_offset.x, y=pipette_offset.y, z=pipette_offset.z
-            )
-=======
         return SuccessData(
-            public=CalibratePipetteResult.construct(
-                pipetteOffset=InstrumentOffsetVector.construct(
+            public=CalibratePipetteResult.model_construct(
+                pipetteOffset=InstrumentOffsetVector.model_construct(
                     x=pipette_offset.x, y=pipette_offset.y, z=pipette_offset.z
                 )
             ),
             private=None,
->>>>>>> 4ee432c0
         )
 
 
