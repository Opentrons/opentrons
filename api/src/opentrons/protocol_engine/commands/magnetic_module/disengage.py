"""Magnetic Module disengage command request, result, and implementation models."""


from __future__ import annotations

from typing import Optional, TYPE_CHECKING
from typing_extensions import Literal, Type

from pydantic import BaseModel, Field

from opentrons.hardware_control import HardwareControlAPI
<<<<<<< HEAD
from opentrons.hardware_control.modules import MagDeck
=======
>>>>>>> e0b02781

from ..command import AbstractCommandImpl, BaseCommand, BaseCommandCreate

if TYPE_CHECKING:
    from opentrons.protocol_engine.state import StateView


DisengageCommandType = Literal["magneticModule/disengageMagnet"]


class DisengageParams(BaseModel):
    """Input data to disengage a Magnetic Module's magnets."""

    moduleId: str = Field(
        ...,
        description=(
            "The ID of the Magnetic Module whose magnets you want to disengage,"
            " from a prior `loadModule` command."
        ),
    )


class DisengageResult(BaseModel):
    """The result of a Magnetic Module disengage command."""

    pass


class DisengageImplementation(AbstractCommandImpl[DisengageParams, DisengageResult]):
    """The implementation of a Magnetic Module disengage command."""

    def __init__(
        self,
        state_view: StateView,
        hardware_api: HardwareControlAPI,
        **unused_dependencies: object,
    ) -> None:
        self._state_view = state_view
        self._hardware_api = hardware_api

    async def execute(self, params: DisengageParams) -> DisengageResult:
        """Execute a Magnetic Module disengage command.

        Raises:
<<<<<<< HEAD
            ModuleNotLoadedError: If the given module ID has not been loaded.
=======
            ModuleDoesNotExistError: If the given module ID has not been loaded.
>>>>>>> e0b02781
            WrongModuleTypeError: If the given module ID has been loaded,
                but it's not a Magnetic Module.
            ModuleNotAttachedError: If the given module ID points to a valid loaded
                Magnetic Module, but that module's hardware wasn't found attached.
        """
<<<<<<< HEAD
        # Allow propagation of ModuleNotLoadedError and WrongModuleTypeError.
        # Do this check even when using virtual modules,
        # to fully validate module IDs during analysis.
        self._state_view.modules.assert_is_magnetic_module(module_id=params.moduleId)

        if not self._state_view.get_configs().use_virtual_modules:
            all_attached_modules = self._hardware_api.attached_modules
            # Allow propagation of ModuleNotAttachedError.
            target_module = self._state_view.modules.find_loaded_hardware_module(
                module_id=params.moduleId,
                attached_modules=all_attached_modules,
                expected_type=MagDeck,
            )
            await target_module.deactivate()

=======
        # Allow propagation of ModuleDoesNotExistError and WrongModuleTypeError.
        magnetic_module_view = self._state_view.modules.get_magnetic_module_view(
            module_id=params.moduleId
        )
        # Allow propagation of ModuleNotAttachedError.
        hardware_module = magnetic_module_view.find_hardware(
            self._hardware_api.attached_modules
        )
        if hardware_module is not None:  # Not virtualizing modules.
            await hardware_module.deactivate()
>>>>>>> e0b02781
        return DisengageResult()


class Disengage(BaseCommand[DisengageParams, DisengageResult]):
    """A command to disengage a Magnetic Module's magnets."""

    commandType: DisengageCommandType = "magneticModule/disengageMagnet"
    params: DisengageParams
    result: Optional[DisengageResult]

    _ImplementationCls: Type[DisengageImplementation] = DisengageImplementation


class DisengageCreate(BaseCommandCreate[DisengageParams]):
    """A request to create a Magnetic Module disengage command."""

    commandType: DisengageCommandType = "magneticModule/disengageMagnet"
    params: DisengageParams

    _CommandCls: Type[Disengage] = Disengage<|MERGE_RESOLUTION|>--- conflicted
+++ resolved
@@ -9,10 +9,6 @@
 from pydantic import BaseModel, Field
 
 from opentrons.hardware_control import HardwareControlAPI
-<<<<<<< HEAD
-from opentrons.hardware_control.modules import MagDeck
-=======
->>>>>>> e0b02781
 
 from ..command import AbstractCommandImpl, BaseCommand, BaseCommandCreate
 
@@ -57,33 +53,12 @@
         """Execute a Magnetic Module disengage command.
 
         Raises:
-<<<<<<< HEAD
-            ModuleNotLoadedError: If the given module ID has not been loaded.
-=======
             ModuleDoesNotExistError: If the given module ID has not been loaded.
->>>>>>> e0b02781
             WrongModuleTypeError: If the given module ID has been loaded,
                 but it's not a Magnetic Module.
             ModuleNotAttachedError: If the given module ID points to a valid loaded
                 Magnetic Module, but that module's hardware wasn't found attached.
         """
-<<<<<<< HEAD
-        # Allow propagation of ModuleNotLoadedError and WrongModuleTypeError.
-        # Do this check even when using virtual modules,
-        # to fully validate module IDs during analysis.
-        self._state_view.modules.assert_is_magnetic_module(module_id=params.moduleId)
-
-        if not self._state_view.get_configs().use_virtual_modules:
-            all_attached_modules = self._hardware_api.attached_modules
-            # Allow propagation of ModuleNotAttachedError.
-            target_module = self._state_view.modules.find_loaded_hardware_module(
-                module_id=params.moduleId,
-                attached_modules=all_attached_modules,
-                expected_type=MagDeck,
-            )
-            await target_module.deactivate()
-
-=======
         # Allow propagation of ModuleDoesNotExistError and WrongModuleTypeError.
         magnetic_module_view = self._state_view.modules.get_magnetic_module_view(
             module_id=params.moduleId
@@ -94,7 +69,6 @@
         )
         if hardware_module is not None:  # Not virtualizing modules.
             await hardware_module.deactivate()
->>>>>>> e0b02781
         return DisengageResult()
 
 
