--- conflicted
+++ resolved
@@ -1,23 +1,15 @@
 """Drop tip command request, result, and implementation models."""
 from __future__ import annotations
-<<<<<<< HEAD
-from pydantic import BaseModel, Field
-from typing import TYPE_CHECKING, Optional, Type, Union
-from typing_extensions import Literal
-
-from ..types import WellLocation, WellOrigin, WellOffset
-from .pipetting_common import PipetteIdMixin, WellLocationMixin
-=======
 from pydantic import Field
 from typing import TYPE_CHECKING, Optional, Type
 from typing_extensions import Literal
 
+from ..types import DropTipWellLocation
 from .pipetting_common import (
     PipetteIdMixin,
     WellLocationMixin,
     DestinationPositionResult,
 )
->>>>>>> 56ad2a5c
 from .command import AbstractCommandImpl, BaseCommand, BaseCommandCreate
 
 if TYPE_CHECKING:
@@ -27,21 +19,10 @@
 DropTipCommandType = Literal["dropTip"]
 
 
-class DropTipWellLocation(WellLocation):
-    """A relative location in reference to a tip rack's well's location.
-
-    Unlike a typical WellLocation, the location for a drop tip
-    defaults to location based on the tip length rather than the well's top.
-    """
-
-    origin: WellOrigin = WellOrigin.DROP_TIP
-    offset: WellOffset = Field(default_factory=WellOffset)
-
-
 class DropTipParams(PipetteIdMixin, WellLocationMixin):
     """Payload required to drop a tip in a specific well."""
 
-    wellLocation: Union[DropTipWellLocation, WellLocation] = Field(
+    wellLocation: DropTipWellLocation = Field(
         default_factory=DropTipWellLocation,
         description="Relative well location at which to drop the tip.",
     )
