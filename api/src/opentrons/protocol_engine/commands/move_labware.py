--- conflicted
+++ resolved
@@ -220,12 +220,6 @@
             # Pause to allow for manual labware movement
             await self._run_control.wait_for_resume()
 
-<<<<<<< HEAD
-        state_update = StateUpdate()
-        state_update.move_labware = StateDataUpdate(
-            id=params.labwareId, new_location=validated_new_loc, offset_id=new_offset_id
-        )
-=======
         # We may have just moved the labware that contains the current well out from
         # under the pipette. Clear the current location to reflect the fact that the
         # pipette is no longer over any labware. This is necessary for safe path
@@ -237,7 +231,11 @@
             and pipette_location.labware_id == params.labwareId
         ):
             state_update.clear_all_pipette_locations()
->>>>>>> 35c668e7
+
+        state_update = StateUpdate()
+        state_update.move_labware = StateDataUpdate(
+            id=params.labwareId, new_location=validated_new_loc, offset_id=new_offset_id
+        )
 
         return SuccessData(
             public=MoveLabwareResult(offsetId=new_offset_id),
