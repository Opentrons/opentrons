--- conflicted
+++ resolved
@@ -1,22 +1,17 @@
 """The liquidProbe and tryLiquidProbe commands."""
 
 from __future__ import annotations
-<<<<<<< HEAD
 from typing import TYPE_CHECKING, NamedTuple, Optional, Type, Union
 from typing_extensions import Literal
 
 from pydantic import Field
 
-from opentrons.protocol_engine.errors.exceptions import MustHomeError, TipNotEmptyError
 from opentrons.protocol_engine.state import update_types
-=======
-from typing import TYPE_CHECKING, Optional, Type, Union
 from opentrons.protocol_engine.errors.exceptions import (
     MustHomeError,
     PipetteNotReadyToAspirateError,
     TipNotEmptyError,
 )
->>>>>>> a6b33081
 from opentrons.types import MountType
 from opentrons_shared_data.errors.exceptions import (
     PipetteLiquidNotFoundError,
@@ -42,7 +37,7 @@
 if TYPE_CHECKING:
     from ..execution import MovementHandler, PipettingHandler
     from ..resources import ModelUtils
-    from ..state import StateView
+    from ..state.state import StateView
 
 
 LiquidProbeCommandType = Literal["liquidProbe"]
@@ -107,7 +102,10 @@
 
 
 async def _execute_common(
-    movement: MovementHandler, pipetting: PipettingHandler, params: _CommonParams
+    state_view: StateView,
+    movement: MovementHandler,
+    pipetting: PipettingHandler,
+    params: _CommonParams,
 ) -> _ExecuteCommonResult:
     pipette_id = params.pipetteId
     labware_id = params.labwareId
@@ -115,13 +113,21 @@
 
     state_update = update_types.StateUpdate()
 
-    # _validate_tip_attached in pipetting.py is a private method so we're using
-    # get_is_ready_to_aspirate as an indirect way to throw a TipNotAttachedError if appropriate
-    pipetting.get_is_ready_to_aspirate(pipette_id=pipette_id)
-
-    if pipetting.get_is_empty(pipette_id=pipette_id) is False:
+    # May raise TipNotAttachedError.
+    aspirated_volume = state_view.pipettes.get_aspirated_volume(pipette_id)
+
+    if aspirated_volume is None:
+        # Theoretically, we could avoid raising an error by automatically preparing
+        # to aspirate above the well like AspirateImplementation does. However, the
+        # only way for this to happen is if someone tries to do a liquid probe with
+        # a tip that's previously held liquid, which they should avoid anyway.
+        raise PipetteNotReadyToAspirateError(
+            "The pipette cannot probe liquid because of a previous blow out."
+            " The plunger must be reset while the tip is somewhere away from liquid."
+        )
+    elif aspirated_volume != 0:
         raise TipNotEmptyError(
-            message="This operation requires a tip with no liquid in it."
+            message="The pipette cannot probe for liquid when the tip has liquid in it."
         )
 
     if await movement.check_for_valid_position(mount=MountType.LEFT) is False:
@@ -195,43 +201,8 @@
             MustHomeError: as an undefined error, if the plunger is not in a valid
                 position.
         """
-<<<<<<< HEAD
         z_pos_or_error, state_update, deck_point = await _execute_common(
-            self._movement, self._pipetting, params
-=======
-        pipette_id = params.pipetteId
-        labware_id = params.labwareId
-        well_name = params.wellName
-
-        # May raise TipNotAttachedError.
-        aspirated_volume = self._state_view.pipettes.get_aspirated_volume(pipette_id)
-
-        if aspirated_volume is None:
-            # Theoretically, we could avoid raising an error by automatically preparing
-            # to aspirate above the well like AspirateImplementation does. However, the
-            # only way for this to happen is if someone tries to do a liquid probe with
-            # a tip that's previously held liquid, which they should avoid anyway.
-            raise PipetteNotReadyToAspirateError(
-                "The pipette cannot probe liquid because of a previous blow out."
-                " The plunger must be reset while the tip is somewhere away from liquid."
-            )
-        elif aspirated_volume != 0:
-            raise TipNotEmptyError(
-                message="The pipette cannot probe for liquid when the tip has liquid in it."
-            )
-
-        if await self._movement.check_for_valid_position(mount=MountType.LEFT) is False:
-            raise MustHomeError(
-                message="Current position of pipette is invalid. Please home."
-            )
-
-        # liquid_probe process start position
-        position = await self._movement.move_to_well(
-            pipette_id=pipette_id,
-            labware_id=labware_id,
-            well_name=well_name,
-            well_location=params.wellLocation,
->>>>>>> a6b33081
+            self._state_view, self._movement, self._pipetting, params
         )
         if isinstance(z_pos_or_error, PipetteLiquidNotFoundError):
             return DefinedErrorData(
@@ -281,9 +252,8 @@
         found, `tryLiquidProbe` returns a success result with `z_position=null` instead
         of a defined error.
         """
-<<<<<<< HEAD
         z_pos_or_error, state_update, deck_point = await _execute_common(
-            self._movement, self._pipetting, params
+            self._state_view, self._movement, self._pipetting, params
         )
 
         z_pos = (
@@ -298,17 +268,6 @@
             ),
             private=None,
             state_update=state_update,
-=======
-        # We defer to the `liquidProbe` implementation. If it returns a defined
-        # `liquidNotFound` error, we remap that to a success result.
-        # Otherwise, we return the result or propagate the exception unchanged.
-
-        original_impl = LiquidProbeImplementation(
-            state_view=self._state_view,
-            movement=self._movement,
-            pipetting=self._pipetting,
-            model_utils=self._model_utils,
->>>>>>> a6b33081
         )
 
 
