"""Equipment command side-effect logic."""
from dataclasses import dataclass
from typing import Optional, overload, Union
from typing_extensions import Literal

from opentrons_shared_data.pipette.dev_types import PipetteNameType

from opentrons.calibration_storage.helpers import uri_from_details
from opentrons.protocols.models import LabwareDefinition
from opentrons.types import MountType
from opentrons.hardware_control import HardwareControlAPI
from opentrons.hardware_control.modules import (
    AbstractModule,
    MagDeck,
    HeaterShaker,
    TempDeck,
    Thermocycler,
)
from opentrons.protocol_engine.state.module_substates import (
    MagneticModuleId,
    HeaterShakerModuleId,
    TemperatureModuleId,
    ThermocyclerModuleId,
)
from ..actions import ActionDispatcher, AddPipetteConfigAction
from ..errors import (
    FailedToLoadPipetteError,
    LabwareDefinitionDoesNotExistError,
    ModuleNotAttachedError,
)
from ..resources import (
    LabwareDataProvider,
    ModuleDataProvider,
    ModelUtils,
    pipette_data_provider,
)
from ..state import StateStore, HardwareModule
from ..types import (
    LabwareLocation,
    DeckSlotLocation,
    ModuleLocation,
    LabwareOffsetLocation,
    ModuleModel,
    ModuleDefinition,
)


@dataclass(frozen=True)
class LoadedLabwareData:
    """The result of a load labware procedure."""

    labware_id: str
    definition: LabwareDefinition
    offsetId: Optional[str]


@dataclass(frozen=True)
class LoadedPipetteData:
    """The result of a load pipette procedure."""

    pipette_id: str


@dataclass(frozen=True)
class LoadedModuleData:
    """The result of a load module procedure."""

    module_id: str
    serial_number: str
    definition: ModuleDefinition


class EquipmentHandler:
    """Implementation logic for labware, pipette, and module loading."""

    _hardware_api: HardwareControlAPI
    _state_store: StateStore
    _labware_data_provider: LabwareDataProvider
    _module_data_provider: ModuleDataProvider
    _model_utils: ModelUtils

    def __init__(
        self,
        hardware_api: HardwareControlAPI,
        state_store: StateStore,
        action_dispatcher: ActionDispatcher,
        labware_data_provider: Optional[LabwareDataProvider] = None,
        module_data_provider: Optional[ModuleDataProvider] = None,
        model_utils: Optional[ModelUtils] = None,
    ) -> None:
        """Initialize an EquipmentHandler instance."""
        self._hardware_api = hardware_api
        self._state_store = state_store
        self._action_dispatcher = action_dispatcher
        self._labware_data_provider = labware_data_provider or LabwareDataProvider()
        self._module_data_provider = module_data_provider or ModuleDataProvider()
        self._model_utils = model_utils or ModelUtils()

    async def load_labware(
        self,
        load_name: str,
        namespace: str,
        version: int,
        location: LabwareLocation,
        labware_id: Optional[str],
    ) -> LoadedLabwareData:
        """Load labware by assigning an identifier and pulling required data.

        Args:
            load_name: The labware's load name.
            namespace: The labware's namespace.
            version: The labware's version.
            location: The deck location at which labware is placed.
            labware_id: An optional identifier to assign the labware. If None, an
                identifier will be generated.

        Raises:
            ModuleNotLoadedError: If `location` references a module ID
                that doesn't point to a valid loaded module.

        Returns:
            A LoadedLabwareData object.
        """
        labware_id = (
            labware_id if labware_id is not None else self._model_utils.generate_id()
        )

        definition_uri = uri_from_details(
            load_name=load_name,
            namespace=namespace,
            version=version,
        )

        try:
            # Try to use existing definition in state.
            definition = self._state_store.labware.get_definition_by_uri(definition_uri)
        except LabwareDefinitionDoesNotExistError:
            definition = await self._labware_data_provider.get_labware_definition(
                load_name=load_name,
                namespace=namespace,
                version=version,
            )

        # Allow propagation of ModuleNotLoadedError.
        offset_id = self.find_applicable_labware_offset_id(
            labware_definition_uri=definition_uri,
            labware_location=location,
        )

        return LoadedLabwareData(
            labware_id=labware_id, definition=definition, offsetId=offset_id
        )

    async def load_pipette(
        self,
        pipette_name: Union[PipetteNameType, Literal["p1000_96"]],
        mount: MountType,
        pipette_id: Optional[str],
    ) -> LoadedPipetteData:
        """Ensure the requested pipette is attached.

        Args:
            pipette_name: The pipette name.
            mount: The mount on which pipette must be attached.
            pipette_id: An optional identifier to assign the pipette. If None, an
                identifier will be generated.

        Returns:
            A LoadedPipetteData object.
        """
        use_virtual_pipettes = self._state_store.config.use_virtual_pipettes

        pipette_name_value = (
            pipette_name.value
            if isinstance(pipette_name, PipetteNameType)
            else pipette_name
        )

        pipette_id = pipette_id or self._model_utils.generate_id()

        if not use_virtual_pipettes:
            cache_request = {mount.to_hw_mount(): pipette_name_value}

            # TODO(mc, 2022-12-09): putting the other pipette in the cache request
            # is only to support protocol analysis, since the hardware simulator
            # does not cache requested virtual instruments. Remove per
            # https://opentrons.atlassian.net/browse/RLIQ-258
            other_mount = mount.other_mount()
            other_pipette = self._state_store.pipettes.get_by_mount(other_mount)
            if other_pipette is not None:
                cache_request[other_mount.to_hw_mount()] = (
                    other_pipette.pipetteName.value
                    if isinstance(other_pipette.pipetteName, PipetteNameType)
                    else other_pipette.pipetteName
                )

            # TODO(mc, 2020-10-18): calling `cache_instruments` mirrors the
            # behavior of protocol_context.load_instrument, and is used here as a
            # pipette existence check
            try:
                await self._hardware_api.cache_instruments(cache_request)
            except RuntimeError as e:
                raise FailedToLoadPipetteError(str(e)) from e

            pipette_dict = self._hardware_api.get_attached_instrument(
                mount.to_hw_mount()
            )

            model = pipette_dict["model"]
            serial_number = pipette_dict["pipette_id"]
            static_pipette_config = pipette_data_provider.get_pipette_static_config(
                model, serial_number
            )
        else:
            serial_number = self._model_utils.generate_id(prefix="fake-serial-number-")
            static_pipette_config = (
                pipette_data_provider.get_virtual_pipette_static_config(
                    pipette_name_value
                )
            )

<<<<<<< HEAD
        if (
            use_virtual_pipettes
            and self._state_store.config.robot_type == "OT-2 Standard"
        ):
            instrument_max_height = (
                pipette_data_provider.get_virtual_instrument_max_height_ot2(
                    static_pipette_config.home_position,
                    static_pipette_config.nozzle_offset_z,
                )
            )
        else:
            instrument_max_height = self._hardware_api.get_instrument_max_height(
                mount.to_hw_mount()
            )

        self._action_dispatcher.dispatch(
            AddPipetteConfigAction(
                pipette_id=pipette_id,
                model=static_pipette_config.model,
                display_name=static_pipette_config.display_name,
                min_volume=static_pipette_config.min_volume,
                max_volume=static_pipette_config.max_volume,
                channels=static_pipette_config.channels,
                instrument_max_height=instrument_max_height,
                flow_rates=static_pipette_config.flow_rates,
=======
        # TODO(mc, 2023-02-22): rather than dispatch from inside the load command
        # see if additional config data like this can be returned from the command impl
        # alongside, but outside of, the command result.
        # this pattern could potentially improve `loadLabware` and `loadModule`, too
        self._action_dispatcher.dispatch(
            AddPipetteConfigAction(
                pipette_id=pipette_id,
                serial_number=serial_number,
                config=static_pipette_config,
>>>>>>> bfc24e8f
            )
        )

        return LoadedPipetteData(pipette_id=pipette_id)

    async def load_module(
        self,
        model: ModuleModel,
        location: DeckSlotLocation,
        module_id: Optional[str],
    ) -> LoadedModuleData:
        """Ensure the required module is attached.

        Args:
            model: The model name of the module.
            location: The deck location of the module
            module_id: Optional ID assigned to the module.
                       If None, an ID will be generated.

        Returns:
            A LoadedModuleData object.

        Raises:
            ModuleNotAttachedError: A not-yet-assigned module matching the requested
                parameters could not be found in the attached modules list.
            ModuleAlreadyPresentError: A module of a different type is already
                assigned to the requested location.
        """
        # TODO(mc, 2022-02-09): validate module location given deck definition
        use_virtual_modules = self._state_store.config.use_virtual_modules

        if not use_virtual_modules:
            attached_modules = [
                HardwareModule(
                    serial_number=hw_mod.device_info["serial"],
                    definition=self._module_data_provider.get_definition(
                        ModuleModel(hw_mod.model())
                    ),
                )
                for hw_mod in self._hardware_api.attached_modules
            ]

            attached_module = self._state_store.modules.select_hardware_module_to_load(
                model=model,
                location=location,
                attached_modules=attached_modules,
            )

        else:
            attached_module = HardwareModule(
                serial_number=self._model_utils.generate_id(
                    prefix="fake-serial-number-"
                ),
                definition=self._module_data_provider.get_definition(model),
            )

        return LoadedModuleData(
            module_id=self._model_utils.ensure_id(module_id),
            serial_number=attached_module.serial_number,
            definition=attached_module.definition,
        )

    @overload
    def get_module_hardware_api(
        self,
        module_id: MagneticModuleId,
    ) -> Optional[MagDeck]:
        ...

    @overload
    def get_module_hardware_api(
        self,
        module_id: HeaterShakerModuleId,
    ) -> Optional[HeaterShaker]:
        ...

    @overload
    def get_module_hardware_api(
        self,
        module_id: TemperatureModuleId,
    ) -> Optional[TempDeck]:
        ...

    @overload
    def get_module_hardware_api(
        self,
        module_id: ThermocyclerModuleId,
    ) -> Optional[Thermocycler]:
        ...

    def get_module_hardware_api(self, module_id: str) -> Optional[AbstractModule]:
        """Get the hardware API for a given module."""
        use_virtual_modules = self._state_store.config.use_virtual_modules
        if use_virtual_modules:
            return None

        attached_modules = self._hardware_api.attached_modules
        serial_number = self._state_store.modules.get_serial_number(module_id)
        for mod in attached_modules:
            if mod.device_info["serial"] == serial_number:
                return mod

        raise ModuleNotAttachedError(
            f'No module attached with serial number "{serial_number}"'
            f' for module ID "{module_id}".'
        )

    def find_applicable_labware_offset_id(
        self, labware_definition_uri: str, labware_location: LabwareLocation
    ) -> Optional[str]:
        """Figure out what offset would apply to a labware in the given location.

        Raises:
            ModuleNotLoadedError: If `labware_location` references a module ID
                that doesn't point to a valid loaded module.

        Returns:
            The ID of the labware offset that will apply,
            or None if no labware offset will apply.
        """
        if isinstance(labware_location, DeckSlotLocation):
            slot_name = labware_location.slotName
            module_model = None
        elif isinstance(labware_location, ModuleLocation):
            module_id = labware_location.moduleId
            # Allow ModuleNotLoadedError to propagate.
            module_model = self._state_store.modules.get_model(module_id=module_id)
            module_location = self._state_store.modules.get_location(
                module_id=module_id
            )
            slot_name = module_location.slotName
        else:
            # No offset for off-deck location.
            # Returning None instead of raising an exception allows loading a labware
            # with 'offDeck' as valid location.
            # Also allows using `moveLabware` with 'offDeck' location.
            return None

        offset = self._state_store.labware.find_applicable_labware_offset(
            definition_uri=labware_definition_uri,
            location=LabwareOffsetLocation(
                slotName=slot_name,
                moduleModel=module_model,
            ),
        )

        return None if offset is None else offset.id<|MERGE_RESOLUTION|>--- conflicted
+++ resolved
@@ -219,7 +219,6 @@
                 )
             )
 
-<<<<<<< HEAD
         if (
             use_virtual_pipettes
             and self._state_store.config.robot_type == "OT-2 Standard"
@@ -235,17 +234,6 @@
                 mount.to_hw_mount()
             )
 
-        self._action_dispatcher.dispatch(
-            AddPipetteConfigAction(
-                pipette_id=pipette_id,
-                model=static_pipette_config.model,
-                display_name=static_pipette_config.display_name,
-                min_volume=static_pipette_config.min_volume,
-                max_volume=static_pipette_config.max_volume,
-                channels=static_pipette_config.channels,
-                instrument_max_height=instrument_max_height,
-                flow_rates=static_pipette_config.flow_rates,
-=======
         # TODO(mc, 2023-02-22): rather than dispatch from inside the load command
         # see if additional config data like this can be returned from the command impl
         # alongside, but outside of, the command result.
@@ -255,7 +243,6 @@
                 pipette_id=pipette_id,
                 serial_number=serial_number,
                 config=static_pipette_config,
->>>>>>> bfc24e8f
             )
         )
 
