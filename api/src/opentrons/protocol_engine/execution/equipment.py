"""Equipment command side-effect logic."""
from dataclasses import dataclass
from typing import Optional, overload, Union
from typing_extensions import Literal

from opentrons_shared_data.pipette.dev_types import PipetteNameType

from opentrons.calibration_storage.helpers import uri_from_details
from opentrons.protocols.models import LabwareDefinition
from opentrons.types import MountType
from opentrons.hardware_control import HardwareControlAPI
from opentrons.hardware_control.modules import (
    AbstractModule,
    MagDeck,
    HeaterShaker,
    TempDeck,
    Thermocycler,
)
from opentrons.protocol_engine.state.module_substates import (
    MagneticModuleId,
    HeaterShakerModuleId,
    TemperatureModuleId,
    ThermocyclerModuleId,
)
from ..actions import ActionDispatcher, AddPipetteConfigAction
from ..errors import (
    FailedToLoadPipetteError,
    LabwareDefinitionDoesNotExistError,
    ModuleNotAttachedError,
)
from ..resources import (
    LabwareDataProvider,
    ModuleDataProvider,
    ModelUtils,
    pipette_data_provider,
)
from ..state import StateStore, HardwareModule
from ..types import (
    LabwareLocation,
    DeckSlotLocation,
    ModuleLocation,
    LabwareOffset,
    LabwareOffsetLocation,
    ModuleModel,
    ModuleDefinition,
)


@dataclass(frozen=True)
class LoadedLabwareData:
    """The result of a load labware procedure."""

    labware_id: str
    definition: LabwareDefinition
    offsetId: Optional[str]


@dataclass(frozen=True)
class LoadedPipetteData:
    """The result of a load pipette procedure."""

    pipette_id: str


@dataclass(frozen=True)
class LoadedModuleData:
    """The result of a load module procedure."""

    module_id: str
    serial_number: Optional[str]
    definition: ModuleDefinition


class EquipmentHandler:
    """Implementation logic for labware, pipette, and module loading."""

    _hardware_api: HardwareControlAPI
    _state_store: StateStore
    _labware_data_provider: LabwareDataProvider
    _module_data_provider: ModuleDataProvider
    _model_utils: ModelUtils

    def __init__(
        self,
        hardware_api: HardwareControlAPI,
        state_store: StateStore,
        action_dispatcher: ActionDispatcher,
        labware_data_provider: Optional[LabwareDataProvider] = None,
        module_data_provider: Optional[ModuleDataProvider] = None,
        model_utils: Optional[ModelUtils] = None,
    ) -> None:
        """Initialize an EquipmentHandler instance."""
        self._hardware_api = hardware_api
        self._state_store = state_store
        self._action_dispatcher = action_dispatcher
        self._labware_data_provider = labware_data_provider or LabwareDataProvider()
        self._module_data_provider = module_data_provider or ModuleDataProvider()
        self._model_utils = model_utils or ModelUtils()

    async def load_labware(
        self,
        load_name: str,
        namespace: str,
        version: int,
        location: LabwareLocation,
        labware_id: Optional[str],
    ) -> LoadedLabwareData:
        """Load labware by assigning an identifier and pulling required data.

        Args:
            load_name: The labware's load name.
            namespace: The labware's namespace.
            version: The labware's version.
            location: The deck location at which labware is placed.
            labware_id: An optional identifier to assign the labware. If None, an
                identifier will be generated.

        Raises:
            ModuleNotLoadedError: If `location` references a module ID
                that doesn't point to a valid loaded module.

        Returns:
            A LoadedLabwareData object.
        """
        labware_id = (
            labware_id if labware_id is not None else self._model_utils.generate_id()
        )

        definition_uri = uri_from_details(
            load_name=load_name,
            namespace=namespace,
            version=version,
        )

        try:
            # Try to use existing definition in state.
            definition = self._state_store.labware.get_definition_by_uri(definition_uri)
        except LabwareDefinitionDoesNotExistError:
            definition = await self._labware_data_provider.get_labware_definition(
                load_name=load_name,
                namespace=namespace,
                version=version,
            )

        # Allow propagation of ModuleNotLoadedError.
        offset_id = self.find_applicable_labware_offset_id(
            labware_definition_uri=definition_uri,
            labware_location=location,
        )

        return LoadedLabwareData(
            labware_id=labware_id, definition=definition, offsetId=offset_id
        )

    async def load_pipette(
        self,
        pipette_name: Union[PipetteNameType, Literal["p1000_96"]],
        mount: MountType,
        pipette_id: Optional[str],
    ) -> LoadedPipetteData:
        """Ensure the requested pipette is attached.

        Args:
            pipette_name: The pipette name.
            mount: The mount on which pipette must be attached.
            pipette_id: An optional identifier to assign the pipette. If None, an
                identifier will be generated.

        Returns:
            A LoadedPipetteData object.
        """
        use_virtual_pipettes = self._state_store.config.use_virtual_pipettes

        pipette_name_value = (
            pipette_name.value
            if isinstance(pipette_name, PipetteNameType)
            else pipette_name
        )

        pipette_id = pipette_id or self._model_utils.generate_id()

        if not use_virtual_pipettes:
            cache_request = {mount.to_hw_mount(): pipette_name_value}

            # TODO(mc, 2022-12-09): putting the other pipette in the cache request
            # is only to support protocol analysis, since the hardware simulator
            # does not cache requested virtual instruments. Remove per
            # https://opentrons.atlassian.net/browse/RLIQ-258
            other_mount = mount.other_mount()
            other_pipette = self._state_store.pipettes.get_by_mount(other_mount)
            if other_pipette is not None:
                cache_request[other_mount.to_hw_mount()] = (
                    other_pipette.pipetteName.value
                    if isinstance(other_pipette.pipetteName, PipetteNameType)
                    else other_pipette.pipetteName
                )

            # TODO(mc, 2020-10-18): calling `cache_instruments` mirrors the
            # behavior of protocol_context.load_instrument, and is used here as a
            # pipette existence check
            try:
                await self._hardware_api.cache_instruments(cache_request)
            except RuntimeError as e:
                raise FailedToLoadPipetteError(str(e)) from e

            pipette_dict = self._hardware_api.get_attached_instrument(
                mount.to_hw_mount()
            )

            serial_number = pipette_dict["pipette_id"]
            static_pipette_config = pipette_data_provider.get_pipette_static_config(
                pipette_dict
            )

        else:
            serial_number = self._model_utils.generate_id(prefix="fake-serial-number-")
            static_pipette_config = (
                pipette_data_provider.get_virtual_pipette_static_config(
                    pipette_name_value
                )
            )

        # TODO(mc, 2023-02-22): rather than dispatch from inside the load command
        # see if additional config data like this can be returned from the command impl
        # alongside, but outside of, the command result.
        # this pattern could potentially improve `loadLabware` and `loadModule`, too
        self._action_dispatcher.dispatch(
            AddPipetteConfigAction(
                pipette_id=pipette_id,
                serial_number=serial_number,
                config=static_pipette_config,
            )
        )

        return LoadedPipetteData(pipette_id=pipette_id)

    async def load_magnetic_block(
        self,
        model: ModuleModel,
        location: DeckSlotLocation,
        module_id: Optional[str],
    ) -> LoadedModuleData:
        """Ensure the required magnetic block is attached.

        Args:
            model: The model name of the module.
            location: The deck location of the module
            module_id: Optional ID assigned to the module.
                       If None, an ID will be generated.

        Returns:
            A LoadedModuleData object.

        Raises:
            ModuleAlreadyPresentError: A module of a different type is already
                assigned to the requested location.
        """
<<<<<<< HEAD
        definition = self._module_data_provider.get_definition(model)
        self._state_store.modules.ensure_module_not_present(
            model=model, location=location
        )
=======
        assert not ModuleModel.is_magnetic_block(
            model
        ), f"Expected Magnetic block and got {model.name}"
        definition = self._module_data_provider.get_definition(model)
        # when loading a hardware module select_hardware_module_to_load
        # will ensure a module of a different type is not loaded at the same slot.
        # this is for non-connected modules.
        self._state_store.modules.raise_if_module_in_location(location=location)
>>>>>>> d3ab31cf
        return LoadedModuleData(
            module_id=self._model_utils.ensure_id(module_id),
            serial_number=None,
            definition=definition,
        )

    async def load_module(
        self,
        model: ModuleModel,
        location: DeckSlotLocation,
        module_id: Optional[str],
    ) -> LoadedModuleData:
        """Ensure the required module is attached.

        Args:
            model: The model name of the module.
            location: The deck location of the module
            module_id: Optional ID assigned to the module.
                       If None, an ID will be generated.

        Returns:
            A LoadedModuleData object.

        Raises:
            ModuleNotAttachedError: A not-yet-assigned module matching the requested
                parameters could not be found in the attached modules list.
            ModuleAlreadyPresentError: A module of a different type is already
                assigned to the requested location.
        """
        # TODO(mc, 2022-02-09): validate module location given deck definition
        use_virtual_modules = self._state_store.config.use_virtual_modules

        if not use_virtual_modules:
            attached_modules = [
                HardwareModule(
                    serial_number=hw_mod.device_info["serial"],
                    definition=self._module_data_provider.get_definition(
                        ModuleModel(hw_mod.model())
                    ),
                )
                for hw_mod in self._hardware_api.attached_modules
            ]

            attached_module = self._state_store.modules.select_hardware_module_to_load(
                model=model,
                location=location,
                attached_modules=attached_modules,
            )

        else:
            attached_module = HardwareModule(
                serial_number=self._model_utils.generate_id(
                    prefix="fake-serial-number-"
                ),
                definition=self._module_data_provider.get_definition(model),
            )

        return LoadedModuleData(
            module_id=self._model_utils.ensure_id(module_id),
            serial_number=attached_module.serial_number,
            definition=attached_module.definition,
        )

    @overload
    def get_module_hardware_api(
        self,
        module_id: MagneticModuleId,
    ) -> Optional[MagDeck]:
        ...

    @overload
    def get_module_hardware_api(
        self,
        module_id: HeaterShakerModuleId,
    ) -> Optional[HeaterShaker]:
        ...

    @overload
    def get_module_hardware_api(
        self,
        module_id: TemperatureModuleId,
    ) -> Optional[TempDeck]:
        ...

    @overload
    def get_module_hardware_api(
        self,
        module_id: ThermocyclerModuleId,
    ) -> Optional[Thermocycler]:
        ...

    def get_module_hardware_api(self, module_id: str) -> Optional[AbstractModule]:
        """Get the hardware API for a given module."""
        use_virtual_modules = self._state_store.config.use_virtual_modules
        if use_virtual_modules:
            return None

        attached_modules = self._hardware_api.attached_modules
        serial_number = self._state_store.modules.get_serial_number(module_id)
        for mod in attached_modules:
            if mod.device_info["serial"] == serial_number:
                return mod

        raise ModuleNotAttachedError(
            f'No module attached with serial number "{serial_number}"'
            f' for module ID "{module_id}".'
        )

    def find_applicable_labware_offset_id(
        self, labware_definition_uri: str, labware_location: LabwareLocation
    ) -> Optional[str]:
        """Figure out what offset would apply to a labware in the given location.

        Raises:
            ModuleNotLoadedError: If `labware_location` references a module ID
                that doesn't point to a valid loaded module.

        Returns:
            The ID of the labware offset that will apply,
            or None if no labware offset will apply.
        """
        if isinstance(labware_location, DeckSlotLocation):
            offset = self._state_store.labware.find_applicable_labware_offset(
                definition_uri=labware_definition_uri,
                location=LabwareOffsetLocation(
                    slotName=labware_location.slotName,
                    moduleModel=None,
                ),
            )
            return self._get_id_from_offset(offset)

        elif isinstance(labware_location, ModuleLocation):
            module_id = labware_location.moduleId
            # Allow ModuleNotLoadedError to propagate.
            # Note also that we match based on the module's requested model, not its
            # actual model, to implement robot-server's documented HTTP API semantics.
            module_model = self._state_store.modules.get_requested_model(
                module_id=module_id
            )

            # If `module_model is None`, it probably means that this module was added by
            # `ProtocolEngine.use_attached_modules()`, instead of an explicit
            # `loadModule` command.
            #
            # This assert should never raise in practice because:
            #   1. `ProtocolEngine.use_attached_modules()` is only used by
            #      robot-server's "stateless command" endpoints, under `/commands`.
            #   2. Those endpoints don't support loading labware, so this code will
            #      never run.
            #
            # Nevertheless, if it does happen somehow, we do NOT want to pass the
            # `None` value along to `LabwareView.find_applicable_labware_offset()`.
            # `None` means something different there, which will cause us to return
            # wrong results.
            assert module_model is not None, (
                "Can't find offsets for labware"
                " that are loaded on modules"
                " that were loaded with ProtocolEngine.use_attached_modules()."
            )

            module_location = self._state_store.modules.get_location(
                module_id=module_id
            )
            slot_name = module_location.slotName
            offset = self._state_store.labware.find_applicable_labware_offset(
                definition_uri=labware_definition_uri,
                location=LabwareOffsetLocation(
                    slotName=slot_name,
                    moduleModel=module_model,
                ),
            )
            return self._get_id_from_offset(offset)

        else:
            # No offset for off-deck location.
            # Returning None instead of raising an exception allows loading a labware
            # with 'offDeck' as valid location.
            # Also allows using `moveLabware` with 'offDeck' location.
            return None

    @staticmethod
    def _get_id_from_offset(labware_offset: Optional[LabwareOffset]) -> Optional[str]:
        return None if labware_offset is None else labware_offset.id<|MERGE_RESOLUTION|>--- conflicted
+++ resolved
@@ -255,13 +255,7 @@
             ModuleAlreadyPresentError: A module of a different type is already
                 assigned to the requested location.
         """
-<<<<<<< HEAD
-        definition = self._module_data_provider.get_definition(model)
-        self._state_store.modules.ensure_module_not_present(
-            model=model, location=location
-        )
-=======
-        assert not ModuleModel.is_magnetic_block(
+        assert ModuleModel.is_magnetic_block(
             model
         ), f"Expected Magnetic block and got {model.name}"
         definition = self._module_data_provider.get_definition(model)
@@ -269,7 +263,6 @@
         # will ensure a module of a different type is not loaded at the same slot.
         # this is for non-connected modules.
         self._state_store.modules.raise_if_module_in_location(location=location)
->>>>>>> d3ab31cf
         return LoadedModuleData(
             module_id=self._model_utils.ensure_id(module_id),
             serial_number=None,
