"""Pipetting command handling."""
from typing import Tuple, NamedTuple, Optional, Iterator
from contextlib import contextmanager
from dataclasses import dataclass

from opentrons.types import Mount as HardwareMount
from opentrons.hardware_control import HardwareControlAPI

from ..state import StateStore, CurrentWell, HardwarePipette
from ..resources import LabwareDataProvider
from ..types import WellLocation, WellOrigin, DeckPoint
from .movement import MovementHandler


class _TipPickupData(NamedTuple):
    hw_mount: HardwareMount
    tip_length: float
    tip_diameter: float
    tip_volume: int


@dataclass(frozen=True)
class VolumePointResult:
    """The returned values of an aspirate or pick up tip operation."""

    volume: float
    position: DeckPoint


class PipettingHandler:
    """Implementation logic for liquid handling commands."""

    _state_store: StateStore
    _hardware_api: HardwareControlAPI
    _movement_handler: MovementHandler

    def __init__(
        self,
        state_store: StateStore,
        hardware_api: HardwareControlAPI,
        movement_handler: MovementHandler,
        labware_data_provider: Optional[LabwareDataProvider] = None,
    ) -> None:
        """Initialize a PipettingHandler instance."""
        self._state_store = state_store
        self._hardware_api = hardware_api
        self._movement_handler = movement_handler
        self._labware_data_provider = labware_data_provider or LabwareDataProvider()

    async def _get_tip_details(
        self,
        pipette_id: str,
        labware_id: str,
        well_name: Optional[str] = None,
    ) -> _TipPickupData:
        """Retrieve data needed by the HardwareAPI for a tip pickup."""
        # get mount and config data from state and hardware controller
        hw_pipette = self._state_store.pipettes.get_hardware_pipette(
            pipette_id=pipette_id,
            attached_pipettes=self._hardware_api.attached_instruments,
        )

        # get the requested tip rack's definition for pulling calibrated tip length
        tip_rack_def = self._state_store.labware.get_definition(labware_id)

        # use config data to get tip geometry (length, diameter, volume)
        nominal_tip_geometry = self._state_store.geometry.get_nominal_tip_geometry(
            labware_id=labware_id,
            well_name=well_name,
            pipette_config=hw_pipette.config,
        )

        # TODO(mc, 2022-01-12): this call hits the filesystem, which has performance
        # implications over the course of a protocol since most calls will be redundant
        tip_length = await self._labware_data_provider.get_calibrated_tip_length(
            pipette_serial=hw_pipette.config["pipette_id"],
            labware_definition=tip_rack_def,
        )

        if tip_length is None:
            tip_length = nominal_tip_geometry.effective_length

        return _TipPickupData(
            hw_mount=hw_pipette.mount,
            tip_length=tip_length,
            tip_diameter=nominal_tip_geometry.diameter,
            tip_volume=nominal_tip_geometry.volume,
        )

    async def pick_up_tip(
        self,
        pipette_id: str,
        labware_id: str,
        well_name: str,
        well_location: WellLocation,
<<<<<<< HEAD
    ) -> Tuple[float, float]:
=======
    ) -> VolumePointResult:
>>>>>>> 56ad2a5c
        """Pick up a tip at the specified "well"."""
        hw_mount, tip_length, tip_diameter, tip_volume = await self._get_tip_details(
            pipette_id=pipette_id,
            labware_id=labware_id,
            well_name=well_name,
        )

        # move the pipette to the top of the tip
        position = await self._movement_handler.move_to_well(
            pipette_id=pipette_id,
            labware_id=labware_id,
            well_name=well_name,
            well_location=well_location,
        )

        # perform the tip pickup routine
        await self._hardware_api.pick_up_tip(
            mount=hw_mount,
            tip_length=tip_length,
            # TODO(mc, 2020-11-12): include these parameters in the request
            presses=None,
            increment=None,
        )

        # after a successful pickup, update the hardware controller state
        self._hardware_api.set_current_tiprack_diameter(
            mount=hw_mount,
            tiprack_diameter=tip_diameter,
        )
        self._hardware_api.set_working_volume(
            mount=hw_mount,
            tip_volume=tip_volume,
        )

<<<<<<< HEAD
        return tip_volume, tip_length
=======
        return VolumePointResult(volume=tip_volume, position=position)
>>>>>>> 56ad2a5c

    async def add_tip(self, pipette_id: str, labware_id: str) -> None:
        """Manually add a tip to a pipette in the hardware API.

        Used to enable a drop tip even if the HW API thinks no tip is attached.

        This is used by hardware stopper, and will not affect the pipette state store working volume tracking
        """
        hw_mount, tip_length, tip_diameter, tip_volume = await self._get_tip_details(
            pipette_id=pipette_id,
            labware_id=labware_id,
        )

        await self._hardware_api.add_tip(mount=hw_mount, tip_length=tip_length)
        self._hardware_api.set_current_tiprack_diameter(
            mount=hw_mount,
            tiprack_diameter=tip_diameter,
        )
        self._hardware_api.set_working_volume(mount=hw_mount, tip_volume=tip_volume)

    async def drop_tip(
        self,
        pipette_id: str,
        labware_id: str,
        well_name: str,
        well_location: WellLocation,
        home_after: Optional[bool],
    ) -> DeckPoint:
        """Drop a tip at the specified "well"."""
        # get mount and config data from state and hardware controller
        hw_pipette = self._state_store.pipettes.get_hardware_pipette(
            pipette_id=pipette_id,
            attached_pipettes=self._hardware_api.attached_instruments,
        )

        # get the adjusted tip drop location
        tip_drop_location = self._state_store.geometry.get_tip_drop_location(
            pipette_config=hw_pipette.config,
            labware_id=labware_id,
            well_location=well_location,
        )

        # move the pipette to tip drop location
        position = await self._movement_handler.move_to_well(
            pipette_id=pipette_id,
            labware_id=labware_id,
            well_name=well_name,
            well_location=tip_drop_location,
        )

        # perform the tip drop routine
        await self._hardware_api.drop_tip(
            mount=hw_pipette.mount,
            home_after=True if home_after is None else home_after,
        )
        return position

    async def aspirate(
        self,
        pipette_id: str,
        labware_id: str,
        well_name: str,
        well_location: WellLocation,
        volume: float,
        flow_rate: float,
    ) -> VolumePointResult:
        """Aspirate liquid from a well."""
        # get mount and config data from state and hardware controller
        hw_pipette = self._state_store.pipettes.get_hardware_pipette(
            pipette_id=pipette_id,
            attached_pipettes=self._hardware_api.attached_instruments,
        )

        ready_to_aspirate = self._state_store.pipettes.get_is_ready_to_aspirate(
            pipette_id=pipette_id,
            pipette_config=hw_pipette.config,
        )

        current_well = None

        if not ready_to_aspirate:
            await self._movement_handler.move_to_well(
                pipette_id=pipette_id,
                labware_id=labware_id,
                well_name=well_name,
                well_location=WellLocation(origin=WellOrigin.TOP),
            )

            await self._hardware_api.prepare_for_aspirate(mount=hw_pipette.mount)

            # set our current deck location to the well now that we've made
            # an intermediate move for the "prepare for aspirate" step
            current_well = CurrentWell(
                pipette_id=pipette_id,
                labware_id=labware_id,
                well_name=well_name,
            )

        position = await self._movement_handler.move_to_well(
            pipette_id=pipette_id,
            labware_id=labware_id,
            well_name=well_name,
            well_location=well_location,
            current_well=current_well,
        )

        with self.set_flow_rate(pipette=hw_pipette, aspirate_flow_rate=flow_rate):
            await self._hardware_api.aspirate(mount=hw_pipette.mount, volume=volume)

        return VolumePointResult(volume=volume, position=position)

    async def dispense_in_place(
        self,
        pipette_id: str,
        volume: float,
        flow_rate: float,
    ) -> float:
        """Dispense liquid without moving the pipette."""
        hw_pipette = self._state_store.pipettes.get_hardware_pipette(
            pipette_id=pipette_id,
            attached_pipettes=self._hardware_api.attached_instruments,
        )

        with self.set_flow_rate(pipette=hw_pipette, dispense_flow_rate=flow_rate):
            await self._hardware_api.dispense(mount=hw_pipette.mount, volume=volume)

        return volume

    async def touch_tip(
        self,
        pipette_id: str,
        labware_id: str,
        well_name: str,
        well_location: WellLocation,
        radius: float,
        speed: Optional[float],
    ) -> DeckPoint:
        """Touch the pipette tip to the sides of a well."""
        target_well = CurrentWell(
            pipette_id=pipette_id,
            labware_id=labware_id,
            well_name=well_name,
        )

        # get pipette mount and critical point for our touch tip moves
        pipette_location = self._state_store.motion.get_pipette_location(
            pipette_id=pipette_id,
            current_well=target_well,
        )

        touch_points = self._state_store.geometry.get_touch_points(
            labware_id=labware_id,
            well_name=well_name,
            well_location=well_location,
            mount=pipette_location.mount,
            radius=radius,
        )

        speed = self._state_store.pipettes.get_movement_speed(
            pipette_id=pipette_id, requested_speed=speed
        )

        # this will handle raising if the thermocycler lid is in a bad state
        # so we don't need to put that logic elsewhere
        well_position = await self._movement_handler.move_to_well(
            pipette_id=pipette_id,
            labware_id=labware_id,
            well_name=well_name,
            well_location=well_location,
        )

        for touch_point in touch_points:
            await self._hardware_api.move_to(
                mount=pipette_location.mount.to_hw_mount(),
                critical_point=pipette_location.critical_point,
                abs_position=touch_point,
                speed=speed,
            )
        try:
            final_point = touch_points[-1]
            position = DeckPoint(x=final_point.x, y=final_point.y, z=final_point.z)
        except IndexError:
            position = well_position

        return position

    @contextmanager
    def set_flow_rate(
        self,
        pipette: HardwarePipette,
        aspirate_flow_rate: Optional[float] = None,
        dispense_flow_rate: Optional[float] = None,
        blow_out_flow_rate: Optional[float] = None,
    ) -> Iterator[None]:
        """Context manager for setting flow rate before calling aspirate, dispense, or blowout."""
        original_aspirate_rate = pipette.config["aspirate_flow_rate"]
        original_dispense_rate = pipette.config["dispense_flow_rate"]
        original_blow_out_rate = pipette.config["blow_out_flow_rate"]
        self._hardware_api.set_flow_rate(
            pipette.mount,
            aspirate=aspirate_flow_rate,
            dispense=dispense_flow_rate,
            blow_out=blow_out_flow_rate,
        )
        try:
            yield
        finally:
            self._hardware_api.set_flow_rate(
                pipette.mount,
                aspirate=original_aspirate_rate,
                dispense=original_dispense_rate,
                blow_out=original_blow_out_rate,
            )<|MERGE_RESOLUTION|>--- conflicted
+++ resolved
@@ -93,11 +93,7 @@
         labware_id: str,
         well_name: str,
         well_location: WellLocation,
-<<<<<<< HEAD
-    ) -> Tuple[float, float]:
-=======
     ) -> VolumePointResult:
->>>>>>> 56ad2a5c
         """Pick up a tip at the specified "well"."""
         hw_mount, tip_length, tip_diameter, tip_volume = await self._get_tip_details(
             pipette_id=pipette_id,
@@ -132,11 +128,7 @@
             tip_volume=tip_volume,
         )
 
-<<<<<<< HEAD
-        return tip_volume, tip_length
-=======
         return VolumePointResult(volume=tip_volume, position=position)
->>>>>>> 56ad2a5c
 
     async def add_tip(self, pipette_id: str, labware_id: str) -> None:
         """Manually add a tip to a pipette in the hardware API.
