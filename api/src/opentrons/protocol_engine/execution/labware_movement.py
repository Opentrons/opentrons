--- conflicted
+++ resolved
@@ -153,12 +153,7 @@
                 mount=gripper_mount, abs_position=waypoints_to_labware[-1]
             )
 
-<<<<<<< HEAD
-        # TODO: see https://opentrons.atlassian.net/browse/RLAB-215
-        await ot3api.home(axes=[Axis.Z_G])
-=======
             await ot3api.grip(force_newtons=LABWARE_GRIP_FORCE)
->>>>>>> 1ed53998
 
             new_labware_offset = (
                 self._state_store.labware.get_labware_offset(new_offset_id).vector
@@ -172,7 +167,7 @@
             )
 
             # TODO: see https://opentrons.atlassian.net/browse/RLAB-215
-            await ot3api.home(axes=[OT3Axis.Z_G])
+            await ot3api.home(axes=[Axis.Z_G])
 
             waypoints_to_new_location = self._get_gripper_movement_waypoints(
                 labware_id=labware_id,
@@ -182,18 +177,12 @@
                 labware_offset_vector=labware_drop_offset,
             )
 
-<<<<<<< HEAD
-        await ot3api.ungrip()
-        # TODO: see https://opentrons.atlassian.net/browse/RLAB-215
-        await ot3api.home(axes=[Axis.Z_G])
-=======
             for waypoint in waypoints_to_new_location:
                 await ot3api.move_to(mount=gripper_mount, abs_position=waypoint)
->>>>>>> 1ed53998
 
             await ot3api.ungrip()
             # TODO: see https://opentrons.atlassian.net/browse/RLAB-215
-            await ot3api.home(axes=[OT3Axis.Z_G])
+            await ot3api.home(axes=[Axis.Z_G])
 
             # Keep the gripper in gripped position so it avoids colliding with
             # things like the thermocycler latches
