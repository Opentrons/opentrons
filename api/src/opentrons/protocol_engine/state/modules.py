"""Basic modules data state and store."""

from __future__ import annotations

from dataclasses import dataclass
from typing import (
    Dict,
    List,
    NamedTuple,
    Optional,
    Sequence,
    Set,
    Type,
    TypeVar,
    Union,
    overload,
)
from numpy import array, dot, add

from opentrons.hardware_control.modules.magdeck import (
    OFFSET_TO_LABWARE_BOTTOM as MAGNETIC_MODULE_OFFSET_TO_LABWARE_BOTTOM,
)
from opentrons.hardware_control.modules.types import LiveData
from opentrons.motion_planning.adjacent_slots_getters import (
    get_east_slot,
    get_west_slot,
)
from opentrons.protocol_engine.commands.calibration.calibrate_module import (
    CalibrateModuleResult,
)
from opentrons.types import DeckSlotName, MountType
from ..errors import ModuleNotConnectedError

from ..types import (
    LoadedModule,
    ModuleModel,
    ModuleOffsetVector,
    ModuleType,
    ModuleDefinition,
    DeckSlotLocation,
    ModuleDimensions,
    LabwareOffsetVector,
    HeaterShakerMovementRestrictors,
    ModuleLocation,
    DeckType,
)
from .. import errors
from ..commands import (
    Command,
    LoadModuleResult,
    heater_shaker,
    temperature_module,
    thermocycler,
)
from ..actions import Action, UpdateCommandAction, AddModuleAction
from .abstract_store import HasState, HandlesActions
from .module_substates import (
    MagneticModuleSubState,
    HeaterShakerModuleSubState,
    TemperatureModuleSubState,
    ThermocyclerModuleSubState,
    MagneticModuleId,
    HeaterShakerModuleId,
    TemperatureModuleId,
    ThermocyclerModuleId,
    ModuleSubStateType,
)


ModuleSubStateT = TypeVar("ModuleSubStateT", bound=ModuleSubStateType)


class SlotTransit(NamedTuple):
    """Class defining starting and ending slots in a pipette movement."""

    start: DeckSlotName
    end: DeckSlotName


_THERMOCYCLER_SLOT_TRANSITS_TO_DODGE = [
    SlotTransit(start=DeckSlotName.SLOT_1, end=DeckSlotName.FIXED_TRASH),
    SlotTransit(start=DeckSlotName.FIXED_TRASH, end=DeckSlotName.SLOT_1),
    SlotTransit(start=DeckSlotName.SLOT_4, end=DeckSlotName.FIXED_TRASH),
    SlotTransit(start=DeckSlotName.FIXED_TRASH, end=DeckSlotName.SLOT_4),
    SlotTransit(start=DeckSlotName.SLOT_4, end=DeckSlotName.SLOT_9),
    SlotTransit(start=DeckSlotName.SLOT_9, end=DeckSlotName.SLOT_4),
    SlotTransit(start=DeckSlotName.SLOT_4, end=DeckSlotName.SLOT_8),
    SlotTransit(start=DeckSlotName.SLOT_8, end=DeckSlotName.SLOT_4),
    SlotTransit(start=DeckSlotName.SLOT_1, end=DeckSlotName.SLOT_8),
    SlotTransit(start=DeckSlotName.SLOT_8, end=DeckSlotName.SLOT_1),
    SlotTransit(start=DeckSlotName.SLOT_4, end=DeckSlotName.SLOT_11),
    SlotTransit(start=DeckSlotName.SLOT_11, end=DeckSlotName.SLOT_4),
    SlotTransit(start=DeckSlotName.SLOT_1, end=DeckSlotName.SLOT_11),
    SlotTransit(start=DeckSlotName.SLOT_11, end=DeckSlotName.SLOT_1),
]


@dataclass(frozen=True)
class HardwareModule:
    """Data describing an actually connected module."""

    serial_number: Optional[str]
    definition: ModuleDefinition


@dataclass
class ModuleState:
    """The internal data to keep track of loaded modules."""

    slot_by_module_id: Dict[str, Optional[DeckSlotName]]
    """The deck slot that each module has been loaded into.

    This will be None when the module was added via
    ProtocolEngine.use_attached_modules() instead of an explicit loadModule command.
    """

    requested_model_by_id: Dict[str, Optional[ModuleModel]]
    """The model by which each loaded module was requested.

    Becuse of module compatibility, this can differ from the model found through
    hardware_module_by_id. See `ModuleView.get_requested_model()` versus
    `ModuleView.get_connected_model()`.

    This will be None when the module was added via
    ProtocolEngine.use_attached_modules() instead of an explicit loadModule command.
    """

    hardware_by_module_id: Dict[str, HardwareModule]
    """Information about each module's physical hardware."""

    substate_by_module_id: Dict[str, ModuleSubStateType]
    """Information about each module that's specific to the module type."""

    module_offset_by_serial: Dict[str, ModuleOffsetVector]
    """Information about each modules offsets."""


class ModuleStore(HasState[ModuleState], HandlesActions):
    """Module state container."""

    _state: ModuleState

    def __init__(
        self, module_calibration_offsets: Optional[Dict[str, ModuleOffsetVector]] = None
    ) -> None:
        """Initialize a ModuleStore and its state."""
        self._state = ModuleState(
            slot_by_module_id={},
            requested_model_by_id={},
            hardware_by_module_id={},
            substate_by_module_id={},
            module_offset_by_serial=module_calibration_offsets or {},
        )

    def handle_action(self, action: Action) -> None:
        """Modify state in reaction to an action."""
        if isinstance(action, UpdateCommandAction):
            self._handle_command(action.command)

        elif isinstance(action, AddModuleAction):
            self._add_module_substate(
                module_id=action.module_id,
                serial_number=action.serial_number,
                definition=action.definition,
                slot_name=None,
                requested_model=None,
                module_live_data=action.module_live_data,
            )

    def _handle_command(self, command: Command) -> None:
        if isinstance(command.result, LoadModuleResult):
            self._add_module_substate(
                module_id=command.result.moduleId,
                serial_number=command.result.serialNumber,
                definition=command.result.definition,
                slot_name=command.params.location.slotName,
                requested_model=command.params.model,
                module_live_data=None,
            )

        if isinstance(command.result, CalibrateModuleResult):
            self._update_module_calibration(
                module_id=command.params.moduleId,
                module_offset=command.result.moduleOffset,
            )

        if isinstance(
            command.result,
            (
                heater_shaker.SetTargetTemperatureResult,
                heater_shaker.DeactivateHeaterResult,
                heater_shaker.SetAndWaitForShakeSpeedResult,
                heater_shaker.DeactivateShakerResult,
                heater_shaker.OpenLabwareLatchResult,
                heater_shaker.CloseLabwareLatchResult,
            ),
        ):
            self._handle_heater_shaker_commands(command)

        if isinstance(
            command.result,
            (
                temperature_module.SetTargetTemperatureResult,
                temperature_module.DeactivateTemperatureResult,
            ),
        ):
            self._handle_temperature_module_commands(command)

        if isinstance(
            command.result,
            (
                thermocycler.SetTargetBlockTemperatureResult,
                thermocycler.DeactivateBlockResult,
                thermocycler.SetTargetLidTemperatureResult,
                thermocycler.DeactivateLidResult,
                thermocycler.OpenLidResult,
                thermocycler.CloseLidResult,
            ),
        ):
            self._handle_thermocycler_module_commands(command)

    def _add_module_substate(
        self,
        module_id: str,
        serial_number: Optional[str],
        definition: ModuleDefinition,
        slot_name: Optional[DeckSlotName],
        requested_model: Optional[ModuleModel],
        module_live_data: Optional[LiveData],
    ) -> None:
        actual_model = definition.model
        live_data = module_live_data["data"] if module_live_data else None

        self._state.requested_model_by_id[module_id] = requested_model
        self._state.slot_by_module_id[module_id] = slot_name
        self._state.hardware_by_module_id[module_id] = HardwareModule(
            serial_number=serial_number,
            definition=definition,
        )

        if ModuleModel.is_magnetic_module_model(actual_model):
            self._state.substate_by_module_id[module_id] = MagneticModuleSubState(
                module_id=MagneticModuleId(module_id),
                model=actual_model,
            )
        elif ModuleModel.is_heater_shaker_module_model(actual_model):
            self._state.substate_by_module_id[module_id] = HeaterShakerModuleSubState(
                module_id=HeaterShakerModuleId(module_id),
                is_labware_latch_closed=(
                    live_data is not None
                    and live_data["labwareLatchStatus"] == "idle_closed"
                ),
                is_plate_shaking=(
                    live_data is not None and live_data["targetSpeed"] is not None
                ),
                plate_target_temperature=live_data["targetTemp"] if live_data else None,  # type: ignore[arg-type]
            )
        elif ModuleModel.is_temperature_module_model(actual_model):
            self._state.substate_by_module_id[module_id] = TemperatureModuleSubState(
                module_id=TemperatureModuleId(module_id),
                plate_target_temperature=live_data["targetTemp"] if live_data else None,  # type: ignore[arg-type]
            )
        elif ModuleModel.is_thermocycler_module_model(actual_model):
            self._state.substate_by_module_id[module_id] = ThermocyclerModuleSubState(
                module_id=ThermocyclerModuleId(module_id),
                is_lid_open=live_data is not None and live_data["lid"] == "open",
                target_block_temperature=live_data["targetTemp"] if live_data else None,  # type: ignore[arg-type]
                target_lid_temperature=live_data["lidTarget"] if live_data else None,  # type: ignore[arg-type]
            )

    def _update_module_calibration(
        self, module_id: str, module_offset: ModuleOffsetVector
    ) -> None:
        module = self._state.hardware_by_module_id.get(module_id)
        if module:
            module_serial = module.serial_number
            assert (
                module_serial is not None
            ), "Expected a module SN and got None instead."
            self._state.module_offset_by_serial[module_serial] = module_offset

    def _handle_heater_shaker_commands(
        self,
        command: Union[
            heater_shaker.SetTargetTemperature,
            heater_shaker.DeactivateHeater,
            heater_shaker.SetAndWaitForShakeSpeed,
            heater_shaker.DeactivateShaker,
            heater_shaker.OpenLabwareLatch,
            heater_shaker.CloseLabwareLatch,
        ],
    ) -> None:
        module_id = command.params.moduleId
        hs_substate = self._state.substate_by_module_id[module_id]
        assert isinstance(
            hs_substate, HeaterShakerModuleSubState
        ), f"{module_id} is not heater-shaker."

        # Get current values to preserve target temperature not being set/deactivated
        prev_state: HeaterShakerModuleSubState = hs_substate

        if isinstance(command.result, heater_shaker.SetTargetTemperatureResult):
            self._state.substate_by_module_id[module_id] = HeaterShakerModuleSubState(
                module_id=HeaterShakerModuleId(module_id),
                is_labware_latch_closed=prev_state.is_labware_latch_closed,
                is_plate_shaking=prev_state.is_plate_shaking,
                plate_target_temperature=command.params.celsius,
            )
        elif isinstance(command.result, heater_shaker.DeactivateHeaterResult):
            self._state.substate_by_module_id[module_id] = HeaterShakerModuleSubState(
                module_id=HeaterShakerModuleId(module_id),
                is_labware_latch_closed=prev_state.is_labware_latch_closed,
                is_plate_shaking=prev_state.is_plate_shaking,
                plate_target_temperature=None,
            )
        elif isinstance(command.result, heater_shaker.SetAndWaitForShakeSpeedResult):
            self._state.substate_by_module_id[module_id] = HeaterShakerModuleSubState(
                module_id=HeaterShakerModuleId(module_id),
                is_labware_latch_closed=prev_state.is_labware_latch_closed,
                is_plate_shaking=True,
                plate_target_temperature=prev_state.plate_target_temperature,
            )
        elif isinstance(command.result, heater_shaker.DeactivateShakerResult):
            self._state.substate_by_module_id[module_id] = HeaterShakerModuleSubState(
                module_id=HeaterShakerModuleId(module_id),
                is_labware_latch_closed=prev_state.is_labware_latch_closed,
                is_plate_shaking=False,
                plate_target_temperature=prev_state.plate_target_temperature,
            )
        elif isinstance(command.result, heater_shaker.OpenLabwareLatchResult):
            self._state.substate_by_module_id[module_id] = HeaterShakerModuleSubState(
                module_id=HeaterShakerModuleId(module_id),
                is_labware_latch_closed=False,
                is_plate_shaking=prev_state.is_plate_shaking,
                plate_target_temperature=prev_state.plate_target_temperature,
            )
        elif isinstance(command.result, heater_shaker.CloseLabwareLatchResult):
            self._state.substate_by_module_id[module_id] = HeaterShakerModuleSubState(
                module_id=HeaterShakerModuleId(module_id),
                is_labware_latch_closed=True,
                is_plate_shaking=prev_state.is_plate_shaking,
                plate_target_temperature=prev_state.plate_target_temperature,
            )

    def _handle_temperature_module_commands(
        self,
        command: Union[
            temperature_module.SetTargetTemperature,
            temperature_module.DeactivateTemperature,
        ],
    ) -> None:
        module_id = command.params.moduleId
        assert isinstance(
            self._state.substate_by_module_id[module_id], TemperatureModuleSubState
        ), f"{module_id} is not a temperature module."

        if isinstance(command.result, temperature_module.SetTargetTemperatureResult):
            self._state.substate_by_module_id[module_id] = TemperatureModuleSubState(
                module_id=TemperatureModuleId(module_id),
                plate_target_temperature=command.result.targetTemperature,
            )
        elif isinstance(command.result, temperature_module.DeactivateTemperatureResult):
            self._state.substate_by_module_id[module_id] = TemperatureModuleSubState(
                module_id=TemperatureModuleId(module_id),
                plate_target_temperature=None,
            )

    def _handle_thermocycler_module_commands(
        self,
        command: Union[
            thermocycler.SetTargetBlockTemperature,
            thermocycler.DeactivateBlock,
            thermocycler.SetTargetLidTemperature,
            thermocycler.DeactivateLid,
            thermocycler.OpenLid,
            thermocycler.CloseLid,
        ],
    ) -> None:
        module_id = command.params.moduleId
        thermocycler_substate = self._state.substate_by_module_id[module_id]
        assert isinstance(
            thermocycler_substate, ThermocyclerModuleSubState
        ), f"{module_id} is not a thermocycler module."

        # Get current values to preserve target temperature not being set/deactivated
        block_temperature = thermocycler_substate.target_block_temperature
        lid_temperature = thermocycler_substate.target_lid_temperature
        is_lid_open = thermocycler_substate.is_lid_open

        if isinstance(command.result, thermocycler.SetTargetBlockTemperatureResult):
            self._state.substate_by_module_id[module_id] = ThermocyclerModuleSubState(
                module_id=ThermocyclerModuleId(module_id),
                is_lid_open=is_lid_open,
                target_block_temperature=command.result.targetBlockTemperature,
                target_lid_temperature=lid_temperature,
            )
        elif isinstance(command.result, thermocycler.DeactivateBlockResult):
            self._state.substate_by_module_id[module_id] = ThermocyclerModuleSubState(
                module_id=ThermocyclerModuleId(module_id),
                is_lid_open=is_lid_open,
                target_block_temperature=None,
                target_lid_temperature=lid_temperature,
            )
        elif isinstance(command.result, thermocycler.SetTargetLidTemperatureResult):
            self._state.substate_by_module_id[module_id] = ThermocyclerModuleSubState(
                module_id=ThermocyclerModuleId(module_id),
                is_lid_open=is_lid_open,
                target_block_temperature=block_temperature,
                target_lid_temperature=command.result.targetLidTemperature,
            )
        elif isinstance(command.result, thermocycler.DeactivateLidResult):
            self._state.substate_by_module_id[module_id] = ThermocyclerModuleSubState(
                module_id=ThermocyclerModuleId(module_id),
                is_lid_open=is_lid_open,
                target_block_temperature=block_temperature,
                target_lid_temperature=None,
            )
        # TODO (spp, 2022-08-01): set is_lid_open to False upon lid commands' failure
        elif isinstance(command.result, thermocycler.OpenLidResult):
            self._state.substate_by_module_id[module_id] = ThermocyclerModuleSubState(
                module_id=ThermocyclerModuleId(module_id),
                is_lid_open=True,
                target_block_temperature=block_temperature,
                target_lid_temperature=lid_temperature,
            )
        elif isinstance(command.result, thermocycler.CloseLidResult):
            self._state.substate_by_module_id[module_id] = ThermocyclerModuleSubState(
                module_id=ThermocyclerModuleId(module_id),
                is_lid_open=False,
                target_block_temperature=block_temperature,
                target_lid_temperature=lid_temperature,
            )


class ModuleView(HasState[ModuleState]):
    """Read-only view of computed module state."""

    _state: ModuleState

    def __init__(self, state: ModuleState) -> None:
        """Initialize the view with its backing state value."""
        self._state = state

    def get(self, module_id: str) -> LoadedModule:
        """Get module data by the module's unique identifier."""
        try:
            slot_name = self._state.slot_by_module_id[module_id]
            attached_module = self._state.hardware_by_module_id[module_id]

        except KeyError as e:
            raise errors.ModuleNotLoadedError(module_id=module_id) from e

        location = (
            DeckSlotLocation(slotName=slot_name) if slot_name is not None else None
        )

        return LoadedModule.construct(
            id=module_id,
            location=location,
            model=attached_module.definition.model,
            serialNumber=attached_module.serial_number,
        )

    def get_all(self) -> List[LoadedModule]:
        """Get a list of all module entries in state."""
        return [self.get(mod_id) for mod_id in self._state.slot_by_module_id.keys()]

    # TODO(mc, 2022-12-09): enforce data integrity (e.g. one module per slot)
    # rather than shunting this work to callers via `allowed_ids`.
    # This has larger implications and is tied up in splitting LPC out of the protocol run
    def get_by_slot(
        self, slot_name: DeckSlotName, allowed_ids: Set[str]
    ) -> Optional[LoadedModule]:
        """Get the module located in a given slot, if any."""
        slots_by_id = reversed(list(self._state.slot_by_module_id.items()))

        for module_id, module_slot in slots_by_id:
            if module_slot == slot_name and module_id in allowed_ids:
                return self.get(module_id)

        return None

    def _get_module_substate(
        self, module_id: str, expected_type: Type[ModuleSubStateT], expected_name: str
    ) -> ModuleSubStateT:
        """Return the specific sub-state of a given module ID.

        Args:
            module_id: The ID of the module.
            expected_type: The shape of the substate that we expect.
            expected_name: A user-friendly name of the module to put into an
                error message if the substate does not match the expected type.

        Raises:
            ModuleNotLoadedError: If module_id has not been loaded.
            WrongModuleTypeError: If module_id has been loaded,
                but it's not the expected type.
        """
        try:
            substate = self._state.substate_by_module_id[module_id]
        except KeyError as e:
            raise errors.ModuleNotLoadedError(module_id=module_id) from e

        if isinstance(substate, expected_type):
            return substate

        raise errors.WrongModuleTypeError(f"{module_id} is not a {expected_name}.")

    def get_magnetic_module_substate(self, module_id: str) -> MagneticModuleSubState:
        """Return a `MagneticModuleSubState` for the given Magnetic Module.

        Raises:
            ModuleNotLoadedError: If module_id has not been loaded.
            WrongModuleTypeError: If module_id has been loaded,
                but it's not a Magnetic Module.
        """
        return self._get_module_substate(
            module_id=module_id,
            expected_type=MagneticModuleSubState,
            expected_name="Magnetic Module",
        )

    def get_heater_shaker_module_substate(
        self, module_id: str
    ) -> HeaterShakerModuleSubState:
        """Return a `HeaterShakerModuleSubState` for the given Heater-Shaker Module.

        Raises:
           ModuleNotLoadedError: If module_id has not been loaded.
           WrongModuleTypeError: If module_id has been loaded,
               but it's not a Heater-Shaker Module.
        """
        return self._get_module_substate(
            module_id=module_id,
            expected_type=HeaterShakerModuleSubState,
            expected_name="Heater-Shaker Module",
        )

    def get_temperature_module_substate(
        self, module_id: str
    ) -> TemperatureModuleSubState:
        """Return a `TemperatureModuleSubState` for the given Temperature Module.

        Raises:
           ModuleNotLoadedError: If module_id has not been loaded.
           WrongModuleTypeError: If module_id has been loaded,
               but it's not a Temperature Module.
        """
        return self._get_module_substate(
            module_id=module_id,
            expected_type=TemperatureModuleSubState,
            expected_name="Temperature Module",
        )

    def get_thermocycler_module_substate(
        self, module_id: str
    ) -> ThermocyclerModuleSubState:
        """Return a `ThermocyclerModuleSubState` for the given Thermocycler Module.

        Raises:
           ModuleNotLoadedError: If module_id has not been loaded.
           WrongModuleTypeError: If module_id has been loaded,
               but it's not a Thermocycler Module.
        """
        return self._get_module_substate(
            module_id=module_id,
            expected_type=ThermocyclerModuleSubState,
            expected_name="Thermocycler Module",
        )

    def get_location(self, module_id: str) -> DeckSlotLocation:
        """Get the slot location of the given module."""
        location = self.get(module_id).location
        if location is None:
            raise errors.ModuleNotOnDeckError(
                f"Module {module_id} is not loaded into a deck slot."
            )
        return location

    def get_requested_model(self, module_id: str) -> Optional[ModuleModel]:
        """Return the model by which this module was requested.

        Or, if this module was not loaded with an explicit ``loadModule`` command,
        return ``None``.

        See also `get_connected_model()`.
        """
        try:
            return self._state.requested_model_by_id[module_id]
        except KeyError as e:
            raise errors.ModuleNotLoadedError(module_id=module_id) from e

    def get_connected_model(self, module_id: str) -> ModuleModel:
        """Return the model of the connected module.

        This can differ from `get_requested_model()` because of module compatibility.
        For example, a ``loadModule`` command might request a ``temperatureModuleV1``
        but return a ``temperatureModuleV2`` if that's what it finds actually connected
        at run time.
        """
        return self.get(module_id).model

    def get_serial_number(self, module_id: str) -> str:
        """Get the hardware serial number of the given module.

        If the underlying hardware API is simulating, this will be a dummy value
        provided by the hardware API.
        """
        module = self.get(module_id)
<<<<<<< HEAD
        assert (
            module.serialNumber is not None
        ), f"Expected a connected module and got a {module.model.name}"
=======
        if module.serialNumber is None:
            raise ModuleNotConnectedError(
                f"Expected a connected module and got a {module.model.name}"
            )
>>>>>>> d3ab31cf
        return module.serialNumber

    def get_definition(self, module_id: str) -> ModuleDefinition:
        """Module definition by ID."""
        try:
            attached_module = self._state.hardware_by_module_id[module_id]
        except KeyError as e:
            raise errors.ModuleNotLoadedError(module_id=module_id) from e

        return attached_module.definition

    def get_dimensions(self, module_id: str) -> ModuleDimensions:
        """Get the specified module's dimensions."""
        return self.get_definition(module_id).dimensions

    def get_module_offset(
        self, module_id: str, deck_type: DeckType
    ) -> LabwareOffsetVector:
        """Get the module's offset vector computed with slot transform."""
        definition = self.get_definition(module_id)
        slot = self.get_location(module_id).slotName.id

        pre_transform = array(
            (
                definition.labwareOffset.x,
                definition.labwareOffset.y,
                definition.labwareOffset.z,
                1,
            )
        )
        xforms_ser = definition.slotTransforms.get(str(deck_type.value), {}).get(
            slot,
            {"labwareOffset": [[1, 0, 0, 0], [0, 1, 0, 0], [0, 0, 1, 0], [0, 0, 0, 1]]},
        )
        xforms_ser_offset = xforms_ser["labwareOffset"]

        # Apply the slot transform, if any
        xform = array(xforms_ser_offset)
        xformed = dot(xform, pre_transform)  # type: ignore[no-untyped-call]

        # add the calibrated module offset if there is one
        module = self.get(module_id)
        if module.serialNumber is None:
            raise errors.ModuleNotConnectedError(
<<<<<<< HEAD
                f"Cannot calibrate module of type {module.model.name}. Can only calibrate modules that are connected by a serial."
=======
                f"Cannot calibrate module of type {module.model.name}. Can only calibrate modules that are connected to the robot and can provide the robot with a serial number."
>>>>>>> d3ab31cf
            )
        offset = self._state.module_offset_by_serial.get(module.serialNumber)
        if offset is not None:
            module_offset = array((offset.x, offset.y, offset.z, 1))
            xformed = add(xformed, module_offset)
        return LabwareOffsetVector(
            x=xformed[0],
            y=xformed[1],
            z=xformed[2],
        )

    def get_overall_height(self, module_id: str) -> float:
        """Get the height of the module, excluding any labware loaded atop it."""
        return self.get_dimensions(module_id).bareOverallHeight

    # TODO(mc, 2022-01-19): this method is missing unit test coverage
    def get_height_over_labware(self, module_id: str) -> float:
        """Get the height of module parts above module labware base."""
        return self.get_dimensions(module_id).overLabwareHeight

    # TODO(mc, 2022-01-19): this method is missing unit test coverage and
    # is also unused. Remove or add tests.
    def get_lid_height(self, module_id: str) -> float:
        """Get lid height if module is thermocycler."""
        definition = self.get_definition(module_id)

        if (
            definition.moduleType == ModuleType.THERMOCYCLER
            and hasattr(definition.dimensions, "lidHeight")
            and definition.dimensions.lidHeight is not None
        ):
            return definition.dimensions.lidHeight
        else:
            raise errors.WrongModuleTypeError(
                f"Cannot get lid height of {definition.moduleType}"
            )

    @staticmethod
    def get_magnet_home_to_base_offset(module_model: ModuleModel) -> float:
        """Return a Magnetic Module's home offset.

        This is how far a Magnetic Module's magnets have to rise above their
        home position for their tops to be level with the bottom of the labware.

        The offset is returned in true millimeters,
        even though GEN1 Magnetic Modules are sometimes controlled in units of
        half-millimeters ("short mm").
        """
        if module_model == ModuleModel.MAGNETIC_MODULE_V1:
            offset_in_half_mm = MAGNETIC_MODULE_OFFSET_TO_LABWARE_BOTTOM[
                "magneticModuleV1"
            ]
            return offset_in_half_mm / 2
        elif module_model == ModuleModel.MAGNETIC_MODULE_V2:
            return MAGNETIC_MODULE_OFFSET_TO_LABWARE_BOTTOM["magneticModuleV2"]
        else:
            raise errors.WrongModuleTypeError(
                f"Can't get magnet offset of {module_model}."
            )

    @overload
    @classmethod
    def calculate_magnet_height(
        cls,
        *,
        module_model: ModuleModel,
        height_from_home: float,
    ) -> float:
        pass

    @overload
    @classmethod
    def calculate_magnet_height(
        cls,
        *,
        module_model: ModuleModel,
        height_from_base: float,
    ) -> float:
        pass

    @overload
    @classmethod
    def calculate_magnet_height(
        cls,
        *,
        module_model: ModuleModel,
        labware_default_height: float,
        offset_from_labware_default: float,
    ) -> float:
        pass

    @classmethod
    def calculate_magnet_height(
        cls,
        *,
        module_model: ModuleModel,
        height_from_home: Optional[float] = None,
        height_from_base: Optional[float] = None,
        labware_default_height: Optional[float] = None,
        offset_from_labware_default: Optional[float] = None,
    ) -> float:
        """Normalize a Magnetic Module engage height to standard units.

        Args:
            module_model: What kind of Magnetic Module to calculate the height for.
            height_from_home: A distance above the magnets' home position,
                in millimeters.
            height_from_base: A distance above the labware base plane,
                in millimeters.
            labware_default_height: A distance above the labware base plane,
                in millimeters, from a labware definition.
            offset_from_labware_default: A distance from the
                ``labware_default_height`` argument, in hardware units.

        Negative values are allowed for all arguments, to move down instead of up.

        See the overload signatures for which combinations of parameters are allowed.

        Returns:
            The same height passed in, converted to be measured in
            millimeters above the module's labware base plane,
            suitable as input to a Magnetic Module engage Protocol Engine command.
        """
        if height_from_home is not None:
            home_to_base = cls.get_magnet_home_to_base_offset(module_model=module_model)
            return height_from_home - home_to_base

        elif height_from_base is not None:
            return height_from_base

        else:
            # Guaranteed statically by overload.
            assert labware_default_height is not None
            assert offset_from_labware_default is not None
            return labware_default_height + offset_from_labware_default

    def should_dodge_thermocycler(
        self,
        from_slot: DeckSlotName,
        to_slot: DeckSlotName,
    ) -> bool:
        """Decide if the requested path would cross the thermocycler, if installed.

        Returns True if we need to dodge, False otherwise.
        """
        all_mods = self.get_all()
        if any(ModuleModel.is_thermocycler_module_model(mod.model) for mod in all_mods):
            transit = (from_slot, to_slot)
            if transit in _THERMOCYCLER_SLOT_TRANSITS_TO_DODGE:
                return True
        return False

    def is_edge_move_unsafe(self, mount: MountType, target_slot: DeckSlotName) -> bool:
        """Check if the slot next to target contains a module to be avoided, depending on mount."""
        slot_int = target_slot.as_int()

        if mount is MountType.RIGHT:
            # Check left of the target
            neighbor_int = get_west_slot(slot_int)
            if neighbor_int is None:
                return False
            else:
                neighbor_slot = DeckSlotName.from_primitive(neighbor_int)
        else:
            # Check right of the target
            neighbor_int = get_east_slot(slot_int)
            if neighbor_int is None:
                return False
            else:
                neighbor_slot = DeckSlotName.from_primitive(neighbor_int)

        return neighbor_slot in self._state.slot_by_module_id.values()

    def ensure_module_not_present(
        self, model: ModuleModel, location: DeckSlotLocation
    ) -> None:
        """Ensure a different module is not preset in the slot we are trying to load into."""
        for module in self.get_all():
            if module.location == location and model != module.model:
                raise errors.ModuleAlreadyPresentError(
                    f"A {module.model.value} is already"
                    f" present in {location.slotName.value}"
                )

    def select_hardware_module_to_load(
        self,
        model: ModuleModel,
        location: DeckSlotLocation,
        attached_modules: Sequence[HardwareModule],
    ) -> HardwareModule:
        """Get the next matching hardware module for the given model and location.

        If a "matching" model is found already loaded in state at the requested
        location, that hardware module will be "reused" and selected. This behavior
        allows multiple load module commands to be issued while always preserving
        module hardware instance to deck slot mapping, which is required for
        multiples-of-a-module functionality.

        Args:
            model: The requested module model. The selected module may have a
                different model if the definition lists the model as compatible.
            location: The location the module will be assigned to.
            attached_modules: All attached modules as reported by the HardwareAPI,
                in the order in which they should be used.

        Raises:
            ModuleNotAttachedError: A not-yet-assigned module matching the requested
                parameters could not be found in the attached modules list.
            ModuleAlreadyPresentError: A module of a different type is already
                assigned to the requested location.
        """
        existing_mod_in_slot = None

        for mod_id, slot in self._state.slot_by_module_id.items():
            if slot == location.slotName:
                existing_mod_in_slot = self._state.hardware_by_module_id.get(mod_id)
                break

        if existing_mod_in_slot:
            existing_def = existing_mod_in_slot.definition

            if existing_def.model == model or model in existing_def.compatibleWith:
                return existing_mod_in_slot

            else:
                raise errors.ModuleAlreadyPresentError(
                    f"A {existing_def.model.value} is already"
                    f" present in {location.slotName.value}"
                )

        for m in attached_modules:
            if m not in self._state.hardware_by_module_id.values():
                if model == m.definition.model or model in m.definition.compatibleWith:
                    return m

        raise errors.ModuleNotAttachedError(f"No available {model.value} found.")

    def get_heater_shaker_movement_restrictors(
        self,
    ) -> List[HeaterShakerMovementRestrictors]:
        """Get shaking status, latch status, and location for every heater-shaker on deck."""
        hs_substates = [
            self.get_heater_shaker_module_substate(module_id=module.id)
            for module in self.get_all()
            if module.model == ModuleModel.HEATER_SHAKER_MODULE_V1
        ]
        hs_restrictors = [
            HeaterShakerMovementRestrictors(
                plate_shaking=substate.is_plate_shaking,
                latch_closed=substate.is_labware_latch_closed,
                deck_slot=self.get_location(substate.module_id).slotName.as_int(),
            )
            for substate in hs_substates
        ]
        return hs_restrictors

    def raise_if_module_in_location(
        self, location: Union[DeckSlotLocation, ModuleLocation]
    ) -> None:
        """Raise if the given location has a module in it."""
        for module in self.get_all():
            if module.location == location:
                raise errors.LocationIsOccupiedError(
                    f"Module {module.model} is already present at {location}."
                )<|MERGE_RESOLUTION|>--- conflicted
+++ resolved
@@ -607,16 +607,10 @@
         provided by the hardware API.
         """
         module = self.get(module_id)
-<<<<<<< HEAD
-        assert (
-            module.serialNumber is not None
-        ), f"Expected a connected module and got a {module.model.name}"
-=======
         if module.serialNumber is None:
             raise ModuleNotConnectedError(
                 f"Expected a connected module and got a {module.model.name}"
             )
->>>>>>> d3ab31cf
         return module.serialNumber
 
     def get_definition(self, module_id: str) -> ModuleDefinition:
@@ -661,11 +655,7 @@
         module = self.get(module_id)
         if module.serialNumber is None:
             raise errors.ModuleNotConnectedError(
-<<<<<<< HEAD
-                f"Cannot calibrate module of type {module.model.name}. Can only calibrate modules that are connected by a serial."
-=======
                 f"Cannot calibrate module of type {module.model.name}. Can only calibrate modules that are connected to the robot and can provide the robot with a serial number."
->>>>>>> d3ab31cf
             )
         offset = self._state.module_offset_by_serial.get(module.serialNumber)
         if offset is not None:
@@ -839,17 +829,6 @@
 
         return neighbor_slot in self._state.slot_by_module_id.values()
 
-    def ensure_module_not_present(
-        self, model: ModuleModel, location: DeckSlotLocation
-    ) -> None:
-        """Ensure a different module is not preset in the slot we are trying to load into."""
-        for module in self.get_all():
-            if module.location == location and model != module.model:
-                raise errors.ModuleAlreadyPresentError(
-                    f"A {module.model.value} is already"
-                    f" present in {location.slotName.value}"
-                )
-
     def select_hardware_module_to_load(
         self,
         model: ModuleModel,
