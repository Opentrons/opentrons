--- conflicted
+++ resolved
@@ -120,7 +120,9 @@
             attached_module = self._state.hardware_module_by_slot[slot_name]
 
         except KeyError as e:
-            raise errors.ModuleNotLoadedError(f"Module {module_id} not found.") from e
+            raise errors.ModuleDoesNotExistError(
+                f"Module {module_id} not found."
+            ) from e
 
         return LoadedModule.construct(
             id=module_id,
@@ -231,24 +233,6 @@
                 f"Cannot get lid height of {definition.moduleType}"
             )
 
-    def assert_is_magnetic_module(self, module_id: str) -> None:
-        """Make sure the given module ID points to a Magnetic Module.
-
-        Raises:
-            ModuleNotLoadedError: If module_id has not been loaded.
-            WrongModuleTypeError: If module_id has been loaded,
-                but it's not a Magnetic Module.
-        """
-        # Propagate ModuleNotLoadedError.
-        model = self.get_model(module_id=module_id)
-        if model not in [
-            ModuleModel.MAGNETIC_MODULE_V1,
-            ModuleModel.MAGNETIC_MODULE_V2,
-        ]:
-            raise errors.WrongModuleTypeError(
-                f"{module_id} is a {model}, not a Magnetic Module."
-            )
-
     @staticmethod
     def get_magnet_home_to_base_offset(module_model: ModuleModel) -> float:
         """Return a Magnetic Module's home offset.
@@ -366,58 +350,6 @@
                 return True
         return False
 
-<<<<<<< HEAD
-    _ModuleT = TypeVar("_ModuleT", bound=AbstractModule)
-
-    def find_loaded_hardware_module(
-        self,
-        module_id: str,
-        attached_modules: List[AbstractModule],
-        expected_type: Type[_ModuleT],
-    ) -> _ModuleT:
-        """Return the hardware module that corresponds to a Protocol Engine module ID.
-
-        Should not be called when the ``use_virtual_modules`` engine config is True,
-        since loaded modules will have no associated hardware modules.
-
-        Args:
-            module_id: The Protocol Engine ID of a loaded module to search for.
-            attached_modules: The list of currently attached hardware modules,
-                as returned by the hardware API.
-            expected_type: The Python type (class) that you expect the matching
-                hardware module to have.
-
-        Returns:
-            The element of ``attached_hardware_modules`` that corresponds to
-            the given ``module_id`.
-
-        Raises:
-            ModuleNotLoadedError: If module_id has not been loaded.
-            ModuleNotAttachedError: If module_id has been loaded, but none of the
-                attached hardware modules match it.
-            WrongModuleTypeError: If a matching hardware module was found,
-                but it isn't an instance of ``expected_type``.
-        """
-        # May raise ModuleNotLoadedError.
-        serial_number = self.get_serial_number(module_id=module_id)
-
-        for candidate in attached_modules:
-            if candidate.device_info["serial"] == serial_number:
-                if isinstance(candidate, expected_type):
-                    return candidate
-                else:
-                    raise errors.WrongModuleTypeError(
-                        f'Module with serial number "{serial_number}"'
-                        f' and Protocol Engine ID "{module_id}"'
-                        f' is type "{type(candidate)}", but expected "{expected_type}".'
-                    )
-        raise errors.ModuleNotAttachedError(
-            f'No module attached with serial number "{serial_number}'
-            f' for Protocol Engine module ID "{module_id}".'
-        )
-
-=======
->>>>>>> e0b02781
     def select_hardware_module_to_load(
         self,
         model: ModuleModel,
