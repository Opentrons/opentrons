--- conflicted
+++ resolved
@@ -26,16 +26,8 @@
     LabwareOffsetVector,
 )
 from .. import errors
-from ..commands import Command, LoadModuleResult
-<<<<<<< HEAD
+from ..commands import Command, LoadModuleResult, heater_shaker
 from ..actions import Action, UpdateCommandAction, AddModuleAction
-=======
-from ..commands.heater_shaker import (
-    StartSetTargetTemperatureResult,
-    DeactivateHeaterResult,
-)
-from ..actions import Action, UpdateCommandAction
->>>>>>> 805a2627
 from .abstract_store import HasState, HandlesActions
 
 
@@ -137,20 +129,23 @@
         if isinstance(
             command.result,
             (
-                StartSetTargetTemperatureResult,
-                DeactivateHeaterResult,
+                heater_shaker.StartSetTargetTemperatureResult,
+                heater_shaker.DeactivateHeaterResult,
             ),
         ):
-            slot_name = self._state.slot_by_module_id[command.params.moduleId]
-            hardware_module = self._state.hardware_module_by_slot[slot_name]
-            if isinstance(command.result, StartSetTargetTemperatureResult):
-                self._state.hardware_module_by_slot[slot_name] = HardwareModule(
+            module_id = command.params.moduleId
+            hardware_module = self._state.hardware_by_module_id[module_id]
+
+            if isinstance(
+                command.result, heater_shaker.StartSetTargetTemperatureResult
+            ):
+                self._state.hardware_by_module_id[module_id] = HardwareModule(
                     serial_number=hardware_module.serial_number,
                     definition=hardware_module.definition,
                     plate_target_temperature=command.params.temperature,
                 )
-            elif isinstance(command.result, DeactivateHeaterResult):
-                self._state.hardware_module_by_slot[slot_name] = HardwareModule(
+            elif isinstance(command.result, heater_shaker.DeactivateHeaterResult):
+                self._state.hardware_by_module_id[module_id] = HardwareModule(
                     serial_number=hardware_module.serial_number,
                     definition=hardware_module.definition,
                     plate_target_temperature=None,
@@ -236,8 +231,7 @@
 
     def get_plate_target_temperature(self, module_id: str) -> Optional[float]:
         """Get the module's target plate temperature."""
-        slot_name = self._state.slot_by_module_id[module_id]
-        return self.state.hardware_module_by_slot[slot_name].plate_target_temperature
+        return self._state.hardware_by_module_id[module_id].plate_target_temperature
 
     def get_location(self, module_id: str) -> DeckSlotLocation:
         """Get the slot location of the given module."""
@@ -388,7 +382,7 @@
             module_model: What kind of Magnetic Module to calculate the height for.
             height_from_home: A distance above the magnets' home position,
                 in millimeters.
-            heght_from_base: A distance above the labware base plane,
+            height_from_base: A distance above the labware base plane,
                 in millimeters.
             labware_default_height: A distance above the labware base plane,
                 in millimeters, from a labware definition.
