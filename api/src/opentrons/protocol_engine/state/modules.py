"""Basic modules data state and store."""

from __future__ import annotations

from dataclasses import dataclass
from typing import (
    Dict,
    List,
    NamedTuple,
    Optional,
    Sequence,
    Set,
    Type,
    TypeVar,
    Union,
    overload,
)
from numpy import array, dot, add

from opentrons.hardware_control.modules.magdeck import (
    OFFSET_TO_LABWARE_BOTTOM as MAGNETIC_MODULE_OFFSET_TO_LABWARE_BOTTOM,
)
from opentrons.hardware_control.modules.types import LiveData
from opentrons.motion_planning.adjacent_slots_getters import (
    get_east_slot,
    get_west_slot,
)
from opentrons.protocol_engine.commands.calibration.calibrate_module import (
    CalibrateModuleResult,
)
from opentrons.types import DeckSlotName, MountType

from ..types import (
    LoadedModule,
    ModuleModel,
    ModuleOffsetVector,
    ModuleType,
    ModuleDefinition,
    DeckSlotLocation,
    ModuleDimensions,
    LabwareOffsetVector,
    HeaterShakerMovementRestrictors,
    ModuleLocation,
    DeckType,
)
from .. import errors
from ..commands import (
    Command,
    LoadModuleResult,
    heater_shaker,
    temperature_module,
    thermocycler,
)
from ..actions import Action, UpdateCommandAction, AddModuleAction
from .abstract_store import HasState, HandlesActions
from .module_substates import (
    MagneticModuleSubState,
    HeaterShakerModuleSubState,
    TemperatureModuleSubState,
    ThermocyclerModuleSubState,
    MagneticModuleId,
    HeaterShakerModuleId,
    TemperatureModuleId,
    ThermocyclerModuleId,
    ModuleSubStateType,
)


ModuleSubStateT = TypeVar("ModuleSubStateT", bound=ModuleSubStateType)


class SlotTransit(NamedTuple):
    """Class defining starting and ending slots in a pipette movement."""

    start: DeckSlotName
    end: DeckSlotName


_THERMOCYCLER_SLOT_TRANSITS_TO_DODGE = [
    SlotTransit(start=DeckSlotName.SLOT_1, end=DeckSlotName.FIXED_TRASH),
    SlotTransit(start=DeckSlotName.FIXED_TRASH, end=DeckSlotName.SLOT_1),
    SlotTransit(start=DeckSlotName.SLOT_4, end=DeckSlotName.FIXED_TRASH),
    SlotTransit(start=DeckSlotName.FIXED_TRASH, end=DeckSlotName.SLOT_4),
    SlotTransit(start=DeckSlotName.SLOT_4, end=DeckSlotName.SLOT_9),
    SlotTransit(start=DeckSlotName.SLOT_9, end=DeckSlotName.SLOT_4),
    SlotTransit(start=DeckSlotName.SLOT_4, end=DeckSlotName.SLOT_8),
    SlotTransit(start=DeckSlotName.SLOT_8, end=DeckSlotName.SLOT_4),
    SlotTransit(start=DeckSlotName.SLOT_1, end=DeckSlotName.SLOT_8),
    SlotTransit(start=DeckSlotName.SLOT_8, end=DeckSlotName.SLOT_1),
    SlotTransit(start=DeckSlotName.SLOT_4, end=DeckSlotName.SLOT_11),
    SlotTransit(start=DeckSlotName.SLOT_11, end=DeckSlotName.SLOT_4),
    SlotTransit(start=DeckSlotName.SLOT_1, end=DeckSlotName.SLOT_11),
    SlotTransit(start=DeckSlotName.SLOT_11, end=DeckSlotName.SLOT_1),
]


@dataclass(frozen=True)
class HardwareModule:
    """Data describing an actually connected module."""

    serial_number: Optional[str]
    definition: ModuleDefinition


@dataclass
class ModuleState:
    """The internal data to keep track of loaded modules."""

    slot_by_module_id: Dict[str, Optional[DeckSlotName]]
    """The deck slot that each module has been loaded into.

    This will be None when the module was added via
    ProtocolEngine.use_attached_modules() instead of an explicit loadModule command.
    """

    requested_model_by_id: Dict[str, Optional[ModuleModel]]
    """The model by which each loaded module was requested.

    Becuse of module compatibility, this can differ from the model found through
    hardware_module_by_id. See `ModuleView.get_requested_model()` versus
    `ModuleView.get_connected_model()`.

    This will be None when the module was added via
    ProtocolEngine.use_attached_modules() instead of an explicit loadModule command.
    """

    hardware_by_module_id: Dict[str, HardwareModule]
    """Information about each module's physical hardware."""

    substate_by_module_id: Dict[str, ModuleSubStateType]
    """Information about each module that's specific to the module type."""

    module_offset_by_serial: Dict[str, ModuleOffsetVector]
    """Information about each modules offsets."""


class ModuleStore(HasState[ModuleState], HandlesActions):
    """Module state container."""

    _state: ModuleState

    def __init__(
        self, module_calibration_offsets: Optional[Dict[str, ModuleOffsetVector]] = None
    ) -> None:
        """Initialize a ModuleStore and its state."""
        self._state = ModuleState(
            slot_by_module_id={},
            requested_model_by_id={},
            hardware_by_module_id={},
            substate_by_module_id={},
            module_offset_by_serial=module_calibration_offsets or {},
        )

    def handle_action(self, action: Action) -> None:
        """Modify state in reaction to an action."""
        if isinstance(action, UpdateCommandAction):
            self._handle_command(action.command)

        elif isinstance(action, AddModuleAction):
            self._add_module_substate(
                module_id=action.module_id,
                serial_number=action.serial_number,
                definition=action.definition,
                slot_name=None,
                requested_model=None,
                module_live_data=action.module_live_data,
            )

    def _handle_command(self, command: Command) -> None:
        if isinstance(command.result, LoadModuleResult):
            if not ModuleModel.is_magnetic_block(command.result.model):
                assert (
                    command.result.serialNumber is not None
                ), "Expected serial number, got None instead."
            self._add_module_substate(
                module_id=command.result.moduleId,
                serial_number=command.result.serialNumber,
                definition=command.result.definition,
                slot_name=command.params.location.slotName,
                requested_model=command.params.model,
                module_live_data=None,
            )

        if isinstance(command.result, CalibrateModuleResult):
            self._update_module_calibration(
                module_id=command.params.moduleId,
                module_offset=command.result.moduleOffset,
            )

        if isinstance(
            command.result,
            (
                heater_shaker.SetTargetTemperatureResult,
                heater_shaker.DeactivateHeaterResult,
                heater_shaker.SetAndWaitForShakeSpeedResult,
                heater_shaker.DeactivateShakerResult,
                heater_shaker.OpenLabwareLatchResult,
                heater_shaker.CloseLabwareLatchResult,
            ),
        ):
            self._handle_heater_shaker_commands(command)

        if isinstance(
            command.result,
            (
                temperature_module.SetTargetTemperatureResult,
                temperature_module.DeactivateTemperatureResult,
            ),
        ):
            self._handle_temperature_module_commands(command)

        if isinstance(
            command.result,
            (
                thermocycler.SetTargetBlockTemperatureResult,
                thermocycler.DeactivateBlockResult,
                thermocycler.SetTargetLidTemperatureResult,
                thermocycler.DeactivateLidResult,
                thermocycler.OpenLidResult,
                thermocycler.CloseLidResult,
            ),
        ):
            self._handle_thermocycler_module_commands(command)

    def _add_module_substate(
        self,
        module_id: str,
        serial_number: Optional[str],
        definition: ModuleDefinition,
        slot_name: Optional[DeckSlotName],
        requested_model: Optional[ModuleModel],
        module_live_data: Optional[LiveData],
    ) -> None:
        actual_model = definition.model
        live_data = module_live_data["data"] if module_live_data else None

        self._state.requested_model_by_id[module_id] = requested_model
        self._state.slot_by_module_id[module_id] = slot_name
        self._state.hardware_by_module_id[module_id] = HardwareModule(
            serial_number=serial_number,
            definition=definition,
        )

        if ModuleModel.is_magnetic_module_model(actual_model):
            self._state.substate_by_module_id[module_id] = MagneticModuleSubState(
                module_id=MagneticModuleId(module_id),
                model=actual_model,
            )
        elif ModuleModel.is_heater_shaker_module_model(actual_model):
            self._state.substate_by_module_id[module_id] = HeaterShakerModuleSubState(
                module_id=HeaterShakerModuleId(module_id),
                is_labware_latch_closed=(
                    live_data is not None
                    and live_data["labwareLatchStatus"] == "idle_closed"
                ),
                is_plate_shaking=(
                    live_data is not None and live_data["targetSpeed"] is not None
                ),
                plate_target_temperature=live_data["targetTemp"] if live_data else None,  # type: ignore[arg-type]
            )
        elif ModuleModel.is_temperature_module_model(actual_model):
            self._state.substate_by_module_id[module_id] = TemperatureModuleSubState(
                module_id=TemperatureModuleId(module_id),
                plate_target_temperature=live_data["targetTemp"] if live_data else None,  # type: ignore[arg-type]
            )
        elif ModuleModel.is_thermocycler_module_model(actual_model):
            self._state.substate_by_module_id[module_id] = ThermocyclerModuleSubState(
                module_id=ThermocyclerModuleId(module_id),
                is_lid_open=live_data is not None and live_data["lid"] == "open",
                target_block_temperature=live_data["targetTemp"] if live_data else None,  # type: ignore[arg-type]
                target_lid_temperature=live_data["lidTarget"] if live_data else None,  # type: ignore[arg-type]
            )

    def _update_module_calibration(
        self, module_id: str, module_offset: ModuleOffsetVector
    ) -> None:
        module = self._state.hardware_by_module_id.get(module_id)
        if module:
            module_serial = module.serial_number
<<<<<<< HEAD
            assert module_serial is not None, "Expected a serial number and got None."
=======
            assert (
                module_serial is not None
            ), "Expected a module SN and got None instead."
>>>>>>> 8319eabe
            self._state.module_offset_by_serial[module_serial] = module_offset

    def _handle_heater_shaker_commands(
        self,
        command: Union[
            heater_shaker.SetTargetTemperature,
            heater_shaker.DeactivateHeater,
            heater_shaker.SetAndWaitForShakeSpeed,
            heater_shaker.DeactivateShaker,
            heater_shaker.OpenLabwareLatch,
            heater_shaker.CloseLabwareLatch,
        ],
    ) -> None:
        module_id = command.params.moduleId
        hs_substate = self._state.substate_by_module_id[module_id]
        assert isinstance(
            hs_substate, HeaterShakerModuleSubState
        ), f"{module_id} is not heater-shaker."

        # Get current values to preserve target temperature not being set/deactivated
        prev_state: HeaterShakerModuleSubState = hs_substate

        if isinstance(command.result, heater_shaker.SetTargetTemperatureResult):
            self._state.substate_by_module_id[module_id] = HeaterShakerModuleSubState(
                module_id=HeaterShakerModuleId(module_id),
                is_labware_latch_closed=prev_state.is_labware_latch_closed,
                is_plate_shaking=prev_state.is_plate_shaking,
                plate_target_temperature=command.params.celsius,
            )
        elif isinstance(command.result, heater_shaker.DeactivateHeaterResult):
            self._state.substate_by_module_id[module_id] = HeaterShakerModuleSubState(
                module_id=HeaterShakerModuleId(module_id),
                is_labware_latch_closed=prev_state.is_labware_latch_closed,
                is_plate_shaking=prev_state.is_plate_shaking,
                plate_target_temperature=None,
            )
        elif isinstance(command.result, heater_shaker.SetAndWaitForShakeSpeedResult):
            self._state.substate_by_module_id[module_id] = HeaterShakerModuleSubState(
                module_id=HeaterShakerModuleId(module_id),
                is_labware_latch_closed=prev_state.is_labware_latch_closed,
                is_plate_shaking=True,
                plate_target_temperature=prev_state.plate_target_temperature,
            )
        elif isinstance(command.result, heater_shaker.DeactivateShakerResult):
            self._state.substate_by_module_id[module_id] = HeaterShakerModuleSubState(
                module_id=HeaterShakerModuleId(module_id),
                is_labware_latch_closed=prev_state.is_labware_latch_closed,
                is_plate_shaking=False,
                plate_target_temperature=prev_state.plate_target_temperature,
            )
        elif isinstance(command.result, heater_shaker.OpenLabwareLatchResult):
            self._state.substate_by_module_id[module_id] = HeaterShakerModuleSubState(
                module_id=HeaterShakerModuleId(module_id),
                is_labware_latch_closed=False,
                is_plate_shaking=prev_state.is_plate_shaking,
                plate_target_temperature=prev_state.plate_target_temperature,
            )
        elif isinstance(command.result, heater_shaker.CloseLabwareLatchResult):
            self._state.substate_by_module_id[module_id] = HeaterShakerModuleSubState(
                module_id=HeaterShakerModuleId(module_id),
                is_labware_latch_closed=True,
                is_plate_shaking=prev_state.is_plate_shaking,
                plate_target_temperature=prev_state.plate_target_temperature,
            )

    def _handle_temperature_module_commands(
        self,
        command: Union[
            temperature_module.SetTargetTemperature,
            temperature_module.DeactivateTemperature,
        ],
    ) -> None:
        module_id = command.params.moduleId
        assert isinstance(
            self._state.substate_by_module_id[module_id], TemperatureModuleSubState
        ), f"{module_id} is not a temperature module."

        if isinstance(command.result, temperature_module.SetTargetTemperatureResult):
            self._state.substate_by_module_id[module_id] = TemperatureModuleSubState(
                module_id=TemperatureModuleId(module_id),
                plate_target_temperature=command.result.targetTemperature,
            )
        elif isinstance(command.result, temperature_module.DeactivateTemperatureResult):
            self._state.substate_by_module_id[module_id] = TemperatureModuleSubState(
                module_id=TemperatureModuleId(module_id),
                plate_target_temperature=None,
            )

    def _handle_thermocycler_module_commands(
        self,
        command: Union[
            thermocycler.SetTargetBlockTemperature,
            thermocycler.DeactivateBlock,
            thermocycler.SetTargetLidTemperature,
            thermocycler.DeactivateLid,
            thermocycler.OpenLid,
            thermocycler.CloseLid,
        ],
    ) -> None:
        module_id = command.params.moduleId
        thermocycler_substate = self._state.substate_by_module_id[module_id]
        assert isinstance(
            thermocycler_substate, ThermocyclerModuleSubState
        ), f"{module_id} is not a thermocycler module."

        # Get current values to preserve target temperature not being set/deactivated
        block_temperature = thermocycler_substate.target_block_temperature
        lid_temperature = thermocycler_substate.target_lid_temperature
        is_lid_open = thermocycler_substate.is_lid_open

        if isinstance(command.result, thermocycler.SetTargetBlockTemperatureResult):
            self._state.substate_by_module_id[module_id] = ThermocyclerModuleSubState(
                module_id=ThermocyclerModuleId(module_id),
                is_lid_open=is_lid_open,
                target_block_temperature=command.result.targetBlockTemperature,
                target_lid_temperature=lid_temperature,
            )
        elif isinstance(command.result, thermocycler.DeactivateBlockResult):
            self._state.substate_by_module_id[module_id] = ThermocyclerModuleSubState(
                module_id=ThermocyclerModuleId(module_id),
                is_lid_open=is_lid_open,
                target_block_temperature=None,
                target_lid_temperature=lid_temperature,
            )
        elif isinstance(command.result, thermocycler.SetTargetLidTemperatureResult):
            self._state.substate_by_module_id[module_id] = ThermocyclerModuleSubState(
                module_id=ThermocyclerModuleId(module_id),
                is_lid_open=is_lid_open,
                target_block_temperature=block_temperature,
                target_lid_temperature=command.result.targetLidTemperature,
            )
        elif isinstance(command.result, thermocycler.DeactivateLidResult):
            self._state.substate_by_module_id[module_id] = ThermocyclerModuleSubState(
                module_id=ThermocyclerModuleId(module_id),
                is_lid_open=is_lid_open,
                target_block_temperature=block_temperature,
                target_lid_temperature=None,
            )
        # TODO (spp, 2022-08-01): set is_lid_open to False upon lid commands' failure
        elif isinstance(command.result, thermocycler.OpenLidResult):
            self._state.substate_by_module_id[module_id] = ThermocyclerModuleSubState(
                module_id=ThermocyclerModuleId(module_id),
                is_lid_open=True,
                target_block_temperature=block_temperature,
                target_lid_temperature=lid_temperature,
            )
        elif isinstance(command.result, thermocycler.CloseLidResult):
            self._state.substate_by_module_id[module_id] = ThermocyclerModuleSubState(
                module_id=ThermocyclerModuleId(module_id),
                is_lid_open=False,
                target_block_temperature=block_temperature,
                target_lid_temperature=lid_temperature,
            )


class ModuleView(HasState[ModuleState]):
    """Read-only view of computed module state."""

    _state: ModuleState

    def __init__(self, state: ModuleState) -> None:
        """Initialize the view with its backing state value."""
        self._state = state

    def get(self, module_id: str) -> LoadedModule:
        """Get module data by the module's unique identifier."""
        try:
            slot_name = self._state.slot_by_module_id[module_id]
            attached_module = self._state.hardware_by_module_id[module_id]

        except KeyError as e:
            raise errors.ModuleNotLoadedError(module_id=module_id) from e

        location = (
            DeckSlotLocation(slotName=slot_name) if slot_name is not None else None
        )

        return LoadedModule.construct(
            id=module_id,
            location=location,
            model=attached_module.definition.model,
            serialNumber=attached_module.serial_number,
        )

    def get_all(self) -> List[LoadedModule]:
        """Get a list of all module entries in state."""
        return [self.get(mod_id) for mod_id in self._state.slot_by_module_id.keys()]

    # TODO(mc, 2022-12-09): enforce data integrity (e.g. one module per slot)
    # rather than shunting this work to callers via `allowed_ids`.
    # This has larger implications and is tied up in splitting LPC out of the protocol run
    def get_by_slot(
        self, slot_name: DeckSlotName, allowed_ids: Set[str]
    ) -> Optional[LoadedModule]:
        """Get the module located in a given slot, if any."""
        slots_by_id = reversed(list(self._state.slot_by_module_id.items()))

        for module_id, module_slot in slots_by_id:
            if module_slot == slot_name and module_id in allowed_ids:
                return self.get(module_id)

        return None

    def _get_module_substate(
        self, module_id: str, expected_type: Type[ModuleSubStateT], expected_name: str
    ) -> ModuleSubStateT:
        """Return the specific sub-state of a given module ID.

        Args:
            module_id: The ID of the module.
            expected_type: The shape of the substate that we expect.
            expected_name: A user-friendly name of the module to put into an
                error message if the substate does not match the expected type.

        Raises:
            ModuleNotLoadedError: If module_id has not been loaded.
            WrongModuleTypeError: If module_id has been loaded,
                but it's not the expected type.
        """
        try:
            substate = self._state.substate_by_module_id[module_id]
        except KeyError as e:
            raise errors.ModuleNotLoadedError(module_id=module_id) from e

        if isinstance(substate, expected_type):
            return substate

        raise errors.WrongModuleTypeError(f"{module_id} is not a {expected_name}.")

    def get_magnetic_module_substate(self, module_id: str) -> MagneticModuleSubState:
        """Return a `MagneticModuleSubState` for the given Magnetic Module.

        Raises:
            ModuleNotLoadedError: If module_id has not been loaded.
            WrongModuleTypeError: If module_id has been loaded,
                but it's not a Magnetic Module.
        """
        return self._get_module_substate(
            module_id=module_id,
            expected_type=MagneticModuleSubState,
            expected_name="Magnetic Module",
        )

    def get_heater_shaker_module_substate(
        self, module_id: str
    ) -> HeaterShakerModuleSubState:
        """Return a `HeaterShakerModuleSubState` for the given Heater-Shaker Module.

        Raises:
           ModuleNotLoadedError: If module_id has not been loaded.
           WrongModuleTypeError: If module_id has been loaded,
               but it's not a Heater-Shaker Module.
        """
        return self._get_module_substate(
            module_id=module_id,
            expected_type=HeaterShakerModuleSubState,
            expected_name="Heater-Shaker Module",
        )

    def get_temperature_module_substate(
        self, module_id: str
    ) -> TemperatureModuleSubState:
        """Return a `TemperatureModuleSubState` for the given Temperature Module.

        Raises:
           ModuleNotLoadedError: If module_id has not been loaded.
           WrongModuleTypeError: If module_id has been loaded,
               but it's not a Temperature Module.
        """
        return self._get_module_substate(
            module_id=module_id,
            expected_type=TemperatureModuleSubState,
            expected_name="Temperature Module",
        )

    def get_thermocycler_module_substate(
        self, module_id: str
    ) -> ThermocyclerModuleSubState:
        """Return a `ThermocyclerModuleSubState` for the given Thermocycler Module.

        Raises:
           ModuleNotLoadedError: If module_id has not been loaded.
           WrongModuleTypeError: If module_id has been loaded,
               but it's not a Thermocycler Module.
        """
        return self._get_module_substate(
            module_id=module_id,
            expected_type=ThermocyclerModuleSubState,
            expected_name="Thermocycler Module",
        )

    def get_location(self, module_id: str) -> DeckSlotLocation:
        """Get the slot location of the given module."""
        location = self.get(module_id).location
        if location is None:
            raise errors.ModuleNotOnDeckError(
                f"Module {module_id} is not loaded into a deck slot."
            )
        return location

    def get_requested_model(self, module_id: str) -> Optional[ModuleModel]:
        """Return the model by which this module was requested.

        Or, if this module was not loaded with an explicit ``loadModule`` command,
        return ``None``.

        See also `get_connected_model()`.
        """
        try:
            return self._state.requested_model_by_id[module_id]
        except KeyError as e:
            raise errors.ModuleNotLoadedError(module_id=module_id) from e

    def get_connected_model(self, module_id: str) -> ModuleModel:
        """Return the model of the connected module.

        This can differ from `get_requested_model()` because of module compatibility.
        For example, a ``loadModule`` command might request a ``temperatureModuleV1``
        but return a ``temperatureModuleV2`` if that's what it finds actually connected
        at run time.
        """
        return self.get(module_id).model

    def get_serial_number(self, module_id: str) -> Optional[str]:
        """Get the hardware serial number of the given module.

        If the underlying hardware API is simulating, this will be a dummy value
        provided by the hardware API.
        If the hardware is not connected by a serial it will return None.
        """
        module = self.get(module_id)
        if module.serialNumber:
            return module.serialNumber
        raise errors.ModuleNotConnectedBySerial(
            f"{module.model} is not connected by a serial port."
        )

    def get_definition(self, module_id: str) -> ModuleDefinition:
        """Module definition by ID."""
        try:
            attached_module = self._state.hardware_by_module_id[module_id]
        except KeyError as e:
            raise errors.ModuleNotLoadedError(module_id=module_id) from e

        return attached_module.definition

    def get_dimensions(self, module_id: str) -> ModuleDimensions:
        """Get the specified module's dimensions."""
        return self.get_definition(module_id).dimensions

    def get_module_offset(
        self, module_id: str, deck_type: DeckType
    ) -> LabwareOffsetVector:
        """Get the module's offset vector computed with slot transform."""
        definition = self.get_definition(module_id)
        slot = self.get_location(module_id).slotName.value

        pre_transform = array(
            (
                definition.labwareOffset.x,
                definition.labwareOffset.y,
                definition.labwareOffset.z,
                1,
            )
        )
        xforms_ser = definition.slotTransforms.get(str(deck_type.value), {}).get(
            slot,
            {"labwareOffset": [[1, 0, 0, 0], [0, 1, 0, 0], [0, 0, 1, 0], [0, 0, 0, 1]]},
        )
        xforms_ser_offset = xforms_ser["labwareOffset"]

        # Apply the slot transform, if any
        xform = array(xforms_ser_offset)
        xformed = dot(xform, pre_transform)  # type: ignore[no-untyped-call]

        # add the calibrated module offset if there is one
        module_serial = self.get_serial_number(module_id)
        assert (
            module_serial is not None
        ), "Expected a module serial number and got None."
        offset = self._state.module_offset_by_serial.get(module_serial)
        if offset is not None:
            module_offset = array((offset.x, offset.y, offset.z, 1))
            xformed = add(xformed, module_offset)
        return LabwareOffsetVector(
            x=xformed[0],
            y=xformed[1],
            z=xformed[2],
        )

    def get_overall_height(self, module_id: str) -> float:
        """Get the height of the module, excluding any labware loaded atop it."""
        return self.get_dimensions(module_id).bareOverallHeight

    # TODO(mc, 2022-01-19): this method is missing unit test coverage
    def get_height_over_labware(self, module_id: str) -> float:
        """Get the height of module parts above module labware base."""
        return self.get_dimensions(module_id).overLabwareHeight

    # TODO(mc, 2022-01-19): this method is missing unit test coverage and
    # is also unused. Remove or add tests.
    def get_lid_height(self, module_id: str) -> float:
        """Get lid height if module is thermocycler."""
        definition = self.get_definition(module_id)

        if (
            definition.moduleType == ModuleType.THERMOCYCLER
            and hasattr(definition.dimensions, "lidHeight")
            and definition.dimensions.lidHeight is not None
        ):
            return definition.dimensions.lidHeight
        else:
            raise errors.WrongModuleTypeError(
                f"Cannot get lid height of {definition.moduleType}"
            )

    @staticmethod
    def get_magnet_home_to_base_offset(module_model: ModuleModel) -> float:
        """Return a Magnetic Module's home offset.

        This is how far a Magnetic Module's magnets have to rise above their
        home position for their tops to be level with the bottom of the labware.

        The offset is returned in true millimeters,
        even though GEN1 Magnetic Modules are sometimes controlled in units of
        half-millimeters ("short mm").
        """
        if module_model == ModuleModel.MAGNETIC_MODULE_V1:
            offset_in_half_mm = MAGNETIC_MODULE_OFFSET_TO_LABWARE_BOTTOM[
                "magneticModuleV1"
            ]
            return offset_in_half_mm / 2
        elif module_model == ModuleModel.MAGNETIC_MODULE_V2:
            return MAGNETIC_MODULE_OFFSET_TO_LABWARE_BOTTOM["magneticModuleV2"]
        else:
            raise errors.WrongModuleTypeError(
                f"Can't get magnet offset of {module_model}."
            )

    @overload
    @classmethod
    def calculate_magnet_height(
        cls,
        *,
        module_model: ModuleModel,
        height_from_home: float,
    ) -> float:
        pass

    @overload
    @classmethod
    def calculate_magnet_height(
        cls,
        *,
        module_model: ModuleModel,
        height_from_base: float,
    ) -> float:
        pass

    @overload
    @classmethod
    def calculate_magnet_height(
        cls,
        *,
        module_model: ModuleModel,
        labware_default_height: float,
        offset_from_labware_default: float,
    ) -> float:
        pass

    @classmethod
    def calculate_magnet_height(
        cls,
        *,
        module_model: ModuleModel,
        height_from_home: Optional[float] = None,
        height_from_base: Optional[float] = None,
        labware_default_height: Optional[float] = None,
        offset_from_labware_default: Optional[float] = None,
    ) -> float:
        """Normalize a Magnetic Module engage height to standard units.

        Args:
            module_model: What kind of Magnetic Module to calculate the height for.
            height_from_home: A distance above the magnets' home position,
                in millimeters.
            height_from_base: A distance above the labware base plane,
                in millimeters.
            labware_default_height: A distance above the labware base plane,
                in millimeters, from a labware definition.
            offset_from_labware_default: A distance from the
                ``labware_default_height`` argument, in hardware units.

        Negative values are allowed for all arguments, to move down instead of up.

        See the overload signatures for which combinations of parameters are allowed.

        Returns:
            The same height passed in, converted to be measured in
            millimeters above the module's labware base plane,
            suitable as input to a Magnetic Module engage Protocol Engine command.
        """
        if height_from_home is not None:
            home_to_base = cls.get_magnet_home_to_base_offset(module_model=module_model)
            return height_from_home - home_to_base

        elif height_from_base is not None:
            return height_from_base

        else:
            # Guaranteed statically by overload.
            assert labware_default_height is not None
            assert offset_from_labware_default is not None
            return labware_default_height + offset_from_labware_default

    def should_dodge_thermocycler(
        self,
        from_slot: DeckSlotName,
        to_slot: DeckSlotName,
    ) -> bool:
        """Decide if the requested path would cross the thermocycler, if installed.

        Returns True if we need to dodge, False otherwise.
        """
        all_mods = self.get_all()
        if any(ModuleModel.is_thermocycler_module_model(mod.model) for mod in all_mods):
            transit = (from_slot, to_slot)
            if transit in _THERMOCYCLER_SLOT_TRANSITS_TO_DODGE:
                return True
        return False

    def is_edge_move_unsafe(self, mount: MountType, target_slot: DeckSlotName) -> bool:
        """Check if the slot next to target contains a module to be avoided, depending on mount."""
        slot_int = target_slot.as_int()

        if mount is MountType.RIGHT:
            # Check left of the target
            neighbor_int = get_west_slot(slot_int)
            if neighbor_int is None:
                return False
            else:
                neighbor_slot = DeckSlotName.from_primitive(neighbor_int)
        else:
            # Check right of the target
            neighbor_int = get_east_slot(slot_int)
            if neighbor_int is None:
                return False
            else:
                neighbor_slot = DeckSlotName.from_primitive(neighbor_int)

        return neighbor_slot in self._state.slot_by_module_id.values()

    def ensure_module_not_present(
        self, model: ModuleModel, location: DeckSlotLocation
    ) -> None:
        """Ensure a different module is not preset in the slot we are trying to load into."""
        for module in self.get_all():
            if module.location == location and model != module.model:
                raise errors.ModuleAlreadyPresentError(
                    f"A {module.model.value} is already"
                    f" present in {location.slotName.value}"
                )

    def select_hardware_module_to_load(
        self,
        model: ModuleModel,
        location: DeckSlotLocation,
        attached_modules: Sequence[HardwareModule],
    ) -> HardwareModule:
        """Get the next matching hardware module for the given model and location.

        If a "matching" model is found already loaded in state at the requested
        location, that hardware module will be "reused" and selected. This behavior
        allows multiple load module commands to be issued while always preserving
        module hardware instance to deck slot mapping, which is required for
        multiples-of-a-module functionality.

        Args:
            model: The requested module model. The selected module may have a
                different model if the definition lists the model as compatible.
            location: The location the module will be assigned to.
            attached_modules: All attached modules as reported by the HardwareAPI,
                in the order in which they should be used.

        Raises:
            ModuleNotAttachedError: A not-yet-assigned module matching the requested
                parameters could not be found in the attached modules list.
            ModuleAlreadyPresentError: A module of a different type is already
                assigned to the requested location.
        """
        existing_mod_in_slot = None

        for mod_id, slot in self._state.slot_by_module_id.items():
            if slot == location.slotName:
                existing_mod_in_slot = self._state.hardware_by_module_id.get(mod_id)
                break

        if existing_mod_in_slot:
            existing_def = existing_mod_in_slot.definition

            if existing_def.model == model or model in existing_def.compatibleWith:
                return existing_mod_in_slot

            else:
                raise errors.ModuleAlreadyPresentError(
                    f"A {existing_def.model.value} is already"
                    f" present in {location.slotName.value}"
                )

        for m in attached_modules:
            if m not in self._state.hardware_by_module_id.values():
                if model == m.definition.model or model in m.definition.compatibleWith:
                    return m

        raise errors.ModuleNotAttachedError(f"No available {model.value} found.")

    def get_heater_shaker_movement_restrictors(
        self,
    ) -> List[HeaterShakerMovementRestrictors]:
        """Get shaking status, latch status, and location for every heater-shaker on deck."""
        hs_substates = [
            self.get_heater_shaker_module_substate(module_id=module.id)
            for module in self.get_all()
            if module.model == ModuleModel.HEATER_SHAKER_MODULE_V1
        ]
        hs_restrictors = [
            HeaterShakerMovementRestrictors(
                plate_shaking=substate.is_plate_shaking,
                latch_closed=substate.is_labware_latch_closed,
                deck_slot=int(self.get_location(substate.module_id).slotName),
            )
            for substate in hs_substates
        ]
        return hs_restrictors

    def raise_if_module_in_location(
        self, location: Union[DeckSlotLocation, ModuleLocation]
    ) -> None:
        """Raise if the given location has a module in it."""
        for module in self.get_all():
            if module.location == location:
                raise errors.LocationIsOccupiedError(
                    f"Module {module.model} is already present at {location}."
                )<|MERGE_RESOLUTION|>--- conflicted
+++ resolved
@@ -277,13 +277,9 @@
         module = self._state.hardware_by_module_id.get(module_id)
         if module:
             module_serial = module.serial_number
-<<<<<<< HEAD
-            assert module_serial is not None, "Expected a serial number and got None."
-=======
             assert (
                 module_serial is not None
             ), "Expected a module SN and got None instead."
->>>>>>> 8319eabe
             self._state.module_offset_by_serial[module_serial] = module_offset
 
     def _handle_heater_shaker_commands(
@@ -607,12 +603,11 @@
         """
         return self.get(module_id).model
 
-    def get_serial_number(self, module_id: str) -> Optional[str]:
+    def get_serial_number(self, module_id: str) -> str:
         """Get the hardware serial number of the given module.
 
         If the underlying hardware API is simulating, this will be a dummy value
         provided by the hardware API.
-        If the hardware is not connected by a serial it will return None.
         """
         module = self.get(module_id)
         if module.serialNumber:
@@ -661,9 +656,6 @@
 
         # add the calibrated module offset if there is one
         module_serial = self.get_serial_number(module_id)
-        assert (
-            module_serial is not None
-        ), "Expected a module serial number and got None."
         offset = self._state.module_offset_by_serial.get(module_serial)
         if offset is not None:
             module_offset = array((offset.x, offset.y, offset.z, 1))
