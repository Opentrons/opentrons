"""Protocol engine commands sub-state."""
from __future__ import annotations
from collections import OrderedDict
from dataclasses import dataclass, replace
from typing import List, Optional, Union

from ..commands import Command, CommandStatus
from ..errors import CommandDoesNotExistError, ProtocolEngineStoppedError
from .abstract_store import HasState, HandlesActions
from .actions import Action, UpdateCommandAction, PlayAction, PauseAction, StopAction


@dataclass(frozen=True)
class CommandState:
    """State of all protocol engine command resources."""

    is_running: bool
    stop_requested: bool
    # TODO(mc, 2021-06-16): OrderedDict is mutable. Switch to Sequence + Mapping
    commands_by_id: OrderedDict[str, Command]


class CommandStore(HasState[CommandState], HandlesActions):
    """Command state container."""

    _state: CommandState

    def __init__(self) -> None:
        """Initialize a CommandStore and its state."""
        self._state = CommandState(
            is_running=False,
            stop_requested=False,
            commands_by_id=OrderedDict(),
        )

    def handle_action(self, action: Action) -> None:
        """Modify state in reaction to an action."""
        if isinstance(action, UpdateCommandAction):
            command = action.command
            commands_by_id = self._state.commands_by_id.copy()
            commands_by_id.update({command.id: command})

            self._state = replace(self._state, commands_by_id=commands_by_id)

        elif isinstance(action, PlayAction):
            if not self._state.stop_requested:
                self._state = replace(self._state, is_running=True)

        elif isinstance(action, PauseAction):
            self._state = replace(self._state, is_running=False)

        elif isinstance(action, StopAction):
            self._state = replace(self._state, is_running=False, stop_requested=True)


class CommandView(HasState[CommandState]):
    """Read-only command state view."""

    _state: CommandState

    def __init__(self, state: CommandState) -> None:
        """Initialize the view of command state with its underlying data."""
        self._state = state

    def get(self, command_id: str) -> Command:
        """Get a command by its unique identifier."""
        try:
            return self._state.commands_by_id[command_id]
        except KeyError:
            raise CommandDoesNotExistError(f"Command {command_id} does not exist")

    def get_all(self) -> List[Command]:
        """Get a list of all commands in state.

        Entries are returned in the order of first-added command to last-added command.
        Replacing a command (to change its status, for example) keeps its place in the
        ordering.
        """
        return list(self._state.commands_by_id.values())

    def get_next_queued(self) -> Optional[str]:
        """Return the next request in line to be executed.

        Returns:
            The ID of the earliest queued command, if any.

        Raises:
            EngineStoppedError:
        """
        if self._state.stop_requested:
            raise ProtocolEngineStoppedError("Engine was stopped")

        if not self._state.is_running:
            return None

        for command_id, command in self._state.commands_by_id.items():
            if command.status == CommandStatus.FAILED:
                raise ProtocolEngineStoppedError("Previous command failed.")
            elif command.status == CommandStatus.QUEUED:
                return command_id

        return None

<<<<<<< HEAD
    def get_is_complete(self, command_id: str) -> bool:
        """Get whether a given command is completed.
=======
    def get_is_running(self) -> bool:
        """Get whether the engine is running and queued commands should be executed."""
        return self._state.is_running

    def get_is_complete(self, command_id: Optional[str] = None) -> bool:
        """Get whether a given command is (or all commands are) completed.
>>>>>>> 65d64ae4

        A command is "completed" if one of the following is true:

        - Its status is CommandStatus.SUCCEEDED
        - Its status is CommandStatus.FAILED
        - A command earlier in the queue has a status of CommandStatus.FAILED
             - In this case, the command in question will never run

        Arguments:
            command_id: Command to check.
        """
        for search_id, search_command in self._state.commands_by_id.items():
            search_status = search_command.status
            is_failed = search_status == CommandStatus.FAILED

            if search_id == command_id or is_failed:
                return search_status == CommandStatus.SUCCEEDED or is_failed

        return False

    def get_all_complete(self) -> bool:
        """Get whether all commands have completed.

        All commands have "completed" if one of the following is true:

        - All commands have a status of CommandStatus.SUCCEEDED
        - Any command has a status of CommandStatus.FAILED
        """
        for command in self._state.commands_by_id.values():
            if command.status == CommandStatus.FAILED:
                return True
            elif command.status != CommandStatus.SUCCEEDED:
                return False
        return True

    def get_stop_requested(self) -> bool:
        """Get whether an engine stop has been requested.

        A command may still be executing while the engine is stopping.
        """
        return self._state.stop_requested

    def validate_action_allowed(self, action: Union[PlayAction, PauseAction]) -> None:
        """Validate if a PlayAction or PauseAction is allowed, raising if not.

        For safety / reliability reasons, a StopAction is always allowed.

        Raises:
            ProtocolEngineStoppedError: the engine has been stopped.
        """
        if self._state.stop_requested:
            action_desc = "play" if isinstance(action, PlayAction) else "pause"
            raise ProtocolEngineStoppedError(f"Cannot {action_desc} a stopped engine.")<|MERGE_RESOLUTION|>--- conflicted
+++ resolved
@@ -101,17 +101,12 @@
 
         return None
 
-<<<<<<< HEAD
-    def get_is_complete(self, command_id: str) -> bool:
-        """Get whether a given command is completed.
-=======
     def get_is_running(self) -> bool:
         """Get whether the engine is running and queued commands should be executed."""
         return self._state.is_running
 
-    def get_is_complete(self, command_id: Optional[str] = None) -> bool:
-        """Get whether a given command is (or all commands are) completed.
->>>>>>> 65d64ae4
+    def get_is_complete(self, command_id: str) -> bool:
+        """Get whether a given command is completed.
 
         A command is "completed" if one of the following is true:
 
