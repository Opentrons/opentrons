--- conflicted
+++ resolved
@@ -61,7 +61,8 @@
                 ] = TipRackWellState.CLEAN
 
         elif isinstance(action, AddPipetteConfigAction):
-            self._state.channels_by_pipette_id[action.pipette_id] = action.channels
+            config = action.config
+            self._state.channels_by_pipette_id[action.pipette_id] = config.channels
 
     def _handle_command(self, command: Command) -> None:
         if (
@@ -90,23 +91,9 @@
             )
             self._state.length_by_pipette_id[pipette_id] = length
 
-<<<<<<< HEAD
         elif isinstance(command.result, DropTipResult):
             pipette_id = command.params.pipetteId
             del self._state.length_by_pipette_id[pipette_id]  # TODO maybe make this 0?
-=======
-        elif isinstance(action, ResetTipsAction):
-            labware_id = action.labware_id
-
-            for well_name in self._state.tips_by_labware_id[labware_id].keys():
-                self._state.tips_by_labware_id[labware_id][
-                    well_name
-                ] = TipRackWellState.CLEAN
-
-        elif isinstance(action, AddPipetteConfigAction):
-            config = action.config
-            self._state.channels_by_pipette_id[action.pipette_id] = config.channels
->>>>>>> bfc24e8f
 
     def _set_used_tips(self, pipette_id: str, well_name: str, labware_id: str) -> None:
         pipette_channels = self._state.channels_by_pipette_id.get(pipette_id)
