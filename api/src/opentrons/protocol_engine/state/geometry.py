"""Geometry state getters."""
from typing import Optional, List, Set, Tuple, Union

from opentrons.types import Point, DeckSlotName

from .. import errors
from ..types import (
    OFF_DECK_LOCATION,
    LoadedLabware,
    LoadedModule,
    WellLocation,
    DropTipWellLocation,
    WellOrigin,
    DropTipWellOrigin,
    WellOffset,
    DeckSlotLocation,
    ModuleLocation,
    ModuleOffsetVector,
    LabwareLocation,
    LabwareOffsetVector,
    DeckType,
    CurrentWell,
    TipGeometry,
)
from .labware import LabwareView
from .modules import ModuleView
from .pipettes import PipetteView


# TODO(mc, 2021-06-03): continue evaluation of which selectors should go here
# vs which selectors should be in LabwareView
class GeometryView:
    """Geometry computed state getters."""

    def __init__(
        self,
        labware_view: LabwareView,
        module_view: ModuleView,
        pipette_view: PipetteView,
    ) -> None:
        """Initialize a GeometryView instance."""
        self._labware = labware_view
        self._modules = module_view
        self._pipettes = pipette_view

    def get_labware_highest_z(self, labware_id: str) -> float:
        """Get the highest Z-point of a labware."""
        labware_data = self._labware.get(labware_id)

        return self._get_highest_z_from_labware_data(labware_data)

    # TODO(mc, 2022-06-24): rename this method
    def get_all_labware_highest_z(self) -> float:
        """Get the highest Z-point across all labware."""
        highest_labware_z = max(
            (
                self._get_highest_z_from_labware_data(lw_data)
                for lw_data in self._labware.get_all()
                if lw_data.location != OFF_DECK_LOCATION
            ),
            default=0.0,
        )

        highest_module_z = max(
            (
                self._modules.get_overall_height(module.id)
                for module in self._modules.get_all()
            ),
            default=0.0,
        )

        return max(highest_labware_z, highest_module_z)

    def get_min_travel_z(
        self,
        pipette_id: str,
        labware_id: str,
        location: Optional[CurrentWell],
        minimum_z_height: Optional[float],
    ) -> float:
        """Get the minimum allowed travel height of an arc move."""
        if (
            location is not None
            and pipette_id == location.pipette_id
            and labware_id == location.labware_id
        ):
            min_travel_z = self.get_labware_highest_z(labware_id)
        else:
            min_travel_z = self.get_all_labware_highest_z()
        if minimum_z_height:
            min_travel_z = max(min_travel_z, minimum_z_height)
        return min_travel_z

    def get_labware_parent_origin_position(self, labware_id: str) -> Point:
        """Get the position of the labware's uncalibrated parent slot (deck or module)."""
        labware_data = self._labware.get(labware_id)
        module_id: Optional[str] = None
        if isinstance(labware_data.location, DeckSlotLocation):
            slot_name = labware_data.location.slotName
        elif isinstance(labware_data.location, ModuleLocation):
            module_id = labware_data.location.moduleId
            slot_name = self._modules.get_location(module_id).slotName
        elif labware_data.location == OFF_DECK_LOCATION:
            # Labware is off-deck
            raise errors.LabwareNotOnDeckError(
                f"Labware {labware_id} does not have a parent associated with it"
                f" since it is no longer on the deck."
            )

        slot_pos = self._labware.get_slot_position(slot_name)
        if module_id is None:
            return slot_pos
        else:
            deck_type = DeckType(self._labware.get_deck_definition()["otId"])
            module_offset = self._modules.get_nominal_module_offset(
                module_id=module_id, deck_type=deck_type
            )
            return Point(
                slot_pos.x + module_offset.x,
                slot_pos.y + module_offset.y,
                slot_pos.z + module_offset.z,
            )

    def get_labware_parent_position(self, labware_id: str) -> Point:
        """Get the calibrated position of the labware's parent slot (deck or module)."""
        parent_pos = self.get_labware_parent_origin_position(labware_id)
        cal_offset = ModuleOffsetVector(x=0, y=0, z=0)
        labware_data = self._labware.get(labware_id)
        if isinstance(labware_data.location, ModuleLocation):
            module_id = labware_data.location.moduleId
            cal_offset = self._modules.get_module_offset_vector(module_id)
        return Point(
<<<<<<< HEAD
            x=parent_pos.x + cal_offset.x,
            y=parent_pos.y + cal_offset.y,
            z=parent_pos.z + cal_offset.z,
=======
            parent_pos.x + cal_offset.x,
            parent_pos.y + cal_offset.y,
            parent_pos.z + cal_offset.z,
>>>>>>> 20adc1d6
        )

    def get_labware_origin_position(self, labware_id: str) -> Point:
        """Get the position of the labware's origin, without calibration."""
        slot_pos = self.get_labware_parent_position(labware_id)
        origin_offset = self._labware.get_definition(labware_id).cornerOffsetFromSlot

        return Point(
            x=slot_pos.x + origin_offset.x,
            y=slot_pos.y + origin_offset.y,
            z=slot_pos.z + origin_offset.z,
        )

    def get_labware_position(self, labware_id: str) -> Point:
        """Get the calibrated origin of the labware."""
        origin_pos = self.get_labware_origin_position(labware_id)
        cal_offset = self._labware.get_labware_offset_vector(labware_id)

        return Point(
            x=origin_pos.x + cal_offset.x,
            y=origin_pos.y + cal_offset.y,
            z=origin_pos.z + cal_offset.z,
        )

    def get_well_position(
        self,
        labware_id: str,
        well_name: str,
        well_location: Optional[WellLocation] = None,
    ) -> Point:
        """Given relative well location in a labware, get absolute position."""
        labware_pos = self.get_labware_position(labware_id)
        well_def = self._labware.get_well_definition(labware_id, well_name)
        well_depth = well_def.depth

        offset = WellOffset(x=0, y=0, z=well_depth)
        if well_location is not None:
            offset = well_location.offset
            if well_location.origin == WellOrigin.TOP:
                offset = offset.copy(update={"z": offset.z + well_depth})
            elif well_location.origin == WellOrigin.CENTER:
                offset = offset.copy(update={"z": offset.z + well_depth / 2.0})

        return Point(
            x=labware_pos.x + offset.x + well_def.x,
            y=labware_pos.y + offset.y + well_def.y,
            z=labware_pos.z + offset.z + well_def.z,
        )

    def get_nominal_well_position(
        self,
        labware_id: str,
        well_name: str,
    ) -> Point:
        """Get the well position without calibration offsets."""
        parent_pos = self.get_labware_parent_origin_position(labware_id)
        origin_offset = self._labware.get_definition(labware_id).cornerOffsetFromSlot
        well_def = self._labware.get_well_definition(labware_id, well_name)
        return Point(
            x=parent_pos.x + origin_offset.x + well_def.x,
            y=parent_pos.y + origin_offset.y + well_def.y,
            z=parent_pos.z + origin_offset.z + well_def.z + well_def.depth,
        )

    def get_relative_well_location(
        self,
        labware_id: str,
        well_name: str,
        absolute_point: Point,
    ) -> WellLocation:
        """Given absolute position, get relative location of a well in a labware."""
        well_absolute_point = self.get_well_position(labware_id, well_name)
        delta = absolute_point - well_absolute_point

        return WellLocation(offset=WellOffset(x=delta.x, y=delta.y, z=delta.z))

    def get_well_height(
        self,
        labware_id: str,
        well_name: str,
    ) -> float:
        """Get the height of a specified well for a labware."""
        well_def = self._labware.get_well_definition(labware_id, well_name)
        return well_def.depth

    def _get_highest_z_from_labware_data(self, lw_data: LoadedLabware) -> float:
        labware_pos = self.get_labware_position(lw_data.id)
        definition = self._labware.get_definition(lw_data.id)
        z_dim = definition.dimensions.zDimension
        height_over_labware: float = 0
        if isinstance(lw_data.location, ModuleLocation):
            module_id = lw_data.location.moduleId
            height_over_labware = self._modules.get_height_over_labware(module_id)
        return labware_pos.z + z_dim + height_over_labware

    def get_nominal_effective_tip_length(
        self,
        pipette_id: str,
        labware_id: str,
    ) -> float:
        """Given a labware and a pipette's config, get the nominal effective tip length.

        Effective tip length is the nominal tip length less the distance the
        tip overlaps with the pipette nozzle. This does not take calibrated
        tip lengths into account.
        """
        labware_uri = self._labware.get_definition_uri(labware_id)
        nominal_overlap = self._pipettes.get_nominal_tip_overlap(
            pipette_id=pipette_id, labware_uri=labware_uri
        )

        return self._labware.get_tip_length(
            labware_id=labware_id, overlap=nominal_overlap
        )

    def get_nominal_tip_geometry(
        self,
        pipette_id: str,
        labware_id: str,
        well_name: Optional[str],
    ) -> TipGeometry:
        """Given a labware, well, and hardware pipette config, get the tip geometry.

        Tip geometry includes effective tip length, tip diameter, and tip volume,
        which is all data required by the hardware controller for proper tip handling.

        This geometry data is based solely on labware and pipette definitions and
        does not take calibrated tip lengths into account.
        """
        effective_length = self.get_nominal_effective_tip_length(
            pipette_id=pipette_id,
            labware_id=labware_id,
        )
        well_def = self._labware.get_well_definition(labware_id, well_name)

        if well_def.shape != "circular":
            raise errors.LabwareIsNotTipRackError(
                f"Well {well_name} in labware {labware_id} is not circular."
            )

        return TipGeometry(
            length=effective_length,
            diameter=well_def.diameter,  # type: ignore[arg-type]
            # TODO(mc, 2020-11-12): WellDefinition type says totalLiquidVolume
            #  is a float, but hardware controller expects an int
            volume=int(well_def.totalLiquidVolume),
        )

    def get_tip_drop_location(
        self,
        pipette_id: str,
        labware_id: str,
        well_location: DropTipWellLocation,
    ) -> WellLocation:
        """Get tip drop location given labware and hardware pipette."""
        if well_location.origin != DropTipWellOrigin.DEFAULT:
            return WellLocation(
                origin=WellOrigin(well_location.origin.value),
                offset=well_location.offset,
            )

        # return to top if labware is fixed trash
        if self._labware.get_has_quirk(labware_id=labware_id, quirk="fixedTrash"):
            z_offset = well_location.offset.z
        else:
            z_offset = self._labware.get_tip_drop_z_offset(
                labware_id=labware_id,
                length_scale=self._pipettes.get_return_tip_scale(pipette_id),
                additional_offset=well_location.offset.z,
            )

        return WellLocation(
            origin=WellOrigin.TOP,
            offset=WellOffset(
                x=well_location.offset.x,
                y=well_location.offset.y,
                z=z_offset,
            ),
        )

    def get_ancestor_slot_name(self, labware_id: str) -> DeckSlotName:
        """Get the slot name of the labware or the module that the labware is on."""
        labware = self._labware.get(labware_id)
        slot_name: DeckSlotName

        if isinstance(labware.location, DeckSlotLocation):
            slot_name = labware.location.slotName
        elif isinstance(labware.location, ModuleLocation):
            module_id = labware.location.moduleId
            slot_name = self._modules.get_location(module_id).slotName
        elif labware.location == OFF_DECK_LOCATION:
            raise errors.LabwareNotOnDeckError(
                f"Labware {labware_id} does not have a slot associated with it"
                f" since it is no longer on the deck."
            )

        return slot_name

    def ensure_location_not_occupied(
        self, location: LabwareLocation
    ) -> LabwareLocation:
        """Ensure that the location does not already have equipment in it."""
        if isinstance(location, (DeckSlotLocation, ModuleLocation)):
            self._labware.raise_if_labware_in_location(location)
            self._modules.raise_if_module_in_location(location)
        return location

    def get_labware_center(
        self, labware_id: str, location: Union[DeckSlotLocation, ModuleLocation]
    ) -> Point:
        """Get the center point of the labware as placed on the given location.

        Returns the absolute position of the labware as if it were placed on the
        specified location. Labware offset not included.
        """
        labware_dimensions = self._labware.get_dimensions(labware_id)
        module_offset = LabwareOffsetVector(x=0, y=0, z=0)
        location_slot: DeckSlotName
        if isinstance(location, ModuleLocation):
            deck_type = DeckType(self._labware.get_deck_definition()["otId"])
            module_offset = self._modules.get_module_offset(
                module_id=location.moduleId, deck_type=deck_type
            )
            location_slot = self._modules.get_location(location.moduleId).slotName
        else:
            location_slot = location.slotName
        slot_center = self._labware.get_slot_center_position(location_slot)
        return Point(
            slot_center.x + module_offset.x,
            slot_center.y + module_offset.y,
            slot_center.z + module_offset.z + labware_dimensions.z / 2,
        )

    def get_extra_waypoints(
        self, labware_id: str, location: Optional[CurrentWell]
    ) -> List[Tuple[float, float]]:
        """Get extra waypoints for movement if thermocycler needs to be dodged."""
        if location is not None and self._modules.should_dodge_thermocycler(
            from_slot=self.get_ancestor_slot_name(location.labware_id),
            to_slot=self.get_ancestor_slot_name(labware_id),
        ):
            slot_5_center = self._labware.get_slot_center_position(
                slot=DeckSlotName.SLOT_5
            )
            return [(slot_5_center.x, slot_5_center.y)]
        return []

    # TODO(mc, 2022-12-09): enforce data integrity (e.g. one module per slot)
    # rather than shunting this work to callers via `allowed_ids`.
    # This has larger implications and is tied up in splitting LPC out of the protocol run
    def get_slot_item(
        self,
        slot_name: DeckSlotName,
        allowed_labware_ids: Set[str],
        allowed_module_ids: Set[str],
    ) -> Union[LoadedLabware, LoadedModule, None]:
        """Get the item present in a deck slot, if any."""
        maybe_labware = self._labware.get_by_slot(
            slot_name=slot_name,
            allowed_ids=allowed_labware_ids,
        )
        maybe_module = self._modules.get_by_slot(
            slot_name=slot_name,
            allowed_ids=allowed_module_ids,
        )

        return maybe_labware or maybe_module or None<|MERGE_RESOLUTION|>--- conflicted
+++ resolved
@@ -130,15 +130,9 @@
             module_id = labware_data.location.moduleId
             cal_offset = self._modules.get_module_offset_vector(module_id)
         return Point(
-<<<<<<< HEAD
             x=parent_pos.x + cal_offset.x,
             y=parent_pos.y + cal_offset.y,
             z=parent_pos.z + cal_offset.z,
-=======
-            parent_pos.x + cal_offset.x,
-            parent_pos.y + cal_offset.y,
-            parent_pos.z + cal_offset.z,
->>>>>>> 20adc1d6
         )
 
     def get_labware_origin_position(self, labware_id: str) -> Point:
