"""Geometry state getters."""
import enum
from numpy import array, dot
from typing import Optional, List, Tuple, Union, cast, TypeVar, Dict

from opentrons.types import Point, DeckSlotName, StagingSlotName, MountType
from opentrons_shared_data.labware.constants import WELL_NAME_PATTERN

<<<<<<< HEAD
=======
from opentrons_shared_data.deck.dev_types import CutoutFixture

>>>>>>> c4660ae3
from .. import errors
from ..errors import (
    LabwareNotLoadedOnLabwareError,
    LabwareNotLoadedOnModuleError,
    LabwareMovementNotAllowedError,
)
from ..resources import fixture_validation
from ..types import (
    OFF_DECK_LOCATION,
    LoadedLabware,
    LoadedModule,
    WellLocation,
    DropTipWellLocation,
    WellOrigin,
    DropTipWellOrigin,
    WellOffset,
    DeckSlotLocation,
    ModuleLocation,
    OnLabwareLocation,
    LabwareLocation,
    LabwareOffsetVector,
    ModuleOffsetVector,
    ModuleOffsetData,
    DeckType,
    CurrentWell,
    CurrentPipetteLocation,
    TipGeometry,
    LabwareMovementOffsetData,
    OnDeckLabwareLocation,
    AddressableAreaLocation,
    AddressableOffsetVector,
)
from .config import Config
from .labware import LabwareView
from .modules import ModuleView
from .pipettes import PipetteView
from .addressable_areas import AddressableAreaView

from opentrons_shared_data.pipette import PIPETTE_X_SPAN
from opentrons_shared_data.pipette.dev_types import ChannelCount


SLOT_WIDTH = 128
_PIPETTE_HOMED_POSITION_Z = (
    248.0  # Height of the bottom of the nozzle without the tip attached when homed
)


class _TipDropSection(enum.Enum):
    """Well sections to drop tips in."""

    LEFT = "left"
    RIGHT = "right"


class _GripperMoveType(enum.Enum):
    """Types of gripper movement."""

    PICK_UP_LABWARE = enum.auto()
    DROP_LABWARE = enum.auto()


_LabwareLocation = TypeVar("_LabwareLocation", bound=LabwareLocation)


# TODO(mc, 2021-06-03): continue evaluation of which selectors should go here
# vs which selectors should be in LabwareView
class GeometryView:
    """Geometry computed state getters."""

    def __init__(
        self,
        config: Config,
        labware_view: LabwareView,
        module_view: ModuleView,
        pipette_view: PipetteView,
        addressable_area_view: AddressableAreaView,
    ) -> None:
        """Initialize a GeometryView instance."""
        self._config = config
        self._labware = labware_view
        self._modules = module_view
        self._pipettes = pipette_view
        self._addressable_areas = addressable_area_view
        self._last_drop_tip_location_spot: Dict[str, _TipDropSection] = {}

    def get_labware_highest_z(self, labware_id: str) -> float:
        """Get the highest Z-point of a labware."""
        labware_data = self._labware.get(labware_id)

        return self._get_highest_z_from_labware_data(labware_data)

    def get_all_obstacle_highest_z(self) -> float:
        """Get the highest Z-point across all obstacles that the instruments need to fly over."""
        highest_labware_z = max(
            (
                self._get_highest_z_from_labware_data(lw_data)
                for lw_data in self._labware.get_all()
                if lw_data.location != OFF_DECK_LOCATION
            ),
            default=0.0,
        )

        # Fixme (spp, 2023-12-04): the overall height is not the true highest z of modules
        #  on a Flex.
        highest_module_z = max(
            (
                self._modules.get_overall_height(module.id)
                for module in self._modules.get_all()
            ),
            default=0.0,
        )

        cutout_fixture_names = self._addressable_areas.get_all_cutout_fixtures()
        if cutout_fixture_names is None:
            # We're using a simulated deck config (see `Config.use_simulated_deck_config`).
            # We only know the addressable areas referenced by the protocol, not the fixtures
            # providing them. And there is more than one possible configuration of fixtures
            # to provide them. So, we can't know what the highest fixture is. Default to 0.
            #
            # Defaulting to 0 may not be the right thing to do here.
            # For example, suppose a protocol references an addressable area that implies a tall
            # fixture must be on the deck, and then it uses long tips that wouldn't be able to
            # clear the top of that fixture. We should perhaps raise an analysis error for that,
            # but defaulting to 0 here means we won't.
            highest_fixture_z = 0.0
        else:
            highest_fixture_z = max(
                (
                    self._addressable_areas.get_fixture_height(cutout_fixture_name)
                    for cutout_fixture_name in cutout_fixture_names
                ),
                default=0.0,
            )

        return max(
            highest_labware_z,
            highest_module_z,
            highest_fixture_z,
        )

    def get_highest_z_in_slot(self, slot: DeckSlotLocation) -> float:
        """Get the highest Z-point of all items stacked in the given deck slot."""
        slot_item = self.get_slot_item(slot.slotName)
        if isinstance(slot_item, LoadedModule):
            # get height of module + all labware on it
            module_id = slot_item.id
            try:
                labware_id = self._labware.get_id_by_module(module_id=module_id)
            except LabwareNotLoadedOnModuleError:
                deck_type = DeckType(self._labware.get_deck_definition()["otId"])
                return self._modules.get_module_highest_z(
                    module_id=module_id, deck_type=deck_type
                )
            else:
                return self.get_highest_z_of_labware_stack(labware_id)
        elif isinstance(slot_item, LoadedLabware):
            # get stacked heights of all labware in the slot
            return self.get_highest_z_of_labware_stack(slot_item.id)
        elif type(slot_item) is dict:
            # TODO (cb, 2024-02-05): Eventually this logic should become the responsibility of bounding box
            # conflict checking, as fixtures may not always be considered as items from slots.
            return self._addressable_areas.get_fixture_height(slot_item["id"])
        else:
            return 0

    def get_highest_z_of_labware_stack(self, labware_id: str) -> float:
        """Get the highest Z-point of the topmost labware in the stack of labware on the given labware.

        If there is no labware on the given labware, returns highest z of the given labware.
        """
        try:
            stacked_labware_id = self._labware.get_id_by_labware(labware_id)
        except LabwareNotLoadedOnLabwareError:
            return self.get_labware_highest_z(labware_id)
        return self.get_highest_z_of_labware_stack(stacked_labware_id)

    def get_min_travel_z(
        self,
        pipette_id: str,
        labware_id: str,
        location: Optional[CurrentPipetteLocation],
        minimum_z_height: Optional[float],
    ) -> float:
        """Get the minimum allowed travel height of an arc move."""
        if (
            isinstance(location, CurrentWell)
            and pipette_id == location.pipette_id
            and labware_id == location.labware_id
        ):
            min_travel_z = self.get_labware_highest_z(labware_id)
        else:
            min_travel_z = self.get_all_obstacle_highest_z()
        if minimum_z_height:
            min_travel_z = max(min_travel_z, minimum_z_height)
        return min_travel_z

    def get_labware_parent_nominal_position(self, labware_id: str) -> Point:
        """Get the position of the labware's uncalibrated parent slot (deck, module, or another labware)."""
        try:
            slot_name = self.get_ancestor_slot_name(labware_id).id
        except errors.LocationIsStagingSlotError:
            slot_name = self._get_staging_slot_name(labware_id)
        slot_pos = self._addressable_areas.get_addressable_area_position(slot_name)
        labware_data = self._labware.get(labware_id)
        offset = self._get_labware_position_offset(labware_id, labware_data.location)

        return Point(
            slot_pos.x + offset.x,
            slot_pos.y + offset.y,
            slot_pos.z + offset.z,
        )

    def _get_labware_position_offset(
        self, labware_id: str, labware_location: LabwareLocation
    ) -> LabwareOffsetVector:
        """Gets the offset vector of a labware on the given location.

        NOTE: Not to be confused with LPC offset.
        - For labware on Deck Slot: returns an offset of (0, 0, 0)
        - For labware on a Module: returns the nominal offset for the labware's position
          when placed on the specified module (using slot-transformed labwareOffset
          from the module's definition with any stacking overlap).
          Does not include module calibration offset or LPC offset.
        - For labware on another labware: returns the nominal offset for the labware
          as placed on the specified labware, taking into account any offsets for labware
          on modules as well as stacking overlaps.
          Does not include module calibration offset or LPC offset.
        """
        if isinstance(labware_location, (AddressableAreaLocation, DeckSlotLocation)):
            return LabwareOffsetVector(x=0, y=0, z=0)
        elif isinstance(labware_location, ModuleLocation):
            module_id = labware_location.moduleId
            deck_type = DeckType(self._labware.get_deck_definition()["otId"])
            module_offset = self._modules.get_nominal_module_offset(
                module_id=module_id, deck_type=deck_type
            )
            module_model = self._modules.get_connected_model(module_id)
            stacking_overlap = self._labware.get_module_overlap_offsets(
                labware_id, module_model
            )
            return LabwareOffsetVector(
                x=module_offset.x - stacking_overlap.x,
                y=module_offset.y - stacking_overlap.y,
                z=module_offset.z - stacking_overlap.z,
            )
        elif isinstance(labware_location, OnLabwareLocation):
            on_labware = self._labware.get(labware_location.labwareId)
            on_labware_dimensions = self._labware.get_dimensions(on_labware.id)
            stacking_overlap = self._labware.get_labware_overlap_offsets(
                labware_id=labware_id, below_labware_name=on_labware.loadName
            )
            labware_offset = LabwareOffsetVector(
                x=stacking_overlap.x,
                y=stacking_overlap.y,
                z=on_labware_dimensions.z - stacking_overlap.z,
            )
            return labware_offset + self._get_labware_position_offset(
                on_labware.id, on_labware.location
            )
        else:
            raise errors.LabwareNotOnDeckError(
                f"Cannot access labware {labware_id} since it is not on the deck. "
                f"Either it has been loaded off-deck or its been moved off-deck."
            )

    def _normalize_module_calibration_offset(
        self,
        module_location: DeckSlotLocation,
        offset_data: Optional[ModuleOffsetData],
    ) -> ModuleOffsetVector:
        """Normalize the module calibration offset depending on the module location."""
        if not offset_data:
            return ModuleOffsetVector(x=0, y=0, z=0)
        offset = offset_data.moduleOffsetVector
        calibrated_slot = offset_data.location.slotName
        calibrated_slot_column = self.get_slot_column(calibrated_slot)
        current_slot_column = self.get_slot_column(module_location.slotName)
        # make sure that we have valid colums since we cant have modules in the middle of the deck
        assert set([calibrated_slot_column, current_slot_column]).issubset(
            {1, 3}
        ), f"Module calibration offset is an invalid slot {calibrated_slot}"

        # Check if the module has moved from one side of the deck to the other
        if calibrated_slot_column != current_slot_column:
            # Since the module was rotated, the calibration offset vector needs to be rotated by 180 degrees along the z axis
            saved_offset = array([offset.x, offset.y, offset.z])
            rotation_matrix = array([[-1, 0, 0], [0, -1, 0], [0, 0, 1]])
            new_offset = dot(saved_offset, rotation_matrix)
            offset = ModuleOffsetVector(
                x=new_offset[0], y=new_offset[1], z=new_offset[2]
            )
        return offset

    def _get_calibrated_module_offset(
        self, location: LabwareLocation
    ) -> ModuleOffsetVector:
        """Get a labware location's underlying calibrated module offset, if it is on a module."""
        if isinstance(location, ModuleLocation):
            module_id = location.moduleId
            module_location = self._modules.get_location(module_id)
            offset_data = self._modules.get_module_calibration_offset(module_id)
            return self._normalize_module_calibration_offset(
                module_location, offset_data
            )
        elif isinstance(location, (DeckSlotLocation, AddressableAreaLocation)):
            # TODO we might want to do a check here to make sure addressable area location is a standard deck slot
            #   and raise if its not (or maybe we don't actually care since modules will never be loaded elsewhere)
            return ModuleOffsetVector(x=0, y=0, z=0)
        elif isinstance(location, OnLabwareLocation):
            labware_data = self._labware.get(location.labwareId)
            return self._get_calibrated_module_offset(labware_data.location)
        elif location == OFF_DECK_LOCATION:
            raise errors.LabwareNotOnDeckError(
                "Labware does not have a slot or module associated with it"
                " since it is no longer on the deck."
            )

    def get_labware_parent_position(self, labware_id: str) -> Point:
        """Get the calibrated position of the labware's parent slot (deck or module)."""
        parent_pos = self.get_labware_parent_nominal_position(labware_id)
        labware_data = self._labware.get(labware_id)
        cal_offset = self._get_calibrated_module_offset(labware_data.location)

        return Point(
            x=parent_pos.x + cal_offset.x,
            y=parent_pos.y + cal_offset.y,
            z=parent_pos.z + cal_offset.z,
        )

    def get_labware_origin_position(self, labware_id: str) -> Point:
        """Get the position of the labware's origin, without calibration."""
        slot_pos = self.get_labware_parent_position(labware_id)
        origin_offset = self._labware.get_definition(labware_id).cornerOffsetFromSlot

        return Point(
            x=slot_pos.x + origin_offset.x,
            y=slot_pos.y + origin_offset.y,
            z=slot_pos.z + origin_offset.z,
        )

    def get_labware_position(self, labware_id: str) -> Point:
        """Get the calibrated origin of the labware."""
        origin_pos = self.get_labware_origin_position(labware_id)
        cal_offset = self._labware.get_labware_offset_vector(labware_id)

        return Point(
            x=origin_pos.x + cal_offset.x,
            y=origin_pos.y + cal_offset.y,
            z=origin_pos.z + cal_offset.z,
        )

    def get_well_position(
        self,
        labware_id: str,
        well_name: str,
        well_location: Optional[WellLocation] = None,
    ) -> Point:
        """Given relative well location in a labware, get absolute position."""
        labware_pos = self.get_labware_position(labware_id)
        well_def = self._labware.get_well_definition(labware_id, well_name)
        well_depth = well_def.depth

        offset = WellOffset(x=0, y=0, z=well_depth)
        if well_location is not None:
            offset = well_location.offset
            if well_location.origin == WellOrigin.TOP:
                offset = offset.copy(update={"z": offset.z + well_depth})
            elif well_location.origin == WellOrigin.CENTER:
                offset = offset.copy(update={"z": offset.z + well_depth / 2.0})

        return Point(
            x=labware_pos.x + offset.x + well_def.x,
            y=labware_pos.y + offset.y + well_def.y,
            z=labware_pos.z + offset.z + well_def.z,
        )

    def get_nominal_well_position(
        self,
        labware_id: str,
        well_name: str,
    ) -> Point:
        """Get the well position without calibration offsets."""
        parent_pos = self.get_labware_parent_nominal_position(labware_id)
        origin_offset = self._labware.get_definition(labware_id).cornerOffsetFromSlot
        well_def = self._labware.get_well_definition(labware_id, well_name)
        return Point(
            x=parent_pos.x + origin_offset.x + well_def.x,
            y=parent_pos.y + origin_offset.y + well_def.y,
            z=parent_pos.z + origin_offset.z + well_def.z + well_def.depth,
        )

    def get_relative_well_location(
        self,
        labware_id: str,
        well_name: str,
        absolute_point: Point,
    ) -> WellLocation:
        """Given absolute position, get relative location of a well in a labware."""
        well_absolute_point = self.get_well_position(labware_id, well_name)
        delta = absolute_point - well_absolute_point

        return WellLocation(offset=WellOffset(x=delta.x, y=delta.y, z=delta.z))

    def get_well_height(
        self,
        labware_id: str,
        well_name: str,
    ) -> float:
        """Get the height of a specified well for a labware."""
        well_def = self._labware.get_well_definition(labware_id, well_name)
        return well_def.depth

    def _get_highest_z_from_labware_data(self, lw_data: LoadedLabware) -> float:
        labware_pos = self.get_labware_position(lw_data.id)
        definition = self._labware.get_definition(lw_data.id)
        z_dim = definition.dimensions.zDimension
        height_over_labware: float = 0
        if isinstance(lw_data.location, ModuleLocation):
            # Note: when calculating highest z of stacked labware, height-over-labware
            # gets accounted for only if the top labware is directly on the module.
            # So if there's a labware on an adapter on a module, then this
            # over-module-height gets ignored. We currently do not have any modules
            # that use an adapter and has height over labware so this doesn't cause
            # any issues yet. But if we add one in the future then this calculation
            # should be updated.
            module_id = lw_data.location.moduleId
            height_over_labware = self._modules.get_height_over_labware(module_id)
        return labware_pos.z + z_dim + height_over_labware

    def get_nominal_effective_tip_length(
        self,
        pipette_id: str,
        labware_id: str,
    ) -> float:
        """Given a labware and a pipette's config, get the nominal effective tip length.

        Effective tip length is the nominal tip length less the distance the
        tip overlaps with the pipette nozzle. This does not take calibrated
        tip lengths into account.
        """
        labware_uri = self._labware.get_definition_uri(labware_id)
        nominal_overlap = self._pipettes.get_nominal_tip_overlap(
            pipette_id=pipette_id, labware_uri=labware_uri
        )

        return self._labware.get_tip_length(
            labware_id=labware_id, overlap=nominal_overlap
        )

    def get_nominal_tip_geometry(
        self,
        pipette_id: str,
        labware_id: str,
        well_name: Optional[str],
    ) -> TipGeometry:
        """Given a labware, well, and hardware pipette config, get the tip geometry.

        Tip geometry includes effective tip length, tip diameter, and tip volume,
        which is all data required by the hardware controller for proper tip handling.

        This geometry data is based solely on labware and pipette definitions and
        does not take calibrated tip lengths into account.
        """
        effective_length = self.get_nominal_effective_tip_length(
            pipette_id=pipette_id,
            labware_id=labware_id,
        )
        well_def = self._labware.get_well_definition(labware_id, well_name)

        if well_def.shape != "circular":
            raise errors.LabwareIsNotTipRackError(
                f"Well {well_name} in labware {labware_id} is not circular."
            )

        return TipGeometry(
            length=effective_length,
            diameter=well_def.diameter,  # type: ignore[arg-type]
            # TODO(mc, 2020-11-12): WellDefinition type says totalLiquidVolume
            #  is a float, but hardware controller expects an int
            volume=int(well_def.totalLiquidVolume),
        )

    def get_checked_tip_drop_location(
        self,
        pipette_id: str,
        labware_id: str,
        well_location: DropTipWellLocation,
        partially_configured: bool = False,
    ) -> WellLocation:
        """Get tip drop location given labware and hardware pipette.

        This makes sure that the well location has an appropriate origin & offset
        if one is not already set previously.
        """
        if (
            self._labware.get_definition(labware_id).parameters.isTiprack
            and partially_configured
        ):
            raise errors.UnexpectedProtocolError(
                "Cannot return tip to a tiprack while the pipette is configured for partial tip."
            )
        if well_location.origin != DropTipWellOrigin.DEFAULT:
            return WellLocation(
                origin=WellOrigin(well_location.origin.value),
                offset=well_location.offset,
            )

        if self._labware.get_definition(labware_id).parameters.isTiprack:
            z_offset = self._labware.get_tip_drop_z_offset(
                labware_id=labware_id,
                length_scale=self._pipettes.get_return_tip_scale(pipette_id),
                additional_offset=well_location.offset.z,
            )
        else:
            # return to top if labware is not tip rack
            z_offset = well_location.offset.z

        return WellLocation(
            origin=WellOrigin.TOP,
            offset=WellOffset(
                x=well_location.offset.x,
                y=well_location.offset.y,
                z=z_offset,
            ),
        )

    # TODO(jbl 11-30-2023) fold this function into get_ancestor_slot_name see RSS-411
    def _get_staging_slot_name(self, labware_id: str) -> str:
        """Get the staging slot name that the labware is on."""
        labware_location = self._labware.get(labware_id).location
        if isinstance(labware_location, OnLabwareLocation):
            below_labware_id = labware_location.labwareId
            return self._get_staging_slot_name(below_labware_id)
        elif isinstance(
            labware_location, AddressableAreaLocation
        ) and fixture_validation.is_staging_slot(labware_location.addressableAreaName):
            return labware_location.addressableAreaName
        else:
            raise ValueError(
                "Cannot get staging slot name for labware not on staging slot."
            )

    def get_ancestor_slot_name(self, labware_id: str) -> DeckSlotName:
        """Get the slot name of the labware or the module that the labware is on."""
        labware = self._labware.get(labware_id)
        slot_name: DeckSlotName

        if isinstance(labware.location, DeckSlotLocation):
            slot_name = labware.location.slotName
        elif isinstance(labware.location, ModuleLocation):
            module_id = labware.location.moduleId
            slot_name = self._modules.get_location(module_id).slotName
        elif isinstance(labware.location, OnLabwareLocation):
            below_labware_id = labware.location.labwareId
            slot_name = self.get_ancestor_slot_name(below_labware_id)
        elif isinstance(labware.location, AddressableAreaLocation):
            area_name = labware.location.addressableAreaName
            # TODO we might want to eventually return some sort of staging slot name when we're ready to work through
            #   the linting nightmare it will create
            if fixture_validation.is_staging_slot(area_name):
                raise errors.LocationIsStagingSlotError(
                    "Cannot get ancestor slot name for labware on staging slot."
                )
            slot_name = DeckSlotName.from_primitive(area_name)
        elif labware.location == OFF_DECK_LOCATION:
            raise errors.LabwareNotOnDeckError(
                f"Labware {labware_id} does not have a slot associated with it"
                f" since it is no longer on the deck."
            )

        return slot_name

    def ensure_location_not_occupied(
        self, location: _LabwareLocation
    ) -> _LabwareLocation:
        """Ensure that the location does not already have either Labware or a Module in it."""
        # TODO (spp, 2023-11-27): Slot locations can also be addressable areas
        #  so we will need to cross-check against items loaded in both location types.
        #  Something like 'check if an item is in lists of both- labware on addressable areas
        #  as well as labware on slots'. Same for modules.
        if isinstance(
            location,
            (
                DeckSlotLocation,
                ModuleLocation,
                OnLabwareLocation,
                AddressableAreaLocation,
            ),
        ):
            self._labware.raise_if_labware_in_location(location)
        if isinstance(location, DeckSlotLocation):
            self._modules.raise_if_module_in_location(location)
        return cast(_LabwareLocation, location)

    def get_labware_grip_point(
        self,
        labware_id: str,
        location: Union[
            DeckSlotLocation, ModuleLocation, OnLabwareLocation, AddressableAreaLocation
        ],
    ) -> Point:
        """Get the grip point of the labware as placed on the given location.

        Returns the absolute position of the labware's gripping point as if
        it were placed on the specified location. Labware offset (LPC offset) not included.

        Grip point is the location where critical point of the gripper should move to
        in order to pick/drop the given labware in the specified location.
        It is calculated as the xy center of the slot with z as the point indicated by
        z-position of labware bottom + grip height from labware bottom.
        """
        grip_height_from_labware_bottom = (
            self._labware.get_grip_height_from_labware_bottom(labware_id)
        )
        location_name: str

        if isinstance(location, DeckSlotLocation):
            location_name = location.slotName.id
            offset = LabwareOffsetVector(x=0, y=0, z=0)
        elif isinstance(location, AddressableAreaLocation):
            location_name = location.addressableAreaName
            if fixture_validation.is_gripper_waste_chute(location_name):
                drop_labware_location = (
                    self._addressable_areas.get_addressable_area_move_to_location(
                        location_name
                    )
                )
                return drop_labware_location + Point(z=grip_height_from_labware_bottom)
            # Location should have been pre-validated so this will be a deck/staging area slot
            else:
                offset = LabwareOffsetVector(x=0, y=0, z=0)
        else:
            if isinstance(location, ModuleLocation):
                location_name = self._modules.get_location(
                    location.moduleId
                ).slotName.id
            else:  # OnLabwareLocation
                location_name = self.get_ancestor_slot_name(location.labwareId).id
            labware_offset = self._get_labware_position_offset(labware_id, location)
            # Get the calibrated offset if the on labware location is on top of a module, otherwise return empty one
            cal_offset = self._get_calibrated_module_offset(location)
            offset = LabwareOffsetVector(
                x=labware_offset.x + cal_offset.x,
                y=labware_offset.y + cal_offset.y,
                z=labware_offset.z + cal_offset.z,
            )

        location_center = self._addressable_areas.get_addressable_area_center(
            location_name
        )
        return Point(
            location_center.x + offset.x,
            location_center.y + offset.y,
            location_center.z + offset.z + grip_height_from_labware_bottom,
        )

    def get_extra_waypoints(
        self, location: Optional[CurrentPipetteLocation], to_slot: DeckSlotName
    ) -> List[Tuple[float, float]]:
        """Get extra waypoints for movement if thermocycler needs to be dodged."""
        if location is not None:
            if isinstance(location, CurrentWell):
                from_slot = self.get_ancestor_slot_name(location.labware_id)
            else:
                from_slot = self._addressable_areas.get_addressable_area_base_slot(
                    location.addressable_area_name
                )
            if self._modules.should_dodge_thermocycler(
                from_slot=from_slot, to_slot=to_slot
            ):
                middle_slot = DeckSlotName.SLOT_5.to_equivalent_for_robot_type(
                    self._config.robot_type
                )
                middle_slot_center = (
                    self._addressable_areas.get_addressable_area_center(
                        addressable_area_name=middle_slot.id,
                    )
                )
                return [(middle_slot_center.x, middle_slot_center.y)]
        return []

    def get_slot_item(
        self, slot_name: Union[DeckSlotName, StagingSlotName]
    ) -> Union[LoadedLabware, LoadedModule, CutoutFixture, None]:
        """Get the item present in a deck slot, if any."""
        maybe_labware = self._labware.get_by_slot(
            slot_name=slot_name,
        )

        if isinstance(slot_name, DeckSlotName):
            maybe_fixture = self._addressable_areas.get_fixture_by_deck_slot_name(
                slot_name
            )
            # Ignore generic single slot fixtures
            if maybe_fixture and maybe_fixture["id"] in {
                "singleLeftSlot",
                "singleCenterSlot",
                "singleRightSlot",
            }:
                maybe_fixture = None

            maybe_module = self._modules.get_by_slot(
                slot_name=slot_name,
            )
        else:
            # Modules and fixtures can't be loaded on staging slots
            maybe_fixture = None
            maybe_module = None

        return maybe_labware or maybe_module or maybe_fixture or None

    @staticmethod
    def get_slot_column(slot_name: DeckSlotName) -> int:
        """Get the column number for the specified slot."""
        row_col_name = slot_name.to_ot3_equivalent()
        slot_name_match = WELL_NAME_PATTERN.match(row_col_name.value)
        assert (
            slot_name_match is not None
        ), f"Slot name {row_col_name} did not match required pattern; please check labware location."

        row_name, column_name = slot_name_match.group(1, 2)
        return int(column_name)

    def get_next_tip_drop_location(
        self, labware_id: str, well_name: str, pipette_id: str
    ) -> DropTipWellLocation:
        """Get the next location within the specified well to drop the tip into.

        In order to prevent tip stacking, we will alternate between two tip drop locations:
        1. location in left section: a safe distance from left edge of the well
        2. location in right section: a safe distance from right edge of the well

        This safe distance for most cases would be a location where all tips drop
        reliably inside the labware's well. This can be calculated based off of the
        span of a pipette, including all its tips, in the x-direction.

        But we also need to account for the not-so-uncommon case of a left pipette
        trying to drop tips in a labware in the rightmost deck column and vice versa.
        If this labware extends beyond a regular deck slot, like the Flex's default trash,
        then even after keeping a margin for x-span of a pipette, we will get
        a location that's unreachable for the pipette. In such cases, we try to drop tips
        at the rightmost location that a left pipette is able to reach,
        and leftmost location that a right pipette is able to reach respectively.

        In these calculations we assume that the critical point of a pipette
        is considered to be the midpoint of the pipette's tip for single channel,
        and the midpoint of the entire tip assembly for multi-channel pipettes.
        We also assume that the pipette_x_span includes any safety margins required.
        """
        if not self._labware.is_fixed_trash(labware_id=labware_id):
            # In order to avoid the complexity of finding tip drop locations for
            # variety of labware with different well configs, we will allow
            # location cycling only for fixed trash labware right now.
            # TODO (spp, 2023-09-12): update this to possibly a labware-width based check,
            #  or a 'trash' quirk check, once movable trash is implemented.
            return DropTipWellLocation(
                origin=DropTipWellOrigin.DEFAULT,
                offset=WellOffset(x=0, y=0, z=0),
            )

        well_x_dim = self._labware.get_well_size(
            labware_id=labware_id, well_name=well_name
        )[0]
        pipette_channels = self._pipettes.get_config(pipette_id).channels
        pipette_mount = self._pipettes.get_mount(pipette_id)

        labware_slot_column = self.get_slot_column(
            slot_name=self.get_ancestor_slot_name(labware_id)
        )

        if self._last_drop_tip_location_spot.get(labware_id) == _TipDropSection.RIGHT:
            # Drop tip in LEFT section
            x_offset = self._get_drop_tip_well_x_offset(
                tip_drop_section=_TipDropSection.LEFT,
                well_x_dim=well_x_dim,
                pipette_channels=pipette_channels,
                pipette_mount=pipette_mount,
                labware_slot_column=labware_slot_column,
            )
            self._last_drop_tip_location_spot[labware_id] = _TipDropSection.LEFT
        else:
            # Drop tip in RIGHT section
            x_offset = self._get_drop_tip_well_x_offset(
                tip_drop_section=_TipDropSection.RIGHT,
                well_x_dim=well_x_dim,
                pipette_channels=pipette_channels,
                pipette_mount=pipette_mount,
                labware_slot_column=labware_slot_column,
            )
            self._last_drop_tip_location_spot[labware_id] = _TipDropSection.RIGHT

        return DropTipWellLocation(
            origin=DropTipWellOrigin.TOP,
            offset=WellOffset(
                x=x_offset,
                y=0,
                z=0,
            ),
        )

    # TODO find way to combine this with above
    def get_next_tip_drop_location_for_addressable_area(
        self,
        addressable_area_name: str,
        pipette_id: str,
    ) -> AddressableOffsetVector:
        """Get the next location within the specified well to drop the tip into.

        See the doc-string for `get_next_tip_drop_location` for more info on execution.
        """
        area_x_dim = self._addressable_areas.get_addressable_area(
            addressable_area_name
        ).bounding_box.x

        pipette_channels = self._pipettes.get_config(pipette_id).channels
        pipette_mount = self._pipettes.get_mount(pipette_id)

        labware_slot_column = self.get_slot_column(
            slot_name=self._addressable_areas.get_addressable_area_base_slot(
                addressable_area_name
            )
        )

        if (
            self._last_drop_tip_location_spot.get(addressable_area_name)
            == _TipDropSection.RIGHT
        ):
            # Drop tip in LEFT section
            x_offset = self._get_drop_tip_well_x_offset(
                tip_drop_section=_TipDropSection.LEFT,
                well_x_dim=area_x_dim,
                pipette_channels=pipette_channels,
                pipette_mount=pipette_mount,
                labware_slot_column=labware_slot_column,
            )
            self._last_drop_tip_location_spot[
                addressable_area_name
            ] = _TipDropSection.LEFT
        else:
            # Drop tip in RIGHT section
            x_offset = self._get_drop_tip_well_x_offset(
                tip_drop_section=_TipDropSection.RIGHT,
                well_x_dim=area_x_dim,
                pipette_channels=pipette_channels,
                pipette_mount=pipette_mount,
                labware_slot_column=labware_slot_column,
            )
            self._last_drop_tip_location_spot[
                addressable_area_name
            ] = _TipDropSection.RIGHT

        return AddressableOffsetVector(x=x_offset, y=0, z=0)

    @staticmethod
    def _get_drop_tip_well_x_offset(
        tip_drop_section: _TipDropSection,
        well_x_dim: float,
        pipette_channels: int,
        pipette_mount: MountType,
        labware_slot_column: int,
    ) -> float:
        """Get the well x offset for DropTipWellLocation."""
        drop_location_margin_from_labware_edge = (
            PIPETTE_X_SPAN[cast(ChannelCount, pipette_channels)] / 2
        )
        if tip_drop_section == _TipDropSection.LEFT:
            if (
                well_x_dim > SLOT_WIDTH
                and pipette_channels != 96
                and pipette_mount == MountType.RIGHT
                and labware_slot_column == 1
            ):
                # Pipette might not reach the default left spot so use a different left spot
                x_well_offset = (
                    -well_x_dim / 2 + drop_location_margin_from_labware_edge * 2
                )
            else:
                x_well_offset = -well_x_dim / 2 + drop_location_margin_from_labware_edge
                if x_well_offset > 0:
                    x_well_offset = 0
        else:
            if (
                well_x_dim > SLOT_WIDTH
                and pipette_channels != 96
                and pipette_mount == MountType.LEFT
                and labware_slot_column == 3
            ):
                # Pipette might not reach the default right spot so use a different right spot
                x_well_offset = (
                    -well_x_dim / 2
                    + SLOT_WIDTH
                    - drop_location_margin_from_labware_edge
                )
            else:
                x_well_offset = well_x_dim / 2 - drop_location_margin_from_labware_edge
                if x_well_offset < 0:
                    x_well_offset = 0
        return x_well_offset

    def get_final_labware_movement_offset_vectors(
        self,
        from_location: OnDeckLabwareLocation,
        to_location: OnDeckLabwareLocation,
        additional_offset_vector: LabwareMovementOffsetData,
    ) -> LabwareMovementOffsetData:
        """Calculate the final labware offset vector to use in labware movement."""
        pick_up_offset = (
            self.get_total_nominal_gripper_offset_for_move_type(
                location=from_location, move_type=_GripperMoveType.PICK_UP_LABWARE
            )
            + additional_offset_vector.pickUpOffset
        )
        drop_offset = (
            self.get_total_nominal_gripper_offset_for_move_type(
                location=to_location, move_type=_GripperMoveType.DROP_LABWARE
            )
            + additional_offset_vector.dropOffset
        )

        return LabwareMovementOffsetData(
            pickUpOffset=pick_up_offset, dropOffset=drop_offset
        )

    @staticmethod
    def ensure_valid_gripper_location(
        location: LabwareLocation,
    ) -> Union[
        DeckSlotLocation, ModuleLocation, OnLabwareLocation, AddressableAreaLocation
    ]:
        """Ensure valid on-deck location for gripper, otherwise raise error."""
        if not isinstance(
            location,
            (
                DeckSlotLocation,
                ModuleLocation,
                OnLabwareLocation,
                AddressableAreaLocation,
            ),
        ):
            raise errors.LabwareMovementNotAllowedError(
                "Off-deck labware movements are not supported using the gripper."
            )
        return location

    def get_total_nominal_gripper_offset_for_move_type(
        self, location: OnDeckLabwareLocation, move_type: _GripperMoveType
    ) -> LabwareOffsetVector:
        """Get the total of the offsets to be used to pick up labware in its current location."""
        if move_type == _GripperMoveType.PICK_UP_LABWARE:
            if isinstance(
                location, (ModuleLocation, DeckSlotLocation, AddressableAreaLocation)
            ):
                return self._nominal_gripper_offsets_for_location(location).pickUpOffset
            else:
                # If it's a labware on a labware (most likely an adapter),
                # we calculate the offset as sum of offsets for the direct parent labware
                # and the underlying non-labware parent location.
                direct_parent_offset = self._nominal_gripper_offsets_for_location(
                    location
                )
                ancestor = self._labware.get_parent_location(location.labwareId)
                assert isinstance(
                    ancestor, (DeckSlotLocation, ModuleLocation)
                ), "No gripper offsets for off-deck labware"
                return (
                    direct_parent_offset.pickUpOffset
                    + self._nominal_gripper_offsets_for_location(
                        location=ancestor
                    ).pickUpOffset
                )
        else:
            if isinstance(
                location, (ModuleLocation, DeckSlotLocation, AddressableAreaLocation)
            ):
                return self._nominal_gripper_offsets_for_location(location).dropOffset
            else:
                # If it's a labware on a labware (most likely an adapter),
                # we calculate the offset as sum of offsets for the direct parent labware
                # and the underlying non-labware parent location.
                direct_parent_offset = self._nominal_gripper_offsets_for_location(
                    location
                )
                ancestor = self._labware.get_parent_location(location.labwareId)
                assert isinstance(
                    ancestor, (DeckSlotLocation, ModuleLocation)
                ), "No gripper offsets for off-deck labware"
                return (
                    direct_parent_offset.dropOffset
                    + self._nominal_gripper_offsets_for_location(
                        location=ancestor
                    ).dropOffset
                )

    def check_gripper_labware_tip_collision(
        self,
        gripper_homed_position_z: float,
        labware_id: str,
        current_location: OnDeckLabwareLocation,
    ) -> None:
        """Check for potential collision of tips against labware to be lifted."""
        # TODO(cb, 2024-01-22): Remove the 1 and 8 channel special case once we are doing X axis validation
        pipettes = self._pipettes.get_all()
        for pipette in pipettes:
            if self._pipettes.get_channels(pipette.id) in [1, 8]:
                return

            tip = self._pipettes.get_attached_tip(pipette.id)
            if tip:
                labware_top_z_when_gripped = gripper_homed_position_z + (
                    self.get_labware_highest_z(labware_id=labware_id)
                    - self.get_labware_grip_point(
                        labware_id=labware_id, location=current_location
                    ).z
                )
                # TODO(cb, 2024-01-18): Utilizing the nozzle map and labware X coordinates verify if collisions will occur on the X axis (analysis will use hard coded data to measure from the gripper critical point to the pipette mount)
                if (
                    _PIPETTE_HOMED_POSITION_Z - tip.length
                ) < labware_top_z_when_gripped:
                    raise LabwareMovementNotAllowedError(
                        f"Cannot move labware '{self._labware.get(labware_id).loadName}' when {int(tip.volume)} µL tips are attached."
                    )
        return

    def _nominal_gripper_offsets_for_location(
        self, location: OnDeckLabwareLocation
    ) -> LabwareMovementOffsetData:
        """Provide the default gripper offset data for the given location type."""
        if isinstance(location, (DeckSlotLocation, AddressableAreaLocation)):
            # TODO we might need a separate type of gripper offset for addressable areas but that also might just
            #   be covered by the drop labware offset/location
            offsets = self._labware.get_deck_default_gripper_offsets()
        elif isinstance(location, ModuleLocation):
            offsets = self._modules.get_default_gripper_offsets(location.moduleId)
        else:
            # Labware is on a labware/adapter
            offsets = self._labware_gripper_offsets(location.labwareId)
        return offsets or LabwareMovementOffsetData(
            pickUpOffset=LabwareOffsetVector(x=0, y=0, z=0),
            dropOffset=LabwareOffsetVector(x=0, y=0, z=0),
        )

    def _labware_gripper_offsets(
        self, labware_id: str
    ) -> Optional[LabwareMovementOffsetData]:
        """Provide the most appropriate gripper offset data for the specified labware.

        We check the types of gripper offsets available for the labware ("default" or slot-based)
        and return the most appropriate one for the overall location of the labware.
        Currently, only module adapters (specifically, the H/S universal flat adapter)
        have non-default offsets that are specific to location of the module on deck,
        so, this code only checks for the presence of those known offsets.
        """
        parent_location = self._labware.get_parent_location(labware_id)
        assert isinstance(
            parent_location, (DeckSlotLocation, ModuleLocation)
        ), "No gripper offsets for off-deck labware"

        if isinstance(parent_location, DeckSlotLocation):
            slot_name = parent_location.slotName
        else:
            module_loc = self._modules.get_location(parent_location.moduleId)
            slot_name = module_loc.slotName

        slot_based_offset = self._labware.get_labware_gripper_offsets(
            labware_id=labware_id, slot_name=slot_name.to_ot3_equivalent()
        )

        return slot_based_offset or self._labware.get_labware_gripper_offsets(
            labware_id=labware_id, slot_name=None
        )<|MERGE_RESOLUTION|>--- conflicted
+++ resolved
@@ -4,13 +4,12 @@
 from typing import Optional, List, Tuple, Union, cast, TypeVar, Dict
 
 from opentrons.types import Point, DeckSlotName, StagingSlotName, MountType
+
 from opentrons_shared_data.labware.constants import WELL_NAME_PATTERN
-
-<<<<<<< HEAD
-=======
 from opentrons_shared_data.deck.dev_types import CutoutFixture
-
->>>>>>> c4660ae3
+from opentrons_shared_data.pipette import PIPETTE_X_SPAN
+from opentrons_shared_data.pipette.dev_types import ChannelCount
+
 from .. import errors
 from ..errors import (
     LabwareNotLoadedOnLabwareError,
@@ -49,9 +48,6 @@
 from .pipettes import PipetteView
 from .addressable_areas import AddressableAreaView
 
-from opentrons_shared_data.pipette import PIPETTE_X_SPAN
-from opentrons_shared_data.pipette.dev_types import ChannelCount
-
 
 SLOT_WIDTH = 128
 _PIPETTE_HOMED_POSITION_Z = (
