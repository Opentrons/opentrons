--- conflicted
+++ resolved
@@ -1317,6 +1317,54 @@
                 handling_height = liquid_height
         return float(handling_height)
 
+    def get_well_height_after_volume(
+        self, labware_id: str, well_name: str, initial_height: float, volume: float
+    ) -> float:
+        """Return the height of liquid in a labware well after a given volume has been handled, given an initial handling height (with reference to the well bottom)."""
+        well_def = self._labware.get_well_definition(labware_id, well_name)
+        well_id = well_def.geometryDefinitionId
+        if well_id is not None:
+            initial_volume = self.get_well_volume_at_height(
+                labware_id=labware_id, well_id=well_id, target_height=initial_height
+            )
+            final_volume = initial_volume + volume
+            return self.get_well_height_at_volume(labware_id=labware_id, well_id=well_id, target_volume=final_volume)
+        else:
+            # raise InvalidWellDefinitionError(message=f"No geometryDefinitionId found for well: {well_name} in labware_id: {labware_id}") # use this
+            return initial_height
+
+    def get_well_volume_at_height(
+        self, labware_id: str, well_id: str, target_height: float
+    ) -> float:
+        """Return the volume of liquid in a labware well at a given liquid height (with reference to the well bottom)."""
+        labware_def = self._labware.get_definition(labware_id)
+        if labware_def.innerLabwareGeometry is None:
+            raise InvalidWellDefinitionError(message="No InnerLabwareGeometry found.")
+        well_geometry = labware_def.innerLabwareGeometry.get(well_id)
+        if well_geometry is None:
+            raise InvalidWellDefinitionError(
+                message=f"No InnerWellGeometry found for well id: {well_id}"
+            )
+        return find_volume_at_well_height(
+            target_height=target_height, well_geometry=well_geometry
+        )
+
+    def get_well_height_at_volume(
+        self, labware_id: str, well_id: str, target_volume: float
+    ) -> float:
+        """Return the height of liquid in a labware well at a given liquid volume."""
+        labware_def = self._labware.get_definition(labware_id)
+        if labware_def.innerLabwareGeometry is None:
+            raise InvalidWellDefinitionError(message="No InnerLabwareGeometry found.")
+        well_geometry = labware_def.innerLabwareGeometry.get(well_id)
+        if well_geometry is None:
+            raise InvalidWellDefinitionError(
+                message=f"No InnerWellGeometry found for well id: {well_id}"
+            )
+        return find_height_at_well_volume(
+            target_volume=target_volume, well_geometry=well_geometry
+        )
+
     def get_well_volumetric_capacity(
         self, labware_id: str, well_id: str
     ) -> List[Tuple[float, float]]:
@@ -1329,69 +1377,4 @@
             raise InvalidWellDefinitionError(
                 message=f"No InnerWellGeometry found for well id: {well_id}"
             )
-        return get_well_volumetric_capacity(well_geometry)
-
-<<<<<<< HEAD
-    def get_well_volume_at_height(
-        self, labware_id: str, well_id: str, target_height: float
-    ) -> float:
-        """Return the volume of liquid in a labware well at a given liquid height (with reference to the well bottom)."""
-        return 0.0
-
-    def get_well_height_at_volume(
-        self, labware_id: str, well_id: str, target_volume: float
-    ) -> float:
-        """Return the height of liquid in a labware well at a given liquid volume."""
-        return 0.0
-
-    def get_well_height_after_volume(
-        self, labware_id: str, well_name: str, initial_height: float, volume: float
-    ) -> float:
-        """Return the height of liquid in a labware well after a given volume has been handled, given an initial handling height (with reference to the well bottom)."""
-        well_def = self._labware.get_well_definition(labware_id, well_name)
-        well_id = well_def.geometryDefinitionId
-        if well_id is not None:
-            initial_volume = self.get_well_volume_at_height(
-                labware_id=labware_id, well_id=well_id, target_height=initial_height
-            )
-            final_volume = initial_volume + volume
-            if final_volume:  # delete
-                pass  # delete
-            # return self.get_well_height_at_volume(labware_id=labware_id, well_id=well_id, target_volume=final_volume)
-            return initial_height  # delete, use line above once sub-methods implemented
-        else:
-            # raise InvalidWellDefinitionError(message=f"No geometryDefinitionId found for well: {well_name} in labware_id: {labware_id}") # use this
-            return initial_height
-=======
-    def get_volume_at_height(
-        self, labware_id: str, well_id: str, target_height: float
-    ) -> float:
-        """Find the volume at any height within a well."""
-        labware_def = self._labware.get_definition(labware_id)
-        if labware_def.innerLabwareGeometry is None:
-            raise InvalidWellDefinitionError(message="No InnerLabwareGeometry found.")
-        well_geometry = labware_def.innerLabwareGeometry.get(well_id)
-        if well_geometry is None:
-            raise InvalidWellDefinitionError(
-                message=f"No InnerWellGeometry found for well id: {well_id}"
-            )
-        return find_volume_at_well_height(
-            target_height=target_height, well_geometry=well_geometry
-        )
-
-    def get_height_at_volume(
-        self, labware_id: str, well_id: str, target_volume: float
-    ) -> float:
-        """Find the height from any volume in a well."""
-        labware_def = self._labware.get_definition(labware_id)
-        if labware_def.innerLabwareGeometry is None:
-            raise InvalidWellDefinitionError(message="No InnerLabwareGeometry found.")
-        well_geometry = labware_def.innerLabwareGeometry.get(well_id)
-        if well_geometry is None:
-            raise InvalidWellDefinitionError(
-                message=f"No InnerWellGeometry found for well id: {well_id}"
-            )
-        return find_height_at_well_volume(
-            target_volume=target_volume, well_geometry=well_geometry
-        )
->>>>>>> 1dc23fbd
+        return get_well_volumetric_capacity(well_geometry)