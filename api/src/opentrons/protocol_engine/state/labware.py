--- conflicted
+++ resolved
@@ -618,20 +618,6 @@
                     f"Labware {labware.loadName} is already present at {location}."
                 )
 
-<<<<<<< HEAD
-=======
-    def get_calibration_coordinates(self, offset: Point) -> Point:
-        """Get calibration critical point and target position."""
-        target_center = self.get_slot_center_position(_OT3_INSTRUMENT_ATTACH_SLOT)
-        # TODO (tz, 11-30-22): These coordinates wont work for OT-2. We will need to apply offsets after
-        # https://opentrons.atlassian.net/browse/RCORE-382
-
-        return Point(
-            x=target_center.x,
-            y=target_center.y + offset.y,
-            z=offset.z,
-        )
-
     def get_random_drop_tip_location(
         self, labware_id: str, well_name: str
     ) -> DropTipWellLocation:
@@ -648,7 +634,6 @@
             origin=DropTipWellOrigin.DEFAULT, offset=random_offset_in_well
         )
 
->>>>>>> 93e30bfb
     def _is_magnetic_module_uri_in_half_millimeter(self, labware_id: str) -> bool:
         """Check whether the labware uri needs to be calculated in half a millimeter."""
         uri = self.get_uri_from_definition(self.get_definition(labware_id))
