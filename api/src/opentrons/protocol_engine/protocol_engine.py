"""ProtocolEngine class definition."""
from contextlib import AsyncExitStack
from logging import getLogger
from typing import Dict, Optional, Union
from opentrons.protocol_engine.actions.actions import ResumeFromRecoveryAction
from opentrons.protocol_engine.error_recovery_policy import (
    ErrorRecoveryPolicy,
    ErrorRecoveryType,
    error_recovery_by_ff,
)

from opentrons.protocols.models import LabwareDefinition
from opentrons.hardware_control import HardwareControlAPI
from opentrons.hardware_control.modules import AbstractModule as HardwareModuleAPI
from opentrons.hardware_control.types import PauseType as HardwarePauseType
from opentrons_shared_data.errors import (
    ErrorCodes,
    EnumeratedError,
)

from .errors import ProtocolCommandFailedError, ErrorOccurrence
from .errors.exceptions import EStopActivatedError
from . import commands, slot_standardization
from .resources import ModelUtils, ModuleDataProvider
from .types import (
    LabwareOffset,
    LabwareOffsetCreate,
    LabwareUri,
    ModuleModel,
    Liquid,
    HexColor,
    PostRunHardwareState,
    DeckConfigurationType,
    AddressableAreaLocation,
)
from .execution import (
    QueueWorker,
    create_queue_worker,
    DoorWatcher,
    HardwareStopper,
)
from .state import StateStore, StateView
from .plugins import AbstractPlugin, PluginStarter
from .actions import (
    ActionDispatcher,
    PlayAction,
    PauseAction,
    PauseSource,
    StopAction,
    FinishAction,
    FinishErrorDetails,
    QueueCommandAction,
    AddLabwareOffsetAction,
    AddLabwareDefinitionAction,
    AddLiquidAction,
    AddAddressableAreaAction,
    AddModuleAction,
    HardwareStoppedAction,
    ResetTipsAction,
    SetPipetteMovementSpeedAction,
    FailCommandAction,
)


_log = getLogger(__name__)


class ProtocolEngine:
    """Main ProtocolEngine class.

    A ProtocolEngine instance holds the state of a protocol as it executes,
    and manages calls to a command executor that actually implements the logic
    of the commands themselves.

    Lifetime:
        Instances are single-use. Each instance is associated with a single protocol,
        or a a single chain of robot control such as Labware Position Check.

    Concurrency:
        Instances live in `asyncio` event loops. Each instance must be constructed inside an
        event loop, and then must be interacted with exclusively through that
        event loop's thread--even for regular non-`async` methods, like `.pause()`.
        (This is because there are background async tasks that monitor state changes using
        primitives that aren't thread-safe. See ChangeNotifier.)
    """

    def __init__(
        self,
        hardware_api: HardwareControlAPI,
        state_store: StateStore,
        action_dispatcher: Optional[ActionDispatcher] = None,
        plugin_starter: Optional[PluginStarter] = None,
        queue_worker: Optional[QueueWorker] = None,
        model_utils: Optional[ModelUtils] = None,
        hardware_stopper: Optional[HardwareStopper] = None,
        door_watcher: Optional[DoorWatcher] = None,
        module_data_provider: Optional[ModuleDataProvider] = None,
        error_recovery_policy: ErrorRecoveryPolicy = error_recovery_by_ff,
    ) -> None:
        """Initialize a ProtocolEngine instance.

        Must be called while an event loop is active.

        This constructor does not inject provider implementations.
        Prefer the `create_protocol_engine()` factory function.
        """
        self._hardware_api = hardware_api
        self._state_store = state_store
        self._model_utils = model_utils or ModelUtils()

        self._action_dispatcher = action_dispatcher or ActionDispatcher(
            sink=self._state_store
        )
        self._plugin_starter = plugin_starter or PluginStarter(
            state=self._state_store,
            action_dispatcher=self._action_dispatcher,
        )
        self._queue_worker = queue_worker or create_queue_worker(
            hardware_api=hardware_api,
            state_store=self._state_store,
            action_dispatcher=self._action_dispatcher,
            error_recovery_policy=error_recovery_policy,
        )
        self._hardware_stopper = hardware_stopper or HardwareStopper(
            hardware_api=hardware_api,
            state_store=state_store,
        )
        self._door_watcher = door_watcher or DoorWatcher(
            state_store=state_store,
            hardware_api=hardware_api,
            action_dispatcher=self._action_dispatcher,
        )
        self._module_data_provider = module_data_provider or ModuleDataProvider()

        self._queue_worker.start()
        self._door_watcher.start()

    @property
    def state_view(self) -> StateView:
        """Get an interface to retrieve calculated state values."""
        return self._state_store

    def add_plugin(self, plugin: AbstractPlugin) -> None:
        """Add a plugin to the engine to customize behavior."""
        self._plugin_starter.start(plugin)

    def play(self, deck_configuration: Optional[DeckConfigurationType] = None) -> None:
        """Start or resume executing commands in the queue."""
        requested_at = self._model_utils.get_timestamp()
        # TODO(mc, 2021-08-05): if starting, ensure plungers motors are
        # homed if necessary
        action = self._state_store.commands.validate_action_allowed(
            PlayAction(requested_at=requested_at, deck_configuration=deck_configuration)
        )
        self._action_dispatcher.dispatch(action)

        if self._state_store.commands.get_is_door_blocking():
            self._hardware_api.pause(HardwarePauseType.PAUSE)
        else:
            self._hardware_api.resume(HardwarePauseType.PAUSE)

    def pause(self) -> None:
        """Pause executing commands in the queue."""
        action = self._state_store.commands.validate_action_allowed(
            PauseAction(source=PauseSource.CLIENT)
        )
        self._action_dispatcher.dispatch(action)
        self._hardware_api.pause(HardwarePauseType.PAUSE)

    def resume_from_recovery(self) -> None:
        """Resume normal protocol execution after the engine was `AWAITING_RECOVERY`."""
        action = self._state_store.commands.validate_action_allowed(
            ResumeFromRecoveryAction()
        )
        self._action_dispatcher.dispatch(action)

    def add_command(self, request: commands.CommandCreate) -> commands.Command:
        """Add a command to the `ProtocolEngine`'s queue.

        Arguments:
            request: The command type and payload data used to construct
                the command in state.

        Returns:
            The full, newly queued command.

        Raises:
            SetupCommandNotAllowed: the request specified a setup command,
                but the engine was not idle or paused.
            RunStoppedError: the run has been stopped, so no new commands
                may be added.
        """
        request = slot_standardization.standardize_command(
            request, self.state_view.config.robot_type
        )

        command_id = self._model_utils.generate_id()
        request_hash = commands.hash_command_params(
            create=request,
            last_hash=self._state_store.commands.get_latest_command_hash(),
        )

        action = self.state_view.commands.validate_action_allowed(
            QueueCommandAction(
                request=request,
                request_hash=request_hash,
                command_id=command_id,
                created_at=self._model_utils.get_timestamp(),
            )
        )
        self._action_dispatcher.dispatch(action)
        return self._state_store.commands.get(command_id)

    async def wait_for_command(self, command_id: str) -> None:
        """Wait for a command to be completed.

        Will also return if the engine was stopped before it reached the command.
        """
        await self._state_store.wait_for(
            self._state_store.commands.get_command_is_final,
            command_id=command_id,
        )

    async def add_and_execute_command(
        self, request: commands.CommandCreate
    ) -> commands.Command:
        """Add a command to the queue and wait for it to complete.

        The engine must be started by calling `play` before the command will
        execute. You only need to call `play` once.

        Arguments:
            request: The command type and payload data used to construct
                the command in state.

        Returns:
            The command. If the command completed, it will be succeeded or failed.
            If the engine was stopped before it reached the command,
            the command will be queued.
        """
        command = self.add_command(request)
        await self.wait_for_command(command.id)
        return self._state_store.commands.get(command.id)

    def estop(self, maintenance_run: bool) -> None:
        """Signal to the engine that an estop event occurred.

        If there are any queued commands for the engine, they will be marked
        as failed due to the estop event. If there aren't any queued commands
        *and* this is a maintenance run (which has commands queued one-by-one),
        a series of actions will mark the engine as Stopped. In either case the
        queue worker will be deactivated; the primary difference is that the former
        case will expect the protocol runner to `finish()` the engine, whereas the
        maintenance run will be put into a state wherein the engine can be discarded.
        """
        if self._state_store.commands.get_is_stopped():
            return
        current_id = (
<<<<<<< HEAD
            # todo
            #
            ## Notes
            # Reading:
            # - Get single command by ID
            # - Get all commands, ordered
            # - Get slice of commands by integer index, potentially starting from "currently running or most recently executed" (but see confusing docs)
            # - Get "current" (currently running, or most recently completed) command (but see confusing docs)
            #   - May need to change for fixup commands
            # - Get "next to execute" (first queued setup command or first queued protocol command)
            #   - Will need to change for fixup commands
            # == / !=, mostly for tests
            # Writing:
            # - Enqueue a new command
            # - Update command for its new state
            # Steps for this PR:
            # 1. Naively move everything into this file
            # ?. Resolve get_current()/get_slice() discrepancy
            # ?. Add .tail to OrderedSet to support existing JSONv6 performance bug
            # ?. General state deduplication and cleanup.
            # "Most recently executed" unfortunately does not mean "most recent to have internally entered a completed state," because of mid-JSON-run failures.
            # Resolve todo about separate actions for separate state transitions, instead of a single UpdateCommandAction
            self._state_store.commands.state.running_command_id
=======
            self._state_store.commands.get_running_command_id()
>>>>>>> f583aeaf
            or self._state_store.commands.state.queued_command_ids.head(None)
        )

        if current_id is not None:
            fail_action = FailCommandAction(
                command_id=current_id,
                error_id=self._model_utils.generate_id(),
                failed_at=self._model_utils.get_timestamp(),
                error=EStopActivatedError(message="Estop Activated"),
                type=ErrorRecoveryType.FAIL_RUN,
            )
            self._action_dispatcher.dispatch(fail_action)

            # In the case where the running command was a setup command - check if there
            # are any pending *run* commands and, if so, clear them all
            # todo
            current_id = self._state_store.commands.state.queued_command_ids.head(None)
            if current_id is not None:
                fail_action = FailCommandAction(
                    command_id=current_id,
                    error_id=self._model_utils.generate_id(),
                    failed_at=self._model_utils.get_timestamp(),
                    error=EStopActivatedError(message="Estop Activated"),
                    type=ErrorRecoveryType.FAIL_RUN,
                )
                self._action_dispatcher.dispatch(fail_action)
            self._queue_worker.cancel()
        elif maintenance_run:
            stop_action = self._state_store.commands.validate_action_allowed(
                StopAction(from_estop=True)
            )
            self._action_dispatcher.dispatch(stop_action)
            hardware_stop_action = HardwareStoppedAction(
                completed_at=self._model_utils.get_timestamp(),
                finish_error_details=FinishErrorDetails(
                    error=EStopActivatedError(message="Estop Activated"),
                    error_id=self._model_utils.generate_id(),
                    created_at=self._model_utils.get_timestamp(),
                ),
            )
            self._action_dispatcher.dispatch(hardware_stop_action)
            self._queue_worker.cancel()
        else:
            _log.info("estop pressed before protocol was started, taking no action.")

    async def stop(self) -> None:
        """Stop execution immediately, halting all motion and cancelling future commands.

        After an engine has been `stop`'ed, it cannot be restarted.

        After a `stop`, you must still call `finish` to give the engine a chance
        to clean up resources and propagate errors.
        """
        action = self._state_store.commands.validate_action_allowed(StopAction())
        self._action_dispatcher.dispatch(action)
        self._queue_worker.cancel()
        if self._hardware_api.is_movement_execution_taskified():
            # We 'taskify' hardware controller movement functions when running protocols
            # that are not backed by the engine. Such runs cannot be stopped by cancelling
            # the queue worker and hence need to be stopped via the execution manager.
            # `cancel_execution_and_running_tasks()` sets the execution manager in a CANCELLED state
            # and cancels the running tasks, which raises an error and gets us out of the
            # run function execution, just like `_queue_worker.cancel()` does for
            # engine-backed runs.
            await self._hardware_api.cancel_execution_and_running_tasks()

    async def wait_until_complete(self) -> None:
        """Wait until there are no more commands to execute.

        If a command encountered a fatal error, it's raised as an exception.
        """
        await self._state_store.wait_for(
            condition=self._state_store.commands.get_all_commands_final
        )
        self._state_store.commands.raise_fatal_command_error()

    async def finish(
        self,
        error: Optional[Exception] = None,
        drop_tips_after_run: bool = True,
        set_run_status: bool = True,
        post_run_hardware_state: PostRunHardwareState = PostRunHardwareState.HOME_AND_STAY_ENGAGED,
    ) -> None:
        """Gracefully finish using the ProtocolEngine, waiting for it to become idle.

        The engine will finish executing its current command (if any),
        and then shut down. After an engine has been `finished`'ed, it cannot
        be restarted.

        This method should not raise. If any exceptions happened during execution that were not
        properly caught by the CommandExecutor, or if any exceptions happen during this
        `finish()` call, they should be saved as `.state_view.get_summary().errors`.

        Arguments:
            error: An error that caused the stop, if applicable.
            drop_tips_after_run: Whether to drop tips as part of cleanup.
            set_run_status: Whether to calculate a `success` or `failure` run status.
                If `False`, will set status to `stopped`.
            post_run_hardware_state: The state in which to leave the gantry and motors in
                after the run is over.
        """
        if self._state_store.commands.state.stopped_by_estop:
            # This handles the case where the E-stop was pressed while we were *not* in the middle
            # of some hardware interaction that would raise it as an exception. For example, imagine
            # we were paused between two commands, or imagine we were executing a very long run of
            # comment commands.
            drop_tips_after_run = False
            post_run_hardware_state = PostRunHardwareState.DISENGAGE_IN_PLACE
            if error is None:
                error = EStopActivatedError(message="Estop was activated during a run")

        if error:
            # If the run had an error, check if that error indicates an E-stop.
            # This handles the case where the run was in the middle of some hardware control
            # method and the hardware controller raised an E-stop error from it.
            #
            # To do this, we need to scan all the way through the error tree.
            # By the time E-stop error has gotten to us, it may have been wrapped in other errors,
            # so we need to unwrap them to uncover the E-stop error's inner beauty.
            #
            # We don't use self._hardware_api.get_estop_state() because the E-stop may have been
            # released by the time we get here.
            if isinstance(error, EnumeratedError):
                if self._code_in_error_tree(
                    root_error=error, code=ErrorCodes.E_STOP_ACTIVATED
                ) or self._code_in_error_tree(
                    # Request from the hardware team for the v7.0 betas: to help in-house debugging
                    # of pipette overpressure events, leave the pipette where it was like we do
                    # for E-stops.
                    root_error=error,
                    code=ErrorCodes.PIPETTE_OVERPRESSURE,
                ):
                    drop_tips_after_run = False
                    post_run_hardware_state = PostRunHardwareState.DISENGAGE_IN_PLACE

            error_details: Optional[FinishErrorDetails] = FinishErrorDetails(
                error_id=self._model_utils.generate_id(),
                created_at=self._model_utils.get_timestamp(),
                error=error,
            )
        else:
            error_details = None

        self._action_dispatcher.dispatch(
            FinishAction(error_details=error_details, set_run_status=set_run_status)
        )

        # We have a lot of independent things to tear down. If any teardown fails, we want
        # to continue with the rest, to avoid leaking resources or leaving the engine with a broken
        # state. We use an AsyncExitStack to avoid a gigantic try/finally tree. Note that execution
        # order will be backwards because the stack is first-in-last-out.
        exit_stack = AsyncExitStack()
        exit_stack.push_async_callback(self._plugin_starter.stop)  # Last step.
        exit_stack.push_async_callback(
            # Cleanup after hardware halt and reset the hardware controller
            self._hardware_stopper.do_stop_and_recover,
            post_run_hardware_state=post_run_hardware_state,
            drop_tips_after_run=drop_tips_after_run,
        )
        exit_stack.callback(self._door_watcher.stop)

        disengage_before_stopping = (
            False
            if post_run_hardware_state == PostRunHardwareState.STAY_ENGAGED_IN_PLACE
            else True
        )
        # Halt any movements immediately
        exit_stack.push_async_callback(
            self._hardware_stopper.do_halt,
            disengage_before_stopping=disengage_before_stopping,
        )
        exit_stack.push_async_callback(self._queue_worker.join)  # First step.
        try:
            # If any teardown steps failed, this will raise something.
            await exit_stack.aclose()
        except Exception as hardware_stopped_exception:
            _log.exception("Exception during post-run finish steps.")
            finish_error_details: Optional[FinishErrorDetails] = FinishErrorDetails(
                error_id=self._model_utils.generate_id(),
                created_at=self._model_utils.get_timestamp(),
                error=hardware_stopped_exception,
            )
        else:
            finish_error_details = None

        self._action_dispatcher.dispatch(
            HardwareStoppedAction(
                completed_at=self._model_utils.get_timestamp(),
                finish_error_details=finish_error_details,
            )
        )

    def add_labware_offset(self, request: LabwareOffsetCreate) -> LabwareOffset:
        """Add a new labware offset and return it.

        The added offset will apply to subsequent `LoadLabwareCommand`s.

        To retrieve offsets later, see `.state_view.labware`.
        """
        request = slot_standardization.standardize_labware_offset(
            request, self.state_view.config.robot_type
        )

        labware_offset_id = self._model_utils.generate_id()
        created_at = self._model_utils.get_timestamp()
        self._action_dispatcher.dispatch(
            AddLabwareOffsetAction(
                labware_offset_id=labware_offset_id,
                created_at=created_at,
                request=request,
            )
        )
        return self.state_view.labware.get_labware_offset(
            labware_offset_id=labware_offset_id
        )

    def add_labware_definition(self, definition: LabwareDefinition) -> LabwareUri:
        """Add a labware definition to the state for subsequent labware loads."""
        self._action_dispatcher.dispatch(
            AddLabwareDefinitionAction(definition=definition)
        )
        return self._state_store.labware.get_uri_from_definition(definition)

    def add_liquid(
        self,
        name: str,
        color: Optional[HexColor],
        description: Optional[str],
        id: Optional[str] = None,
    ) -> Liquid:
        """Add a liquid to the state for subsequent liquid loads."""
        if id is None:
            id = self._model_utils.generate_id()

        liquid = Liquid(
            id=id,
            displayName=name,
            description=(description or ""),
            displayColor=color,
        )

        self._action_dispatcher.dispatch(AddLiquidAction(liquid=liquid))
        return liquid

    def add_addressable_area(self, addressable_area_name: str) -> None:
        """Add an addressable area to state."""
        area = AddressableAreaLocation(addressableAreaName=addressable_area_name)
        self._action_dispatcher.dispatch(
            AddAddressableAreaAction(addressable_area=area)
        )

    def reset_tips(self, labware_id: str) -> None:
        """Reset the tip state of a given labware."""
        # TODO(mm, 2023-03-10): Safely raise an error if the given labware isn't a
        # tip rack?
        self._action_dispatcher.dispatch(ResetTipsAction(labware_id=labware_id))

    # TODO(mm, 2022-11-10): This is a method on ProtocolEngine instead of a command
    # as a quick hack to support Python protocols. We should consider making this a
    # command, or adding speed parameters to existing commands.
    # https://opentrons.atlassian.net/browse/RCORE-373
    def set_pipette_movement_speed(
        self, pipette_id: str, speed: Optional[float]
    ) -> None:
        """Set the speed of a pipette's X/Y/Z movements. Does not affect plunger speed.

        None will use the hardware API's default.
        """
        self._action_dispatcher.dispatch(
            SetPipetteMovementSpeedAction(pipette_id=pipette_id, speed=speed)
        )

    async def use_attached_modules(
        self,
        modules_by_id: Dict[str, HardwareModuleAPI],
    ) -> None:
        """Load attached modules directly into state, without locations."""
        actions = [
            AddModuleAction(
                module_id=module_id,
                serial_number=mod.device_info["serial"],
                definition=self._module_data_provider.get_definition(
                    ModuleModel(mod.model())
                ),
                module_live_data=mod.live_data,
            )
            for module_id, mod in modules_by_id.items()
        ]

        for a in actions:
            self._action_dispatcher.dispatch(a)

    # TODO(tz, 7-12-23): move this to shared data when we dont relay on ErrorOccurrence
    @staticmethod
    def _code_in_error_tree(
        root_error: Union[EnumeratedError, ErrorOccurrence], code: ErrorCodes
    ) -> bool:
        if isinstance(root_error, ErrorOccurrence):
            # ErrorOccurrence is not the same as the enumerated error exceptions. Check the
            # code by a string value.
            if root_error.errorCode == code.value.code:
                return True
            return any(
                ProtocolEngine._code_in_error_tree(wrapped, code)
                for wrapped in root_error.wrappedErrors
            )

        # From here we have an exception, can just check the code + recurse to wrapped errors.
        if root_error.code == code:
            return True

        if (
            isinstance(root_error, ProtocolCommandFailedError)
            and root_error.original_error is not None
        ):
            # For this specific EnumeratedError child, we recurse on the original_error field
            # in favor of the general error.wrapping field.
            return ProtocolEngine._code_in_error_tree(root_error.original_error, code)

        if len(root_error.wrapping) == 0:
            return False
        return any(
            ProtocolEngine._code_in_error_tree(wrapped_error, code)
            for wrapped_error in root_error.wrapping
        )<|MERGE_RESOLUTION|>--- conflicted
+++ resolved
@@ -253,36 +253,33 @@
         case will expect the protocol runner to `finish()` the engine, whereas the
         maintenance run will be put into a state wherein the engine can be discarded.
         """
+
+        # todo
+        #
+        ## Notes
+        # Reading:
+        # - Get single command by ID
+        # - Get all commands, ordered
+        # - Get slice of commands by integer index, potentially starting from "currently running or most recently executed" (but see confusing docs)
+        # - Get "current" (currently running, or most recently completed) command (but see confusing docs)
+        #   - May need to change for fixup commands
+        # - Get "next to execute" (first queued setup command or first queued protocol command)
+        #   - Will need to change for fixup commands
+        # == / !=, mostly for tests
+        # Writing:
+        # - Enqueue a new command
+        # - Update command for its new state
+        # Steps for this PR:
+        # 1. Naively move everything into this file
+        # ?. Resolve get_current()/get_slice() discrepancy
+        # ?. Add .tail to OrderedSet to support existing JSONv6 performance bug
+        # ?. General state deduplication and cleanup.
+        # "Most recently executed" unfortunately does not mean "most recent to have internally entered a completed state," because of mid-JSON-run failures.
+        # Resolve todo about separate actions for separate state transitions, instead of a single UpdateCommandAction
         if self._state_store.commands.get_is_stopped():
             return
         current_id = (
-<<<<<<< HEAD
-            # todo
-            #
-            ## Notes
-            # Reading:
-            # - Get single command by ID
-            # - Get all commands, ordered
-            # - Get slice of commands by integer index, potentially starting from "currently running or most recently executed" (but see confusing docs)
-            # - Get "current" (currently running, or most recently completed) command (but see confusing docs)
-            #   - May need to change for fixup commands
-            # - Get "next to execute" (first queued setup command or first queued protocol command)
-            #   - Will need to change for fixup commands
-            # == / !=, mostly for tests
-            # Writing:
-            # - Enqueue a new command
-            # - Update command for its new state
-            # Steps for this PR:
-            # 1. Naively move everything into this file
-            # ?. Resolve get_current()/get_slice() discrepancy
-            # ?. Add .tail to OrderedSet to support existing JSONv6 performance bug
-            # ?. General state deduplication and cleanup.
-            # "Most recently executed" unfortunately does not mean "most recent to have internally entered a completed state," because of mid-JSON-run failures.
-            # Resolve todo about separate actions for separate state transitions, instead of a single UpdateCommandAction
-            self._state_store.commands.state.running_command_id
-=======
             self._state_store.commands.get_running_command_id()
->>>>>>> f583aeaf
             or self._state_store.commands.state.queued_command_ids.head(None)
         )
 
@@ -298,7 +295,6 @@
 
             # In the case where the running command was a setup command - check if there
             # are any pending *run* commands and, if so, clear them all
-            # todo
             current_id = self._state_store.commands.state.queued_command_ids.head(None)
             if current_id is not None:
                 fail_action = FailCommandAction(
