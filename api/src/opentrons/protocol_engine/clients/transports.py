--- conflicted
+++ resolved
@@ -59,7 +59,10 @@
         # TODO: this needs to have an actual code
         if command.error is not None:
             error = command.error
-            raise ProtocolEngineError(message=f"{error.errorType}: {error.detail}")
+            raise ProtocolCommandFailedError(
+                original_error=error,
+                message=f"{error.errorType}: {error.detail}",
+            )
 
         # FIXME(mm, 2023-04-10): This assert can easily trigger from this sequence:
         #
@@ -102,71 +105,6 @@
     ) -> Any:
         ...
 
-<<<<<<< HEAD
-    @abstractmethod
-    def call_method(self, method_name: str, **kwargs: Any) -> Any:
-        """Execute a ProtocolEngine method, returning the result."""
-        ...
-
-
-class ChildThreadTransport(AbstractSyncTransport):
-    """Concrete transport implementation using asyncio.run_coroutine_threadsafe."""
-
-    def __init__(self, engine: ProtocolEngine, loop: AbstractEventLoop) -> None:
-        """Initialize a ProtocolEngine transport for use in a child thread.
-
-        This adapter allows a client to make blocking command calls on its
-        thread to the asynchronous ProtocolEngine running with an event loop
-        in a different thread.
-
-        Args:
-            engine: An instance of a ProtocolEngine to interact with hardware
-                and other run procedures.
-            loop: An event loop running in the thread where the hardware
-                interaction should occur. The thread this loop is running
-                in should be different than the thread in which the Python
-                protocol is running.
-        """
-        self._engine = engine
-        self._loop = loop
-
-    @property
-    def state(self) -> StateView:
-        """Get a view of the Protocol Engine's state."""
-        return self._engine.state_view
-
-    def execute_command(self, request: CommandCreate) -> CommandResult:
-        """Execute a command synchronously on the main thread."""
-        command = run_coroutine_threadsafe(
-            self._engine.add_and_execute_command(request=request),
-            loop=self._loop,
-        ).result()
-
-        # TODO: this needs to have an actual code
-        if command.error is not None:
-            error = command.error
-            raise ProtocolCommandFailedError(
-                original_error=error,
-                message=f"{error.errorType}: {error.detail}",
-            )
-
-        # FIXME(mm, 2023-04-10): This assert can easily trigger from this sequence:
-        #
-        # 1. The engine is paused.
-        # 2. The user's Python script calls this method to start a new command,
-        #    which remains `queued` because of the pause.
-        # 3. The engine is stopped.
-        #
-        # The returned command will be `queued`, so it won't have a result.
-        #
-        # We need to figure out a proper way to report this condition to callers
-        # so they correctly interpret it as an intentional stop, not an internal error.
-        assert command.result is not None, f"Expected Command {command} to have result"
-
-        return command.result
-
-=======
->>>>>>> 5aab3317
     def call_method(self, method_name: str, **kwargs: Any) -> Any:
         """Execute a ProtocolEngine method, returning the result."""
         return run_coroutine_threadsafe(
