"""Control a `ProtocolEngine` without async/await."""

from typing import cast, List, Optional, Union, Dict
from typing_extensions import Literal

from opentrons_shared_data.pipette.dev_types import PipetteNameType
from opentrons_shared_data.labware.dev_types import LabwareUri
from opentrons_shared_data.labware.labware_definition import LabwareDefinition

from opentrons.commands.protocol_commands import comment as make_legacy_comment_command
from opentrons.types import MountType
from opentrons.hardware_control.modules.types import ThermocyclerStep

from .. import commands
from ..state import StateView
from ..types import (
    DeckPoint,
    DeckSlotLocation,
    LabwareLocation,
    NonStackedLocation,
    LabwareMovementStrategy,
    ModuleModel,
    WellLocation,
    DropTipWellLocation,
    LabwareOffsetVector,
    MotorAxis,
    Liquid,
)
from .transports import ChildThreadTransport


class SyncClient:
    """Control a `ProtocolEngine` without async/await.

    Normally, `ProtocolEngine` provides an async/await interface, like this:

    ```
    aspirate_result = await protocol_engine.add_and_execute_command(aspirate_command)
    dispense_result = await protocol_engine.add_and_execute_command(dispense_command)
    ```

    But we sometimes want to control it with plain old non-async blocking method calls.
    To accomplish that, this class adapts `ProtocolEngine`'s interface into this:

<<<<<<< HEAD
    ```
    aspirate_result = sync_client.aspirate(...)
    dispense_result = sync_client.dispense(...)
    ```

    This is intended to help implement the Python Protocol API, which is all non-async.
    """

    def __init__(self, transport: ChildThreadTransport) -> None:
        """Initialize the `SyncClient`.

        Params:
            transport: The interface for the new `SyncClient` to use to
                communicate with the `ProtocolEngine`.
        """
=======
    def __init__(self, transport: ChildThreadTransport) -> None:
        """Initialize the client with a transport."""
>>>>>>> d0eb5bb5
        self._transport = transport

    @property
    def state(self) -> StateView:
        """Get a view of the engine's state."""
        return self._transport.state

    def add_labware_definition(self, definition: LabwareDefinition) -> LabwareUri:
        """Add a labware definition to the engine."""
        return self._transport.call_method(
            "add_labware_definition",
            definition=definition,
        )

    def add_liquid(
        self, name: str, color: Optional[str], description: Optional[str]
    ) -> Liquid:
        """Add a liquid to the engine."""
        return self._transport.call_method("add_liquid", name=name, color=color, description=description)  # type: ignore[no-any-return]

    def reset_tips(self, labware_id: str) -> None:
        """Reset a labware's tip tracking state.."""
        self._transport.call_method(
            "reset_tips",
            labware_id=labware_id,
        )

    def set_pipette_movement_speed(
        self, pipette_id: str, speed: Optional[float]
    ) -> None:
        """Set the speed of a pipette's X/Y/Z movements. Does not affect plunger speed.

        None will use the hardware API's default.
        """
        self._transport.call_method(
            "set_pipette_movement_speed",
            pipette_id=pipette_id,
            speed=speed,
        )

    def load_labware(
        self,
        location: LabwareLocation,
        load_name: str,
        namespace: str,
        version: int,
        display_name: Optional[str] = None,
    ) -> commands.LoadLabwareResult:
        """Execute a LoadLabware command and return the result."""
        request = commands.LoadLabwareCreate(
            params=commands.LoadLabwareParams(
                location=location,
                loadName=load_name,
                namespace=namespace,
                version=version,
                displayName=display_name,
            )
        )
        result = self._transport.execute_command(request=request)

        return cast(commands.LoadLabwareResult, result)

    def load_adapter(
        self,
        location: NonStackedLocation,
        load_name: str,
        namespace: str,
        version: int,
    ) -> commands.LoadAdapterResult:
        """Execute a LoadLabware command and return the result."""
        request = commands.LoadAdapterCreate(
            params=commands.LoadAdapterParams(
                location=location,
                loadName=load_name,
                namespace=namespace,
                version=version,
            )
        )
        result = self._transport.execute_command(request=request)

        return cast(commands.LoadAdapterResult, result)

    # TODO (spp, 2022-12-14): https://opentrons.atlassian.net/browse/RLAB-237
    def move_labware(
        self,
        labware_id: str,
        new_location: LabwareLocation,
        strategy: LabwareMovementStrategy,
        use_pick_up_location_lpc_offset: bool,
        use_drop_location_lpc_offset: bool,
        pick_up_offset: Optional[LabwareOffsetVector],
        drop_offset: Optional[LabwareOffsetVector],
    ) -> commands.MoveLabwareResult:
        """Execute a MoveLabware command and return the result."""
        request = commands.MoveLabwareCreate(
            params=commands.MoveLabwareParams(
                labwareId=labware_id,
                newLocation=new_location,
                strategy=strategy,
                usePickUpLocationLpcOffset=use_pick_up_location_lpc_offset,
                useDropLocationLpcOffset=use_drop_location_lpc_offset,
                pickUpOffset=pick_up_offset,
                dropOffset=drop_offset,
            )
        )
        result = self._transport.execute_command(request=request)

        return cast(commands.MoveLabwareResult, result)

    # TODO (tz, 11-23-22): remove Union when refactoring load_pipette for 96 channels.
    # https://opentrons.atlassian.net/browse/RLIQ-255
    def load_pipette(
        self,
        pipette_name: Union[PipetteNameType, Literal["p1000_96"]],
        mount: MountType,
    ) -> commands.LoadPipetteResult:
        """Execute a LoadPipette command and return the result."""
        request = commands.LoadPipetteCreate(
            params=commands.LoadPipetteParams(mount=mount, pipetteName=pipette_name)
        )
        result = self._transport.execute_command(request=request)

        return cast(commands.LoadPipetteResult, result)

    def move_to_well(
        self,
        pipette_id: str,
        labware_id: str,
        well_name: str,
        well_location: WellLocation,
        minimum_z_height: Optional[float],
        force_direct: bool,
        speed: Optional[float],
    ) -> commands.MoveToWellResult:
        """Execute a MoveToWell command and return the result."""
        request = commands.MoveToWellCreate(
            params=commands.MoveToWellParams(
                pipetteId=pipette_id,
                labwareId=labware_id,
                wellName=well_name,
                wellLocation=well_location,
                forceDirect=force_direct,
                minimumZHeight=minimum_z_height,
                speed=speed,
            )
        )
        result = self._transport.execute_command(request=request)

        return cast(commands.MoveToWellResult, result)

    def move_to_coordinates(
        self,
        pipette_id: str,
        coordinates: DeckPoint,
        minimum_z_height: Optional[float],
        force_direct: bool,
        speed: Optional[float],
    ) -> commands.MoveToCoordinatesResult:
        """Execute a MoveToCoordinates command and return the result."""
        request = commands.MoveToCoordinatesCreate(
            params=commands.MoveToCoordinatesParams(
                pipetteId=pipette_id,
                coordinates=coordinates,
                minimumZHeight=minimum_z_height,
                forceDirect=force_direct,
                speed=speed,
            )
        )
        result = self._transport.execute_command(request=request)

        return cast(commands.MoveToCoordinatesResult, result)

    def load_module(
        self,
        model: ModuleModel,
        location: DeckSlotLocation,
    ) -> commands.LoadModuleResult:
        """Execute a LoadModule command and return the result."""
        request = commands.LoadModuleCreate(
            params=commands.LoadModuleParams(model=model, location=location)
        )
        result = self._transport.execute_command(request=request)

        return cast(commands.LoadModuleResult, result)

    def pick_up_tip(
        self,
        pipette_id: str,
        labware_id: str,
        well_name: str,
        well_location: WellLocation,
    ) -> commands.PickUpTipResult:
        """Execute a PickUpTip command and return the result."""
        request = commands.PickUpTipCreate(
            params=commands.PickUpTipParams(
                pipetteId=pipette_id,
                labwareId=labware_id,
                wellName=well_name,
                wellLocation=well_location,
            )
        )
        result = self._transport.execute_command(request=request)

        return cast(commands.PickUpTipResult, result)

    def drop_tip(
        self,
        pipette_id: str,
        labware_id: str,
        well_name: str,
        well_location: DropTipWellLocation,
        home_after: Optional[bool],
        alternateDropLocation: Optional[bool],
    ) -> commands.DropTipResult:
        """Execute a DropTip command and return the result."""
        request = commands.DropTipCreate(
            params=commands.DropTipParams(
                pipetteId=pipette_id,
                labwareId=labware_id,
                wellName=well_name,
                wellLocation=well_location,
                homeAfter=home_after,
                alternateDropLocation=alternateDropLocation,
            )
        )
        result = self._transport.execute_command(request=request)
        return cast(commands.DropTipResult, result)

    def aspirate(
        self,
        pipette_id: str,
        labware_id: str,
        well_name: str,
        well_location: WellLocation,
        volume: float,
        flow_rate: float,
    ) -> commands.AspirateResult:
        """Execute an ``Aspirate`` command and return the result."""
        request = commands.AspirateCreate(
            params=commands.AspirateParams(
                pipetteId=pipette_id,
                labwareId=labware_id,
                wellName=well_name,
                wellLocation=well_location,
                volume=volume,
                flowRate=flow_rate,
            )
        )
        result = self._transport.execute_command(request=request)

        return cast(commands.AspirateResult, result)

    def aspirate_in_place(
        self,
        pipette_id: str,
        volume: float,
        flow_rate: float,
    ) -> commands.AspirateInPlaceResult:
        """Execute an ``AspirateInPlace`` command and return the result."""
        request = commands.AspirateInPlaceCreate(
            params=commands.AspirateInPlaceParams(
                pipetteId=pipette_id,
                volume=volume,
                flowRate=flow_rate,
            )
        )
        result = self._transport.execute_command(request=request)

        return cast(commands.AspirateInPlaceResult, result)

    def dispense(
        self,
        pipette_id: str,
        labware_id: str,
        well_name: str,
        well_location: WellLocation,
        volume: float,
        flow_rate: float,
    ) -> commands.DispenseResult:
        """Execute a ``Dispense`` command and return the result."""
        request = commands.DispenseCreate(
            params=commands.DispenseParams(
                pipetteId=pipette_id,
                labwareId=labware_id,
                wellName=well_name,
                wellLocation=well_location,
                volume=volume,
                flowRate=flow_rate,
            )
        )
        result = self._transport.execute_command(request=request)
        return cast(commands.DispenseResult, result)

    def dispense_in_place(
        self,
        pipette_id: str,
        volume: float,
        flow_rate: float,
    ) -> commands.DispenseInPlaceResult:
        """Execute a ``DispenseInPlace`` command and return the result."""
        request = commands.DispenseInPlaceCreate(
            params=commands.DispenseInPlaceParams(
                pipetteId=pipette_id,
                volume=volume,
                flowRate=flow_rate,
            )
        )
        result = self._transport.execute_command(request=request)
        return cast(commands.DispenseInPlaceResult, result)

    def blow_out(
        self,
        pipette_id: str,
        labware_id: str,
        well_name: str,
        well_location: WellLocation,
        flow_rate: float,
    ) -> commands.BlowOutResult:
        """Execute a ``BlowOut`` command and return the result."""
        request = commands.BlowOutCreate(
            params=commands.BlowOutParams(
                pipetteId=pipette_id,
                labwareId=labware_id,
                wellName=well_name,
                wellLocation=well_location,
                flowRate=flow_rate,
            )
        )
        result = self._transport.execute_command(request=request)
        return cast(commands.BlowOutResult, result)

    def blow_out_in_place(
        self,
        pipette_id: str,
        flow_rate: float,
    ) -> commands.BlowOutInPlaceResult:
        """Execute a ``BlowOutInPlace`` command and return the result."""
        request = commands.BlowOutInPlaceCreate(
            params=commands.BlowOutInPlaceParams(
                pipetteId=pipette_id,
                flowRate=flow_rate,
            )
        )
        result = self._transport.execute_command(request=request)
        return cast(commands.BlowOutInPlaceResult, result)

    def touch_tip(
        self,
        pipette_id: str,
        labware_id: str,
        well_name: str,
        well_location: WellLocation,
        radius: float,
        speed: float,
    ) -> commands.TouchTipResult:
        """Execute a ``Touch Tip`` command and return the result."""
        request = commands.TouchTipCreate(
            params=commands.TouchTipParams(
                pipetteId=pipette_id,
                labwareId=labware_id,
                wellName=well_name,
                wellLocation=well_location,
                radius=radius,
                speed=speed,
            )
        )
        result = self._transport.execute_command(request=request)
        return cast(commands.TouchTipResult, result)

    def wait_for_duration(
        self, seconds: float, message: Optional[str]
    ) -> commands.WaitForDurationResult:
        """Execute a ``waitForDuration`` command and return the result."""
        request = commands.WaitForDurationCreate(
            params=commands.WaitForDurationParams(seconds=seconds, message=message)
        )
        result = self._transport.execute_command(request=request)
        return cast(commands.WaitForDurationResult, result)

    def wait_for_resume(self, message: Optional[str]) -> commands.WaitForResumeResult:
        """Execute a `WaitForResume` command and return the result."""
        request = commands.WaitForResumeCreate(
            params=commands.WaitForResumeParams(message=message)
        )
        result = self._transport.execute_command(request=request)
        return cast(commands.WaitForResumeResult, result)

    def comment(self, message: str) -> commands.CustomResult:
        """Execute a comment command and return the result."""
        # TODO(mm, 2022-11-09): Protocol Engine doesn't yet have a proper comment
        # command. So, we use a legacy-style command wrapped inside a Protocol Engine
        # CustomCommand. The Opentrons App knows how to render this in its run log
        # because this is what we used to do for PAPIv2 commands in general.
        #
        # When Protocol Engine has a proper comment command, we should use it here.
        legacy_comment_command = make_legacy_comment_command(msg=message)

        class LegacyCommentCustomParams(commands.CustomParams):
            legacyCommandType: str
            legacyCommandText: str

        request = commands.CustomCreate(
            params=LegacyCommentCustomParams(
                # This matches how LegacyCommandWrapper handles comments coming from
                # protocols running under the older non-ProtocolEngine core.
                legacyCommandType=legacy_comment_command["name"],
                legacyCommandText=legacy_comment_command["payload"]["text"],
            )
        )
        result = self._transport.execute_command(request=request)
        return cast(commands.CustomResult, result)

    def set_rail_lights(self, on: bool) -> commands.SetRailLightsResult:
        """Execute a ``setRailLights`` command and return the result."""
        request = commands.SetRailLightsCreate(
            params=commands.SetRailLightsParams(on=on)
        )
        result = self._transport.execute_command(request=request)
        return cast(commands.SetRailLightsResult, result)

    def magnetic_module_engage(
        self, module_id: str, engage_height: float
    ) -> commands.magnetic_module.EngageResult:
        """Execute a ``MagneticModuleEngage`` command and return the result."""
        request = commands.magnetic_module.EngageCreate(
            params=commands.magnetic_module.EngageParams(
                moduleId=module_id, height=engage_height
            )
        )
        result = self._transport.execute_command(request=request)
        return cast(commands.magnetic_module.EngageResult, result)

    def magnetic_module_disengage(
        self, module_id: str
    ) -> commands.magnetic_module.DisengageResult:
        """Execute a ``MagneticModuleDisengage`` command and return the result."""
        request = commands.magnetic_module.DisengageCreate(
            params=commands.magnetic_module.DisengageParams(moduleId=module_id)
        )
        result = self._transport.execute_command(request=request)
        return cast(commands.magnetic_module.DisengageResult, result)

    def thermocycler_set_target_lid_temperature(
        self, module_id: str, celsius: float
    ) -> commands.thermocycler.SetTargetLidTemperatureResult:
        """Execute a `thermocycler/setTargetLidTemperature` command and return the result."""
        request = commands.thermocycler.SetTargetLidTemperatureCreate(
            params=commands.thermocycler.SetTargetLidTemperatureParams(
                moduleId=module_id, celsius=celsius
            )
        )
        result = self._transport.execute_command(request=request)
        return cast(commands.thermocycler.SetTargetLidTemperatureResult, result)

    def thermocycler_set_target_block_temperature(
        self,
        module_id: str,
        celsius: float,
        block_max_volume: Optional[float],
        hold_time_seconds: Optional[float],
    ) -> commands.thermocycler.SetTargetBlockTemperatureResult:
        """Execute a `thermocycler/setTargetLidTemperature` command and return the result."""
        request = commands.thermocycler.SetTargetBlockTemperatureCreate(
            params=commands.thermocycler.SetTargetBlockTemperatureParams(
                moduleId=module_id,
                celsius=celsius,
                blockMaxVolumeUl=block_max_volume,
                holdTimeSeconds=hold_time_seconds,
            )
        )
        result = self._transport.execute_command(request=request)
        return cast(commands.thermocycler.SetTargetBlockTemperatureResult, result)

    def thermocycler_wait_for_lid_temperature(
        self, module_id: str
    ) -> commands.thermocycler.WaitForLidTemperatureResult:
        """Execute a `thermocycler/waitForLidTemperature` command and return the result."""
        request = commands.thermocycler.WaitForLidTemperatureCreate(
            params=commands.thermocycler.WaitForLidTemperatureParams(moduleId=module_id)
        )
        result = self._transport.execute_command(request=request)
        return cast(commands.thermocycler.WaitForLidTemperatureResult, result)

    def thermocycler_wait_for_block_temperature(
        self, module_id: str
    ) -> commands.thermocycler.WaitForBlockTemperatureResult:
        """Execute a `thermocycler/waitForBlockTemperature` command and return the result."""
        request = commands.thermocycler.WaitForBlockTemperatureCreate(
            params=commands.thermocycler.WaitForBlockTemperatureParams(
                moduleId=module_id
            )
        )
        result = self._transport.execute_command(request=request)
        return cast(commands.thermocycler.WaitForBlockTemperatureResult, result)

    def thermocycler_run_profile(
        self,
        module_id: str,
        steps: List[ThermocyclerStep],
        block_max_volume: Optional[float],
    ) -> commands.thermocycler.RunProfileResult:
        """Execute a `thermocycler/runProfile` command and return the result."""
        request = commands.thermocycler.RunProfileCreate(
            params=commands.thermocycler.RunProfileParams(
                moduleId=module_id,
                profile=[
                    commands.thermocycler.RunProfileStepParams(
                        celsius=step["temperature"],
                        holdSeconds=step["hold_time_seconds"],
                    )
                    for step in steps
                ],
                blockMaxVolumeUl=block_max_volume,
            )
        )
        result = self._transport.execute_command(request=request)
        return cast(commands.thermocycler.RunProfileResult, result)

    def thermocycler_deactivate_block(
        self, module_id: str
    ) -> commands.thermocycler.DeactivateBlockResult:
        """Execute a `thermocycler/deactivateBlock` command and return the result."""
        request = commands.thermocycler.DeactivateBlockCreate(
            params=commands.thermocycler.DeactivateBlockParams(moduleId=module_id)
        )
        result = self._transport.execute_command(request=request)
        return cast(commands.thermocycler.DeactivateBlockResult, result)

    def thermocycler_deactivate_lid(
        self, module_id: str
    ) -> commands.thermocycler.DeactivateLidResult:
        """Execute a `thermocycler/deactivateLid` command and return the result."""
        request = commands.thermocycler.DeactivateLidCreate(
            params=commands.thermocycler.DeactivateLidParams(moduleId=module_id)
        )
        result = self._transport.execute_command(request=request)
        return cast(commands.thermocycler.DeactivateLidResult, result)

    def thermocycler_open_lid(
        self, module_id: str
    ) -> commands.thermocycler.OpenLidResult:
        """Execute a `thermocycler/openLid` command and return the result."""
        request = commands.thermocycler.OpenLidCreate(
            params=commands.thermocycler.OpenLidParams(moduleId=module_id)
        )
        result = self._transport.execute_command(request=request)
        return cast(commands.thermocycler.OpenLidResult, result)

    def thermocycler_close_lid(
        self, module_id: str
    ) -> commands.thermocycler.CloseLidResult:
        """Execute a `thermocycler/closeLid` command and return the result."""
        request = commands.thermocycler.CloseLidCreate(
            params=commands.thermocycler.CloseLidParams(moduleId=module_id)
        )
        result = self._transport.execute_command(request=request)
        return cast(commands.thermocycler.CloseLidResult, result)

    def heater_shaker_set_target_temperature(
        self, module_id: str, celsius: float
    ) -> commands.heater_shaker.SetTargetTemperatureResult:
        """Execute a `heaterShaker/setTargetTemperature` command and return the result."""
        request = commands.heater_shaker.SetTargetTemperatureCreate(
            params=commands.heater_shaker.SetTargetTemperatureParams(
                moduleId=module_id, celsius=celsius
            )
        )
        result = self._transport.execute_command(request=request)
        return cast(commands.heater_shaker.SetTargetTemperatureResult, result)

    def heater_shaker_wait_for_temperature(
        self,
        module_id: str,
    ) -> commands.heater_shaker.WaitForTemperatureResult:
        """Execute a `heaterShaker/waitForTemperature` command and return the result."""
        request = commands.heater_shaker.WaitForTemperatureCreate(
            params=commands.heater_shaker.WaitForTemperatureParams(
                moduleId=module_id,
            )
        )
        result = self._transport.execute_command(request=request)
        return cast(commands.heater_shaker.WaitForTemperatureResult, result)

    def heater_shaker_set_and_wait_for_shake_speed(
        self, module_id: str, rpm: float
    ) -> commands.heater_shaker.SetAndWaitForShakeSpeedResult:
        """Execute a `heaterShaker/setAndWaitForShakeSpeed` command and return the result."""
        request = commands.heater_shaker.SetAndWaitForShakeSpeedCreate(
            params=commands.heater_shaker.SetAndWaitForShakeSpeedParams(
                moduleId=module_id, rpm=rpm
            )
        )
        result = self._transport.execute_command(request=request)
        return cast(commands.heater_shaker.SetAndWaitForShakeSpeedResult, result)

    def heater_shaker_open_labware_latch(
        self, module_id: str
    ) -> commands.heater_shaker.OpenLabwareLatchResult:
        """Execute a `heaterShaker/openLabwareLatch` command and return the result."""
        request = commands.heater_shaker.OpenLabwareLatchCreate(
            params=commands.heater_shaker.OpenLabwareLatchParams(moduleId=module_id)
        )
        result = self._transport.execute_command(request=request)
        return cast(commands.heater_shaker.OpenLabwareLatchResult, result)

    def heater_shaker_close_labware_latch(
        self, module_id: str
    ) -> commands.heater_shaker.CloseLabwareLatchResult:
        """Execute a `heaterShaker/closeLabwareLatch` command and return the result."""
        request = commands.heater_shaker.CloseLabwareLatchCreate(
            params=commands.heater_shaker.CloseLabwareLatchParams(moduleId=module_id)
        )
        result = self._transport.execute_command(request=request)
        return cast(commands.heater_shaker.CloseLabwareLatchResult, result)

    def heater_shaker_deactivate_shaker(
        self, module_id: str
    ) -> commands.heater_shaker.DeactivateShakerResult:
        """Execute a `heaterShaker/deactivateShaker` command and return the result."""
        request = commands.heater_shaker.DeactivateShakerCreate(
            params=commands.heater_shaker.DeactivateShakerParams(moduleId=module_id)
        )
        result = self._transport.execute_command(request=request)
        return cast(commands.heater_shaker.DeactivateShakerResult, result)

    def heater_shaker_deactivate_heater(
        self, module_id: str
    ) -> commands.heater_shaker.DeactivateHeaterResult:
        """Execute a `heaterShaker/deactivateHeater` command and return the result."""
        request = commands.heater_shaker.DeactivateHeaterCreate(
            params=commands.heater_shaker.DeactivateHeaterParams(moduleId=module_id)
        )
        result = self._transport.execute_command(request=request)
        return cast(commands.heater_shaker.DeactivateHeaterResult, result)

    def temperature_module_set_target_temperature(
        self, module_id: str, celsius: float
    ) -> commands.temperature_module.SetTargetTemperatureResult:
        """Execute a `temperatureModule/setTargetTemperature` command and return the result."""
        request = commands.temperature_module.SetTargetTemperatureCreate(
            params=commands.temperature_module.SetTargetTemperatureParams(
                moduleId=module_id, celsius=celsius
            ),
        )
        result = self._transport.execute_command(request=request)
        return cast(commands.temperature_module.SetTargetTemperatureResult, result)

    def temperature_module_wait_for_target_temperature(
        self, module_id: str, celsius: Optional[float]
    ) -> commands.temperature_module.WaitForTemperatureResult:
        """Execute a `temperatureModule/waitForTemperature` command and return the result."""
        request = commands.temperature_module.WaitForTemperatureCreate(
            params=commands.temperature_module.WaitForTemperatureParams(
                moduleId=module_id, celsius=celsius
            ),
        )
        result = self._transport.execute_command(request=request)
        return cast(commands.temperature_module.WaitForTemperatureResult, result)

    def temperature_module_deactivate(
        self, module_id: str
    ) -> commands.temperature_module.DeactivateTemperatureResult:
        """Execute a `temperatureModule/deactivate` command and return the result."""
        request = commands.temperature_module.DeactivateTemperatureCreate(
            params=commands.temperature_module.DeactivateTemperatureParams(
                moduleId=module_id
            ),
        )
        result = self._transport.execute_command(request=request)
        return cast(commands.temperature_module.DeactivateTemperatureResult, result)

    def home(self, axes: Optional[List[MotorAxis]]) -> commands.HomeResult:
        """Execute a `home` command and return the result."""
        request = commands.HomeCreate(params=commands.HomeParams(axes=axes))
        result = self._transport.execute_command(request=request)
        return cast(commands.HomeResult, result)

    def load_liquid(
        self, labware_id: str, liquid_id: str, volume_by_well: Dict[str, float]
    ) -> commands.LoadLiquidResult:
        """Execute a load_liquid command and return the result."""
        request = commands.LoadLiquidCreate(
            params=commands.LoadLiquidParams(
                labwareId=labware_id, liquidId=liquid_id, volumeByWell=volume_by_well
            )
        )
        result = self._transport.execute_command(request=request)
        return cast(commands.LoadLiquidResult, result)<|MERGE_RESOLUTION|>--- conflicted
+++ resolved
@@ -42,7 +42,6 @@
     But we sometimes want to control it with plain old non-async blocking method calls.
     To accomplish that, this class adapts `ProtocolEngine`'s interface into this:
 
-<<<<<<< HEAD
     ```
     aspirate_result = sync_client.aspirate(...)
     dispense_result = sync_client.dispense(...)
@@ -58,10 +57,6 @@
             transport: The interface for the new `SyncClient` to use to
                 communicate with the `ProtocolEngine`.
         """
-=======
-    def __init__(self, transport: ChildThreadTransport) -> None:
-        """Initialize the client with a transport."""
->>>>>>> d0eb5bb5
         self._transport = transport
 
     @property
