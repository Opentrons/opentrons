"""Public protocol engine value types and models."""
from enum import Enum
from dataclasses import dataclass
from pydantic import BaseModel, Field
from typing import Optional, Union

from opentrons.types import MountType, DeckSlotName


class EngineStatus(str, Enum):
    """Current execution status of a ProtocolEngine."""

    IDLE = "idle"
    RUNNING = "running"
    PAUSE_REQUESTED = "pause-requested"
    PAUSED = "paused"
    STOP_REQUESTED = "stop-requested"
    STOPPED = "stopped"
    FAILED = "failed"
    SUCCEEDED = "succeeded"


class DeckSlotLocation(BaseModel):
    """The location of something placed in a single deck slot."""

    slotName: DeckSlotName


LabwareLocation = Union[DeckSlotLocation]
"""Union of all locations where it's legal to load a labware."""


class WellOrigin(str, Enum):
    """Origin of WellLocation offset."""

    TOP = "top"
    BOTTOM = "bottom"


class WellOffset(BaseModel):
    """An offset vector in (x, y, z)."""

    x: float = 0
    y: float = 0
    z: float = 0


class WellLocation(BaseModel):
    """A relative location in reference to a well's location."""

    origin: WellOrigin = WellOrigin.TOP
    offset: WellOffset = Field(default_factory=WellOffset)


@dataclass(frozen=True)
class Dimensions:
    """Dimensions of an object in deck-space."""

    x: float
    y: float
    z: float


class DeckPoint(BaseModel):
    """Coordinates of a point in deck space."""

    x: float
    y: float
    z: float


# TODO(mc, 2021-04-16): reconcile with opentrons_shared_data
# shared-data/python/opentrons_shared_data/pipette/dev_types.py
class PipetteName(str, Enum):
    """Pipette load name values."""

    P10_SINGLE = "p10_single"
    P10_MULTI = "p10_multi"
    P20_SINGLE_GEN2 = "p20_single_gen2"
    P20_MULTI_GEN2 = "p20_multi_gen2"
    P50_SINGLE = "p50_single"
    P50_MULTI = "p50_multi"
    P300_SINGLE = "p300_single"
    P300_MULTI = "p300_multi"
    P300_SINGLE_GEN2 = "p300_single_gen2"
    P300_MULTI_GEN2 = "p300_multi_gen2"
    P1000_SINGLE = "p1000_single"
    P1000_SINGLE_GEN2 = "p1000_single_gen2"


class LoadedPipette(BaseModel):
    """A pipette that has been loaded."""

    id: str
    pipetteName: PipetteName
    mount: MountType


<<<<<<< HEAD
=======
class LoadedLabware(BaseModel):
    """A labware that has been loaded."""

    id: str
    loadName: str
    definitionUri: str
    location: LabwareLocation


class MovementAxis(str, Enum):
    """Axis on which to issue a relative movement."""

    X = "x"
    Y = "y"
    Z = "z"


>>>>>>> d55335c0
class LabwareOffsetVector(BaseModel):
    """Offset, in deck coordinates from nominal to actual position."""

    x: float
    y: float
    z: float


class LabwareOffset(BaseModel):
    """An offset that the robot adds to a pipette's position when it moves to a labware.

    During the run, if a labware is loaded whose definition URI and location
    both match what's found here, the given offset will be added to all
    pipette movements that use that labware as a reference point.
    """

    id: str = Field(..., description="Unique labware offset record identifier.")
    definitionUri: str = Field(..., description="The URI for the labware's definition.")
    location: LabwareLocation = Field(
        ...,
        description="Where the labware is located on the robot.",
    )
    # todo(mm, 2021-11-11): Messy terminology. Is an "offset" a 3D vector, or is
    # it this whole record, which the 3D vector is part of?
    offset: LabwareOffsetVector = Field(
        ...,
        description="The offset applied to matching labware.",
    )


class LabwareOffsetCreate(BaseModel):
    """Create request data for a labware offset."""

    definitionUri: str = Field(..., description="The URI for the labware's definition.")
    location: LabwareLocation = Field(
        ...,
        description="Where the labware is located on the robot.",
    )
    offset: LabwareOffsetVector = Field(
        ...,
        description="The offset applied to matching labware.",
    )

    def to_labware_offset(self, id: str) -> LabwareOffset:
        """Add an ID, converting the request to a fulfilled LabwareOffset."""
        return LabwareOffset(
            id=id,
            definitionUri=self.definitionUri,
            location=self.location,
            offset=self.offset,
        )


class LoadedLabware(BaseModel):
    """A labware that has been loaded."""

    id: str
    loadName: str
    definitionUri: str
    location: LabwareLocation
    # Field(...) to require offsetId to be provided even when None.
    offsetId: Optional[str] = Field(...)<|MERGE_RESOLUTION|>--- conflicted
+++ resolved
@@ -96,17 +96,6 @@
     mount: MountType
 
 
-<<<<<<< HEAD
-=======
-class LoadedLabware(BaseModel):
-    """A labware that has been loaded."""
-
-    id: str
-    loadName: str
-    definitionUri: str
-    location: LabwareLocation
-
-
 class MovementAxis(str, Enum):
     """Axis on which to issue a relative movement."""
 
@@ -115,7 +104,6 @@
     Z = "z"
 
 
->>>>>>> d55335c0
 class LabwareOffsetVector(BaseModel):
     """Offset, in deck coordinates from nominal to actual position."""
 
