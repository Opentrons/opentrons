--- conflicted
+++ resolved
@@ -3,23 +3,19 @@
 from datetime import datetime
 from enum import Enum
 from dataclasses import dataclass
-<<<<<<< HEAD
-
+from pathlib import Path
 from typing import (
     Any,
     Dict,
     FrozenSet,
     List,
+    Mapping,
     NamedTuple,
     Optional,
     Tuple,
     Union,
 )
-from typing_extensions import Literal, TypeGuard
-
-=======
-from pathlib import Path
->>>>>>> bb0db4a6
+
 from pydantic import (
     BaseModel,
     Field,
@@ -29,21 +25,7 @@
     StrictInt,
     StrictStr,
 )
-<<<<<<< HEAD
-=======
-from typing import (
-    Optional,
-    Union,
-    List,
-    Dict,
-    Any,
-    NamedTuple,
-    Tuple,
-    FrozenSet,
-    Mapping,
-)
 from typing_extensions import Literal, TypeGuard
->>>>>>> bb0db4a6
 
 from opentrons_shared_data.pipette.types import PipetteNameType
 from opentrons.types import MountType, DeckSlotName, StagingSlotName
@@ -59,13 +41,10 @@
     # convenience re-export of LabwareUri type
     LabwareUri as LabwareUri,
 )
-<<<<<<< HEAD
-from opentrons_shared_data.module.dev_types import ModuleType as SharedDataModuleType
+
 from opentrons_shared_data.labware import models as lw_models
 from opentrons_shared_data.types import Vec3f as SD_Vec3f
-=======
 from opentrons_shared_data.module.types import ModuleType as SharedDataModuleType
->>>>>>> bb0db4a6
 
 
 # todo(mm, 2024-06-24): This monolithic status field is getting to be a bit much.
@@ -885,7 +864,7 @@
     )
     backLeftNozzle: str = Field(
         ...,
-        regex=NOZZLE_NAME_REGEX,
+        pattern=NOZZLE_NAME_REGEX,
         description="The back left nozzle in your configuration.",
     )
 
