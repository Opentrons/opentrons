--- conflicted
+++ resolved
@@ -179,13 +179,8 @@
     def is_thermocycler_module_model(
         cls, model: ModuleModel
     ) -> TypeGuard[ThermocyclerModuleModel]:
-<<<<<<< HEAD
         """Whether a given model is a Thermocyler Module."""
         return model in [cls.THERMOCYCLER_MODULE_V1, cls.THERMOCYCLER_MODULE_V2]
-=======
-        """Whether a given model is a Thermocycler Module."""
-        return model == cls.THERMOCYCLER_MODULE_V1
->>>>>>> 9c306534
 
     @classmethod
     def is_heater_shaker_module_model(
