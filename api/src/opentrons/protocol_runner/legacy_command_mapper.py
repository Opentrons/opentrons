"""Translate events from a legacy ``ProtocolContext`` into Protocol Engine commands."""

from collections import defaultdict
from datetime import datetime
from typing import Dict, List, Optional, Union

from opentrons_shared_data.pipette.dev_types import PipetteNameType
from opentrons.types import MountType, DeckSlotName, Location
from opentrons.commands import types as legacy_command_types
from opentrons.protocol_engine import (
    ProtocolEngineError,
    actions as pe_actions,
    commands as pe_commands,
    types as pe_types,
)
from opentrons.protocol_engine.resources import ModelUtils, ModuleDataProvider
from opentrons_shared_data.labware.labware_definition import LabwareDefinition
from opentrons.protocol_api.core.legacy.deck import FIXED_TRASH_ID

from .legacy_wrappers import (
    LegacyLoadInfo,
    LegacyInstrumentLoadInfo,
    LegacyLabwareLoadInfo,
    LegacyModuleLoadInfo,
    LegacyPipetteContext,
    LegacyModuleModel,
    LegacyMagneticModuleModel,
    LegacyTemperatureModuleModel,
    LegacyThermocyclerModuleModel,
    LegacyHeaterShakerModuleModel,
)


class LegacyCommandParams(pe_commands.CustomParams):
    """Custom command data payload for mapped legacy commands."""

    legacyCommandType: str
    legacyCommandText: str


class LegacyContextCommandError(ProtocolEngineError):
    """An error returned when a PAPIv2 ProtocolContext command fails."""


_LEGACY_TO_PE_MODULE: Dict[LegacyModuleModel, pe_types.ModuleModel] = {
    LegacyMagneticModuleModel.MAGNETIC_V1: pe_types.ModuleModel.MAGNETIC_MODULE_V1,
    LegacyMagneticModuleModel.MAGNETIC_V2: pe_types.ModuleModel.MAGNETIC_MODULE_V2,
    LegacyTemperatureModuleModel.TEMPERATURE_V1: pe_types.ModuleModel.TEMPERATURE_MODULE_V1,
    LegacyTemperatureModuleModel.TEMPERATURE_V2: pe_types.ModuleModel.TEMPERATURE_MODULE_V2,
    LegacyThermocyclerModuleModel.THERMOCYCLER_V1: pe_types.ModuleModel.THERMOCYCLER_MODULE_V1,
    LegacyThermocyclerModuleModel.THERMOCYCLER_V2: pe_types.ModuleModel.THERMOCYCLER_MODULE_V2,
    LegacyHeaterShakerModuleModel.HEATER_SHAKER_V1: pe_types.ModuleModel.HEATER_SHAKER_MODULE_V1,
}

_HIGHER_ORDER_COMMAND_TYPES = {
    legacy_command_types.MIX,
    legacy_command_types.CONSOLIDATE,
    legacy_command_types.DISTRIBUTE,
    legacy_command_types.TRANSFER,
    legacy_command_types.RETURN_TIP,
}


class LegacyCommandMapper:
    """Map broker commands to protocol engine commands.

    Each protocol should use its own instance of this class.
    """

    def __init__(
        self, module_data_provider: Optional[ModuleDataProvider] = None
    ) -> None:
        """Initialize the command mapper."""
        # commands keyed by broker message ID
        self._commands_by_broker_id: Dict[str, pe_commands.Command] = {}

        # running count of each legacy command type, to construct IDs
        self._command_count: Dict[str, int] = defaultdict(lambda: 0)

        # equipment IDs by physical location
        self._labware_id_by_slot: Dict[DeckSlotName, str] = {
            DeckSlotName.FIXED_TRASH: FIXED_TRASH_ID
        }
        self._labware_id_by_module_id: Dict[str, str] = {}
        self._pipette_id_by_mount: Dict[MountType, str] = {}
        self._module_id_by_slot: Dict[DeckSlotName, str] = {}

        # module definition state and provider depedency
        self._module_definition_by_model: Dict[
            pe_types.ModuleModel, pe_types.ModuleDefinition
        ] = {}
        self._module_data_provider = module_data_provider or ModuleDataProvider()

    def map_command(  # noqa: C901
        self,
        command: legacy_command_types.CommandMessage,
    ) -> List[pe_actions.Action]:
        """Map a legacy Broker command to a ProtocolEngine command.

        A "before" message from the Broker
        is mapped to a ``RUNNING`` ProtocolEngine command.

        An "after" message from the Broker
        is mapped to a ``SUCCEEDED`` ProtocolEngine command.
        It has the same ID as the original ``RUNNING`` command,
        so when you send it to the ProtocolEngine, it will update the original
        command's status in-place.
        """
        command_type = command["name"]

        if command_type in _HIGHER_ORDER_COMMAND_TYPES:
            return []

        command_error = command["error"]
        stage = command["$"]
        # TODO(mc, 2021-12-08): use message ID as command ID directly once
        # https://github.com/Opentrons/opentrons/issues/8986 is resolved
        broker_id = command["id"]
        now = ModelUtils.get_timestamp()

        results: List[pe_actions.Action] = []

        if stage == "before":
            count = self._command_count[command_type]
            command_id = f"{command_type}-{count}"
            engine_command = self._build_initial_command(command, command_id, now)

            self._command_count[command_type] = count + 1
            self._commands_by_broker_id[broker_id] = engine_command

            results.append(pe_actions.UpdateCommandAction(engine_command))

        elif stage == "after":
            running_command = self._commands_by_broker_id[broker_id]
            completed_command: pe_commands.Command
            if command_error is None:
                if isinstance(running_command, pe_commands.PickUpTip):
                    completed_command = running_command.copy(
                        update={
                            "result": pe_commands.PickUpTipResult.construct(
                                tipVolume=command["payload"]["location"].max_volume,  # type: ignore[typeddict-item]
<<<<<<< HEAD
                                tipLength=0,
=======
                                position=pe_types.DeckPoint(x=0, y=0, z=0),
>>>>>>> 56ad2a5c
                            ),
                            "status": pe_commands.CommandStatus.SUCCEEDED,
                            "completedAt": now,
                        }
                    )
                elif isinstance(running_command, pe_commands.DropTip):
                    completed_command = running_command.copy(
                        update={
                            "result": pe_commands.DropTipResult.construct(
                                position=pe_types.DeckPoint(x=0, y=0, z=0)
                            ),
                            "status": pe_commands.CommandStatus.SUCCEEDED,
                            "completedAt": now,
                        }
                    )
                elif isinstance(running_command, pe_commands.Aspirate):
                    completed_command = running_command.copy(
                        update={
                            # Don't .construct() result, because we want to validate
                            # volume.
                            "result": pe_commands.AspirateResult(
                                volume=running_command.params.volume,
                                position=pe_types.DeckPoint(x=0, y=0, z=0),
                            ),
                            "status": pe_commands.CommandStatus.SUCCEEDED,
                            "completedAt": now,
                        }
                    )
                elif isinstance(running_command, pe_commands.Dispense):
                    completed_command = running_command.copy(
                        update={
                            # Don't .construct() result, because we want to validate
                            # volume.
                            "result": pe_commands.DispenseResult(
                                volume=running_command.params.volume,
                                position=pe_types.DeckPoint(x=0, y=0, z=0),
                            ),
                            "status": pe_commands.CommandStatus.SUCCEEDED,
                            "completedAt": now,
                        }
                    )
                elif isinstance(running_command, pe_commands.BlowOut):
                    completed_command = running_command.copy(
                        update={
                            "result": pe_commands.BlowOutResult.construct(
                                position=pe_types.DeckPoint(x=0, y=0, z=0)
                            ),
                            "status": pe_commands.CommandStatus.SUCCEEDED,
                            "completedAt": now,
                        }
                    )
                elif isinstance(running_command, pe_commands.Custom):
                    completed_command = running_command.copy(
                        update={
                            "result": pe_commands.CustomResult.construct(),
                            "status": pe_commands.CommandStatus.SUCCEEDED,
                            "completedAt": now,
                        }
                    )
                else:
                    completed_command = running_command.copy(
                        update={
                            "status": pe_commands.CommandStatus.SUCCEEDED,
                            "completedAt": now,
                        }
                    )
                results.append(pe_actions.UpdateCommandAction(completed_command))

                if isinstance(completed_command, pe_commands.WaitForResume):
                    results.append(
                        pe_actions.PauseAction(source=pe_actions.PauseSource.PROTOCOL)
                    )

            else:
                results.append(
                    pe_actions.FailCommandAction(
                        command_id=running_command.id,
                        error_id=ModelUtils.generate_id(),
                        failed_at=now,
                        error=LegacyContextCommandError(str(command_error)),
                    )
                )

        return results

    def map_equipment_load(self, load_info: LegacyLoadInfo) -> pe_commands.Command:
        """Map a labware, instrument (pipette), or module load to a PE command."""
        if isinstance(load_info, LegacyLabwareLoadInfo):
            return self._map_labware_load(load_info)
        elif isinstance(load_info, LegacyInstrumentLoadInfo):
            return self._map_instrument_load(load_info)
        elif isinstance(load_info, LegacyModuleLoadInfo):
            return self._map_module_load(load_info)

    def _build_initial_command(
        self,
        command: legacy_command_types.CommandMessage,
        command_id: str,
        now: datetime,
    ) -> pe_commands.Command:
        engine_command: pe_commands.Command
        if command["name"] == legacy_command_types.PICK_UP_TIP:
            engine_command = self._build_pick_up_tip_command(
                command=command, command_id=command_id, now=now
            )
        elif command["name"] == legacy_command_types.DROP_TIP:
            engine_command = self._build_drop_tip_command(
                command=command, command_id=command_id, now=now
            )

        elif (
            command["name"] == legacy_command_types.ASPIRATE
            or command["name"] == legacy_command_types.DISPENSE
        ):
            engine_command = self._build_liquid_handling_command(
                command=command, command_id=command_id, now=now
            )
        elif command["name"] == legacy_command_types.BLOW_OUT:
            engine_command = self._build_blow_out_command(
                command=command, command_id=command_id, now=now
            )
        elif command["name"] == legacy_command_types.PAUSE:
            engine_command = pe_commands.WaitForResume.construct(
                id=command_id,
                key=command_id,
                status=pe_commands.CommandStatus.RUNNING,
                createdAt=now,
                startedAt=now,
                params=pe_commands.WaitForResumeParams.construct(
                    message=command["payload"]["userMessage"],
                ),
            )
        else:
            engine_command = pe_commands.Custom.construct(
                id=command_id,
                key=command_id,
                status=pe_commands.CommandStatus.RUNNING,
                createdAt=now,
                startedAt=now,
                params=LegacyCommandParams.construct(
                    legacyCommandType=command["name"],
                    legacyCommandText=command["payload"]["text"],
                ),
            )

        return engine_command

    def _build_drop_tip_command(
        self,
        command: legacy_command_types.DropTipMessage,
        command_id: str,
        now: datetime,
    ) -> pe_commands.Command:
        pipette: LegacyPipetteContext = command["payload"]["instrument"]
        well = command["payload"]["location"]
        mount = MountType(pipette.mount)
        #   the following type checking suppression assumes the tiprack is not loaded on top of a module
        slot = DeckSlotName.from_primitive(well.parent.parent)  # type: ignore[arg-type]
        well_name = well.well_name
        labware_id = self._labware_id_by_slot[slot]
        pipette_id = self._pipette_id_by_mount[mount]
        return pe_commands.DropTip.construct(
            id=command_id,
            key=command_id,
            status=pe_commands.CommandStatus.RUNNING,
            createdAt=now,
            startedAt=now,
            params=pe_commands.DropTipParams.construct(
                pipetteId=pipette_id,
                labwareId=labware_id,
                wellName=well_name,
            ),
        )

    def _build_pick_up_tip_command(
        self,
        command: legacy_command_types.PickUpTipMessage,
        command_id: str,
        now: datetime,
    ) -> pe_commands.Command:
        pipette: LegacyPipetteContext = command["payload"]["instrument"]
        location = command["payload"]["location"]
        well = location
        mount = MountType(pipette.mount)
        #   the following type checking suppression assumes the tiprack is not loaded on top of a module
        slot = DeckSlotName.from_primitive(well.parent.parent)  # type: ignore[arg-type]
        well_name = well.well_name
        labware_id = self._labware_id_by_slot[slot]
        pipette_id = self._pipette_id_by_mount[mount]

        return pe_commands.PickUpTip.construct(
            id=command_id,
            key=command_id,
            status=pe_commands.CommandStatus.RUNNING,
            createdAt=now,
            startedAt=now,
            params=pe_commands.PickUpTipParams.construct(
                pipetteId=pipette_id,
                labwareId=labware_id,
                wellName=well_name,
            ),
        )

    def _build_liquid_handling_command(
        self,
        command: Union[
            legacy_command_types.AspirateMessage, legacy_command_types.DispenseMessage
        ],
        command_id: str,
        now: datetime,
    ) -> pe_commands.Command:
        pipette: LegacyPipetteContext = command["payload"]["instrument"]
        location = command["payload"]["location"]
        volume = command["payload"]["volume"]
        # TODO:(jr, 15.08.2022): aspirate and dispense commands with no specified labware
        # get filtered into custom. Refactor this in followup legacy command mapping
        if location.labware.is_well:
            well = location.labware.as_well()
            slot = DeckSlotName(location.labware.first_parent())
            parent_module_id = self._module_id_by_slot.get(slot)
            labware_id = (
                self._labware_id_by_module_id[parent_module_id]
                if parent_module_id is not None
                else self._labware_id_by_slot[slot]
            )
            mount = MountType(pipette.mount)
            well_name = well.well_name
            pipette_id = self._pipette_id_by_mount[mount]

            if volume == 0:
                # In edge cases, it's possible for a Python protocol to do dispense()
                # or aspirate() with a volume of 0, which behaves roughly like
                # move_to(). Protocol Engine aspirate and dispense commands must have
                # volume > 0, so we can't map into those.
                return pe_commands.MoveToWell.construct(
                    id=command_id,
                    key=command_id,
                    status=pe_commands.CommandStatus.RUNNING,
                    createdAt=now,
                    startedAt=now,
                    params=pe_commands.MoveToWellParams.construct(
                        pipetteId=pipette_id,
                        labwareId=labware_id,
                        wellName=well_name,
                    ),
                )
            elif command["name"] == legacy_command_types.ASPIRATE:
                flow_rate = command["payload"]["rate"] * pipette.flow_rate.aspirate
                return pe_commands.Aspirate.construct(
                    id=command_id,
                    key=command_id,
                    status=pe_commands.CommandStatus.RUNNING,
                    createdAt=now,
                    startedAt=now,
                    # Don't .construct() params, because we want to validate
                    # volume and flowRate.
                    params=pe_commands.AspirateParams(
                        pipetteId=pipette_id,
                        labwareId=labware_id,
                        wellName=well_name,
                        volume=volume,
                        flowRate=flow_rate,
                    ),
                )
            else:
                flow_rate = command["payload"]["rate"] * pipette.flow_rate.dispense
                return pe_commands.Dispense.construct(
                    id=command_id,
                    key=command_id,
                    status=pe_commands.CommandStatus.RUNNING,
                    createdAt=now,
                    startedAt=now,
                    # Don't .construct params, because we want to validate
                    # volume and flowRate.
                    params=pe_commands.DispenseParams(
                        pipetteId=pipette_id,
                        labwareId=labware_id,
                        wellName=well_name,
                        volume=volume,
                        flowRate=flow_rate,
                    ),
                )
        else:
            return pe_commands.Custom.construct(
                id=command_id,
                key=command_id,
                status=pe_commands.CommandStatus.RUNNING,
                createdAt=now,
                startedAt=now,
                params=LegacyCommandParams.construct(
                    legacyCommandType=command["name"],
                    legacyCommandText=command["payload"]["text"],
                ),
            )

    def _build_blow_out_command(
        self,
        command: legacy_command_types.BlowOutMessage,
        command_id: str,
        now: datetime,
    ) -> pe_commands.Command:
        pipette: LegacyPipetteContext = command["payload"]["instrument"]
        location = command["payload"]["location"]
        flow_rate = pipette.flow_rate.blow_out
        #   TODO:(jr, 15.08.2022): blow_out commands with no specified labware get filtered
        #   into custom. Remove location.labware.is_empty is False when refactor is complete
        if isinstance(location, Location) and location.labware.is_well:
            well = location.labware.as_well()
            slot = DeckSlotName(location.labware.first_parent())
            parent_module_id = self._module_id_by_slot.get(slot)
            labware_id = (
                self._labware_id_by_module_id[parent_module_id]
                if parent_module_id is not None
                else self._labware_id_by_slot[slot]
            )
            mount = MountType(pipette.mount)
            well_name = well.well_name
            pipette_id = self._pipette_id_by_mount[mount]
            return pe_commands.BlowOut.construct(
                id=command_id,
                key=command_id,
                status=pe_commands.CommandStatus.RUNNING,
                createdAt=now,
                startedAt=now,
                # Don't .construct() params, because we want to validate flowRate.
                params=pe_commands.BlowOutParams(
                    pipetteId=pipette_id,
                    labwareId=labware_id,
                    wellName=well_name,
                    flowRate=flow_rate,
                ),
            )
        #   TODO:(jr, 15.08.2022): blow_out commands with no specified labware get filtered
        #   into custom. Refactor this in followup legacy command mapping
        else:
            return pe_commands.Custom.construct(
                id=command_id,
                key=command_id,
                status=pe_commands.CommandStatus.RUNNING,
                createdAt=now,
                startedAt=now,
                params=LegacyCommandParams.construct(
                    legacyCommandType=command["name"],
                    legacyCommandText=command["payload"]["text"],
                ),
            )

    def _map_labware_load(
        self, labware_load_info: LegacyLabwareLoadInfo
    ) -> pe_commands.Command:
        """Map a legacy labware load to a ProtocolEngine command."""
        now = ModelUtils.get_timestamp()
        count = self._command_count["LOAD_LABWARE"]
        slot = labware_load_info.deck_slot
        location: pe_types.LabwareLocation
        if labware_load_info.on_module:
            location = pe_types.ModuleLocation.construct(
                moduleId=self._module_id_by_slot[slot]
            )
        else:
            location = pe_types.DeckSlotLocation.construct(slotName=slot)

        command_id = f"commands.LOAD_LABWARE-{count}"
        labware_id = f"labware-{count}"

        load_labware_command = pe_commands.LoadLabware.construct(
            id=command_id,
            key=command_id,
            status=pe_commands.CommandStatus.SUCCEEDED,
            createdAt=now,
            startedAt=now,
            completedAt=now,
            params=pe_commands.LoadLabwareParams.construct(
                location=location,
                loadName=labware_load_info.labware_load_name,
                namespace=labware_load_info.labware_namespace,
                version=labware_load_info.labware_version,
                displayName=labware_load_info.labware_display_name,
            ),
            result=pe_commands.LoadLabwareResult.construct(
                labwareId=labware_id,
                definition=LabwareDefinition.parse_obj(
                    labware_load_info.labware_definition
                ),
                offsetId=labware_load_info.offset_id,
            ),
        )

        self._command_count["LOAD_LABWARE"] = count + 1
        if isinstance(location, pe_types.DeckSlotLocation):
            self._labware_id_by_slot[location.slotName] = labware_id
        elif isinstance(location, pe_types.ModuleLocation):
            self._labware_id_by_module_id[location.moduleId] = labware_id
        return load_labware_command

    def _map_instrument_load(
        self,
        instrument_load_info: LegacyInstrumentLoadInfo,
    ) -> pe_commands.Command:
        """Map a legacy instrument (pipette) load to a ProtocolEngine command."""
        now = ModelUtils.get_timestamp()
        count = self._command_count["LOAD_PIPETTE"]
        command_id = f"commands.LOAD_PIPETTE-{count}"
        pipette_id = f"pipette-{count}"
        mount = MountType(str(instrument_load_info.mount).lower())

        load_pipette_command = pe_commands.LoadPipette.construct(
            id=command_id,
            key=command_id,
            status=pe_commands.CommandStatus.SUCCEEDED,
            createdAt=now,
            startedAt=now,
            completedAt=now,
            params=pe_commands.LoadPipetteParams.construct(
                pipetteName=PipetteNameType(instrument_load_info.instrument_load_name),
                mount=mount,
            ),
            result=pe_commands.LoadPipetteResult.construct(pipetteId=pipette_id),
        )

        self._command_count["LOAD_PIPETTE"] = count + 1
        self._pipette_id_by_mount[mount] = pipette_id
        return load_pipette_command

    def _map_module_load(
        self, module_load_info: LegacyModuleLoadInfo
    ) -> pe_commands.Command:
        """Map a legacy module load to a Protocol Engine command."""
        now = ModelUtils.get_timestamp()

        count = self._command_count["LOAD_MODULE"]
        command_id = f"commands.LOAD_MODULE-{count}"
        module_id = f"module-{count}"
        requested_model = _LEGACY_TO_PE_MODULE[module_load_info.requested_model]
        loaded_model = _LEGACY_TO_PE_MODULE[module_load_info.loaded_model]

        # This will fetch a V2 definition only. PAPI < v2.3 use V1 definitions.
        # When running a < v2.3 protocol, there will be a mismatch of definitions used
        # during analysis+LPC (V2) and protocol execution (V1).
        # But this shouldn't result in any problems since V2 and V1 definitions
        # have similar info, with V2 having additional info fields.
        loaded_definition = self._module_definition_by_model.get(
            loaded_model
        ) or self._module_data_provider.get_definition(loaded_model)

        load_module_command = pe_commands.LoadModule.construct(
            id=command_id,
            key=command_id,
            status=pe_commands.CommandStatus.SUCCEEDED,
            createdAt=now,
            startedAt=now,
            completedAt=now,
            params=pe_commands.LoadModuleParams.construct(
                model=requested_model,
                location=pe_types.DeckSlotLocation(
                    slotName=module_load_info.deck_slot,
                ),
                moduleId=module_id,
            ),
            result=pe_commands.LoadModuleResult.construct(
                moduleId=module_id,
                serialNumber=module_load_info.module_serial,
                definition=loaded_definition,
                model=loaded_model,
            ),
        )
        self._command_count["LOAD_MODULE"] = count + 1
        self._module_id_by_slot[module_load_info.deck_slot] = module_id
        self._module_definition_by_model[loaded_model] = loaded_definition
        return load_module_command<|MERGE_RESOLUTION|>--- conflicted
+++ resolved
@@ -139,11 +139,8 @@
                         update={
                             "result": pe_commands.PickUpTipResult.construct(
                                 tipVolume=command["payload"]["location"].max_volume,  # type: ignore[typeddict-item]
-<<<<<<< HEAD
                                 tipLength=0,
-=======
                                 position=pe_types.DeckPoint(x=0, y=0, z=0),
->>>>>>> 56ad2a5c
                             ),
                             "status": pe_commands.CommandStatus.SUCCEEDED,
                             "completedAt": now,
