"""Translate events from a legacy ``ProtocolContext`` into Protocol Engine commands."""

from collections import defaultdict
<<<<<<< HEAD
from typing import Dict, List, Union
=======
from datetime import datetime
from typing import Dict, List
>>>>>>> 662e09ef

from opentrons.types import MountType, DeckSlotName
from opentrons.util.helpers import utc_now
from opentrons.commands import types as legacy_command_types
from opentrons.protocol_engine import commands as pe_commands, types as pe_types
from opentrons.protocols.models.labware_definition import LabwareDefinition

from .legacy_wrappers import (
    LegacyInstrumentLoadInfo,
    LegacyLabwareLoadInfo,
    LegacyModuleLoadInfo,
<<<<<<< HEAD
    LegacyLabwareLoadOnModuleInfo,
=======
    LegacyPipetteContext,
    LegacyWell,
>>>>>>> 662e09ef
)


class LegacyCommandParams(pe_commands.CustomParams):
    """Custom command data payload for mapped legacy commands."""

    legacyCommandType: str
    legacyCommandText: str


class LegacyCommandMapper:
    """Map broker commands to protocol engine commands.

    Each protocol should use its own instance of this class.
    """

    def __init__(self) -> None:
        """Initialize the command mapper."""
        self._running_commands: Dict[str, List[pe_commands.Command]] = defaultdict(list)
        self._command_count: Dict[str, int] = defaultdict(lambda: 0)
        self._labware_id_by_slot: Dict[DeckSlotName, str] = {}
        self._pipette_id_by_mount: Dict[MountType, str] = {}

    def map_command(
        self, command: legacy_command_types.CommandMessage
    ) -> pe_commands.Command:
        """Map a legacy Broker command to a ProtocolEngine command.

        A "before" message from the Broker
        is mapped to a ``RUNNING`` ProtocolEngine command.

        An "after" message from the Broker
        is mapped to a ``SUCCEEDED`` ProtocolEngine command.
        It has the same ID as the original ``RUNNING`` command,
        so when you send it to the ProtocolEngine, it will update the original
        command's status in-place.
        """
        command_type = command["name"]
        command_error = command["error"]
        stage = command["$"]

        command_id = f"{command_type}-0"
        now = utc_now()

        if stage == "before":
            count = self._command_count[command_type]
            command_id = f"{command_type}-{count}"
            engine_command = self._build_initial_command(command, command_id, now)

            self._command_count[command_type] = count + 1
            self._running_commands[command_type].append(engine_command)

            return engine_command

        else:
            running_command = self._running_commands[command_type].pop()
            completed_status = (
                pe_commands.CommandStatus.SUCCEEDED
                if command_error is None
                else pe_commands.CommandStatus.FAILED
            )
            completed_command = running_command.copy(
                update={
                    "status": completed_status,
                    "completedAt": now,
                    "error": str(command_error) if command_error is not None else None,
                }
            )

            return completed_command

    def map_labware_load(
        self,
        labware_load_info: Union[LegacyLabwareLoadInfo, LegacyLabwareLoadOnModuleInfo],
    ) -> pe_commands.Command:
        """Map a legacy labware load to a ProtocolEngine command."""
        now = utc_now()
        count = self._command_count["LOAD_LABWARE"]
<<<<<<< HEAD
        location: pe_types.LabwareLocation
        if isinstance(labware_load_info, LegacyLabwareLoadInfo):
            location = pe_types.DeckSlotLocation(slotName=labware_load_info.deck_slot)
        else:
            location = pe_types.ModuleLocation(moduleId=labware_load_info.moduleId)
=======
        command_id = f"commands.LOAD_LABWARE-{count}"
        labware_id = f"labware-{count}"
        slot_name = labware_load_info.deck_slot

>>>>>>> 662e09ef
        load_labware_command = pe_commands.LoadLabware(
            id=command_id,
            status=pe_commands.CommandStatus.SUCCEEDED,
            createdAt=now,
            startedAt=now,
            completedAt=now,
            params=pe_commands.LoadLabwareParams(
<<<<<<< HEAD
                location=location,
=======
                location=pe_types.DeckSlotLocation(slotName=slot_name),
>>>>>>> 662e09ef
                loadName=labware_load_info.labware_load_name,
                namespace=labware_load_info.labware_namespace,
                version=labware_load_info.labware_version,
            ),
            result=pe_commands.LoadLabwareResult(
                labwareId=labware_id,
                definition=LabwareDefinition.parse_obj(
                    labware_load_info.labware_definition
                ),
                calibration=pe_types.LabwareOffsetVector(x=0, y=0, z=0),
            ),
        )

        self._command_count["LOAD_LABWARE"] = count + 1
        self._labware_id_by_slot[slot_name] = labware_id
        return load_labware_command

    def map_instrument_load(
        self,
        instrument_load_info: LegacyInstrumentLoadInfo,
    ) -> pe_commands.Command:
        """Map a legacy instrument (pipette) load to a ProtocolEngine command."""
        now = utc_now()
        count = self._command_count["LOAD_PIPETTE"]
        command_id = f"commands.LOAD_PIPETTE-{count}"
        pipette_id = f"pipette-{count}"
        mount = MountType(str(instrument_load_info.mount).lower())

        load_pipette_command = pe_commands.LoadPipette(
            id=command_id,
            status=pe_commands.CommandStatus.SUCCEEDED,
            createdAt=now,
            startedAt=now,
            completedAt=now,
            params=pe_commands.LoadPipetteParams(
                pipetteName=pe_types.PipetteName(
                    instrument_load_info.instrument_load_name
                ),
                mount=mount,
            ),
            result=pe_commands.LoadPipetteResult(pipetteId=pipette_id),
        )

        self._command_count["LOAD_PIPETTE"] = count + 1
        self._pipette_id_by_mount[mount] = pipette_id
        return load_pipette_command

    def map_module_load(
        self, module_load_info: LegacyModuleLoadInfo
    ) -> pe_commands.Command:
        """Map a legacy module load to a Protocol Engine command."""
        now = utc_now()

        count = self._command_count["LOAD_MODULE"]

        location = module_load_info.location
        if location is None:
            # The list for valid names is from
            # opentrons.protocols.geometry.module_geometry.resolve_module_model
            if module_load_info.module_name.lower() in [
                "thermocycler",
                "thermocycler module",
            ]:
                location = 7
            else:
                raise Exception(f"{module_load_info.module_name} requires a location.")

        load_module_command = pe_commands.LoadModule(
            id=f"commands.LOAD_MODULE-{count}",
            status=pe_commands.CommandStatus.SUCCEEDED,
            createdAt=now,
            startedAt=now,
            completedAt=now,
            params=pe_commands.LoadModuleParams(
                model=module_load_info.module_name,
                location=pe_types.DeckSlotLocation(
                    slotName=DeckSlotName.from_primitive(location)
                ),
                moduleId=module_load_info.module_id,
            ),
            result=pe_commands.LoadModuleResult(
                moduleId=module_load_info.module_id,
            ),
        )
        self._command_count["LOAD_MODULE"] = count + 1
        return load_module_command

    def _build_initial_command(
        self,
        command: legacy_command_types.CommandMessage,
        command_id: str,
        now: datetime,
    ) -> pe_commands.Command:
        engine_command: pe_commands.Command

        if (
            command["name"] == legacy_command_types.PICK_UP_TIP
            and "instrument" in command["payload"]
            and "location" in command["payload"]
            and isinstance(command["payload"]["location"], LegacyWell)  # type: ignore  # noqa: E501
        ):
            pipette: LegacyPipetteContext = command["payload"]["instrument"]  # type: ignore  # noqa: E501
            well: LegacyWell = command["payload"]["location"]  # type: ignore  # noqa: E501
            mount = MountType(pipette.mount)
            slot = DeckSlotName.from_primitive(well.parent.parent)  # type: ignore[arg-type] # noqa: E501
            well_name = well.well_name

            labware_id = self._labware_id_by_slot[slot]
            pipette_id = self._pipette_id_by_mount[mount]

            engine_command = pe_commands.PickUpTip(
                id=command_id,
                status=pe_commands.CommandStatus.RUNNING,
                createdAt=now,
                startedAt=now,
                params=pe_commands.PickUpTipParams(
                    pipetteId=pipette_id,
                    labwareId=labware_id,
                    wellName=well_name,
                ),
            )

        else:
            engine_command = pe_commands.Custom(
                id=command_id,
                status=pe_commands.CommandStatus.RUNNING,
                createdAt=now,
                startedAt=now,
                params=LegacyCommandParams(
                    legacyCommandType=command["name"],
                    legacyCommandText=command["payload"]["text"],
                ),
            )

        return engine_command<|MERGE_RESOLUTION|>--- conflicted
+++ resolved
@@ -1,12 +1,8 @@
 """Translate events from a legacy ``ProtocolContext`` into Protocol Engine commands."""
 
 from collections import defaultdict
-<<<<<<< HEAD
 from typing import Dict, List, Union
-=======
 from datetime import datetime
-from typing import Dict, List
->>>>>>> 662e09ef
 
 from opentrons.types import MountType, DeckSlotName
 from opentrons.util.helpers import utc_now
@@ -18,12 +14,9 @@
     LegacyInstrumentLoadInfo,
     LegacyLabwareLoadInfo,
     LegacyModuleLoadInfo,
-<<<<<<< HEAD
     LegacyLabwareLoadOnModuleInfo,
-=======
     LegacyPipetteContext,
     LegacyWell,
->>>>>>> 662e09ef
 )
 
 
@@ -44,6 +37,7 @@
         """Initialize the command mapper."""
         self._running_commands: Dict[str, List[pe_commands.Command]] = defaultdict(list)
         self._command_count: Dict[str, int] = defaultdict(lambda: 0)
+        # TODO (spp, 2021-11-15): Will we need to store here labware on modules too?
         self._labware_id_by_slot: Dict[DeckSlotName, str] = {}
         self._pipette_id_by_mount: Dict[MountType, str] = {}
 
@@ -102,18 +96,15 @@
         """Map a legacy labware load to a ProtocolEngine command."""
         now = utc_now()
         count = self._command_count["LOAD_LABWARE"]
-<<<<<<< HEAD
         location: pe_types.LabwareLocation
         if isinstance(labware_load_info, LegacyLabwareLoadInfo):
             location = pe_types.DeckSlotLocation(slotName=labware_load_info.deck_slot)
         else:
             location = pe_types.ModuleLocation(moduleId=labware_load_info.moduleId)
-=======
+
         command_id = f"commands.LOAD_LABWARE-{count}"
         labware_id = f"labware-{count}"
-        slot_name = labware_load_info.deck_slot
-
->>>>>>> 662e09ef
+
         load_labware_command = pe_commands.LoadLabware(
             id=command_id,
             status=pe_commands.CommandStatus.SUCCEEDED,
@@ -121,11 +112,7 @@
             startedAt=now,
             completedAt=now,
             params=pe_commands.LoadLabwareParams(
-<<<<<<< HEAD
                 location=location,
-=======
-                location=pe_types.DeckSlotLocation(slotName=slot_name),
->>>>>>> 662e09ef
                 loadName=labware_load_info.labware_load_name,
                 namespace=labware_load_info.labware_namespace,
                 version=labware_load_info.labware_version,
@@ -140,7 +127,9 @@
         )
 
         self._command_count["LOAD_LABWARE"] = count + 1
-        self._labware_id_by_slot[slot_name] = labware_id
+        if isinstance(labware_load_info, LegacyLabwareLoadInfo):
+            # TODO: Update for labware on module
+            self._labware_id_by_slot[location.slotName] = labware_id
         return load_labware_command
 
     def map_instrument_load(
