--- conflicted
+++ resolved
@@ -301,9 +301,6 @@
     if not outputs:
         return return_code
 
-<<<<<<< HEAD
-    results = AnalyzeResults.model_construct(
-=======
     if len(analysis.state_summary.errors) > 0:
         if any(
             code_in_error_tree(
@@ -317,8 +314,7 @@
     else:
         result = AnalysisResult.OK
 
-    results = AnalyzeResults.construct(
->>>>>>> bb0db4a6
+    results = AnalyzeResults.model_construct(
         createdAt=datetime.now(tz=timezone.utc),
         files=[
             ProtocolFile.model_construct(name=f.path.name, role=f.role)
