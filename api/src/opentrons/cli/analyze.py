--- conflicted
+++ resolved
@@ -219,42 +219,8 @@
     except ProtocolFilesInvalidError as error:
         raise click.ClickException(str(error))
 
-<<<<<<< HEAD
-    runner = await create_simulating_runner(
-        robot_type=protocol_source.robot_type, protocol_config=protocol_source.config
-    )
-    analysis = await runner.run(protocol_source)
-
-    if json_output:
-        results = AnalyzeResults.construct(
-            createdAt=datetime.now(tz=timezone.utc),
-            files=[
-                ProtocolFile.construct(name=f.path.name, role=f.role)
-                for f in protocol_source.files
-            ],
-            config=(
-                JsonConfig.construct(
-                    schemaVersion=protocol_source.config.schema_version
-                )
-                if isinstance(protocol_source.config, JsonProtocolConfig)
-                else PythonConfig.construct(
-                    apiVersion=protocol_source.config.api_version
-                )
-            ),
-            metadata=protocol_source.metadata,
-            robotType=protocol_source.robot_type,
-            commands=analysis.commands,
-            errors=analysis.state_summary.errors,
-            labware=analysis.state_summary.labware,
-            pipettes=analysis.state_summary.pipettes,
-            modules=analysis.state_summary.modules,
-            liquids=analysis.state_summary.liquids,
-            commandAnnotations=protocol_source.command_annotations,
-        )
-=======
     analysis = await _do_analyze(protocol_source)
     return_code = _get_return_code(analysis)
->>>>>>> f44872b4
 
     if not outputs:
         return return_code
