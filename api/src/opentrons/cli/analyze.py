--- conflicted
+++ resolved
@@ -225,16 +225,16 @@
     if not outputs:
         return return_code
 
-    results = AnalyzeResults.construct(
+    results = AnalyzeResults.model_construct(
         createdAt=datetime.now(tz=timezone.utc),
         files=[
-            ProtocolFile.construct(name=f.path.name, role=f.role)
+            ProtocolFile.model_construct(name=f.path.name, role=f.role)
             for f in protocol_source.files
         ],
         config=(
-            JsonConfig.construct(schemaVersion=protocol_source.config.schema_version)
+            JsonConfig.model_construct(schemaVersion=protocol_source.config.schema_version)
             if isinstance(protocol_source.config, JsonProtocolConfig)
-            else PythonConfig.construct(apiVersion=protocol_source.config.api_version)
+            else PythonConfig.model_construct(apiVersion=protocol_source.config.api_version)
         ),
         metadata=protocol_source.metadata,
         robotType=protocol_source.robot_type,
@@ -246,41 +246,6 @@
         modules=analysis.state_summary.modules,
         liquids=analysis.state_summary.liquids,
     )
-<<<<<<< HEAD
-    analysis = await runner.run(deck_configuration=[], protocol_source=protocol_source)
-    if json_output:
-        results = AnalyzeResults.model_construct(
-            createdAt=datetime.now(tz=timezone.utc),
-            files=[
-                ProtocolFile.model_construct(name=f.path.name, role=f.role)
-                for f in protocol_source.files
-            ],
-            config=(
-                JsonConfig.model_construct(
-                    schemaVersion=protocol_source.config.schema_version
-                )
-                if isinstance(protocol_source.config, JsonProtocolConfig)
-                else PythonConfig.model_construct(
-                    apiVersion=protocol_source.config.api_version
-                )
-            ),
-            metadata=protocol_source.metadata,
-            robotType=protocol_source.robot_type,
-            runTimeParameters=analysis.parameters,
-            commands=analysis.commands,
-            errors=analysis.state_summary.errors,
-            labware=analysis.state_summary.labware,
-            pipettes=analysis.state_summary.pipettes,
-            modules=analysis.state_summary.modules,
-            liquids=analysis.state_summary.liquids,
-        )
-
-        await json_output.write_text(
-            results.model_dump_json(exclude_none=True),
-            encoding="utf-8",
-        )
-=======
->>>>>>> 4ee432c0
 
     _call_for_output_of_kind(
         "json",
