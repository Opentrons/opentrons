import asyncio
from concurrent.futures import Future
import contextlib
from copy import deepcopy
from functools import partial, lru_cache, wraps
from dataclasses import replace
import logging
from collections import OrderedDict
from typing import (
    AsyncIterator,
    cast,
    Callable,
    Dict,
    Union,
    List,
    Optional,
    Sequence,
    Set,
    Any,
    TypeVar,
    Tuple,
    Mapping,
    Awaitable,
)
from opentrons.hardware_control.modules.module_calibration import (
    ModuleCalibrationOffset,
)


from opentrons_shared_data.pipette.types import (
    PipetteName,
)
from opentrons_shared_data.pipette import (
    pipette_load_name_conversions as pipette_load_name,
)
from opentrons_shared_data.robot.types import RobotType

from opentrons import types as top_types
from opentrons.config import robot_configs
from opentrons.config.types import (
    RobotConfig,
    OT3Config,
    GantryLoad,
    CapacitivePassSettings,
    LiquidProbeSettings,
)
from opentrons.drivers.rpi_drivers.types import USBPort, PortGroup
from opentrons.hardware_control.nozzle_manager import NozzleConfigurationType
from opentrons_shared_data.errors.exceptions import (
    EnumeratedError,
    PythonException,
    PositionUnknownError,
    GripperNotPresentError,
    InvalidActuator,
    FirmwareUpdateFailedError,
    PipetteLiquidNotFoundError,
)

from .util import use_or_initialize_loop, check_motion_bounds

from .instruments.ot3.pipette import (
    load_from_config_and_check_skip,
)
from .instruments.ot3.gripper import compare_gripper_config_and_check_skip, Gripper
from .instruments.ot3.instrument_calibration import (
    GripperCalibrationOffset,
    PipetteOffsetSummary,
)

from .execution_manager import ExecutionManagerProvider
from .pause_manager import PauseManager
from .module_control import AttachedModulesControl
from .types import (
    CriticalPoint,
    DoorState,
    DoorStateNotification,
    ErrorMessageNotification,
    HardwareEvent,
    HardwareEventHandler,
    HardwareAction,
    HepaFanState,
    HepaUVState,
    MotionChecks,
    SubSystem,
    PauseType,
    Axis,
    OT3AxisKind,
    OT3Mount,
    OT3AxisMap,
    InstrumentProbeType,
    GripperProbe,
    UpdateStatus,
    StatusBarState,
    SubSystemState,
    TipStateType,
    EstopOverallStatus,
    EstopStateNotification,
    EstopState,
    HardwareFeatureFlags,
    FailedTipStateCheck,
)
from .errors import (
    UpdateOngoingError,
)
from . import modules
from .ot3_calibration import OT3Transforms, OT3RobotCalibrationProvider

from .protocols import FlexHardwareControlInterface

# TODO (lc 09/15/2022) We should update our pipette handler to reflect OT-3 properties
# in a follow-up PR.
from .instruments.ot3.pipette_handler import (
    OT3PipetteHandler,
    InstrumentsByMount,
    TipActionSpec,
    TipActionMoveSpec,
)
from .instruments.ot3.instrument_calibration import load_pipette_offset
from .instruments.ot3.gripper_handler import GripperHandler
from .instruments.ot3.instrument_calibration import (
    load_gripper_calibration_offset,
)

from .motion_utilities import (
    target_position_from_absolute,
    target_position_from_relative,
    target_position_from_plunger,
    offset_for_mount,
    deck_from_machine,
    machine_from_deck,
    machine_vector_from_deck_vector,
)

from .dev_types import (
    AttachedGripper,
    AttachedPipette,
    PipetteDict,
    PipetteStateDict,
    InstrumentDict,
    GripperDict,
)
from .backends.types import HWStopCondition
from .backends.flex_protocol import FlexBackend
from .backends.ot3simulator import OT3Simulator
from .backends.errors import SubsystemUpdating


mod_log = logging.getLogger(__name__)

AXES_IN_HOMING_ORDER: Tuple[Axis, Axis, Axis, Axis, Axis, Axis, Axis, Axis, Axis] = (
    *Axis.ot3_mount_axes(),
    Axis.X,
    Axis.Y,
    *Axis.pipette_axes(),
    Axis.G,
    Axis.Q,
)

Wrapped = TypeVar("Wrapped", bound=Callable[..., Awaitable[Any]])


def _adjust_high_throughput_z_current(func: Wrapped) -> Wrapped:
    """
    A decorator that temproarily and conditionally changes the active current (based on the axis input)
    before a function is executed and the cleans up afterwards
    """

    # only home and retract should be wrappeed by this decorator
    @wraps(func)
    async def wrapper(self: Any, axis: Axis, *args: Any, **kwargs: Any) -> Any:
        async with contextlib.AsyncExitStack() as stack:
            if axis == Axis.Z_R and self.gantry_load == GantryLoad.HIGH_THROUGHPUT:
                await stack.enter_async_context(self._backend.restore_z_r_run_current())
            return await func(self, axis, *args, **kwargs)

    return cast(Wrapped, wrapper)


class OT3API(
    ExecutionManagerProvider,
    OT3RobotCalibrationProvider,
    # This MUST be kept last in the inheritance list so that it is
    # deprioritized in the method resolution order; otherwise, invocations
    # of methods that are present in the protocol will call the (empty,
    # do-nothing) methods in the protocol. This will happily make all the
    # tests fail.
    FlexHardwareControlInterface[
        OT3Transforms, Union[top_types.Mount, OT3Mount], OT3Config
    ],
):
    """This API is the primary interface to the hardware controller.

    Because the hardware manager controls access to the system's hardware
    as a whole, it is designed as a class of which only one should be
    instantiated at a time. This class's methods should be the only method
    of external access to the hardware. Each method may be minimal - it may
    only delegate the call to another submodule of the hardware manager -
    but its purpose is to be gathered here to provide a single interface.

    This implements the protocols in opentrons.hardware_control.protocols,
    and longer method docstrings may be found there. Docstrings for the
    methods in this class only note where their behavior is different or
    extended from that described in the protocol.
    """

    CLS_LOG = mod_log.getChild("OT3API")

    def __init__(
        self,
        backend: FlexBackend,
        loop: asyncio.AbstractEventLoop,
        config: OT3Config,
        feature_flags: HardwareFeatureFlags,
    ) -> None:
        """Initialize an API instance.

        This should rarely be explicitly invoked by an external user; instead,
        one of the factory methods build_hardware_controller or
        build_hardware_simulator should be used.
        """
        self._log = self.CLS_LOG.getChild(str(id(self)))
        self._config = config
        self._backend = backend
        self._loop = loop

        def estop_cb(event: HardwareEvent) -> None:
            self._update_estop_state(event)

        self._feature_flags = feature_flags
        backend.add_estop_callback(estop_cb)

        self._callbacks: Set[HardwareEventHandler] = set()
        # {'X': 0.0, 'Y': 0.0, 'Z': 0.0, 'A': 0.0, 'B': 0.0, 'C': 0.0}
        self._current_position: OT3AxisMap[float] = {}
        self._encoder_position: OT3AxisMap[float] = {}

        self._last_moved_mount: Optional[OT3Mount] = None
        # The motion lock synchronizes calls to long-running physical tasks
        # involved in motion. This fixes issue where for instance a move()
        # or home() call is in flight and something else calls
        # current_position(), which will not be updated until the move() or
        # home() call succeeds or fails.
        self._motion_lock = asyncio.Lock()
        self._door_state = DoorState.CLOSED
        self._pause_manager = PauseManager()
        self._pipette_handler = OT3PipetteHandler({m: None for m in OT3Mount})
        self._gripper_handler = GripperHandler(gripper=None)
        self._gantry_load = GantryLoad.LOW_THROUGHPUT
        self._configured_since_update = True
        OT3RobotCalibrationProvider.__init__(self, self._config)
        ExecutionManagerProvider.__init__(self, isinstance(backend, OT3Simulator))

    def is_idle_mount(self, mount: Union[top_types.Mount, OT3Mount]) -> bool:
        """Only the gripper mount or the 96-channel pipette mount would be idle
        (disengaged).

        If gripper mount is NOT the last moved mount, it's idle.
        If a 96-channel pipette is attached, the mount is idle if it's not
        the last moved mount.
        """
        realmount = OT3Mount.from_mount(mount)
        if realmount == OT3Mount.GRIPPER or (
            realmount == OT3Mount.LEFT
            and self._gantry_load == GantryLoad.HIGH_THROUGHPUT
        ):
            ax = Axis.by_mount(realmount)
            if ax in self.engaged_axes.keys():
                return not self.engaged_axes[ax]

        return False

    @property
    def door_state(self) -> DoorState:
        return self._door_state

    @door_state.setter
    def door_state(self, door_state: DoorState) -> None:
        self._door_state = door_state

    @property
    def gantry_load(self) -> GantryLoad:
        return self._gantry_load

    async def set_gantry_load(self, gantry_load: GantryLoad) -> None:
        mod_log.info(f"Setting gantry load to {gantry_load}")
        self._gantry_load = gantry_load
        self._backend.update_constraints_for_gantry_load(gantry_load)
        await self._backend.update_to_default_current_settings(gantry_load)

    async def get_serial_number(self) -> Optional[str]:
        return await self._backend.get_serial_number()

    async def set_system_constraints_for_calibration(self) -> None:
        self._backend.update_constraints_for_calibration_with_gantry_load(
            self._gantry_load
        )

    async def set_system_constraints_for_plunger_acceleration(
        self, mount: OT3Mount, acceleration: float
    ) -> None:
        self._backend.update_constraints_for_plunger_acceleration(
            mount, acceleration, self._gantry_load
        )

    @contextlib.asynccontextmanager
    async def restore_system_constrants(self) -> AsyncIterator[None]:
        async with self._backend.restore_system_constraints():
            yield

    @contextlib.asynccontextmanager
    async def grab_pressure(self, mount: OT3Mount) -> AsyncIterator[None]:
        instrument = self._pipette_handler.get_pipette(mount)
        async with self._backend.grab_pressure(instrument.channels, mount):
            yield

    def _update_door_state(self, door_state: DoorState) -> None:
        mod_log.info(f"Updating the window switch status: {door_state}")
        self.door_state = door_state
        for cb in self._callbacks:
            hw_event = DoorStateNotification(new_state=door_state)
            try:
                cb(hw_event)
            except Exception:
                mod_log.exception("Errored during door state event callback")

    def _update_estop_state(self, event: HardwareEvent) -> "List[Future[None]]":
        if not isinstance(event, EstopStateNotification):
            return []
        mod_log.info(
            f"Updating the estop status from {event.old_state} to {event.new_state}"
        )
        futures: "List[Future[None]]" = []
        if (
            event.new_state == EstopState.PHYSICALLY_ENGAGED
            and event.old_state != EstopState.PHYSICALLY_ENGAGED
        ):
            # If the estop was just pressed, turn off every module.
            for mod in self._backend.module_controls.available_modules:
                futures.append(
                    asyncio.run_coroutine_threadsafe(
                        modules.utils.disable_module(mod), self._loop
                    )
                )
        for cb in self._callbacks:
            try:
                cb(event)
            except Exception:
                mod_log.exception("Errored during estop state event callback")

        return futures

    def _reset_last_mount(self) -> None:
        self._last_moved_mount = None

    def _deck_from_machine(self, machine_pos: Dict[Axis, float]) -> Dict[Axis, float]:
        return deck_from_machine(
            machine_pos=machine_pos,
            attitude=self._robot_calibration.deck_calibration.attitude,
            offset=self._robot_calibration.carriage_offset,
            robot_type=cast(RobotType, "OT-3 Standard"),
        )

    @classmethod
    async def build_hardware_controller(
        cls,
        attached_instruments: Optional[
            Dict[Union[top_types.Mount, OT3Mount], Dict[str, Optional[str]]]
        ] = None,
        attached_modules: Optional[List[str]] = None,
        config: Union[OT3Config, RobotConfig, None] = None,
        loop: Optional[asyncio.AbstractEventLoop] = None,
        strict_attached_instruments: bool = True,
        use_usb_bus: bool = False,
        update_firmware: bool = True,
        status_bar_enabled: bool = True,
        feature_flags: Optional[HardwareFeatureFlags] = None,
    ) -> "OT3API":
        """Build an ot3 hardware controller."""
        checked_loop = use_or_initialize_loop(loop)
        if feature_flags is None:
            # If no feature flag set is defined, we will use the default values
            feature_flags = HardwareFeatureFlags()
        if not isinstance(config, OT3Config):
            checked_config = robot_configs.load_ot3()
        else:
            checked_config = config
        from .backends.ot3controller import OT3Controller

        backend = await OT3Controller.build(
            checked_config,
            use_usb_bus,
            check_updates=update_firmware,
            feature_flags=feature_flags,
        )

        api_instance = cls(
            backend,
            loop=checked_loop,
            config=checked_config,
            feature_flags=feature_flags,
        )

        await api_instance.set_status_bar_enabled(status_bar_enabled)
        module_controls = await AttachedModulesControl.build(
            api_instance, board_revision=backend.board_revision
        )
        backend.module_controls = module_controls
        await backend.build_estop_detector()
        door_state = await backend.door_state()
        api_instance._update_door_state(door_state)
        backend.add_door_state_listener(api_instance._update_door_state)
        checked_loop.create_task(backend.watch(loop=checked_loop))
        backend.initialized = True
        await api_instance.refresh_positions()
        return api_instance

    @classmethod
    async def build_hardware_simulator(
        cls,
        attached_instruments: Union[
            None,
            Dict[OT3Mount, Dict[str, Optional[str]]],
            Dict[top_types.Mount, Dict[str, Optional[str]]],
        ] = None,
        attached_modules: Optional[Dict[str, List[modules.SimulatingModule]]] = None,
        config: Union[RobotConfig, OT3Config, None] = None,
        loop: Optional[asyncio.AbstractEventLoop] = None,
        strict_attached_instruments: bool = True,
        feature_flags: Optional[HardwareFeatureFlags] = None,
    ) -> "OT3API":
        """Build a simulating hardware controller.

        This method may be used both on a real robot and on dev machines.
        Multiple simulating hardware controllers may be active at one time.
        """
        if feature_flags is None:
            feature_flags = HardwareFeatureFlags()

        checked_modules = attached_modules or {}

        checked_loop = use_or_initialize_loop(loop)
        if not isinstance(config, OT3Config):
            checked_config = robot_configs.load_ot3()
        else:
            checked_config = config

        backend = await OT3Simulator.build(
            {OT3Mount.from_mount(k): v for k, v in attached_instruments.items()}
            if attached_instruments
            else {},
            checked_modules,
            checked_config,
            checked_loop,
            strict_attached_instruments,
            feature_flags,
        )
        api_instance = cls(
            backend,
            loop=checked_loop,
            config=checked_config,
            feature_flags=feature_flags,
        )
        await api_instance.cache_instruments()
        module_controls = await AttachedModulesControl.build(
            api_instance, board_revision=backend.board_revision
        )
        backend.module_controls = module_controls
        await backend.watch(api_instance.loop)
        await api_instance.refresh_positions()
        return api_instance

    def __repr__(self) -> str:
        return "<{} using backend {}>".format(type(self), type(self._backend))

    @property
    def loop(self) -> asyncio.AbstractEventLoop:
        """The event loop used by this instance."""
        return self._loop

    @property
    def is_simulator(self) -> bool:
        """`True` if this is a simulator; `False` otherwise."""
        return isinstance(self._backend, OT3Simulator)

    def register_callback(self, cb: HardwareEventHandler) -> Callable[[], None]:
        """Allows the caller to register a callback, and returns a closure
        that can be used to unregister the provided callback
        """
        self._callbacks.add(cb)

        def unregister() -> None:
            self._callbacks.remove(cb)

        return unregister

    def get_fw_version(self) -> str:
        """
        Return the firmware version of the connected hardware.
        """
        from_backend = self._backend.fw_version
        uniques = set(version for version in from_backend.values())
        if not from_backend:
            return "unknown"
        else:
            return ", ".join(str(version) for version in uniques)

    @property
    def fw_version(self) -> str:
        return self.get_fw_version()

    @property
    def board_revision(self) -> str:
        return str(self._backend.board_revision)

    async def update_firmware(
        self, subsystems: Optional[Set[SubSystem]] = None, force: bool = False
    ) -> AsyncIterator[UpdateStatus]:
        """Start the firmware update for one or more subsystems and return update progress iterator."""
        subsystems = subsystems or set()
        if SubSystem.head in subsystems:
            await self.disengage_axes([Axis.Z_L, Axis.Z_R])
        if SubSystem.gripper in subsystems:
            await self.disengage_axes([Axis.Z_G])
        # start the updates and yield the progress
        async with self._motion_lock:
            try:
                async for update_status in self._backend.update_firmware(
                    subsystems, force
                ):
                    yield update_status
            except SubsystemUpdating as e:
                raise UpdateOngoingError(e.msg) from e
            except EnumeratedError:
                raise
            except BaseException as e:
                mod_log.exception("Firmware update failed")
                raise FirmwareUpdateFailedError(
                    message="Update failed because of uncaught error",
                    wrapping=[PythonException(e)],
                ) from e
            finally:
                self._configured_since_update = False

    # Incidentals (i.e. not motion) API

    async def set_lights(
        self, button: Optional[bool] = None, rails: Optional[bool] = None
    ) -> None:
        """Control the robot lights."""
        await self._backend.set_lights(button, rails)

    async def get_lights(self) -> Dict[str, bool]:
        """Return the current status of the robot lights."""
        return await self._backend.get_lights()

    async def identify(self, duration_s: int = 5) -> None:
        """Blink the button light to identify the robot."""
        count = duration_s * 4
        on = False
        for sec in range(count):
            then = self._loop.time()
            await self.set_lights(button=on)
            on = not on
            now = self._loop.time()
            await asyncio.sleep(max(0, 0.25 - (now - then)))
        await self.set_lights(button=True)

    async def set_status_bar_state(self, state: StatusBarState) -> None:
        await self._backend.set_status_bar_state(state)

    async def set_status_bar_enabled(self, enabled: bool) -> None:
        await self._backend.set_status_bar_enabled(enabled)

    def get_status_bar_state(self) -> StatusBarState:
        return self._backend.get_status_bar_state()

    @ExecutionManagerProvider.wait_for_running
    async def delay(self, duration_s: float) -> None:
        """Delay execution by pausing and sleeping."""
        self.pause(PauseType.DELAY)
        try:
            await self.do_delay(duration_s)
        finally:
            self.resume(PauseType.DELAY)

    @property
    def attached_modules(self) -> List[modules.AbstractModule]:
        return self._backend.module_controls.available_modules

    async def create_simulating_module(
        self,
        model: modules.types.ModuleModel,
    ) -> modules.AbstractModule:
        """Create a simulating module hardware interface."""
        assert (
            self.is_simulator
        ), "Cannot build simulating module from non-simulating hardware control API"

        return await self._backend.module_controls.build_module(
            port="",
            usb_port=USBPort(name="", port_number=1, port_group=PortGroup.LEFT),
            type=modules.ModuleType.from_model(model),
            sim_model=model.value,
        )

    def _gantry_load_from_instruments(self) -> GantryLoad:
        """Compute the gantry load based on attached instruments."""
        left = self._pipette_handler.has_pipette(OT3Mount.LEFT)
        if left:
            pip = self._pipette_handler.get_pipette(OT3Mount.LEFT)
            if pip.config.channels > 8:
                return GantryLoad.HIGH_THROUGHPUT
        return GantryLoad.LOW_THROUGHPUT

    async def cache_pipette(
        self,
        mount: OT3Mount,
        instrument_data: AttachedPipette,
        req_instr: Optional[PipetteName],
    ) -> bool:
        """Set up pipette based on scanned information."""
        config = instrument_data.get("config")
        pip_id = instrument_data.get("id")
        pip_offset_cal = load_pipette_offset(pip_id, mount)

        p, skipped = load_from_config_and_check_skip(
            config,
            self._pipette_handler.hardware_instruments[mount],
            req_instr,
            pip_id,
            pip_offset_cal,
            self._feature_flags.use_old_aspiration_functions,
        )
        self._pipette_handler.hardware_instruments[mount] = p
        # TODO (lc 12-5-2022) Properly support backwards compatibility
        # when applicable
        return skipped

    async def cache_gripper(self, instrument_data: AttachedGripper) -> bool:
        """Set up gripper based on scanned information."""
        grip_cal = load_gripper_calibration_offset(instrument_data.get("id"))
        g, skipped = compare_gripper_config_and_check_skip(
            instrument_data,
            self._gripper_handler._gripper,
            grip_cal,
        )
        self._gripper_handler.gripper = g
        return skipped

    def get_all_attached_instr(self) -> Dict[OT3Mount, Optional[InstrumentDict]]:
        # NOTE (spp, 2023-03-07): The return type of this method indicates that
        #  if a particular mount has no attached instrument then it will provide a
        #  None value for that mount. But in reality, we get an empty dict.
        #  We should either not call the value Optional, or have `_attached_...` return
        #  a None for empty mounts.
        return {
            OT3Mount.LEFT: self.attached_pipettes[top_types.Mount.LEFT],
            OT3Mount.RIGHT: self.attached_pipettes[top_types.Mount.RIGHT],
            OT3Mount.GRIPPER: self.attached_gripper,
        }

    # TODO (spp, 2023-01-31): add unit tests
    async def cache_instruments(
        self,
        require: Optional[Dict[top_types.Mount, PipetteName]] = None,
        skip_if_would_block: bool = False,
    ) -> None:
        """
        Scan the attached instruments, take necessary configuration actions,
        and set up hardware controller internal state if necessary.
        """
        if skip_if_would_block and self._motion_lock.locked():
            return
        async with self._motion_lock:
            skip_configure = await self._cache_instruments(require)
            if not skip_configure or not self._configured_since_update:
                self._log.info("Reconfiguring instrument cache")
                await self._configure_instruments()

    async def _cache_instruments(  # noqa: C901
        self, require: Optional[Dict[top_types.Mount, PipetteName]] = None
    ) -> bool:
        """Actually cache instruments and scan network.

        Returns True if nothing changed since the last call and can skip any follow-up
        configuration; False if we need to reconfigure.
        """
        checked_require = {
            OT3Mount.from_mount(m): v for m, v in (require or {}).items()
        }
        skip_configure = True
        for mount, name in checked_require.items():
            # TODO (lc 12-5-2022) cache instruments should be receiving
            # a pipette type / channels rather than the named config.
            # We should also check version here once we're comfortable.
            if not pipette_load_name.supported_pipette(name):
                raise RuntimeError(f"{name} is not a valid pipette name")

        # we're not actually checking the required instrument except in the context
        # of simulation and it feels like a lot of work for this function
        # actually be doing.
        found = await self._backend.get_attached_instruments(checked_require)

        if OT3Mount.GRIPPER in found.keys():
            # Is now a gripper, ask if it's ok to skip
            gripper_skip = await self.cache_gripper(
                cast(AttachedGripper, found.get(OT3Mount.GRIPPER))
            )
            skip_configure &= gripper_skip
            if not gripper_skip:
                self._log.info(
                    "cache_instruments: must configure because gripper now attached or changed config"
                )
        elif self._gripper_handler.gripper:
            # Is no gripper, have a cached gripper, definitely need to reconfig
            await self._gripper_handler.reset()
            skip_configure = False
            self._log.info("cache_instruments: must configure because gripper now gone")

        for pipette_mount in [OT3Mount.LEFT, OT3Mount.RIGHT]:
            if pipette_mount in found.keys():
                # is now a pipette, ask if we need to reconfig
                req_instr_name = checked_require.get(pipette_mount, None)
                pipette_skip = await self.cache_pipette(
                    pipette_mount,
                    cast(AttachedPipette, found.get(pipette_mount)),
                    req_instr_name,
                )
                skip_configure &= pipette_skip
                if not pipette_skip:
                    self._log.info(
                        f"cache_instruments: must configure because {pipette_mount.name} now attached or changed"
                    )

            elif self._pipette_handler.hardware_instruments[pipette_mount]:
                # Is no pipette, have a cached pipette, need to reconfig
                skip_configure = False
                self._pipette_handler.hardware_instruments[pipette_mount] = None
                self._log.info(
                    f"cache_instruments: must configure because {pipette_mount.name} now empty"
                )

        return skip_configure

    async def _configure_instruments(self) -> None:
        """Configure instruments"""
        await self.set_gantry_load(self._gantry_load_from_instruments())
        await self.refresh_positions(acquire_lock=False)
        await self.reset_tip_detectors(False)
        self._configured_since_update = True

    async def reset_tip_detectors(
        self,
        refresh_state: bool = True,
    ) -> None:
        """Reset tip detector whenever we configure instruments."""
        for mount in [OT3Mount.LEFT, OT3Mount.RIGHT]:
            # rebuild tip detector using the attached instrument
            self._log.info(f"resetting tip detector for mount {mount}")
            if self._pipette_handler.has_pipette(mount):
                await self._backend.update_tip_detector(
                    mount, self._pipette_handler.get_tip_sensor_count(mount)
                )
            else:
                await self._backend.teardown_tip_detector(mount)

            if refresh_state and self._pipette_handler.has_pipette(mount):
                await self.get_tip_presence_status(mount)

    @ExecutionManagerProvider.wait_for_running
    async def _update_position_estimation(
        self, axes: Optional[Sequence[Axis]] = None
    ) -> None:
        """
        Function to update motor estimation for a set of axes
        """

        if axes:
            checked_axes = [ax for ax in axes if ax in Axis]
        else:
            checked_axes = [ax for ax in Axis]
        await self._backend.update_motor_estimation(checked_axes)

    # Global actions API
    def pause(self, pause_type: PauseType) -> None:
        """
        Pause motion of the robot after a current motion concludes."""
        self._pause_manager.pause(pause_type)

        async def _chained_calls() -> None:
            await self._execution_manager.pause()
            self._backend.pause()

        asyncio.run_coroutine_threadsafe(_chained_calls(), self._loop)

    def pause_with_message(self, message: str) -> None:
        self._log.warning(f"Pause with message: {message}")
        notification = ErrorMessageNotification(message=message)
        for cb in self._callbacks:
            cb(notification)
        self.pause(PauseType.PAUSE)

    def resume(self, pause_type: PauseType) -> None:
        """
        Resume motion after a call to :py:meth:`pause`.
        """
        self._pause_manager.resume(pause_type)

        if self._pause_manager.should_pause:
            return

        # Resume must be called immediately to awaken thread running hardware
        #  methods (ThreadManager)
        self._backend.resume()

        async def _chained_calls() -> None:
            # mirror what happens API.pause.
            await self._execution_manager.resume()
            self._backend.resume()

        asyncio.run_coroutine_threadsafe(_chained_calls(), self._loop)

    def is_movement_execution_taskified(self) -> bool:
        return self.taskify_movement_execution

    def should_taskify_movement_execution(self, taskify: bool) -> None:
        self.taskify_movement_execution = taskify

    async def _stop_motors(self) -> None:
        """Immediately stop motors."""
        await self._backend.halt()

    async def cancel_execution_and_running_tasks(self) -> None:
        await self._execution_manager.cancel()

    async def halt(self, disengage_before_stopping: bool = False) -> None:
        """Immediately disengage all present motors and clear motor and module tasks."""
        if disengage_before_stopping:
            await self.disengage_axes(
                [ax for ax in Axis if self._backend.axis_is_present(ax) if ax != Axis.G]
            )
        await self._stop_motors()

    async def stop(self, home_after: bool = True) -> None:
        """Stop motion as soon as possible, reset, and optionally home."""
        await self._stop_motors()
        await self.cancel_execution_and_running_tasks()
        self._log.info("Resetting OT3API")
        await self.reset()
        if home_after:
            skip = []
            if (
                self._gripper_handler.has_gripper()
                and not self._gripper_handler.is_ready_for_jaw_home()
            ):
                skip.append(Axis.G)
            await self.home(skip=skip)

    async def reset(self) -> None:
        """Reset the stored state of the system."""
        self._pause_manager.reset()
        await self._execution_manager.reset()
        await self._pipette_handler.reset()
        await self._gripper_handler.reset()
        await self.cache_instruments()

    # Gantry/frame (i.e. not pipette) action API
    # TODO(mc, 2022-07-25): add "home both if necessary" functionality
    # https://github.com/Opentrons/opentrons/pull/11072
    async def home_z(
        self,
        mount: Optional[Union[top_types.Mount, OT3Mount]] = None,
        allow_home_other: bool = True,
    ) -> None:
        """Home all of the z-axes."""
        self._reset_last_mount()
        if isinstance(mount, (top_types.Mount, OT3Mount)):
            axes = [Axis.by_mount(mount)]
        else:
            axes = list(Axis.ot3_mount_axes())
        await self.home(axes)

    async def _do_home_and_maybe_calibrate_gripper_jaw(self) -> None:
        gripper = self._gripper_handler.get_gripper()
        self._log.info("Homing gripper jaw.")
        dc = self._gripper_handler.get_duty_cycle_by_grip_force(
            gripper.default_home_force
        )
        await self._ungrip(duty_cycle=dc)
        if not gripper.has_jaw_width_calibration:
            self._log.info("Calibrating gripper jaw.")
            await self._grip(
                duty_cycle=dc, expected_displacement=gripper.max_jaw_displacement()
            )
            jaw_at_closed = (await self._cache_encoder_position())[Axis.G]
            gripper.update_jaw_open_position_from_closed_position(jaw_at_closed)
            await self._ungrip(duty_cycle=dc)

    async def home_gripper_jaw(self) -> None:
        """Home the jaw of the gripper."""
        try:
            await self._do_home_and_maybe_calibrate_gripper_jaw()
        except GripperNotPresentError:
            pass

    async def home_plunger(self, mount: Union[top_types.Mount, OT3Mount]) -> None:
        """
        Home the plunger motor for a mount, and then return it to the 'bottom'
        position.
        """

        checked_mount = OT3Mount.from_mount(mount)
        await self.home([Axis.of_main_tool_actuator(checked_mount)])
        instr = self._pipette_handler.hardware_instruments[checked_mount]
        if instr:
            self._log.info("Attempting to move the plunger to bottom.")
            await self._move_to_plunger_bottom(
                checked_mount, rate=1.0, acquire_lock=False
            )

    async def home_gear_motors(self) -> None:
        homing_velocity = self._config.motion_settings.max_speed_discontinuity[
            GantryLoad.HIGH_THROUGHPUT
        ][OT3AxisKind.Q]

        max_distance = self._backend.axis_bounds[Axis.Q][1]
        # if position is not known, move toward limit switch at a constant velocity
        if self._backend.gear_motor_position is None:
            await self._backend.home_tip_motors(
                distance=max_distance,
                velocity=homing_velocity,
            )
            return

        current_pos_float = self._backend.gear_motor_position or 0.0

        # We filter out a distance more than `max_distance` because, if the tip motor was stopped during
        # a slow-home motion, the position may be stuck at an enormous large value.
        if (
            current_pos_float > self._config.safe_home_distance
            and current_pos_float < max_distance
        ):
            # move toward home until a safe distance
            await self._backend.tip_action(
                origin={Axis.Q: current_pos_float},
                targets=[({Axis.Q: self._config.safe_home_distance}, 400)],
            )

            # update current position
            current_pos_float = self._backend.gear_motor_position or 0.0

        # move until the limit switch is triggered, with no acceleration
        await self._backend.home_tip_motors(
            distance=min(
                current_pos_float + self._config.safe_home_distance, max_distance
            ),
            velocity=homing_velocity,
        )

    @lru_cache(1)
    def _carriage_offset(self) -> top_types.Point:
        return top_types.Point(*self._config.carriage_offset)

    async def current_position(
        self,
        mount: Union[top_types.Mount, OT3Mount],
        critical_point: Optional[CriticalPoint] = None,
        refresh: bool = False,
        fail_on_not_homed: bool = False,
    ) -> Dict[Axis, float]:
        realmount = OT3Mount.from_mount(mount)
        ot3_pos = await self.current_position_ot3(realmount, critical_point, refresh)
        return ot3_pos

    async def current_position_ot3(
        self,
        mount: OT3Mount,
        critical_point: Optional[CriticalPoint] = None,
        refresh: bool = False,
    ) -> Dict[Axis, float]:
        """Return the postion (in deck coords) of the critical point of the
        specified mount.
        """
        if mount == OT3Mount.GRIPPER and not self._gripper_handler.has_gripper():
            raise GripperNotPresentError(
                message=f"Cannot return position for {mount} if no gripper is attached",
                detail={"mount": str(mount)},
            )
        mount_axes = [Axis.X, Axis.Y, Axis.by_mount(mount)]
        if refresh:
            await self.refresh_positions()
        elif not self._current_position:
            raise PositionUnknownError(
                message=f"Motor positions for {str(mount)} mount are missing ("
                f"{mount_axes}); must first home motors.",
                detail={"mount": str(mount), "missing_axes": str(mount_axes)},
            )
        self._assert_motor_ok(mount_axes)

        return self._effector_pos_from_carriage_pos(
            OT3Mount.from_mount(mount), self._current_position, critical_point
        )

    async def refresh_positions(self, acquire_lock: bool = True) -> None:
        """Request and update both the motor and encoder positions from backend."""
        async with contextlib.AsyncExitStack() as stack:
            if acquire_lock:
                await stack.enter_async_context(self._motion_lock)
            await self._backend.update_motor_status()
            await self._cache_current_position()
            await self._cache_encoder_position()
            await self._refresh_jaw_state()

    async def _refresh_jaw_state(self) -> None:
        try:
            gripper = self._gripper_handler.get_gripper()
            gripper.state = await self._backend.get_jaw_state()
        except GripperNotPresentError:
            pass

    async def _cache_current_position(self) -> Dict[Axis, float]:
        """Cache current position from backend and return in absolute deck coords."""
        self._current_position = self._deck_from_machine(
            await self._backend.update_position()
        )
        return self._current_position

    async def _cache_encoder_position(self) -> Dict[Axis, float]:
        """Cache encoder position from backend and return in absolute deck coords."""
        self._encoder_position = self._deck_from_machine(
            await self._backend.update_encoder_position()
        )
        if self.has_gripper():
            self._gripper_handler.set_jaw_displacement(self._encoder_position[Axis.G])
        return self._encoder_position

    def _assert_motor_ok(self, axes: Sequence[Axis]) -> None:
        invalid_axes = self._backend.get_invalid_motor_axes(axes)
        if invalid_axes:
            axes_str = ",".join([ax.name for ax in invalid_axes])
            raise PositionUnknownError(
                message=f"Motor position of axes ({axes_str}) is invalid; please home motors.",
                detail={"axes": axes_str},
            )

    def _assert_encoder_ok(self, axes: Sequence[Axis]) -> None:
        invalid_axes = self._backend.get_invalid_motor_axes(axes)
        if invalid_axes:
            axes_str = ",".join([ax.name for ax in invalid_axes])
            raise PositionUnknownError(
                message=f"Encoder position of axes ({axes_str}) is invalid; please home motors.",
                detail={"axes": axes_str},
            )

    def motor_status_ok(self, axis: Axis) -> bool:
        return self._backend.check_motor_status([axis])

    def encoder_status_ok(self, axis: Axis) -> bool:
        return self._backend.check_encoder_status([axis])

    async def encoder_current_position(
        self,
        mount: Union[top_types.Mount, OT3Mount],
        critical_point: Optional[CriticalPoint] = None,
        refresh: bool = False,
    ) -> Dict[Axis, float]:
        """
        Return the encoder position in absolute deck coords specified mount.
        """
        return await self.encoder_current_position_ot3(mount, critical_point, refresh)

    async def encoder_current_position_ot3(
        self,
        mount: Union[top_types.Mount, OT3Mount],
        critical_point: Optional[CriticalPoint] = None,
        refresh: bool = False,
    ) -> Dict[Axis, float]:
        """
        Return the encoder position in absolute deck coords specified mount.
        """
        if refresh:
            await self.refresh_positions()
        elif not self._encoder_position:
            raise PositionUnknownError(
                message=f"Encoder positions for {str(mount)} are missing; must first home motors.",
                detail={"mount": str(mount)},
            )

        if mount == OT3Mount.GRIPPER and not self._gripper_handler.has_gripper():
            raise GripperNotPresentError(
                message=f"Cannot return encoder position for {mount} if no gripper is attached",
                detail={"mount": str(mount)},
            )

        self._assert_encoder_ok([Axis.X, Axis.Y, Axis.by_mount(mount)])

        ot3pos = self._effector_pos_from_carriage_pos(
            OT3Mount.from_mount(mount),
            self._encoder_position,
            critical_point,
        )
        return ot3pos

    def _effector_pos_from_carriage_pos(
        self,
        mount: OT3Mount,
        carriage_position: OT3AxisMap[float],
        critical_point: Optional[CriticalPoint],
    ) -> OT3AxisMap[float]:
        offset = offset_for_mount(
            mount,
            top_types.Point(*self._config.left_mount_offset),
            top_types.Point(*self._config.right_mount_offset),
            top_types.Point(*self._config.gripper_mount_offset),
        )
        cp = self.critical_point_for(mount, critical_point)
        z_ax = Axis.by_mount(mount)
        plunger_ax = Axis.of_main_tool_actuator(mount)

        effector_pos = {
            Axis.X: carriage_position[Axis.X] + offset[0] + cp.x,
            Axis.Y: carriage_position[Axis.Y] + offset[1] + cp.y,
            z_ax: carriage_position[z_ax] + offset[2] + cp.z,
            plunger_ax: carriage_position[plunger_ax],
        }
        if self._gantry_load == GantryLoad.HIGH_THROUGHPUT:
            effector_pos[Axis.Q] = self._backend.gear_motor_position or 0.0

        return effector_pos

    async def gantry_position(
        self,
        mount: Union[top_types.Mount, OT3Mount],
        critical_point: Optional[CriticalPoint] = None,
        refresh: bool = False,
        fail_on_not_homed: bool = False,
    ) -> top_types.Point:
        """Return the position of the critical point as pertains to the gantry."""
        realmount = OT3Mount.from_mount(mount)
        cur_pos = await self.current_position_ot3(
            realmount,
            critical_point,
            refresh,
        )
        return top_types.Point(
            x=cur_pos[Axis.X],
            y=cur_pos[Axis.Y],
            z=cur_pos[Axis.by_mount(realmount)],
        )

    async def update_axis_position_estimations(self, axes: Sequence[Axis]) -> None:
        """Update specified axes position estimators from their encoders."""
        await self._update_position_estimation(axes)
        await self._cache_current_position()
        await self._cache_encoder_position()

    async def move_to(
        self,
        mount: Union[top_types.Mount, OT3Mount],
        abs_position: top_types.Point,
        speed: Optional[float] = None,
        critical_point: Optional[CriticalPoint] = None,
        max_speeds: Union[None, Dict[Axis, float], OT3AxisMap[float]] = None,
        _expect_stalls: bool = False,
    ) -> None:
        """Move the critical point of the specified mount to a location
        relative to the deck, at the specified speed."""
        realmount = OT3Mount.from_mount(mount)
        axes_moving = [Axis.X, Axis.Y, Axis.by_mount(mount)]

        if (
            self.gantry_load == GantryLoad.HIGH_THROUGHPUT
            and realmount == OT3Mount.RIGHT
        ):
            raise RuntimeError(
                f"unable to move {realmount.name} "
                f"with {self.gantry_load.name} gantry load"
            )

        # Cache current position from backend
        if not self._current_position:
            await self.refresh_positions()

        if not self._backend.check_encoder_status(axes_moving):
            # a moving axis has not been homed before, homing robot now
            await self.home()
        else:
            self._assert_motor_ok(axes_moving)

        target_position = target_position_from_absolute(
            realmount,
            abs_position,
            partial(self.critical_point_for, cp_override=critical_point),
            top_types.Point(*self._config.left_mount_offset),
            top_types.Point(*self._config.right_mount_offset),
            top_types.Point(*self._config.gripper_mount_offset),
        )
        if max_speeds:
            checked_max: Optional[OT3AxisMap[float]] = max_speeds
        else:
            checked_max = None

        await self.prepare_for_mount_movement(realmount)
        await self._move(
            target_position,
            speed=speed,
            max_speeds=checked_max,
            expect_stalls=_expect_stalls,
        )

    async def move_axes(  # noqa: C901
        self,
        position: Mapping[Axis, float],
        speed: Optional[float] = None,
        max_speeds: Optional[Dict[Axis, float]] = None,
    ) -> None:
        """Moves the effectors of the specified axis to the specified position.
        The effector of the x,y axis is the center of the carriage.
        The effector of the pipette mount axis are the mount critical points but only in z.
        """
        if not self._current_position:
            await self.refresh_positions()

        for axis in position.keys():
            if not self._backend.axis_is_present(axis):
                raise InvalidActuator(
                    message=f"{axis} is not present", detail={"axis": str(axis)}
                )

        if not self._backend.check_encoder_status(list(position.keys())):
            await self.home()
        self._assert_motor_ok(list(position.keys()))

        absolute_positions: "OrderedDict[Axis, float]" = OrderedDict()
        current_position = self._current_position
        if Axis.X in position:
            absolute_positions[Axis.X] = position[Axis.X]
        else:
            absolute_positions[Axis.X] = current_position[Axis.X]
        if Axis.Y in position:
            absolute_positions[Axis.Y] = position[Axis.Y]
        else:
            absolute_positions[Axis.Y] = current_position[Axis.Y]

        have_z = False
        for axis in [Axis.Z_L, Axis.Z_R, Axis.Z_G]:
            if axis in position:
                have_z = True
                if Axis.Z_L:
                    carriage_effectors_offset = (
                        self._robot_calibration.left_mount_offset
                    )
                elif Axis.Z_R:
                    carriage_effectors_offset = (
                        self._robot_calibration.right_mount_offset
                    )
                else:
                    carriage_effectors_offset = (
                        self._robot_calibration.gripper_mount_offset
                    )
                absolute_positions[axis] = position[axis] - carriage_effectors_offset.z

        if not have_z:
            absolute_positions[Axis.Z_L] = current_position[Axis.Z_L]
        for axis, position_value in position.items():
            if axis not in absolute_positions:
                absolute_positions[axis] = position_value

        await self._move(target_position=absolute_positions, speed=speed)

    async def move_rel(
        self,
        mount: Union[top_types.Mount, OT3Mount],
        delta: top_types.Point,
        speed: Optional[float] = None,
        max_speeds: Union[None, Dict[Axis, float], OT3AxisMap[float]] = None,
        check_bounds: MotionChecks = MotionChecks.NONE,
        fail_on_not_homed: bool = False,
        _expect_stalls: bool = False,
    ) -> None:
        """Move the critical point of the specified mount by a specified
        displacement in a specified direction, at the specified speed."""
        if not self._current_position:
            await self.refresh_positions()

        realmount = OT3Mount.from_mount(mount)
        axes_moving = [Axis.X, Axis.Y, Axis.by_mount(mount)]

        if (
            self.gantry_load == GantryLoad.HIGH_THROUGHPUT
            and realmount == OT3Mount.RIGHT
        ):
            raise RuntimeError(
                f"unable to move {realmount.name} "
                f"with {self.gantry_load.name} gantry load"
            )

        if not self._backend.check_encoder_status(axes_moving):
            await self.home()

        # Cache current position from backend
        await self._cache_current_position()
        await self._cache_encoder_position()

        self._assert_motor_ok([axis for axis in axes_moving])

        target_position = target_position_from_relative(
            realmount, delta, self._current_position
        )
        if max_speeds:
            checked_max: Optional[OT3AxisMap[float]] = max_speeds
        else:
            checked_max = None

        await self.prepare_for_mount_movement(realmount)
        await self._move(
            target_position,
            speed=speed,
            max_speeds=checked_max,
            check_bounds=check_bounds,
            expect_stalls=_expect_stalls,
        )

    async def _cache_and_maybe_retract_mount(self, mount: OT3Mount) -> None:
        """Retract the 'other' mount if necessary.

        If `mount` does not match the value in :py:attr:`_last_moved_mount`
        (and :py:attr:`_last_moved_mount` exists) then retract the mount
        in :py:attr:`_last_moved_mount`. Also unconditionally update
        :py:attr:`_last_moved_mount` to contain `mount`.

        Disengage the 96-channel and gripper mount if retracted. Re-engage
        the 96-channel or gripper mount if it is about to move.
        """
        last_moved = self._last_moved_mount
        # if gripper exists and it's not the moving mount, it should retract
        if (
            self.has_gripper()
            and mount != OT3Mount.GRIPPER
            and not self.is_idle_mount(OT3Mount.GRIPPER)
        ):
            await self.retract(OT3Mount.GRIPPER, 10)
            await self.disengage_axes([Axis.Z_G])
            await self.idle_gripper()

        # if 96-channel pipette is attached and not being moved, it should retract
        if (
            mount != OT3Mount.LEFT
            and self._gantry_load == GantryLoad.HIGH_THROUGHPUT
            and not self.is_idle_mount(OT3Mount.LEFT)
        ):
            await self.retract(OT3Mount.LEFT, 10)
            await self.disengage_axes([Axis.Z_L])

        # if the last moved mount is not covered in neither of the above scenario,
        # simply retract the last moved mount
        if last_moved and not self.is_idle_mount(last_moved) and mount != last_moved:
            await self.retract(last_moved, 10)

        # finally, home the current left/gripper mount to prepare for movement
        if self.is_idle_mount(mount):
            await self.home_z(mount)
        self._last_moved_mount = mount

    async def prepare_for_mount_movement(
        self, mount: Union[top_types.Mount, OT3Mount]
    ) -> None:
        """Retract the idle mount if necessary."""
        realmount = OT3Mount.from_mount(mount)
        await self._cache_and_maybe_retract_mount(realmount)

    async def idle_gripper(self) -> None:
        """Move gripper to its idle, gripped position."""
        try:
            gripper = self._gripper_handler.get_gripper()
            if self._gripper_handler.is_ready_for_idle():
                await self.grip(
                    force_newtons=gripper.default_idle_force,
                    stay_engaged=False,
                )
        except GripperNotPresentError:
            pass

    def raise_error_if_gripper_pickup_failed(
        self,
        expected_grip_width: float,
        grip_width_uncertainty_wider: float,
        grip_width_uncertainty_narrower: float,
    ) -> None:
        """Ensure that a gripper pickup succeeded.

        The labware width is the width of the labware at the point of the grip, as closely as it is known.
        The uncertainty values should be specified to handle the case where the labware definition does not
        provide that information.

        Both values should be positive; their direcitonal sense is determined by which argument they are.
        """
        # check if the gripper is at an acceptable position after attempting to
        #  pick up labware
        gripper = self._gripper_handler.get_gripper()
        self._backend.check_gripper_position_within_bounds(
            expected_grip_width,
            grip_width_uncertainty_wider,
            grip_width_uncertainty_narrower,
            gripper.jaw_width,
            gripper.max_allowed_grip_error,
            gripper.max_jaw_width,
            gripper.min_jaw_width,
        )

    def gripper_jaw_can_home(self) -> bool:
        return self._gripper_handler.is_ready_for_jaw_home()

    @ExecutionManagerProvider.wait_for_running
    async def _move(
        self,
        target_position: "OrderedDict[Axis, float]",
        speed: Optional[float] = None,
        home_flagged_axes: bool = True,
        max_speeds: Optional[OT3AxisMap[float]] = None,
        acquire_lock: bool = True,
        check_bounds: MotionChecks = MotionChecks.NONE,
        expect_stalls: bool = False,
    ) -> None:
        """Worker function to apply robot motion."""
        machine_pos = machine_from_deck(
            deck_pos=target_position,
            attitude=self._robot_calibration.deck_calibration.attitude,
            offset=self._robot_calibration.carriage_offset,
            robot_type=cast(RobotType, "OT-3 Standard"),
        )
        bounds = self._backend.axis_bounds
        to_check = {
            ax: machine_pos[ax]
            for ax in target_position.keys()
            if ax in Axis.gantry_axes()
        }
        check_motion_bounds(to_check, target_position, bounds, check_bounds)
        self._log.info(f"Move: deck {target_position} becomes machine {machine_pos}")
        origin = await self._backend.update_position()
        async with contextlib.AsyncExitStack() as stack:
            if acquire_lock:
                await stack.enter_async_context(self._motion_lock)
            try:
                await self._backend.move(
                    origin,
                    machine_pos,
                    speed or 400.0,
                    HWStopCondition.stall if expect_stalls else HWStopCondition.none,
                )
            except Exception:
                self._log.exception("Move failed")
                self._current_position.clear()
                raise
            else:
                await self._cache_current_position()
                await self._cache_encoder_position()

    async def _set_plunger_current_and_home(
        self,
        axis: Axis,
        motor_ok: bool,
        encoder_ok: bool,
    ) -> None:
        mount = Axis.to_ot3_mount(axis)
        instr = self._pipette_handler.hardware_instruments[mount]
        if instr is None:
            self._log.warning("no pipette found")
            return

        origin, target_pos = await self._retrieve_home_position(axis)

        if encoder_ok and motor_ok:
            if origin[axis] - target_pos[axis] > self._config.safe_home_distance:
                target_pos[axis] += self._config.safe_home_distance
                async with self._backend.motor_current(
                    run_currents={
                        axis: instr.config.plunger_homing_configurations.current
                    }
                ):
                    await self._backend.move(
                        origin,
                        target_pos,
                        instr.config.plunger_homing_configurations.speed,
                        HWStopCondition.none,
                    )
                    await self._backend.home([axis], self.gantry_load)
        else:
            async with self._backend.motor_current(
                run_currents={axis: instr.config.plunger_homing_configurations.current}
            ):
                await self._backend.home([axis], self.gantry_load)

    async def _retrieve_home_position(
        self, axis: Axis
    ) -> Tuple[OT3AxisMap[float], OT3AxisMap[float]]:
        origin = await self._backend.update_position()
        origin_pos = {axis: origin[axis]}
        target_pos = {axis: self._backend.home_position()[axis]}
        return origin_pos, target_pos

    async def _enable_before_update_estimation(self, axis: Axis) -> None:
        enabled = await self._backend.is_motor_engaged(axis)

        if not enabled:
            if axis == Axis.Z_L and self.gantry_load == GantryLoad.HIGH_THROUGHPUT:
                # we're here if the left mount has been idle and the brake is engaged
                # we want to temporarily increase its hold current to prevent the z
                # stage from dropping when switching off the ebrake
                async with self._backend.increase_z_l_hold_current():
                    await self.engage_axes([axis])
            else:
                await self.engage_axes([axis])

        # now that motor is enabled, we can update position estimation
        await self._update_position_estimation([axis])

    @_adjust_high_throughput_z_current
    async def _home_axis(self, axis: Axis) -> None:
        """
        Perform home; base on axis motor/encoder statuses, shorten homing time
        if possible.

        1. If stepper position status is valid, move directly to the home position.
        2. If encoder position status is valid, update position estimation.
           If axis encoder is accurate (Zs & Ps ONLY), move directly to home position.
           Or, if axis encoder is not accurate, move to 20mm away from home position,
           then home.
        3. If both stepper and encoder statuses are invalid, home full axis.

        Note that when an axis is move directly to the home position, the axis limit
        switch will not be triggered.
        """

        # G, Q should be handled in the backend through `self._home()`
        assert axis not in [Axis.G, Axis.Q]

        encoder_ok = self._backend.check_encoder_status([axis])
        if encoder_ok:
            # enable motor (if needed) and update estimation
            await self._enable_before_update_estimation(axis)

        # refresh motor status after position estimation update
        motor_ok = self._backend.check_motor_status([axis])

        if Axis.to_kind(axis) == OT3AxisKind.P:
            await self._set_plunger_current_and_home(axis, motor_ok, encoder_ok)
            return

        # TODO: (ba, 2024-04-19): We need to explictly engage the axis and enable
        # the motor when we are attempting to move. This should be already
        # happening but something on the firmware is either not enabling the motor or
        # disabling the motor.
        await self.engage_axes([axis])

        # we can move to safe home distance!
        if encoder_ok and motor_ok:
            origin, target_pos = await self._retrieve_home_position(axis)
            if Axis.to_kind(axis) == OT3AxisKind.Z:
                axis_home_dist = self._config.safe_home_distance
            else:
                # FIXME: (AA 2/15/23) This is a temporary workaround because of
                # XY encoder inaccuracy. Otherwise, we should be able to use
                # 5.0 mm for all axes.
                # Move to 20 mm away from the home position and then home
                axis_home_dist = 20.0
            if origin[axis] - target_pos[axis] > axis_home_dist:
                target_pos[axis] += axis_home_dist
                await self._backend.move(
                    origin,
                    target_pos,
                    speed=400,
                    stop_condition=HWStopCondition.none,
                )
            await self._backend.home([axis], self.gantry_load)
        else:
            # both stepper and encoder positions are invalid, must home
            await self._backend.home([axis], self.gantry_load)

    async def _home(self, axes: Sequence[Axis]) -> None:
        """Home one axis at a time."""
        for axis in axes:
            try:
                if axis == Axis.G:
                    await self.home_gripper_jaw()
                elif axis == Axis.Q:
                    await self._backend.home([axis], self.gantry_load)
                else:
                    await self._home_axis(axis)
            except BaseException as e:
                self._log.exception(f"Homing failed: {e}")
                self._current_position.clear()
                raise
            else:
                await self._cache_current_position()
                await self._cache_encoder_position()

    @ExecutionManagerProvider.wait_for_running
    async def home(
        self,
        axes: Optional[List[Axis]] = None,
        skip: Optional[List[Axis]] = None,
    ) -> None:
        """
        Worker function to home the robot by axis or list of
        desired axes.
        """
        # make sure current position is up-to-date
        await self.refresh_positions()

        if axes:
            checked_axes = axes
        else:
            checked_axes = [ax for ax in Axis if ax != Axis.Q]
        if self.gantry_load == GantryLoad.HIGH_THROUGHPUT:
            checked_axes.append(Axis.Q)
        if skip:
            checked_axes = [ax for ax in checked_axes if ax not in skip]
        self._log.info(f"Homing {axes}")

        home_seq = [
            ax
            for ax in AXES_IN_HOMING_ORDER
            if (ax in checked_axes and self._backend.axis_is_present(ax))
        ]
        self._log.info(f"home was called with {axes} generating sequence {home_seq}")
        async with self._motion_lock:
            await self._home(home_seq)

    def get_engaged_axes(self) -> Dict[Axis, bool]:
        """Which axes are engaged and holding."""
        return self._backend.engaged_axes()

    @property
    def engaged_axes(self) -> Dict[Axis, bool]:
        return self.get_engaged_axes()

    async def disengage_axes(self, which: List[Axis]) -> None:
        await self._backend.disengage_axes(which)

    async def engage_axes(self, which: List[Axis]) -> None:
        await self._backend.engage_axes(which)

    async def get_limit_switches(self) -> Dict[Axis, bool]:
        res = await self._backend.get_limit_switches()
        return {ax: val for ax, val in res.items()}

    @ExecutionManagerProvider.wait_for_running
    async def retract(
        self, mount: Union[top_types.Mount, OT3Mount], margin: float = 10
    ) -> None:
        """Pull the specified mount up to its home position.

        Works regardless of critical point or home status.
        """
        await self.retract_axis(Axis.by_mount(mount))

    @ExecutionManagerProvider.wait_for_running
    @_adjust_high_throughput_z_current
    async def retract_axis(self, axis: Axis) -> None:
        """
        Move an axis to its home position, without engaging the limit switch,
        whenever we can.

        OT-2 uses this function to recover from a stall. In order to keep
        the behaviors between the two robots similar, retract_axis on the FLEX
        will call home if the stepper position is inaccurate.
        """
        motor_ok = self._backend.check_motor_status([axis])
        encoder_ok = self._backend.check_encoder_status([axis])

        async with self._motion_lock:
            if motor_ok and encoder_ok:
                # TODO: (ba, 2024-04-19): We need to explictly engage the axis and enable
                # the motor when we are attempting to move. This should be already
                # happening but something on the firmware is either not enabling the motor or
                # disabling the motor.
                await self.engage_axes([axis])

                # we can move to the home position without checking the limit switch
                origin = await self._backend.update_position()
                target_pos = {axis: self._backend.home_position()[axis]}
                await self._backend.move(origin, target_pos, 400, HWStopCondition.none)
            else:
                # home the axis
                await self._home_axis(axis)

            await self._cache_current_position()
            await self._cache_encoder_position()

    # Gantry/frame (i.e. not pipette) config API
    @property
    def config(self) -> OT3Config:
        """Get the robot's configuration object.

        :returns .RobotConfig: The object.
        """
        return self._config

    @config.setter
    def config(self, config: Union[OT3Config, RobotConfig]) -> None:
        """Replace the currently-loaded config"""
        if isinstance(config, OT3Config):
            self._config = config
        else:
            self._log.error("Tried to specify an OT2 config object")

    def get_config(self) -> OT3Config:
        """
        Get the robot's configuration object.

        :returns .RobotConfig: The object.
        """
        return self.config

    def set_config(self, config: Union[OT3Config, RobotConfig]) -> None:
        """Replace the currently-loaded config"""
        if isinstance(config, OT3Config):
            self.config = config
        else:
            self._log.error("Tried to specify an OT2 config object")

    async def update_config(self, **kwargs: Any) -> None:
        """Update values of the robot's configuration."""
        self._config = replace(self._config, **kwargs)

    @property
    def hardware_feature_flags(self) -> HardwareFeatureFlags:
        return self._feature_flags

    @hardware_feature_flags.setter
    def hardware_feature_flags(self, feature_flags: HardwareFeatureFlags) -> None:
        self._feature_flags = feature_flags
        self._backend.update_feature_flags(self._feature_flags)

    @ExecutionManagerProvider.wait_for_running
    async def _grip(
        self, duty_cycle: float, expected_displacement: float, stay_engaged: bool = True
    ) -> None:
        """Move the gripper jaw inward to close."""
        try:
            await self._backend.gripper_grip_jaw(
                duty_cycle=duty_cycle,
                expected_displacement=self._gripper_handler.get_gripper().max_jaw_displacement(),
                stay_engaged=stay_engaged,
            )
            await self._cache_encoder_position()
            self._gripper_handler.set_jaw_state(await self._backend.get_jaw_state())
        except Exception:
            self._log.exception(
                f"Gripper grip failed, encoder pos: {self._encoder_position[Axis.G]}"
            )
            raise

    @ExecutionManagerProvider.wait_for_running
    async def _ungrip(self, duty_cycle: float) -> None:
        """Move the gripper jaw outward to reach the homing switch."""
        try:
            await self._backend.gripper_home_jaw(duty_cycle=duty_cycle)
            await self._cache_encoder_position()
            self._gripper_handler.set_jaw_state(await self._backend.get_jaw_state())
        except Exception:
            self._log.exception("Gripper home failed")
            raise

    @ExecutionManagerProvider.wait_for_running
    async def _hold_jaw_width(self, jaw_width_mm: float) -> None:
        """Move the gripper jaw to a specific width."""
        try:
            if not self._gripper_handler.is_valid_jaw_width(jaw_width_mm):
                raise ValueError("Setting gripper jaw width out of bounds")
            gripper = self._gripper_handler.get_gripper()
            width_max = gripper.config.geometry.jaw_width["max"]
            jaw_displacement_mm = (width_max - jaw_width_mm) / 2.0
            await self._backend.gripper_hold_jaw(int(1000 * jaw_displacement_mm))
            await self._cache_encoder_position()
            self._gripper_handler.set_jaw_state(await self._backend.get_jaw_state())
        except Exception:
            self._log.exception("Gripper set width failed")
            raise

    async def grip(
        self, force_newtons: Optional[float] = None, stay_engaged: bool = True
    ) -> None:
        self._gripper_handler.check_ready_for_jaw_move("grip")
        dc = self._gripper_handler.get_duty_cycle_by_grip_force(
            force_newtons or self._gripper_handler.get_gripper().default_grip_force
        )
        await self._grip(
            duty_cycle=dc,
            expected_displacement=self._gripper_handler.get_gripper().max_jaw_displacement(),
            stay_engaged=stay_engaged,
        )

    async def ungrip(self, force_newtons: Optional[float] = None) -> None:
        """
        Release gripped object.

        To simply open the jaw, use `home_gripper_jaw` instead.
        """
        # get default grip force for release if not provided
        self._gripper_handler.check_ready_for_jaw_move("ungrip")
        # TODO: check jaw width to make sure it is actually gripping something
        dc = self._gripper_handler.get_duty_cycle_by_grip_force(
            force_newtons or self._gripper_handler.get_gripper().default_home_force
        )
        await self._ungrip(duty_cycle=dc)

    async def hold_jaw_width(self, jaw_width_mm: int) -> None:
        self._gripper_handler.check_ready_for_jaw_move("hold_jaw_width")
        await self._hold_jaw_width(jaw_width_mm)

    async def tip_pickup_moves(
        self,
        mount: Union[top_types.Mount, OT3Mount],
        presses: Optional[int] = None,
        increment: Optional[float] = None,
    ) -> None:
        """This is a slightly more barebones variation of pick_up_tip. This is only the motor routine
        directly involved in tip pickup, and leaves any state updates and plunger moves to the caller.
        """
        realmount = OT3Mount.from_mount(mount)
        instrument = self._pipette_handler.get_pipette(realmount)

        if (
            self.gantry_load == GantryLoad.HIGH_THROUGHPUT
            and instrument.nozzle_manager.current_configuration.configuration
            == NozzleConfigurationType.FULL
        ):
            spec = self._pipette_handler.plan_ht_pick_up_tip(
                instrument.nozzle_manager.current_configuration.tip_count
            )
            if spec.z_distance_to_tiprack:
                await self.move_rel(
                    realmount, top_types.Point(z=spec.z_distance_to_tiprack)
                )
            await self._tip_motor_action(realmount, spec.tip_action_moves)
        else:
            spec = self._pipette_handler.plan_lt_pick_up_tip(
                realmount,
                instrument.nozzle_manager.current_configuration.tip_count,
                presses,
                increment,
            )
            await self._force_pick_up_tip(realmount, spec)

        # neighboring tips tend to get stuck in the space between
        # the volume chamber and the drop-tip sleeve on p1000.
        # This extra shake ensures those tips are removed
        for rel_point, speed in spec.shake_off_moves:
            await self.move_rel(realmount, rel_point, speed=speed)

        if isinstance(self._backend, OT3Simulator):
            self._backend._update_tip_state(realmount, True)

        # fixme: really only need this during labware position check so user
        # can verify if a tip is properly attached
        if spec.ending_z_retract_distance:
            await self.move_rel(
                realmount, top_types.Point(z=spec.ending_z_retract_distance)
            )

    async def _move_to_plunger_bottom(
        self,
        mount: OT3Mount,
        rate: float,
        acquire_lock: bool = True,
        check_current_vol: bool = True,
    ) -> None:
        """
        Move an instrument's plunger to its bottom position, while no liquids
        are held by said instrument.

        Possible events where this occurs:

        1. After homing the plunger
        2. After picking up a new tip
        3. Between a blow-out and an aspiration (eg: re-using tips)

        Three possible physical tip states when this happens:

        1. no tip on pipette
        2. empty and dry (unused) tip on pipette
        3. empty and wet (used) tip on pipette

        With wet tips, the primary concern is leftover droplets inside the tip.
        These droplets ideally only move down and out of the tip, not up into the tip.
        Therefore, it is preferable to use the slower "aspirate" speed when
        moving the plunger up after a blow-out.

        All other situations, moving at the max speed is preferable, to save time.
        """
        checked_mount = OT3Mount.from_mount(mount)
        instrument = self._pipette_handler.get_pipette(checked_mount)
        if check_current_vol and instrument.current_volume > 0:
            raise RuntimeError("cannot position plunger while holding liquid")
        # target position is plunger BOTTOM
        target_pos = target_position_from_plunger(
            OT3Mount.from_mount(mount),
            instrument.plunger_positions.bottom,
            self._current_position,
        )
        pip_ax = Axis.of_main_tool_actuator(checked_mount)
        # save time while moving down by using max speed
        max_speeds = self.config.motion_settings.default_max_speed
        speed_down = max_speeds[self.gantry_load][OT3AxisKind.P]
        # upward moves can be max speed, or aspirate speed
        # use the (slower) aspirate if there is a tip and we're following a blow-out
        plunger_is_below_bottom_pos = (
            self._current_position[pip_ax] > instrument.plunger_positions.bottom
        )
        if instrument.has_tip_length and plunger_is_below_bottom_pos:
            # using slower aspirate flow-rate, to avoid pulling droplets up
            speed_up = self._pipette_handler.plunger_speed(
                instrument, instrument.aspirate_flow_rate, "aspirate"
            )
        else:
            # either no tip, or plunger just homed, so tip is dry
            speed_up = max_speeds[self.gantry_load][OT3AxisKind.P]
        # IMPORTANT: Here is our backlash compensation.
        #            The plunger is pre-loaded in the "aspirate" direction
        backlash_pos = target_pos.copy()
        backlash_pos[pip_ax] += instrument.backlash_distance
        # NOTE: plunger position (mm) decreases up towards homing switch
        # NOTE: if already at BOTTOM, we still need to run backlash-compensation movement,
        #       because we do not know if we arrived at BOTTOM from above or below.
        async with self._backend.motor_current(
            run_currents={
                pip_ax: instrument.config.plunger_homing_configurations.current
            }
        ):
            if self._current_position[pip_ax] < backlash_pos[pip_ax]:
                await self._move(
                    backlash_pos,
                    speed=(speed_down * rate),
                    acquire_lock=acquire_lock,
                )
            # NOTE: This should ALWAYS be moving UP.
            #       There should never be a time that this function is called and
            #       the plunger doesn't physically move UP into it's BOTTOM position.
            #       This is to make sure we are always engaged at the beginning of aspirate.
            await self._move(
                target_pos,
                speed=(speed_up * rate),
                acquire_lock=acquire_lock,
            )

    async def _move_to_plunger_top_for_liquid_probe(
        self,
        mount: OT3Mount,
        rate: float,
        acquire_lock: bool = True,
    ) -> None:
        """
        Move an instrument's plunger to the top, to prepare for a following
        liquid probe action.

        The plunger backlash distance (mm) is used to ensure the plunger is pre-loaded
        in the downward direction. This means that the final position will not be
        the plunger's configured "top" position, but "top" plus the "backlashDistance".
        """
        max_speeds = self.config.motion_settings.default_max_speed
        speed = max_speeds[self.gantry_load][OT3AxisKind.P]
        instrument = self._pipette_handler.get_pipette(mount)
        top_plunger_pos = target_position_from_plunger(
            OT3Mount.from_mount(mount),
            instrument.plunger_positions.top,
            self._current_position,
        )
        target_pos = top_plunger_pos.copy()
        target_pos[Axis.of_main_tool_actuator(mount)] += instrument.backlash_distance
        await self._move(top_plunger_pos, speed=speed * rate, acquire_lock=acquire_lock)
        # NOTE: This should ALWAYS be moving DOWN.
        #       There should never be a time that this function is called and
        #       the plunger doesn't physically move DOWN.
        #       This is to make sure we are always engaged at the beginning of liquid-probe.
        await self._move(target_pos, speed=speed * rate, acquire_lock=acquire_lock)

    async def configure_for_volume(
        self, mount: Union[top_types.Mount, OT3Mount], volume: float
    ) -> None:
        checked_mount = OT3Mount.from_mount(mount)
        await self._pipette_handler.configure_for_volume(checked_mount, volume)

    async def set_liquid_class(
        self, mount: Union[top_types.Mount, OT3Mount], liquid_class: str
    ) -> None:
        checked_mount = OT3Mount.from_mount(mount)
        await self._pipette_handler.set_liquid_class(checked_mount, liquid_class)

    # Pipette action API
    async def prepare_for_aspirate(
        self, mount: Union[top_types.Mount, OT3Mount], rate: float = 1.0
    ) -> None:
        """Prepare the pipette for aspiration."""
        checked_mount = OT3Mount.from_mount(mount)
        instrument = self._pipette_handler.get_pipette(checked_mount)
        self._pipette_handler.ready_for_tip_action(
            instrument, HardwareAction.PREPARE_ASPIRATE, checked_mount
        )
        if instrument.current_volume == 0:
            await self._move_to_plunger_bottom(checked_mount, rate)
            instrument.ready_to_aspirate = True

    async def aspirate(
        self,
        mount: Union[top_types.Mount, OT3Mount],
        volume: Optional[float] = None,
        rate: float = 1.0,
    ) -> None:
        """
        Aspirate a volume of liquid (in microliters/uL) using this pipette."""
        realmount = OT3Mount.from_mount(mount)
        aspirate_spec = self._pipette_handler.plan_check_aspirate(
            realmount, volume, rate
        )
        if not aspirate_spec:
            return

        target_pos = target_position_from_plunger(
            realmount,
            aspirate_spec.plunger_distance,
            self._current_position,
        )

        try:
            await self._backend.set_active_current(
                {aspirate_spec.axis: aspirate_spec.current}
            )
            async with self.restore_system_constrants():
                await self.set_system_constraints_for_plunger_acceleration(
                    realmount, aspirate_spec.acceleration
                )
                await self._move(
                    target_pos,
                    speed=aspirate_spec.speed,
                    home_flagged_axes=False,
                )
        except Exception:
            self._log.exception("Aspirate failed")
            aspirate_spec.instr.set_current_volume(0)
            raise
        else:
            aspirate_spec.instr.add_current_volume(aspirate_spec.volume)

    async def dispense(
        self,
        mount: Union[top_types.Mount, OT3Mount],
        volume: Optional[float] = None,
        rate: float = 1.0,
        push_out: Optional[float] = None,
    ) -> None:
        """
        Dispense a volume of liquid in microliters(uL) using this pipette."""
        realmount = OT3Mount.from_mount(mount)
        dispense_spec = self._pipette_handler.plan_check_dispense(
            realmount, volume, rate, push_out
        )
        if not dispense_spec:
            return
        target_pos = target_position_from_plunger(
            realmount,
            dispense_spec.plunger_distance,
            self._current_position,
        )

        try:
            await self._backend.set_active_current(
                {dispense_spec.axis: dispense_spec.current}
            )
            async with self.restore_system_constrants():
                await self.set_system_constraints_for_plunger_acceleration(
                    realmount, dispense_spec.acceleration
                )
                await self._move(
                    target_pos,
                    speed=dispense_spec.speed,
                    home_flagged_axes=False,
                )
        except Exception:
            self._log.exception("Dispense failed")
            dispense_spec.instr.set_current_volume(0)
            raise
        else:
            dispense_spec.instr.remove_current_volume(dispense_spec.volume)
            bottom = dispense_spec.instr.plunger_positions.bottom
            plunger_target_pos = target_pos[Axis.of_main_tool_actuator(realmount)]
            if plunger_target_pos > bottom:
                dispense_spec.instr.ready_to_aspirate = False

    async def blow_out(
        self,
        mount: Union[top_types.Mount, OT3Mount],
        volume: Optional[float] = None,
    ) -> None:
        """
        Force any remaining liquid to dispense. The liquid will be dispensed at
        the current location of pipette
        """
        realmount = OT3Mount.from_mount(mount)
        instrument = self._pipette_handler.get_pipette(realmount)
        blowout_spec = self._pipette_handler.plan_check_blow_out(realmount, volume)

        max_blowout_pos = instrument.plunger_positions.blow_out
        # start at the bottom position and move additional distance
        # determined by plan_check_blow_out
        blowout_distance = (
            instrument.plunger_positions.bottom + blowout_spec.plunger_distance
        )
        if blowout_distance > max_blowout_pos:
            raise ValueError(
                f"Blow out distance exceeds plunger position limit: blowout dist = {blowout_distance}, "
                f"max blowout distance = {max_blowout_pos}"
            )

        await self._backend.set_active_current(
            {blowout_spec.axis: blowout_spec.current}
        )

        target_pos = target_position_from_plunger(
            realmount,
            blowout_distance,
            self._current_position,
        )

        try:
            async with self.restore_system_constrants():
                await self.set_system_constraints_for_plunger_acceleration(
                    realmount, blowout_spec.acceleration
                )
                await self._move(
                    target_pos,
                    speed=blowout_spec.speed,
                    home_flagged_axes=False,
                )
        except Exception:
            self._log.exception("Blow out failed")
            raise
        finally:
            blowout_spec.instr.set_current_volume(0)
            blowout_spec.instr.ready_to_aspirate = False

    @contextlib.asynccontextmanager
    async def _high_throughput_check_tip(self) -> AsyncIterator[None]:
        """Tip action required for high throughput pipettes to get tip status."""
        instrument = self._pipette_handler.get_pipette(OT3Mount.LEFT)
        tip_presence_check_target = instrument.tip_presence_check_dist_mm

        # if position is not known, home gear motors before any potential movement
        if self._backend.gear_motor_position is None:
            await self.home_gear_motors()

        tip_motor_pos_float = self._backend.gear_motor_position or 0.0

        # only move tip motors if they are not already below the sensor
        if tip_motor_pos_float < tip_presence_check_target:
            await self._backend.tip_action(
                origin={Axis.Q: tip_motor_pos_float},
                targets=[({Axis.Q: tip_presence_check_target}, 400)],
            )
        try:
            yield
        finally:
            await self.home_gear_motors()

    async def get_tip_presence_status(
        self,
        mount: Union[top_types.Mount, OT3Mount],
        follow_singular_sensor: Optional[InstrumentProbeType] = None,
    ) -> TipStateType:
        """
        Check tip presence status. If a high throughput pipette is present,
        move the tip motors down before checking the sensor status.
        """
        async with self._motion_lock:
            real_mount = OT3Mount.from_mount(mount)
            async with contextlib.AsyncExitStack() as stack:
                if (
                    real_mount == OT3Mount.LEFT
                    and self._gantry_load == GantryLoad.HIGH_THROUGHPUT
                ):
                    await stack.enter_async_context(self._high_throughput_check_tip())
                result = await self._backend.get_tip_status(
                    real_mount, follow_singular_sensor
                )
            return result

    async def verify_tip_presence(
        self,
        mount: Union[top_types.Mount, OT3Mount],
        expected: TipStateType,
        follow_singular_sensor: Optional[InstrumentProbeType] = None,
    ) -> None:
        real_mount = OT3Mount.from_mount(mount)
        status = await self.get_tip_presence_status(real_mount, follow_singular_sensor)
        if status != expected:
            raise FailedTipStateCheck(expected, status)

    async def _force_pick_up_tip(
        self, mount: OT3Mount, pipette_spec: TipActionSpec
    ) -> None:
        for press in pipette_spec.tip_action_moves:
            async with self._backend.motor_current(run_currents=press.currents):
                target = target_position_from_relative(
                    mount, top_types.Point(z=press.distance), self._current_position
                )
                if press.distance < 0:
                    # we expect a stall has happened during a downward movement into the tiprack, so
                    # we want to update the motor estimation
                    await self._move(target, speed=press.speed, expect_stalls=True)
                    await self._update_position_estimation([Axis.by_mount(mount)])
                else:
                    # we should not ignore stalls that happen during the retract part of the routine
                    await self._move(target, speed=press.speed, expect_stalls=False)

    async def _tip_motor_action(
        self, mount: OT3Mount, pipette_spec: List[TipActionMoveSpec]
    ) -> None:
        # currents should be the same for each move in tip motor pickup
        assert [move.currents == pipette_spec[0].currents for move in pipette_spec]
        currents = pipette_spec[0].currents
        # Move to pickup position
        async with self._backend.motor_current(run_currents=currents):
            if self._backend.gear_motor_position is None:
                # home gear motor if position not known
                await self.home_gear_motors()
            gear_origin_float = self._backend.gear_motor_position or 0.0

            move_targets = [
                ({Axis.Q: move_segment.distance}, move_segment.speed or 400)
                for move_segment in pipette_spec
            ]
            await self._backend.tip_action(
                origin={Axis.Q: gear_origin_float}, targets=move_targets
            )
            await self.home_gear_motors()

    def cache_tip(
        self, mount: Union[top_types.Mount, OT3Mount], tip_length: float
    ) -> None:
        realmount = OT3Mount.from_mount(mount)
        instrument = self._pipette_handler.get_pipette(realmount)

        instrument.add_tip(tip_length=tip_length)
        instrument.set_current_volume(0)

    async def pick_up_tip(
        self,
        mount: Union[top_types.Mount, OT3Mount],
        tip_length: float,
        presses: Optional[int] = None,
        increment: Optional[float] = None,
        prep_after: bool = True,
    ) -> None:
        """Pick up tip from current location."""
        realmount = OT3Mount.from_mount(mount)
        instrument = self._pipette_handler.get_pipette(realmount)

        def add_tip_to_instr() -> None:
            instrument.add_tip(tip_length=tip_length)
            instrument.set_current_volume(0)

        await self._move_to_plunger_bottom(realmount, rate=1.0)

        await self.tip_pickup_moves(mount, presses, increment)

        add_tip_to_instr()

        if prep_after:
            await self.prepare_for_aspirate(realmount)

    def set_current_tiprack_diameter(
        self, mount: Union[top_types.Mount, OT3Mount], tiprack_diameter: float
    ) -> None:
        instrument = self._pipette_handler.get_pipette(OT3Mount.from_mount(mount))
        self._log.info(
            "Updating tip rack diameter on pipette mount: "
            f"{mount.name}, tip diameter: {tiprack_diameter} mm"
        )
        instrument.current_tiprack_diameter = tiprack_diameter

    def set_working_volume(
        self, mount: Union[top_types.Mount, OT3Mount], tip_volume: float
    ) -> None:
        instrument = self._pipette_handler.get_pipette(OT3Mount.from_mount(mount))
        self._log.info(
            "Updating working volume on pipette mount:"
            f"{mount.name}, tip volume: {tip_volume} ul"
        )
        instrument.working_volume = tip_volume

    async def drop_tip(
        self, mount: Union[top_types.Mount, OT3Mount], home_after: bool = False
    ) -> None:
        """Drop tip at the current location."""
        realmount = OT3Mount.from_mount(mount)
        instrument = self._pipette_handler.get_pipette(realmount)

        def _remove_tips() -> None:
            instrument.set_current_volume(0)
            instrument.current_tiprack_diameter = 0.0
            instrument.remove_tip()

        await self._move_to_plunger_bottom(realmount, rate=1.0, check_current_vol=False)

        if self.gantry_load == GantryLoad.HIGH_THROUGHPUT:
            spec = self._pipette_handler.plan_ht_drop_tip()
            await self._tip_motor_action(realmount, spec.tip_action_moves)
        else:
            spec = self._pipette_handler.plan_lt_drop_tip(realmount)
            for move in spec.tip_action_moves:
                async with self._backend.motor_current(move.currents):
                    target_pos = target_position_from_plunger(
                        realmount, move.distance, self._current_position
                    )
                    await self._move(
                        target_pos,
                        speed=move.speed,
                        home_flagged_axes=False,
                    )

        for shake in spec.shake_off_moves:
            await self.move_rel(mount, shake[0], speed=shake[1])

        # home mount axis
        if home_after:
            await self._home([Axis.by_mount(mount)])

        _remove_tips()
        # call this in case we're simulating
        if isinstance(self._backend, OT3Simulator):
            self._backend._update_tip_state(realmount, False)

    async def clean_up(self) -> None:
        """Get the API ready to stop cleanly."""
        await self._backend.clean_up()

    def critical_point_for(
        self,
        mount: Union[top_types.Mount, OT3Mount],
        cp_override: Optional[CriticalPoint] = None,
    ) -> top_types.Point:
        if mount == OT3Mount.GRIPPER:
            return self._gripper_handler.get_critical_point(cp_override)
        else:
            return self._pipette_handler.critical_point_for(
                OT3Mount.from_mount(mount), cp_override
            )

    @property
    def hardware_pipettes(self) -> InstrumentsByMount[top_types.Mount]:
        # TODO (lc 12-5-2022) We should have ONE entry point into knowing
        # what pipettes are attached from the hardware controller.
        return {
            m.to_mount(): i
            for m, i in self._pipette_handler.hardware_instruments.items()
            if m != OT3Mount.GRIPPER
        }

    @property
    def hardware_gripper(self) -> Optional[Gripper]:
        if not self.has_gripper():
            return None
        return self._gripper_handler.get_gripper()

    @property
    def hardware_instruments(self) -> InstrumentsByMount[top_types.Mount]:  # type: ignore
        # see comment in `protocols.instrument_configurer`
        # override required for type matching
        # Warning: don't use this in new code, used `hardware_pipettes` instead
        return self.hardware_pipettes

    def get_attached_pipettes(self) -> Dict[top_types.Mount, PipetteDict]:
        return {
            m.to_mount(): pd
            for m, pd in self._pipette_handler.get_attached_instruments().items()
            if m != OT3Mount.GRIPPER
        }

    def get_attached_instruments(self) -> Dict[top_types.Mount, PipetteDict]:
        # Warning: don't use this in new code, used `get_attached_pipettes` instead
        return self.get_attached_pipettes()

    async def get_instrument_state(
        self,
        mount: Union[top_types.Mount, OT3Mount],
    ) -> PipetteStateDict:
        # TODO we should have a PipetteState that can be returned from
        # this function with additional state (such as critical points)
        realmount = OT3Mount.from_mount(mount)
        tip_attached = self._backend.current_tip_state(realmount)
        pipette_state_for_mount: PipetteStateDict = {
            "tip_detected": tip_attached if tip_attached is not None else False
        }
        return pipette_state_for_mount

    def reset_instrument(
        self, mount: Union[top_types.Mount, OT3Mount, None] = None
    ) -> None:
        if mount:
            checked_mount: Optional[OT3Mount] = OT3Mount.from_mount(mount)
        else:
            checked_mount = None
        if checked_mount == OT3Mount.GRIPPER:
            self._gripper_handler.reset_gripper()
        else:
            self._pipette_handler.reset_instrument(checked_mount)

    def get_instrument_offset(
        self, mount: Union[top_types.Mount, OT3Mount]
    ) -> Union[GripperCalibrationOffset, PipetteOffsetSummary, None]:
        """Get instrument calibration data."""
        # TODO (spp, 2023-04-19): We haven't introduced a 'calibration_offset' key in
        #  PipetteDict because the dict is shared with OT2 pipettes which have
        #  different offset type. Once we figure out if we want the calibration data
        #  to be a part of the dict, this getter can be updated to fetch pipette offset
        #  from the dict, or just remove this getter entirely.

        ot3_mount = OT3Mount.from_mount(mount)

        if ot3_mount == OT3Mount.GRIPPER:
            gripper_dict = self._gripper_handler.get_gripper_dict()
            return gripper_dict["calibration_offset"] if gripper_dict else None
        else:
            return self._pipette_handler.get_instrument_offset(mount=ot3_mount)

    async def reset_instrument_offset(
        self, mount: Union[top_types.Mount, OT3Mount], to_default: bool = True
    ) -> None:
        """Reset the given instrument to system offsets."""
        checked_mount = OT3Mount.from_mount(mount)
        if checked_mount == OT3Mount.GRIPPER:
            self._gripper_handler.reset_instrument_offset(to_default)
        else:
            self._pipette_handler.reset_instrument_offset(checked_mount, to_default)

    async def save_instrument_offset(
        self, mount: Union[top_types.Mount, OT3Mount], delta: top_types.Point
    ) -> Union[GripperCalibrationOffset, PipetteOffsetSummary]:
        """Save a new offset for a given instrument."""
        checked_mount = OT3Mount.from_mount(mount)
        if checked_mount == OT3Mount.GRIPPER:
            self._log.info(f"Saving instrument offset: {delta} for gripper")
            return self._gripper_handler.save_instrument_offset(delta)
        else:
            return self._pipette_handler.save_instrument_offset(checked_mount, delta)

    async def save_module_offset(
        self, module_id: str, mount: OT3Mount, slot: str, offset: top_types.Point
    ) -> Optional[ModuleCalibrationOffset]:
        """Save a new offset for a given module."""
        module = self._backend.module_controls.get_module_by_module_id(module_id)
        if not module:
            self._log.warning(f"Could not save calibration: unknown module {module_id}")
            return None
        # TODO (ba, 2023-03-22): gripper_id and pipette_id should probably be combined to instrument_id
        if self._pipette_handler.has_pipette(mount):
            instrument_id = self._pipette_handler.get_pipette(mount).pipette_id
        elif mount == OT3Mount.GRIPPER and self._gripper_handler.has_gripper():
            instrument_id = self._gripper_handler.get_gripper().gripper_id
        else:
            self._log.warning(
                f"Could not save calibration: no instrument found for {mount}"
            )
            return None
        module_type = module.MODULE_TYPE
        self._log.info(
            f"Saving module offset: {offset} for module {module_type.name} {module_id}."
        )
        return self._backend.module_controls.save_module_offset(
            module_type, module_id, mount, slot, offset, instrument_id
        )

    def get_module_calibration_offset(
        self, serial_number: str
    ) -> Optional[ModuleCalibrationOffset]:
        """Get the module calibration offset of a module."""
        module = self._backend.module_controls.get_module_by_module_id(serial_number)
        if not module:
            self._log.warning(
                f"Could not load calibration: unknown module {serial_number}"
            )
            return None
        module_type = module.MODULE_TYPE
        return self._backend.module_controls.load_module_offset(
            module_type, serial_number
        )

    def get_attached_pipette(
        self, mount: Union[top_types.Mount, OT3Mount]
    ) -> PipetteDict:
        return self._pipette_handler.get_attached_instrument(OT3Mount.from_mount(mount))

    def get_attached_instrument(
        self, mount: Union[top_types.Mount, OT3Mount]
    ) -> PipetteDict:
        # Warning: don't use this in new code, used `get_attached_pipette` instead
        return self.get_attached_pipette(mount)

    @property
    def attached_instruments(self) -> Any:
        # Warning: don't use this in new code, used `attached_pipettes` instead
        return self.attached_pipettes

    @property
    def attached_pipettes(self) -> Dict[top_types.Mount, PipetteDict]:
        return {
            m.to_mount(): d
            for m, d in self._pipette_handler.attached_instruments.items()
            if m != OT3Mount.GRIPPER
        }

    @property
    def attached_gripper(self) -> Optional[GripperDict]:
        return self._gripper_handler.get_gripper_dict()

    def has_gripper(self) -> bool:
        return self._gripper_handler.has_gripper()

    def calibrate_plunger(
        self,
        mount: Union[top_types.Mount, OT3Mount],
        top: Optional[float] = None,
        bottom: Optional[float] = None,
        blow_out: Optional[float] = None,
        drop_tip: Optional[float] = None,
    ) -> None:
        self._pipette_handler.calibrate_plunger(
            OT3Mount.from_mount(mount), top, bottom, blow_out, drop_tip
        )

    def set_flow_rate(
        self,
        mount: Union[top_types.Mount, OT3Mount],
        aspirate: Optional[float] = None,
        dispense: Optional[float] = None,
        blow_out: Optional[float] = None,
    ) -> None:
        return self._pipette_handler.set_flow_rate(
            OT3Mount.from_mount(mount), aspirate, dispense, blow_out
        )

    def set_pipette_speed(
        self,
        mount: Union[top_types.Mount, OT3Mount],
        aspirate: Optional[float] = None,
        dispense: Optional[float] = None,
        blow_out: Optional[float] = None,
    ) -> None:
        self._pipette_handler.set_pipette_speed(
            OT3Mount.from_mount(mount), aspirate, dispense, blow_out
        )

    def get_instrument_max_height(
        self,
        mount: Union[top_types.Mount, OT3Mount],
        critical_point: Optional[CriticalPoint] = None,
    ) -> float:
        carriage_pos = self._deck_from_machine(self._backend.home_position())
        pos_at_home = self._effector_pos_from_carriage_pos(
            OT3Mount.from_mount(mount), carriage_pos, critical_point
        )

        return pos_at_home[Axis.by_mount(mount)]

    async def update_nozzle_configuration_for_mount(
        self,
        mount: Union[top_types.Mount, OT3Mount],
        back_left_nozzle: Optional[str] = None,
        front_right_nozzle: Optional[str] = None,
        starting_nozzle: Optional[str] = None,
    ) -> None:
        """
        The expectation of this function is that the back_left_nozzle/front_right_nozzle are the two corners
        of a rectangle of nozzles. A call to this function that does not follow that schema will result
        in an error.

        :param mount: A robot mount that the instrument is on.
        :param back_left_nozzle: A string representing a nozzle name of the form <LETTER><NUMBER> such as 'A1'.
        :param front_right_nozzle: A string representing a nozzle name of the form <LETTER><NUMBER> such as 'A1'.
        :param starting_nozzle: A string representing the starting nozzle which will be used as the critical point
        of the pipette nozzle configuration. By default, the back left nozzle will be the starting nozzle if
        none is provided.
        :return: None.

        If none of the nozzle parameters are provided, the nozzle configuration will be reset to default.
        """
        if not back_left_nozzle and not front_right_nozzle and not starting_nozzle:
            await self._pipette_handler.reset_nozzle_configuration(
                OT3Mount.from_mount(mount)
            )
        else:
            assert back_left_nozzle and front_right_nozzle
            await self._pipette_handler.update_nozzle_configuration(
                OT3Mount.from_mount(mount),
                back_left_nozzle,
                front_right_nozzle,
                starting_nozzle,
            )

    async def add_tip(
        self, mount: Union[top_types.Mount, OT3Mount], tip_length: float
    ) -> None:
        await self._pipette_handler.add_tip(OT3Mount.from_mount(mount), tip_length)

    async def remove_tip(self, mount: Union[top_types.Mount, OT3Mount]) -> None:
        await self._pipette_handler.remove_tip(OT3Mount.from_mount(mount))

    def add_gripper_probe(self, probe: GripperProbe) -> None:
        self._gripper_handler.add_probe(probe)

    def remove_gripper_probe(self) -> None:
        self._gripper_handler.remove_probe()

    @staticmethod
    def liquid_probe_non_responsive_z_distance(
        z_speed: float, samples_for_baselining: int, sample_time_sec: float
    ) -> float:
        """Calculate the Z distance travelled where the LLD pass will be unresponsive."""
        # NOTE: (sigler) Here lye some magic numbers.
        #       The Z axis probing motion uses the first 20 samples to calculate
        #       a baseline for all following samples, making the very beginning of
        #       that Z motion unable to detect liquid. The sensor is configured for
        #       4ms sample readings, and so we then assume it takes ~80ms to complete.
        #       If the Z is moving at 5mm/sec, then ~80ms equates to ~0.4mm
        baseline_duration_sec = samples_for_baselining * sample_time_sec
        non_responsive_z_mm = baseline_duration_sec * z_speed
        return non_responsive_z_mm

    async def _liquid_probe_pass(
        self,
        mount: OT3Mount,
        probe_settings: LiquidProbeSettings,
        probe: InstrumentProbeType,
        p_travel: float,
        force_both_sensors: bool = False,
    ) -> float:
        plunger_direction = -1 if probe_settings.aspirate_while_sensing else 1
        end_z = await self._backend.liquid_probe(
            mount,
            p_travel,
            probe_settings.mount_speed,
            (probe_settings.plunger_speed * plunger_direction),
            probe_settings.sensor_threshold_pascals,
            probe_settings.plunger_impulse_time,
            probe_settings.samples_for_baselining,
            probe_settings.output_option,
            probe_settings.data_files,
            probe=probe,
            force_both_sensors=force_both_sensors,
        )
        machine_pos = await self._backend.update_position()
        machine_pos[Axis.by_mount(mount)] = end_z
        deck_end_z = self._deck_from_machine(machine_pos)[Axis.by_mount(mount)]
        offset = offset_for_mount(
            mount,
            top_types.Point(*self._config.left_mount_offset),
            top_types.Point(*self._config.right_mount_offset),
            top_types.Point(*self._config.gripper_mount_offset),
        )
        cp = self.critical_point_for(mount, None)
        return deck_end_z + offset.z + cp.z

    async def liquid_probe(  # noqa: C901
        self,
        mount: Union[top_types.Mount, OT3Mount],
        max_z_dist: float,
        probe_settings: Optional[LiquidProbeSettings] = None,
        probe: Optional[InstrumentProbeType] = None,
        force_both_sensors: bool = False,
    ) -> float:
        """Search for and return liquid level height.

        This function begins by moving the mount 2 mm upward to protect against a case where the tip starts right at a
        liquid meniscus.
        After this, the mount and plunger motors will move simultaneously while
        reading from the pressure sensor.

        If the move is completed without the specified threshold being triggered, a
        PipetteLiquidNotFoundError error will be thrown.

        Otherwise, the function will stop moving once the threshold is triggered,
        and return the position of the
        z axis in deck coordinates, as well as the encoder position, where
        the liquid was found.
        """

        checked_mount = OT3Mount.from_mount(mount)
        instrument = self._pipette_handler.get_pipette(checked_mount)
        self._pipette_handler.ready_for_tip_action(
            instrument, HardwareAction.LIQUID_PROBE, checked_mount
        )
        # default to using all available sensors
        if probe:
            checked_probe = probe
        else:
            checked_probe = (
                InstrumentProbeType.BOTH
                if instrument.channels > 1
                else InstrumentProbeType.PRIMARY
            )

        if not probe_settings:
            probe_settings = deepcopy(self.config.liquid_sense)

        # We need to significatly slow down the 96 channel liquid probe
        if self.gantry_load == GantryLoad.HIGH_THROUGHPUT:
            max_plunger_speed = self.config.motion_settings.max_speed_discontinuity[
                GantryLoad.HIGH_THROUGHPUT
            ][OT3AxisKind.P]
            probe_settings.plunger_speed = min(
                max_plunger_speed, probe_settings.plunger_speed
            )

        starting_position = await self.gantry_position(checked_mount, refresh=True)

        sensor_baseline_plunger_move_mm = (
            probe_settings.plunger_impulse_time * probe_settings.plunger_speed
        )
        total_plunger_axis_mm = (
            instrument.plunger_positions.bottom - instrument.plunger_positions.top
        )
        max_allowed_plunger_distance_mm = total_plunger_axis_mm - (
            instrument.backlash_distance + sensor_baseline_plunger_move_mm
        )
        # height where probe action will begin
        sensor_baseline_z_move_mm = OT3API.liquid_probe_non_responsive_z_distance(
            probe_settings.mount_speed,
            probe_settings.samples_for_baselining,
            probe_settings.sample_time_sec,
        )
        z_offset_per_pass = (
            sensor_baseline_z_move_mm + probe_settings.z_overlap_between_passes_mm
        )

        # height that is considered safe to reset the plunger without disturbing liquid
        # this usually needs to at least 1-2mm from liquid, to avoid splashes from air
        z_offset_for_plunger_prep = max(
            probe_settings.plunger_reset_offset, z_offset_per_pass
        )

        async def prep_plunger_for_probe_move(
            position: top_types.Point, aspirate_while_sensing: bool
        ) -> None:
            # safe distance so we don't accidentally aspirate liquid if we're already close to liquid
            mount_pos_for_plunger_prep = top_types.Point(
                position.x,
                position.y,
                position.z + z_offset_for_plunger_prep,
            )
            # Prep the plunger
            await self.move_to(checked_mount, mount_pos_for_plunger_prep)
            if aspirate_while_sensing:
                await self._move_to_plunger_bottom(checked_mount, rate=1)
            else:
                await self._move_to_plunger_top_for_liquid_probe(checked_mount, rate=1)

        error: Optional[PipetteLiquidNotFoundError] = None
        current_position = await self.gantry_position(checked_mount, refresh=True)
        #  starting_position.z + z_distance of pass - pos.z should be < max_z_dist
        # due to rounding errors this can get caught in an infinite loop when the distance is almost equal
        # so we check to see if they're within 0.01 which is 1/5th the minimum movement distance from move_utils.py
        while (starting_position.z - current_position.z) < (max_z_dist - 0.01):
            await prep_plunger_for_probe_move(
                position=current_position,
                aspirate_while_sensing=probe_settings.aspirate_while_sensing,
            )

            # overlap amount we want to use between passes
            pass_start_pos = top_types.Point(
                current_position.x,
                current_position.y,
                current_position.z + z_offset_per_pass,
            )

            total_remaining_z_dist = pass_start_pos.z - (
                starting_position.z - max_z_dist
            )
            finish_probe_move_duration = (
                total_remaining_z_dist / probe_settings.mount_speed
            )
            finish_probe_plunger_distance_mm = (
                finish_probe_move_duration * probe_settings.plunger_speed
            )
            plunger_travel_mm = min(
                finish_probe_plunger_distance_mm, max_allowed_plunger_distance_mm
            )
            try:
                # move to where we want to start a pass and run a pass
                await self.move_to(checked_mount, pass_start_pos)
                height = await self._liquid_probe_pass(
                    checked_mount,
                    probe_settings,
                    checked_probe,
<<<<<<< HEAD
                    p_pass_travel + p_impulse_mm,
=======
                    plunger_travel_mm + sensor_baseline_plunger_move_mm,
>>>>>>> e799e9b9
                )
                # if we made it here without an error we found the liquid
                error = None
                break
            except PipetteLiquidNotFoundError as lnfe:
                error = lnfe
            current_position = await self.gantry_position(checked_mount, refresh=True)
        await self.move_to(checked_mount, starting_position + top_types.Point(z=2))
        await self.prepare_for_aspirate(checked_mount)
        await self.move_to(checked_mount, starting_position)
        if error is not None:
            # if we never found liquid raise an error
            raise error
        return height

    async def capacitive_probe(
        self,
        mount: OT3Mount,
        moving_axis: Axis,
        target_pos: float,
        pass_settings: CapacitivePassSettings,
        retract_after: bool = True,
        probe: Optional[InstrumentProbeType] = None,
    ) -> Tuple[float, bool]:
        if moving_axis not in [
            Axis.X,
            Axis.Y,
        ] and moving_axis != Axis.by_mount(mount):
            raise RuntimeError(
                "Probing must be done with a gantry axis or the mount of the sensing"
                " tool"
            )

        here = await self.gantry_position(mount, refresh=True)
        origin_pos = moving_axis.of_point(here)
        if origin_pos < target_pos:
            pass_start = target_pos - pass_settings.prep_distance_mm
            pass_distance = (
                pass_settings.prep_distance_mm + pass_settings.max_overrun_distance_mm
            )
        else:
            pass_start = target_pos + pass_settings.prep_distance_mm
            pass_distance = -1.0 * (
                pass_settings.prep_distance_mm + pass_settings.max_overrun_distance_mm
            )
        machine_pass_distance = moving_axis.of_point(
            machine_vector_from_deck_vector(
                moving_axis.set_in_point(top_types.Point(0, 0, 0), pass_distance),
                self._robot_calibration.deck_calibration.attitude,
            )
        )
        pass_start_pos = moving_axis.set_in_point(here, pass_start)
        await self.move_to(mount, pass_start_pos)
        if probe is None:
            if mount == OT3Mount.GRIPPER:
                gripper_probe = self._gripper_handler.get_attached_probe()
                assert gripper_probe
                probe = GripperProbe.to_type(gripper_probe)
            else:
                # default to primary (rear) probe
                probe = InstrumentProbeType.PRIMARY
        contact = await self._backend.capacitive_probe(
            mount,
            moving_axis,
            machine_pass_distance,
            pass_settings.speed_mm_per_s,
            pass_settings.sensor_threshold_pf,
            probe,
            pass_settings.output_option,
            pass_settings.data_files,
        )
        end_pos = await self.gantry_position(mount, refresh=True)
        if retract_after:
            await self.move_to(mount, pass_start_pos)
        return moving_axis.of_point(end_pos), contact

    async def capacitive_sweep(
        self,
        mount: OT3Mount,
        moving_axis: Axis,
        begin: top_types.Point,
        end: top_types.Point,
        speed_mm_s: float,
    ) -> List[float]:
        if moving_axis not in [
            Axis.X,
            Axis.Y,
        ] and moving_axis != Axis.by_mount(mount):
            raise RuntimeError(
                "Probing must be done with a gantry axis or the mount of the sensing"
                " tool"
            )
        sweep_distance = moving_axis.of_point(
            machine_vector_from_deck_vector(
                end - begin,
                self._robot_calibration.deck_calibration.attitude,
            )
        )

        await self.move_to(mount, begin)
        if mount == OT3Mount.GRIPPER:
            probe = self._gripper_handler.get_attached_probe()
            assert probe
            values = await self._backend.capacitive_pass(
                mount,
                moving_axis,
                sweep_distance,
                speed_mm_s,
                GripperProbe.to_type(probe),
            )
        else:
            values = await self._backend.capacitive_pass(
                mount,
                moving_axis,
                sweep_distance,
                speed_mm_s,
                probe=InstrumentProbeType.PRIMARY,
            )
        await self.move_to(mount, begin)
        return values

    AMKey = TypeVar("AMKey")

    @property
    def attached_subsystems(self) -> Dict[SubSystem, SubSystemState]:
        """Get a view of the state of the currently-attached subsystems."""
        return self._backend.subsystems

    @property
    def estop_status(self) -> EstopOverallStatus:
        return self._backend.estop_status

    def estop_acknowledge_and_clear(self) -> EstopOverallStatus:
        """Attempt to acknowledge an Estop event and clear the status.

        Returns the estop status after clearing the status."""
        self._backend.estop_acknowledge_and_clear()
        return self.estop_status

    def get_estop_state(self) -> EstopState:
        return self._backend.get_estop_state()

    async def set_hepa_fan_state(
        self, turn_on: bool = False, duty_cycle: int = 75
    ) -> bool:
        """Sets the state and duty cycle of the Hepa/UV module."""
        return await self._backend.set_hepa_fan_state(turn_on, duty_cycle)

    async def get_hepa_fan_state(self) -> Optional[HepaFanState]:
        return await self._backend.get_hepa_fan_state()

    async def set_hepa_uv_state(
        self, turn_on: bool = False, uv_duration_s: int = 900
    ) -> bool:
        """Sets the state and duration (seconds) of the UV light for the Hepa/UV module."""
        return await self._backend.set_hepa_uv_state(turn_on, uv_duration_s)

    async def get_hepa_uv_state(self) -> Optional[HepaUVState]:
        return await self._backend.get_hepa_uv_state()<|MERGE_RESOLUTION|>--- conflicted
+++ resolved
@@ -2792,11 +2792,7 @@
                     checked_mount,
                     probe_settings,
                     checked_probe,
-<<<<<<< HEAD
-                    p_pass_travel + p_impulse_mm,
-=======
                     plunger_travel_mm + sensor_baseline_plunger_move_mm,
->>>>>>> e799e9b9
                 )
                 # if we made it here without an error we found the liquid
                 error = None
