--- conflicted
+++ resolved
@@ -1344,25 +1344,10 @@
         try:
             if not self._gripper_handler.is_valid_jaw_width(jaw_width_mm):
                 raise ValueError("Setting gripper jaw width out of bounds")
-<<<<<<< HEAD
-            await self._backend.gripper_hold_jaw(
-                int(
-                    1000
-                    * (
-                        self._gripper_handler.get_gripper().config.geometry.jaw_width[
-                            "max"
-                        ]
-                        - jaw_width_mm
-                    )
-                    / 2
-                )
-            )
-=======
             gripper = self._gripper_handler.get_gripper()
             width_max = gripper.config.geometry.jaw_width["max"]
             jaw_displacement_mm = (width_max - jaw_width_mm) / 2.0
             await self._backend.gripper_hold_jaw(int(1000 * jaw_displacement_mm))
->>>>>>> 4f7582c6
             await self._cache_encoder_position()
         except Exception:
             self._log.exception("Gripper set width failed")
