--- conflicted
+++ resolved
@@ -608,14 +608,11 @@
                 self._pipette_handler.hardware_instruments[pipette_mount] = None
 
         await self._backend.probe_network()
-<<<<<<< HEAD
         await self.refresh_positions()
-=======
 
     async def _configure_instruments(self) -> None:
         """Configure instruments"""
         await self._backend.update_motor_status()
->>>>>>> a388170b
         await self.set_gantry_load(self._gantry_load_from_instruments())
 
     @ExecutionManagerProvider.wait_for_running
