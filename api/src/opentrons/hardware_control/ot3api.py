--- conflicted
+++ resolved
@@ -1694,13 +1694,6 @@
         """Drop tip at the current location."""
         realmount = OT3Mount.from_mount(mount)
         spec, _remove = self._pipette_handler.plan_check_drop_tip(realmount, home_after)
-<<<<<<< HEAD
-        jaw_acceleration = self._config.motion_settings.acceleration.high_throughput[
-            OT3AxisKind.Q
-        ]
-=======
-
->>>>>>> 5d12718a
         for move in spec.drop_moves:
             await self._backend.set_active_current(
                 {
