import asyncio
import contextlib
from functools import partial, lru_cache
from dataclasses import replace
import logging
from collections import OrderedDict
from typing import (
    AsyncIterator,
    AsyncGenerator,
    cast,
    Callable,
    Dict,
    Union,
    List,
    Optional,
    Sequence,
    Set,
    Any,
    TypeVar,
    Tuple,
)
from opentrons.hardware_control.modules.module_calibration import (
    ModuleCalibrationOffset,
)


from opentrons_shared_data.pipette.dev_types import (
    PipetteName,
)
from opentrons_shared_data.gripper.constants import IDLE_STATE_GRIP_FORCE

from opentrons import types as top_types
from opentrons.config import robot_configs, ot3_pipette_config
from opentrons.config.types import (
    RobotConfig,
    OT3Config,
    GantryLoad,
    CapacitivePassSettings,
    LiquidProbeSettings,
)
from opentrons.drivers.rpi_drivers.types import USBPort
from opentrons_hardware.hardware_control.motion_planning import (
    Move,
    MoveManager,
    MoveTarget,
    ZeroLengthMoveError,
)

from opentrons_hardware.hardware_control.motion import MoveStopCondition

from .util import use_or_initialize_loop, check_motion_bounds

from .instruments.ot3.pipette import (
    load_from_config_and_check_skip,
)
from .instruments.ot3.gripper import compare_gripper_config_and_check_skip, Gripper
from .instruments.ot3.instrument_calibration import (
    GripperCalibrationOffset,
    PipetteOffsetByPipetteMount,
)
from .backends.ot3controller import OT3Controller
from .backends.ot3simulator import OT3Simulator
from .backends.ot3utils import (
    get_system_constraints,
    axis_convert,
    mount_from_subsystem,
    sub_system_to_node_id,
    subsystem_from_mount,
)
from .execution_manager import ExecutionManagerProvider
from .pause_manager import PauseManager
from .module_control import AttachedModulesControl
from .util import DeckTransformState
from .types import (
    Axis,
    CriticalPoint,
    DoorState,
    DoorStateNotification,
    ErrorMessageNotification,
    HardwareEventHandler,
    HardwareAction,
    InstrumentUpdateStatus,
    MotionChecks,
    OT3SubSystem,
    PipetteSubType,
    PauseType,
    OT3Axis,
    OT3AxisKind,
    OT3Mount,
    OT3AxisMap,
    GripperJawState,
    InstrumentProbeType,
    GripperProbe,
    EarlyLiquidSenseTrigger,
    LiquidNotFound,
    UpdateState,
    UpdateStatus,
    StatusBarState,
)
from .errors import MustHomeError, GripperNotAttachedError
from . import modules
from .robot_calibration import (
    OT3Transforms,
    RobotCalibration,
    build_ot3_transforms,
)

from .protocols import HardwareControlAPI

# TODO (lc 09/15/2022) We should update our pipette handler to reflect OT-3 properties
# in a follow-up PR.
from .instruments.ot3.pipette_handler import (
    OT3PipetteHandler,
    InstrumentsByMount,
    PickUpTipSpec,
    TipMotorPickUpTipSpec,
)
from .instruments.ot3.instrument_calibration import load_pipette_offset
from .instruments.ot3.gripper_handler import GripperHandler
from .instruments.ot3.instrument_calibration import (
    load_gripper_calibration_offset,
)

from .motion_utilities import (
    target_position_from_absolute,
    target_position_from_relative,
    target_position_from_plunger,
    offset_for_mount,
    deck_from_machine,
    machine_from_deck,
    machine_vector_from_deck_vector,
)

from .dev_types import (
    AttachedGripper,
    OT3AttachedPipette,
    PipetteDict,
    InstrumentDict,
    GripperDict,
)
from opentrons_hardware.hardware_control.motion_planning.move_utils import (
    MoveConditionNotMet,
)

from opentrons_hardware.firmware_bindings.constants import FirmwareTarget, USBTarget

from .status_bar_state import StatusBarStateController

mod_log = logging.getLogger(__name__)


class OT3API(
    ExecutionManagerProvider,
    # This MUST be kept last in the inheritance list so that it is
    # deprioritized in the method resolution order; otherwise, invocations
    # of methods that are present in the protocol will call the (empty,
    # do-nothing) methods in the protocol. This will happily make all the
    # tests fail.
    HardwareControlAPI,
):
    """This API is the primary interface to the hardware controller.
    Because the hardware manager controls access to the system's hardware
    as a whole, it is designed as a class of which only one should be
    instantiated at a time. This class's methods should be the only method
    of external access to the hardware. Each method may be minimal - it may
    only delegate the call to another submodule of the hardware manager -
    but its purpose is to be gathered here to provide a single interface.
    This implements the protocols in opentrons.hardware_control.protocols,
    and longer method docstrings may be found there. Docstrings for the
    methods in this class only note where their behavior is different or
    extended from that described in the protocol.
    """

    CLS_LOG = mod_log.getChild("OT3API")

    def __init__(
        self,
        backend: Union[OT3Simulator, OT3Controller],
        loop: asyncio.AbstractEventLoop,
        config: OT3Config,
    ) -> None:
        """Initialize an API instance.
        This should rarely be explicitly invoked by an external user; instead,
        one of the factory methods build_hardware_controller or
        build_hardware_simulator should be used.
        """
        self._log = self.CLS_LOG.getChild(str(id(self)))
        self._config = config
        self._backend = backend
        self._loop = loop
        self._instrument_cache_lock = asyncio.Lock()

        self._callbacks: Set[HardwareEventHandler] = set()
        # {'X': 0.0, 'Y': 0.0, 'Z': 0.0, 'A': 0.0, 'B': 0.0, 'C': 0.0}
        self._current_position: OT3AxisMap[float] = {}
        self._encoder_position: OT3AxisMap[float] = {}

        self._last_moved_mount: Optional[OT3Mount] = None
        # The motion lock synchronizes calls to long-running physical tasks
        # involved in motion. This fixes issue where for instance a move()
        # or home() call is in flight and something else calls
        # current_position(), which will not be updated until the move() or
        # home() call succeeds or fails.
        self._motion_lock = asyncio.Lock()
        self._door_state = DoorState.CLOSED
        self._pause_manager = PauseManager()
        self._transforms = build_ot3_transforms(self._config)
        self._gantry_load = GantryLoad.LOW_THROUGHPUT
        self._move_manager = MoveManager(
            constraints=get_system_constraints(
                self._config.motion_settings, self._gantry_load
            )
        )
        self._status_bar_controller = StatusBarStateController(
            self._backend.status_bar_interface()
        )

        self._pipette_handler = OT3PipetteHandler({m: None for m in OT3Mount})
        self._gripper_handler = GripperHandler(gripper=None)
        ExecutionManagerProvider.__init__(self, isinstance(backend, OT3Simulator))

    def set_robot_calibration(self, robot_calibration: RobotCalibration) -> None:
        self._transforms.deck_calibration = robot_calibration.deck_calibration

    def reset_robot_calibration(self) -> None:
        self._transforms = build_ot3_transforms(self._config)

    @property
    def robot_calibration(self) -> OT3Transforms:
        return self._transforms

    def validate_calibration(self) -> DeckTransformState:
        return DeckTransformState.OK

    @property
    def door_state(self) -> DoorState:
        return self._door_state

    @door_state.setter
    def door_state(self, door_state: DoorState) -> None:
        self._door_state = door_state

    @property
    def gantry_load(self) -> GantryLoad:
        return self._gantry_load

    async def set_gantry_load(self, gantry_load: GantryLoad) -> None:
        mod_log.info(f"Setting gantry load to {gantry_load}")
        self._gantry_load = gantry_load
        self._move_manager.update_constraints(
            get_system_constraints(self._config.motion_settings, gantry_load)
        )
        await self._backend.update_to_default_current_settings(gantry_load)

    def _update_door_state(self, door_state: DoorState) -> None:
        mod_log.info(f"Updating the window switch status: {door_state}")
        self.door_state = door_state
        for cb in self._callbacks:
            hw_event = DoorStateNotification(new_state=door_state)
            try:
                cb(hw_event)
            except Exception:
                mod_log.exception("Errored during door state event callback")

    def _reset_last_mount(self) -> None:
        self._last_moved_mount = None

    def _deck_from_machine(
        self, machine_pos: Dict[OT3Axis, float]
    ) -> Dict[OT3Axis, float]:
        return deck_from_machine(
            machine_pos,
            self._transforms.deck_calibration.attitude,
            self._transforms.carriage_offset,
        )

    @classmethod
    async def build_hardware_controller(
        cls,
        attached_instruments: Optional[
            Dict[Union[top_types.Mount, OT3Mount], Dict[str, Optional[str]]]
        ] = None,
        attached_modules: Optional[List[str]] = None,
        config: Union[OT3Config, RobotConfig, None] = None,
        loop: Optional[asyncio.AbstractEventLoop] = None,
        strict_attached_instruments: bool = True,
        use_usb_bus: bool = False,
        update_firmware: bool = True,
    ) -> "OT3API":
        """Build an ot3 hardware controller."""
        checked_loop = use_or_initialize_loop(loop)
        if not isinstance(config, OT3Config):
            checked_config = robot_configs.load_ot3()
        else:
            checked_config = config
        backend = await OT3Controller.build(
            checked_config, use_usb_bus, check_updates=update_firmware
        )

        api_instance = cls(backend, loop=checked_loop, config=checked_config)
        await api_instance._cache_instruments()

        await api_instance.set_status_bar_state(StatusBarState.IDLE)

        # check for and start firmware updates if required
        if update_firmware:
            mod_log.info("Checking for firmware updates")
            async for progress in api_instance.update_firmware():
                for update in progress:
                    if update.state == UpdateState.updating:
                        mod_log.info(update)
            mod_log.info("Done with firmware updates")

        await api_instance._configure_instruments()
        module_controls = await AttachedModulesControl.build(
            api_instance, board_revision=backend.board_revision
        )
        backend.module_controls = module_controls
        door_state = await backend.door_state()
        api_instance._update_door_state(door_state)
        backend.add_door_state_listener(api_instance._update_door_state)
        checked_loop.create_task(backend.watch(loop=checked_loop))
        backend.initialized = True
        return api_instance

    @classmethod
    async def build_hardware_simulator(
        cls,
        attached_instruments: Optional[
            Dict[Union[top_types.Mount, OT3Mount], Dict[str, Optional[str]]]
        ] = None,
        attached_modules: Optional[List[str]] = None,
        config: Union[RobotConfig, OT3Config, None] = None,
        loop: Optional[asyncio.AbstractEventLoop] = None,
        strict_attached_instruments: bool = True,
    ) -> "OT3API":
        """Build a simulating hardware controller.
        This method may be used both on a real robot and on dev machines.
        Multiple simulating hardware controllers may be active at one time.
        """

        checked_attached = attached_instruments or {}
        checked_modules = attached_modules or []

        checked_loop = use_or_initialize_loop(loop)
        if not isinstance(config, OT3Config):
            checked_config = robot_configs.load_ot3()
        else:
            checked_config = config
        backend = await OT3Simulator.build(
            {OT3Mount.from_mount(k): v for k, v in checked_attached.items()},
            checked_modules,
            checked_config,
            checked_loop,
            strict_attached_instruments,
        )
        api_instance = cls(backend, loop=checked_loop, config=checked_config)
        await api_instance.cache_instruments()
        module_controls = await AttachedModulesControl.build(
            api_instance, board_revision=backend.board_revision
        )
        backend.module_controls = module_controls
        await backend.watch(api_instance.loop)
        return api_instance

    def __repr__(self) -> str:
        return "<{} using backend {}>".format(type(self), type(self._backend))

    @property
    def loop(self) -> asyncio.AbstractEventLoop:
        """The event loop used by this instance."""
        return self._loop

    @property
    def is_simulator(self) -> bool:
        """`True` if this is a simulator; `False` otherwise."""
        return isinstance(self._backend, OT3Simulator)

    def register_callback(self, cb: HardwareEventHandler) -> Callable[[], None]:
        """Allows the caller to register a callback, and returns a closure
        that can be used to unregister the provided callback
        """
        self._callbacks.add(cb)

        def unregister() -> None:
            self._callbacks.remove(cb)

        return unregister

    def get_fw_version(self) -> str:
        """
        Return the firmware version of the connected hardware.
        """
        from_backend = self._backend.fw_version
        uniques = set(version for version in from_backend.values())
        if not from_backend:
            return "unknown"
        else:
            return ", ".join(str(version) for version in uniques)

    @property
    def fw_version(self) -> str:
        return self.get_fw_version()

    @property
    def board_revision(self) -> str:
        return str(self._backend.board_revision)

    def _get_pipette_subtypes(self) -> Dict[OT3Mount, PipetteSubType]:
        """Get attached pipette subtypes.

        The PipetteSubType is a direct map of PipetteChannelType (single, multi, 96).
        This is needed because unlike the rest of the subsystems, the pipettes have different firmware that gets
        installed based on the PipetteChannelType.
        """
        # Get the attached instruments so we can get determine the PipetteSubType attached.
        pipette_subtypes: Dict[OT3Mount, PipetteSubType] = dict()
        attached_instruments = self._pipette_handler.get_attached_instruments()
        for mount, _ in attached_instruments.items():
            # we can exclude the gripper here since we can use the OT3SubSystem to map to NodeId directly.
            if self._pipette_handler.has_pipette(mount):
                pipette = self._pipette_handler.get_pipette(mount)
                pipette_subtypes[mount] = PipetteSubType.from_channels(pipette.channels)
        return pipette_subtypes

    def get_firmware_update_progress(self) -> Dict[OT3Mount, InstrumentUpdateStatus]:
        """Get the update progress for instruments currently updating."""
        progress_updates: Dict[OT3Mount, InstrumentUpdateStatus] = {}
        instruments = {
            OT3SubSystem.pipette_left,
            OT3SubSystem.pipette_right,
            OT3SubSystem.gripper,
        }
        for update_status in self._backend.get_update_progress():
            # we only want instruments, this will drop core substystems
            if update_status.subsystem in instruments:
                mount = mount_from_subsystem(update_status.subsystem)
                state = update_status.state
                progress = update_status.progress
                if not progress_updates.get(mount):
                    progress_updates[mount] = InstrumentUpdateStatus(
                        mount, state, progress
                    )
                progress_updates[mount].update(state, progress)
        return progress_updates

    async def update_instrument_firmware(
        self, mount: Optional[OT3Mount] = None
    ) -> None:
        """Update the firmware on one or all instruments."""
        # check that mount is actually attached
        # TODO (ba, 2023-03-03) get_attached_instruments should probably return gripper as well, for now just add it
        attached_instruments = self._pipette_handler.get_attached_instruments()
        attached_instruments[OT3Mount.GRIPPER] = self.attached_gripper  # type: ignore
        if mount and not attached_instruments.get(mount):
            mod_log.debug(f"Can't update instrument, mount {mount} is not attached.")
            return
        mounts = {mount} if mount else set(attached_instruments)
        subsystems = {subsystem_from_mount(mount) for mount in mounts}
        async for update_status in self.update_firmware(subsystems):
            mod_log.debug(update_status)

    async def update_firmware(
        self, subsystems: Optional[Set[OT3SubSystem]] = None, force: bool = False
    ) -> AsyncIterator[Set[UpdateStatus]]:
        """Start the firmware update for one or more subsystems and return update progress iterator."""
        subsystems = subsystems or set()
        targets: Set[FirmwareTarget] = set()
        for subsystem in subsystems:
            if subsystem is OT3SubSystem.rear_panel:
                targets.add(USBTarget.rear_panel)
            else:
                targets.add(sub_system_to_node_id(subsystem))
        # get the attached pipette subtypes so we can determine which binary to install for pipettes
        pipettes = self._get_pipette_subtypes()
        # start the updates and yield the progress
        async for update_status in self._backend.update_firmware(
            pipettes, targets, force
        ):
            yield update_status
        # refresh Instrument cache
        await self._cache_instruments()

    # Incidentals (i.e. not motion) API

    async def set_lights(
        self, button: Optional[bool] = None, rails: Optional[bool] = None
    ) -> None:
        """Control the robot lights."""
        await self._backend.set_lights(button, rails)

    async def get_lights(self) -> Dict[str, bool]:
        """Return the current status of the robot lights."""
        return await self._backend.get_lights()

    async def identify(self, duration_s: int = 5) -> None:
        """Blink the button light to identify the robot."""
        count = duration_s * 4
        on = False
        for sec in range(count):
            then = self._loop.time()
            await self.set_lights(button=on)
            on = not on
            now = self._loop.time()
            await asyncio.sleep(max(0, 0.25 - (now - then)))
        await self.set_lights(button=True)

    async def set_status_bar_state(self, state: StatusBarState) -> None:
        await self._status_bar_controller.set_status_bar_state(state)

    @ExecutionManagerProvider.wait_for_running
    async def delay(self, duration_s: float) -> None:
        """Delay execution by pausing and sleeping."""
        self.pause(PauseType.DELAY)
        try:
            await self.do_delay(duration_s)
        finally:
            self.resume(PauseType.DELAY)

    @property
    def attached_modules(self) -> List[modules.AbstractModule]:
        return self._backend.module_controls.available_modules

    async def create_simulating_module(
        self,
        model: modules.types.ModuleModel,
    ) -> modules.AbstractModule:
        """Create a simulating module hardware interface."""
        assert (
            self.is_simulator
        ), "Cannot build simulating module from non-simulating hardware control API"

        return await self._backend.module_controls.build_module(
            port="",
            usb_port=USBPort(name="", port_number=0),
            type=modules.ModuleType.from_model(model),
            sim_model=model.value,
        )

    def _gantry_load_from_instruments(self) -> GantryLoad:
        """Compute the gantry load based on attached instruments."""
        left = self._pipette_handler.has_pipette(OT3Mount.LEFT)
        if left:
            pip = self._pipette_handler.get_pipette(OT3Mount.LEFT)
            if pip.config.channels.as_int > 8:
                return GantryLoad.HIGH_THROUGHPUT
        return GantryLoad.LOW_THROUGHPUT

    async def cache_pipette(
        self,
        mount: OT3Mount,
        instrument_data: OT3AttachedPipette,
        req_instr: Optional[PipetteName],
    ) -> None:
        """Set up pipette based on scanned information."""
        config = instrument_data.get("config")
        pip_id = instrument_data.get("id")
        pip_offset_cal = load_pipette_offset(pip_id, mount)

        pipete_subtype = (
            PipetteSubType.from_channels(config.channels) if config else None
        )
        fw_update_info = self._backend.get_instrument_update(mount, pipete_subtype)
        p, _ = load_from_config_and_check_skip(
            config,
            self._pipette_handler.hardware_instruments[mount],
            req_instr,
            pip_id,
            pip_offset_cal,
            fw_update_info,
        )
        self._pipette_handler.hardware_instruments[mount] = p
        # TODO (lc 12-5-2022) Properly support backwards compatibility
        # when applicable

    async def cache_gripper(self, instrument_data: AttachedGripper) -> None:
        """Set up gripper based on scanned information."""
        fw_update_info = self._backend.get_instrument_update(OT3Mount.GRIPPER)
        grip_cal = load_gripper_calibration_offset(instrument_data.get("id"))
        g = compare_gripper_config_and_check_skip(
            instrument_data,
            self._gripper_handler._gripper,
            grip_cal,
            fw_update_info,
        )
        self._gripper_handler.gripper = g

    def get_all_attached_instr(self) -> Dict[OT3Mount, Optional[InstrumentDict]]:
        return {
            OT3Mount.LEFT: self.attached_pipettes[top_types.Mount.LEFT],
            OT3Mount.RIGHT: self.attached_pipettes[top_types.Mount.RIGHT],
            OT3Mount.GRIPPER: self.attached_gripper,
        }

    # TODO (spp, 2023-01-31): add unit tests
    async def cache_instruments(
        self, require: Optional[Dict[top_types.Mount, PipetteName]] = None
    ) -> None:
        """
        Scan the attached instruments, take necessary configuration actions,
        and set up hardware controller internal state if necessary.
        """
        if self._instrument_cache_lock.locked():
            self._log.info("Instrument cache is locked, not refreshing")
            return
        async with self.instrument_cache_lock():
            await self._cache_instruments(require)
            await self._configure_instruments()

    async def _cache_instruments(
        self, require: Optional[Dict[top_types.Mount, PipetteName]] = None
    ) -> None:
        """Actually cache instruments and scan network."""
        self._log.info("Updating instrument model cache")
        checked_require = {
            OT3Mount.from_mount(m): v for m, v in (require or {}).items()
        }
        for mount, name in checked_require.items():
            # TODO (lc 12-5-2022) cache instruments should be receiving
            # a pipette type / channels rather than the named config.
            # We should also check version here once we're comfortable.
            if not ot3_pipette_config.supported_pipette(name):
                raise RuntimeError(f"{name} is not a valid pipette name")
        async with self._motion_lock:
            # we're not actually checking the required instrument except in the context
            # of simulation and it feels like a lot of work for this function
            # actually be doing.
            found = await self._backend.get_attached_instruments(checked_require)

        if OT3Mount.GRIPPER in found.keys():
            await self.cache_gripper(cast(AttachedGripper, found.get(OT3Mount.GRIPPER)))
        elif self._gripper_handler.gripper:
            await self._gripper_handler.reset()

        for pipette_mount in [OT3Mount.LEFT, OT3Mount.RIGHT]:
            if pipette_mount in found.keys():
                req_instr_name = checked_require.get(pipette_mount, None)
                await self.cache_pipette(
                    pipette_mount,
                    cast(OT3AttachedPipette, found.get(pipette_mount)),
                    req_instr_name,
                )
            else:
                self._pipette_handler.hardware_instruments[pipette_mount] = None

        await self._backend.probe_network()
        await self.refresh_positions()

    async def _configure_instruments(self) -> None:
        """Configure instruments"""
        await self._backend.update_motor_status()
        await self.set_gantry_load(self._gantry_load_from_instruments())

    @ExecutionManagerProvider.wait_for_running
    async def _update_position_estimation(
        self, axes: Optional[Union[List[Axis], List[OT3Axis]]] = None
    ) -> None:
        """
        Function to update motor estimation for a set of axes
        """

        if axes:
            checked_axes = [OT3Axis.from_axis(ax) for ax in axes]
        else:
            checked_axes = [ax for ax in OT3Axis]
        await self._backend.update_motor_estimation(checked_axes)

    # Global actions API
    def pause(self, pause_type: PauseType) -> None:
        """
        Pause motion of the robot after a current motion concludes."""
        self._pause_manager.pause(pause_type)

        async def _chained_calls() -> None:
            await self._execution_manager.pause()
            self._backend.pause()

        asyncio.run_coroutine_threadsafe(_chained_calls(), self._loop)

    def pause_with_message(self, message: str) -> None:
        self._log.warning(f"Pause with message: {message}")
        notification = ErrorMessageNotification(message=message)
        for cb in self._callbacks:
            cb(notification)
        self.pause(PauseType.PAUSE)

    def resume(self, pause_type: PauseType) -> None:
        """
        Resume motion after a call to :py:meth:`pause`.
        """
        self._pause_manager.resume(pause_type)

        if self._pause_manager.should_pause:
            return

        # Resume must be called immediately to awaken thread running hardware
        #  methods (ThreadManager)
        self._backend.resume()

        async def _chained_calls() -> None:
            # mirror what happens API.pause.
            await self._execution_manager.resume()
            self._backend.resume()

        asyncio.run_coroutine_threadsafe(_chained_calls(), self._loop)

    async def halt(self) -> None:
        """Immediately stop motion."""
        await self._backend.halt()
        asyncio.run_coroutine_threadsafe(self._execution_manager.cancel(), self._loop)

    async def stop(self, home_after: bool = True) -> None:
        """Stop motion as soon as possible, reset, and optionally home."""
        await self._backend.halt()
        self._log.info("Recovering from halt")
        await self.reset()

        # TODO: (2022-11-21 AA) remove this logic when encoder is added to the gripper
        # Always refresh gripper z position as a safeguard, since we don't have an
        # encoder position for reference
        await self.home_z(OT3Mount.GRIPPER)

        if home_after:
            await self.home()

    async def reset(self) -> None:
        """Reset the stored state of the system."""
        self._pause_manager.reset()
        await self._execution_manager.reset()
        await self._pipette_handler.reset()
        await self._gripper_handler.reset()
        await self.cache_instruments()

    # Gantry/frame (i.e. not pipette) action API
    # TODO(mc, 2022-07-25): add "home both if necessary" functionality
    # https://github.com/Opentrons/opentrons/pull/11072
    async def home_z(
        self,
        mount: Optional[Union[top_types.Mount, OT3Mount]] = None,
        allow_home_other: bool = True,
    ) -> None:
        """Home all of the z-axes."""
        self._reset_last_mount()
        if isinstance(mount, (top_types.Mount, OT3Mount)):
            axes = [OT3Axis.by_mount(mount)]
        else:
            axes = list(OT3Axis.mount_axes())
        await self.home(axes)

    async def home_gripper_jaw(self) -> None:
        """
        Home the jaw of the gripper.
        """
        try:
            gripper = self._gripper_handler.get_gripper()
            self._log.info("Homing gripper jaw.")
            dc = self._gripper_handler.get_duty_cycle_by_grip_force(
                gripper.default_home_force
            )
            await self._ungrip(duty_cycle=dc)
            gripper.state = GripperJawState.HOMED_READY
        except GripperNotAttachedError:
            pass

    async def home_plunger(self, mount: Union[top_types.Mount, OT3Mount]) -> None:
        """
        Home the plunger motor for a mount, and then return it to the 'bottom'
        position.
        """

        checked_mount = OT3Mount.from_mount(mount)
        await self.home([OT3Axis.of_main_tool_actuator(checked_mount)])
        instr = self._pipette_handler.hardware_instruments[checked_mount]
        if instr:
            target_pos = target_position_from_plunger(
                checked_mount, instr.plunger_positions.bottom, self._current_position
            )
            self._log.info("Attempting to move the plunger to bottom.")
            await self._move(target_pos, acquire_lock=False, home_flagged_axes=False)
            await self.current_position_ot3(mount=checked_mount, refresh=True)

    @lru_cache(1)
    def _carriage_offset(self) -> top_types.Point:
        return top_types.Point(*self._config.carriage_offset)

    async def current_position(
        self,
        mount: Union[top_types.Mount, OT3Mount],
        critical_point: Optional[CriticalPoint] = None,
        refresh: bool = False,
        fail_on_not_homed: bool = False,
    ) -> Dict[Axis, float]:
        realmount = OT3Mount.from_mount(mount)
        ot3_pos = await self.current_position_ot3(realmount, critical_point, refresh)
        return self._axis_map_from_ot3axis_map(ot3_pos)

    async def current_position_ot3(
        self,
        mount: OT3Mount,
        critical_point: Optional[CriticalPoint] = None,
        refresh: bool = False,
    ) -> Dict[OT3Axis, float]:
        """Return the postion (in deck coords) of the critical point of the
        specified mount.
        """
        if mount == OT3Mount.GRIPPER and not self._gripper_handler.has_gripper():
            raise GripperNotAttachedError(
                f"Cannot return position for {mount} if no gripper is attached"
            )

        if refresh:
            await self.refresh_positions()

        position_axes = [OT3Axis.X, OT3Axis.Y, OT3Axis.by_mount(mount)]
        valid_motor = self._current_position and self._backend.check_motor_status(
            position_axes
        )
        if not valid_motor:
            raise MustHomeError(
                f"Current position of {str(mount)} is invalid; please home motors."
            )

        return self._effector_pos_from_carriage_pos(
            OT3Mount.from_mount(mount), self._current_position, critical_point
        )

    async def refresh_positions(self) -> None:
        """Request and update both the motor and encoder positions from backend."""
        async with self._motion_lock:
            await self._backend.update_motor_status()
            await self._cache_current_position()
            await self._cache_encoder_position()

    async def _cache_current_position(self) -> Dict[OT3Axis, float]:
        """Cache current position from backend and return in absolute deck coords."""
        self._current_position = self._deck_from_machine(
            await self._backend.update_position()
        )
        return self._current_position

    async def _cache_encoder_position(self) -> Dict[OT3Axis, float]:
        """Cache encoder position from backend and return in absolute deck coords."""
        self._encoder_position = self._deck_from_machine(
            await self._backend.update_encoder_position()
        )
        if self.has_gripper():
            self._gripper_handler.set_jaw_displacement(
                self._encoder_position[OT3Axis.G]
            )
        return self._encoder_position

    async def encoder_current_position(
        self,
        mount: Union[top_types.Mount, OT3Mount],
        critical_point: Optional[CriticalPoint] = None,
        refresh: bool = False,
    ) -> Dict[Axis, float]:
        """
        Return the encoder position in absolute deck coords specified mount.
        """
        ot3pos = await self.encoder_current_position_ot3(mount, critical_point, refresh)
        return {ot3ax.to_axis(): value for ot3ax, value in ot3pos.items()}

    async def encoder_current_position_ot3(
        self,
        mount: Union[top_types.Mount, OT3Mount],
        critical_point: Optional[CriticalPoint] = None,
        refresh: bool = False,
    ) -> Dict[OT3Axis, float]:
        """
        Return the encoder position in absolute deck coords specified mount.
        """
        if refresh:
            await self.refresh_positions()

        if mount == OT3Mount.GRIPPER and not self._gripper_handler.has_gripper():
            raise GripperNotAttachedError(
                f"Cannot return encoder position for {mount} if no gripper is attached"
            )

        position_axes = [OT3Axis.X, OT3Axis.Y, OT3Axis.by_mount(mount)]
        valid_motor = self._encoder_position and self._backend.check_encoder_status(
            position_axes
        )
        if not valid_motor:
            raise MustHomeError(
                f"Encoder position of {str(mount)} is invalid; please home motors."
            )

        ot3pos = self._effector_pos_from_carriage_pos(
            OT3Mount.from_mount(mount),
            self._encoder_position,
            critical_point,
        )
        return ot3pos

    def _effector_pos_from_carriage_pos(
        self,
        mount: OT3Mount,
        carriage_position: OT3AxisMap[float],
        critical_point: Optional[CriticalPoint],
    ) -> OT3AxisMap[float]:
        offset = offset_for_mount(
            mount,
            top_types.Point(*self._config.left_mount_offset),
            top_types.Point(*self._config.right_mount_offset),
            top_types.Point(*self._config.gripper_mount_offset),
        )
        cp = self.critical_point_for(mount, critical_point)
        z_ax = OT3Axis.by_mount(mount)
        plunger_ax = OT3Axis.of_main_tool_actuator(mount)

        return {
            OT3Axis.X: carriage_position[OT3Axis.X] + offset[0] + cp.x,
            OT3Axis.Y: carriage_position[OT3Axis.Y] + offset[1] + cp.y,
            z_ax: carriage_position[z_ax] + offset[2] + cp.z,
            plunger_ax: carriage_position[plunger_ax],
        }

    async def gantry_position(
        self,
        mount: Union[top_types.Mount, OT3Mount],
        critical_point: Optional[CriticalPoint] = None,
        refresh: bool = False,
        fail_on_not_homed: bool = False,
    ) -> top_types.Point:
        """Return the position of the critical point as pertains to the gantry."""
        realmount = OT3Mount.from_mount(mount)
        cur_pos = await self.current_position_ot3(
            realmount,
            critical_point,
            refresh,
        )
        return top_types.Point(
            x=cur_pos[OT3Axis.X],
            y=cur_pos[OT3Axis.Y],
            z=cur_pos[OT3Axis.by_mount(realmount)],
        )

    async def move_to(
        self,
        mount: Union[top_types.Mount, OT3Mount],
        abs_position: top_types.Point,
        speed: Optional[float] = None,
        critical_point: Optional[CriticalPoint] = None,
        max_speeds: Union[None, Dict[Axis, float], OT3AxisMap[float]] = None,
        _check_stalls: bool = False,  # For testing only
    ) -> None:
        """Move the critical point of the specified mount to a location
        relative to the deck, at the specified speed."""
        realmount = OT3Mount.from_mount(mount)
        axes_moving = [OT3Axis.X, OT3Axis.Y, OT3Axis.by_mount(mount)]

        # Cache current position from backend
        await self._cache_current_position()
        await self._cache_encoder_position()

        if not self._backend.check_encoder_status(axes_moving):
            # a moving axis has not been homed before, homing robot now
            await self.home()
        elif not self._backend.check_motor_status(axes_moving):
            raise MustHomeError(
                f"Inaccurate motor position for {str(realmount)}, please home motors."
            )

        target_position = target_position_from_absolute(
            realmount,
            abs_position,
            partial(self.critical_point_for, cp_override=critical_point),
            top_types.Point(*self._config.left_mount_offset),
            top_types.Point(*self._config.right_mount_offset),
            top_types.Point(*self._config.gripper_mount_offset),
        )
        if max_speeds:
            checked_max: Optional[OT3AxisMap[float]] = {
                OT3Axis.from_axis(k): v for k, v in max_speeds.items()
            }
        else:
            checked_max = None

        await self._cache_and_maybe_retract_mount(realmount)
        await self._move_gripper_to_idle_position(realmount)
        await self._move(
            target_position,
            speed=speed,
            max_speeds=checked_max,
            check_stalls=_check_stalls,
        )

    async def move_rel(
        self,
        mount: Union[top_types.Mount, OT3Mount],
        delta: top_types.Point,
        speed: Optional[float] = None,
        max_speeds: Union[None, Dict[Axis, float], OT3AxisMap[float]] = None,
        check_bounds: MotionChecks = MotionChecks.NONE,
        fail_on_not_homed: bool = False,
        _check_stalls: bool = False,  # For testing only
    ) -> None:
        """Move the critical point of the specified mount by a specified
        displacement in a specified direction, at the specified speed."""
        realmount = OT3Mount.from_mount(mount)
        axes_moving = [OT3Axis.X, OT3Axis.Y, OT3Axis.by_mount(mount)]

        if not self._backend.check_encoder_status(axes_moving):
            await self.home()

        # Cache current position from backend
        await self._cache_current_position()
        await self._cache_encoder_position()

        if not self._backend.check_motor_status([axis for axis in axes_moving]):
            raise MustHomeError(
                f"Inaccurate motor position for {str(realmount)}, please home motors."
            )

        target_position = target_position_from_relative(
            realmount, delta, self._current_position
        )
        if max_speeds:
            checked_max: Optional[OT3AxisMap[float]] = {
                OT3Axis.from_axis(k): v for k, v in max_speeds.items()
            }
        else:
            checked_max = None
        await self._cache_and_maybe_retract_mount(realmount)
        await self._move_gripper_to_idle_position(realmount)
        await self._move(
            target_position,
            speed=speed,
            max_speeds=checked_max,
            check_bounds=check_bounds,
            check_stalls=_check_stalls,
        )

    async def _cache_and_maybe_retract_mount(self, mount: OT3Mount) -> None:
        """Retract the 'other' mount if necessary
        If `mount` does not match the value in :py:attr:`_last_moved_mount`
        (and :py:attr:`_last_moved_mount` exists) then retract the mount
        in :py:attr:`_last_moved_mount`. Also unconditionally update
        :py:attr:`_last_moved_mount` to contain `mount`.
        """
        if mount != self._last_moved_mount and self._last_moved_mount:
            await self.retract(self._last_moved_mount, 10)
        self._last_moved_mount = mount

    async def _move_gripper_to_idle_position(self, mount_in_use: OT3Mount) -> None:
        """Move gripper to its idle, gripped position.
        If the gripper is not currently in use, puts its jaws in a low-current,
        gripped position. Experimental behavior in order to prevent gripper jaws
        from colliding into thermocycler lid & lid latch clips.
        """
        # TODO: see https://opentrons.atlassian.net/browse/RLAB-214
        if (
            self._gripper_handler.gripper
            and mount_in_use != OT3Mount.GRIPPER
            and self._gripper_handler.gripper.state != GripperJawState.GRIPPING
        ):
            if self._gripper_handler.gripper.state == GripperJawState.UNHOMED:
                self._log.warning(
                    "Gripper jaw is not homed. Can't be moved to idle position"
                )
            else:
                # allows for safer gantry movement at minimum force
                await self.grip(force_newtons=IDLE_STATE_GRIP_FORCE)

    def _build_moves(
        self,
        origin: Dict[OT3Axis, float],
        target: Dict[OT3Axis, float],
        speed: Optional[float] = None,
    ) -> List[List[Move[OT3Axis]]]:
        """Build move with Move Manager with machine positions."""
        # TODO: (2022-02-10) Use actual max speed for MoveTarget
        checked_speed = speed or 400
        move_target = MoveTarget.build(position=target, max_speed=checked_speed)
        _, moves = self._move_manager.plan_motion(
            origin=origin, target_list=[move_target]
        )
        return moves

    @ExecutionManagerProvider.wait_for_running
    async def _move(
        self,
        target_position: "OrderedDict[OT3Axis, float]",
        speed: Optional[float] = None,
        home_flagged_axes: bool = True,
        max_speeds: Optional[OT3AxisMap[float]] = None,
        acquire_lock: bool = True,
        check_bounds: MotionChecks = MotionChecks.NONE,
        check_stalls: bool = False,
    ) -> None:
        """Worker function to apply robot motion."""
        machine_pos = machine_from_deck(
            target_position,
            self._transforms.deck_calibration.attitude,
            self._transforms.carriage_offset,
        )
        bounds = self._backend.axis_bounds
        to_check = {
            ax: machine_pos[ax]
            for ax in target_position.keys()
            if ax in OT3Axis.gantry_axes()
        }
        check_motion_bounds(to_check, target_position, bounds, check_bounds)

        origin = await self._backend.update_position()
        try:
            moves = self._build_moves(origin, machine_pos, speed)
        except ZeroLengthMoveError as zero_length_error:
            self._log.info(f"{str(zero_length_error)}, ignoring")
            return
        self._log.info(
            f"move: deck {target_position} becomes machine {machine_pos} from {origin} "
            f"requiring {moves}"
        )
        async with contextlib.AsyncExitStack() as stack:
            if acquire_lock:
                await stack.enter_async_context(self._motion_lock)
            try:
                await self._backend.move(
                    origin,
                    moves[0],
                    MoveStopCondition.stall if check_stalls else MoveStopCondition.none,
                )
            except Exception:
                self._log.exception("Move failed")
                self._current_position.clear()
                raise
            else:
                await self._cache_current_position()
                await self._cache_encoder_position()

    async def _home_axis(self, axis: OT3Axis) -> None:
        """
        Perform home; base on axis motor/encoder statuses, shorten homing time
        if possible.

        1. If stepper position status is valid, move directly to the home position.
        2. If encoder position status is valid, update position estimation.
           If axis encoder is accurate (Zs & Ps ONLY), move directly to home position.
           Or, if axis encoder is not accurate, move to 20mm away from home position,
           then home.
        3. If both stepper and encoder statuses are invalid, home full axis.

        Note that when an axis is move directly to the home position, the axis limit
        switch will not be triggered.
        """

        async def _retrieve_home_position() -> Tuple[
            OT3AxisMap[float], OT3AxisMap[float]
        ]:
            origin = await self._backend.update_position()
            target_pos = {ax: pos for ax, pos in origin.items()}
            target_pos.update({axis: self._backend.home_position()[axis]})
            return origin, target_pos

        # G, Q should be handled in the backend through `self._home()`
        assert axis not in [OT3Axis.G, OT3Axis.Q]

        # FIXME: See https://github.com/Opentrons/opentrons/pull/11978
        # Because of the workaround introduced above, we cannot fully trust the motor
        # flag until the already_homed check is removed. Until then, we should only
        # evaluate the encoder status and update motor pos as a safeguard.
        # if self._backend.check_motor_status(
        #     [axis]
        # ) and self._backend.check_encoder_status([axis]):
        #     # retrieve home position
        #     origin, target_pos = await _retrieve_home_position()
        #     # move directly the home position if the stepper position is valid
        #     moves = self._build_moves(origin, target_pos)
        #     await self._backend.move(
        #         origin,
        #         moves[0],
        #         MoveStopCondition.none,
        #     )
        if self._backend.check_encoder_status([axis]):
            # ensure stepper position can be updated after boot
            await self.engage_axes([axis])
            # update stepper position using the valid encoder position
            await self._update_position_estimation([axis])
            origin, target_pos = await _retrieve_home_position()
            if OT3Axis.to_kind(axis) in [OT3AxisKind.Z, OT3AxisKind.P]:
                axis_home_dist = self._config.safe_home_distance
            else:
                # FIXME: (AA 2/15/23) This is a temporary workaround because of
                # XY encoder inaccuracy. Otherwise, we should be able to use
                # 5.0 mm for all axes.
                # Move to 20 mm away from the home position and then home
                axis_home_dist = 20.0
            if origin[axis] - target_pos[axis] > axis_home_dist:
                target_pos[axis] += axis_home_dist
                moves = self._build_moves(origin, target_pos)
                await self._backend.move(
                    origin,
                    moves[0],
                    MoveStopCondition.none,
                )
            await self._backend.home([axis])
        else:
            # both stepper and encoder positions are invalid, must home
            await self._backend.home([axis])

    async def _home(self, axes: Sequence[OT3Axis]) -> None:
        """Home one axis at a time."""
        async with self._motion_lock:
            for axis in axes:
                try:
                    if axis == OT3Axis.G:
                        await self.home_gripper_jaw()
                    elif axis == OT3Axis.Q:
                        await self._backend.home([axis])
                    else:
                        await self._home_axis(axis)
                except ZeroLengthMoveError:
                    self._log.info(f"{axis} already at home position, skip homing")
                    continue
                except (MoveConditionNotMet, Exception):
                    self._log.exception("Homing failed")
                    self._current_position.clear()
                    raise
                else:
                    await self._cache_current_position()
                    await self._cache_encoder_position()

    @ExecutionManagerProvider.wait_for_running
    async def home(
        self, axes: Optional[Union[List[Axis], List[OT3Axis]]] = None
    ) -> None:
        """
        Worker function to home the robot by axis or list of
        desired axes.
        """
        # make sure current position is up-to-date
        await self.refresh_positions()

        if axes:
            checked_axes = [OT3Axis.from_axis(ax) for ax in axes]
        else:
            checked_axes = [ax for ax in OT3Axis if ax != OT3Axis.Q]
        if self.gantry_load == GantryLoad.HIGH_THROUGHPUT:
            checked_axes.append(OT3Axis.Q)
        self._log.info(f"Homing {axes}")

        home_seq = [
            ax
            for ax in OT3Axis.home_order()
            if (ax in checked_axes and self._backend.axis_is_present(ax))
        ]
        self._log.info(f"home was called with {axes} generating sequence {home_seq}")
        await self._home(home_seq)

    def get_engaged_axes(self) -> Dict[Axis, bool]:
        """Which axes are engaged and holding."""
        return self._axis_map_from_ot3axis_map(self._backend.engaged_axes())

    @property
    def engaged_axes(self) -> Dict[Axis, bool]:
        return self.get_engaged_axes()

    async def disengage_axes(self, which: Union[List[Axis], List[OT3Axis]]) -> None:
        axes = [OT3Axis.from_axis(ax) for ax in which]
        await self._backend.disengage_axes(axes)

    async def engage_axes(self, which: Union[List[Axis], List[OT3Axis]]) -> None:
        axes = [OT3Axis.from_axis(ax) for ax in which]
        await self._backend.engage_axes(axes)

    async def get_limit_switches(self) -> Dict[OT3Axis, bool]:
        res = await self._backend.get_limit_switches()
        return {ax: val for ax, val in res.items()}

    @ExecutionManagerProvider.wait_for_running
    async def retract(
        self, mount: Union[top_types.Mount, OT3Mount], margin: float = 10
    ) -> None:
        """Pull the specified mount up to its home position.
        Works regardless of critical point or home status.
        """
        machine_ax = OT3Axis.by_mount(mount)
        await self._home((machine_ax,))

    # Gantry/frame (i.e. not pipette) config API
    @property
    def config(self) -> OT3Config:
        """Get the robot's configuration object.
        :returns .RobotConfig: The object.
        """
        return self._config

    @config.setter
    def config(self, config: Union[OT3Config, RobotConfig]) -> None:
        """Replace the currently-loaded config"""
        if isinstance(config, OT3Config):
            self._config = config
        else:
            self._log.error("Tried to specify an OT2 config object")

    def get_config(self) -> OT3Config:
        """
        Get the robot's configuration object.
        :returns .RobotConfig: The object.
        """
        return self.config

    def set_config(self, config: Union[OT3Config, RobotConfig]) -> None:
        """Replace the currently-loaded config"""
        if isinstance(config, OT3Config):
            self.config = config
        else:
            self._log.error("Tried to specify an OT2 config object")

    async def update_config(self, **kwargs: Any) -> None:
        """Update values of the robot's configuration."""
        self._config = replace(self._config, **kwargs)

    async def update_deck_calibration(self, new_transform: RobotCalibration) -> None:
        pass

    @ExecutionManagerProvider.wait_for_running
    async def _grip(self, duty_cycle: float) -> None:
        """Move the gripper jaw inward to close."""
        try:
            await self._backend.gripper_grip_jaw(duty_cycle=duty_cycle)
            await self._cache_encoder_position()
        except Exception:
            self._log.exception(
                f"Gripper grip failed, encoder pos: {self._encoder_position[OT3Axis.G]}"
            )
            raise

    @ExecutionManagerProvider.wait_for_running
    async def _ungrip(self, duty_cycle: float) -> None:
        """Move the gripper jaw outward to reach the homing switch."""
        try:
            await self._backend.gripper_home_jaw(duty_cycle=duty_cycle)
            await self._cache_encoder_position()
        except Exception:
            self._log.exception("Gripper home failed")
            raise

    @ExecutionManagerProvider.wait_for_running
    async def _hold_jaw_width(self, jaw_width_mm: float) -> None:
        """Move the gripper jaw to a specific width."""
        try:
            if not self._gripper_handler.is_valid_jaw_width(jaw_width_mm):
                raise ValueError("Setting gripper jaw width out of bounds")
            gripper = self._gripper_handler.get_gripper()
            width_max = gripper.config.geometry.jaw_width["max"]
            jaw_displacement_mm = (width_max - jaw_width_mm) / 2.0
            await self._backend.gripper_hold_jaw(int(1000 * jaw_displacement_mm))
            await self._cache_encoder_position()
        except Exception:
            self._log.exception("Gripper set width failed")
            raise

    async def grip(self, force_newtons: Optional[float] = None) -> None:
        self._gripper_handler.check_ready_for_jaw_move()
        dc = self._gripper_handler.get_duty_cycle_by_grip_force(
            force_newtons or self._gripper_handler.get_gripper().default_grip_force
        )
        await self._grip(duty_cycle=dc)
        self._gripper_handler.set_jaw_state(GripperJawState.GRIPPING)

    async def ungrip(self, force_newtons: Optional[float] = None) -> None:
        # get default grip force for release if not provided
        self._gripper_handler.check_ready_for_jaw_move()
        dc = self._gripper_handler.get_duty_cycle_by_grip_force(
            force_newtons or self._gripper_handler.get_gripper().default_home_force
        )
        await self._ungrip(duty_cycle=dc)
        self._gripper_handler.set_jaw_state(GripperJawState.HOMED_READY)

    async def hold_jaw_width(self, jaw_width_mm: int) -> None:
        self._gripper_handler.check_ready_for_jaw_move()
        await self._hold_jaw_width(jaw_width_mm)
        self._gripper_handler.set_jaw_state(GripperJawState.HOLDING_CLOSED)

    # Pipette action API
    async def prepare_for_aspirate(
        self, mount: Union[top_types.Mount, OT3Mount], rate: float = 1.0
    ) -> None:
        """Prepare the pipette for aspiration."""
        checked_mount = OT3Mount.from_mount(mount)
        instrument = self._pipette_handler.get_pipette(checked_mount)

        self._pipette_handler.ready_for_tip_action(
            instrument, HardwareAction.PREPARE_ASPIRATE
        )

        if instrument.current_volume == 0:
            speed = self._pipette_handler.plunger_speed(
                instrument, instrument.blow_out_flow_rate, "aspirate"
            )
            bottom = instrument.plunger_positions.bottom
            target_pos = target_position_from_plunger(
                OT3Mount.from_mount(mount), bottom, self._current_position
            )
            await self._move(
                target_pos,
                speed=(speed * rate),
                home_flagged_axes=False,
            )
            instrument.ready_to_aspirate = True

    async def aspirate(
        self,
        mount: Union[top_types.Mount, OT3Mount],
        volume: Optional[float] = None,
        rate: float = 1.0,
    ) -> None:
        """
        Aspirate a volume of liquid (in microliters/uL) using this pipette."""
        realmount = OT3Mount.from_mount(mount)
        aspirate_spec = self._pipette_handler.plan_check_aspirate(
            realmount, volume, rate
        )
        if not aspirate_spec:
            return
        target_pos = target_position_from_plunger(
            realmount,
            aspirate_spec.plunger_distance,
            self._current_position,
        )

        try:
            await self._backend.set_active_current(
                {OT3Axis.from_axis(aspirate_spec.axis): aspirate_spec.current}
            )

            await self._move(
                target_pos,
                speed=aspirate_spec.speed,
                home_flagged_axes=False,
            )
        except Exception:
            self._log.exception("Aspirate failed")
            aspirate_spec.instr.set_current_volume(0)
            raise
        else:
            aspirate_spec.instr.add_current_volume(aspirate_spec.volume)

    async def dispense(
        self,
        mount: Union[top_types.Mount, OT3Mount],
        volume: Optional[float] = None,
        rate: float = 1.0,
    ) -> None:
        """
        Dispense a volume of liquid in microliters(uL) using this pipette."""
        realmount = OT3Mount.from_mount(mount)
        dispense_spec = self._pipette_handler.plan_check_dispense(
            realmount, volume, rate
        )
        if not dispense_spec:
            return
        target_pos = target_position_from_plunger(
            realmount,
            dispense_spec.plunger_distance,
            self._current_position,
        )

        try:
            await self._backend.set_active_current(
                {OT3Axis.from_axis(dispense_spec.axis): dispense_spec.current}
            )
            await self._move(
                target_pos,
                speed=dispense_spec.speed,
                home_flagged_axes=False,
            )
        except Exception:
            self._log.exception("Dispense failed")
            dispense_spec.instr.set_current_volume(0)
            raise
        else:
            dispense_spec.instr.remove_current_volume(dispense_spec.volume)

    async def blow_out(
        self,
        mount: Union[top_types.Mount, OT3Mount],
        volume: Optional[float] = None,
    ) -> None:
        """
        Force any remaining liquid to dispense. The liquid will be dispensed at
        the current location of pipette
        """
        realmount = OT3Mount.from_mount(mount)
        instrument = self._pipette_handler.get_pipette(realmount)
        blowout_spec = self._pipette_handler.plan_check_blow_out(realmount, volume)

        max_blowout_pos = instrument.plunger_positions.blow_out
        # start at the bottom position and move additional distance
        # determined by plan_check_blow_out
        blowout_distance = (
            instrument.plunger_positions.bottom + blowout_spec.plunger_distance
        )
        if blowout_distance > max_blowout_pos:
            raise ValueError(
                f"Blow out distance exceeds plunger position limit: blowout dist = {blowout_distance}, "
                f"max blowout distance = {max_blowout_pos}"
            )

        await self._backend.set_active_current(
            {blowout_spec.axis: blowout_spec.current}
        )

        target_pos = target_position_from_plunger(
            realmount,
            blowout_distance,
            self._current_position,
        )

        try:
            await self._move(
                target_pos,
                speed=blowout_spec.speed,
                home_flagged_axes=False,
            )
        except Exception:
            self._log.exception("Blow out failed")
            raise
        finally:
            blowout_spec.instr.set_current_volume(0)
            blowout_spec.instr.ready_to_aspirate = False

    async def _force_pick_up_tip(
        self, mount: OT3Mount, pipette_spec: PickUpTipSpec
    ) -> None:
        for press in pipette_spec.presses:
            async with self._backend.restore_current():
                await self._backend.set_active_current(
                    {axis: current for axis, current in press.current.items()}
                )
                target_down = target_position_from_relative(
                    mount, press.relative_down, self._current_position
                )
                await self._move(target_down, speed=press.speed)
            target_up = target_position_from_relative(
                mount, press.relative_up, self._current_position
            )
            await self._move(target_up)

    async def _motor_pick_up_tip(
        self, mount: OT3Mount, pipette_spec: TipMotorPickUpTipSpec
    ) -> None:
        async with self._backend.restore_current():
            await self._backend.set_active_current(
                {axis: current for axis, current in pipette_spec.currents.items()}
            )
            # Move to pick up position
            target_down = target_position_from_relative(
                mount,
                pipette_spec.tiprack_down,
                self._current_position,
            )
            await self._move(target_down)
            # perform pick up tip
            await self._backend.tip_action(
                [OT3Axis.of_main_tool_actuator(mount)],
                pipette_spec.pick_up_distance,
                pipette_spec.speed,
                "clamp",
            )
            # back clamps off the adapter posts
            await self._backend.tip_action(
                [OT3Axis.of_main_tool_actuator(mount)],
                pipette_spec.pick_up_distance,
                pipette_spec.speed,
                "home",
            )

    async def pick_up_tip(
        self,
        mount: Union[top_types.Mount, OT3Mount],
        tip_length: float,
        presses: Optional[int] = None,
        increment: Optional[float] = None,
        prep_after: bool = True,
    ) -> None:
        """Pick up tip from current location."""
        realmount = OT3Mount.from_mount(mount)
        spec, _add_tip_to_instrs = self._pipette_handler.plan_check_pick_up_tip(
            realmount, tip_length, presses, increment
        )

        if spec.pick_up_motor_actions:
            await self._motor_pick_up_tip(realmount, spec.pick_up_motor_actions)
        else:
            await self._force_pick_up_tip(realmount, spec)

        # we expect a stall has happened during pick up, so we want to
        # update the motor estimation
        await self._update_position_estimation([OT3Axis.by_mount(realmount)])

        # neighboring tips tend to get stuck in the space between
        # the volume chamber and the drop-tip sleeve on p1000.
        # This extra shake ensures those tips are removed
        for rel_point, speed in spec.shake_off_list:
            await self.move_rel(realmount, rel_point, speed=speed)

        _add_tip_to_instrs()

        if prep_after:
            await self.prepare_for_aspirate(realmount)

    def set_current_tiprack_diameter(
        self, mount: Union[top_types.Mount, OT3Mount], tiprack_diameter: float
    ) -> None:
        instrument = self._pipette_handler.get_pipette(OT3Mount.from_mount(mount))
        self._log.info(
            "Updating tip rack diameter on pipette mount: "
            f"{mount.name}, tip diameter: {tiprack_diameter} mm"
        )
        instrument.current_tiprack_diameter = tiprack_diameter

    def set_working_volume(
        self, mount: Union[top_types.Mount, OT3Mount], tip_volume: float
    ) -> None:
        instrument = self._pipette_handler.get_pipette(OT3Mount.from_mount(mount))
        self._log.info(
            "Updating working volume on pipette mount:"
            f"{mount.name}, tip volume: {tip_volume} ul"
        )
        instrument.working_volume = tip_volume

    async def drop_tip(
        self, mount: Union[top_types.Mount, OT3Mount], home_after: bool = False
    ) -> None:
        """Drop tip at the current location."""
        realmount = OT3Mount.from_mount(mount)
        spec, _remove = self._pipette_handler.plan_check_drop_tip(realmount, home_after)
        for move in spec.drop_moves:
            await self._backend.set_active_current(
                {
                    OT3Axis.from_axis(axis): current
                    for axis, current in move.current.items()
                }
            )

            if move.is_ht_tip_action and move.speed:
                # The speed check is needed because speed can sometimes be None.
                # Not sure why
                await self._backend.tip_action(
                    [OT3Axis.of_main_tool_actuator(mount)],
                    move.target_position,
                    move.speed,
                    "clamp",
                )
                await self._backend.tip_action(
                    [OT3Axis.of_main_tool_actuator(mount)],
                    move.target_position,
                    move.speed,
                    "home",
                )
            else:
                target_pos = target_position_from_plunger(
                    realmount, move.target_position, self._current_position
                )
                await self._move(
                    target_pos,
                    speed=move.speed,
                    home_flagged_axes=False,
                )
        if move.home_after:
            await self._home([OT3Axis.from_axis(ax) for ax in move.home_axes])

        for shake in spec.shake_moves:
            await self.move_rel(mount, shake[0], speed=shake[1])

        await self._backend.set_active_current(
            {
                OT3Axis.from_axis(axis): current
                for axis, current in spec.ending_current.items()
            }
        )
        _remove()

    async def clean_up(self) -> None:
        """Get the API ready to stop cleanly."""
        await self._backend.clean_up()

    def critical_point_for(
        self,
        mount: Union[top_types.Mount, OT3Mount],
        cp_override: Optional[CriticalPoint] = None,
    ) -> top_types.Point:
        if mount == OT3Mount.GRIPPER:
            return self._gripper_handler.get_critical_point(cp_override)
        else:
            return self._pipette_handler.critical_point_for(
                OT3Mount.from_mount(mount), cp_override
            )

    @property
    def hardware_pipettes(self) -> InstrumentsByMount[top_types.Mount]:
        # TODO (lc 12-5-2022) We should have ONE entry point into knowing
        # what pipettes are attached from the hardware controller.
        return {
            m.to_mount(): i
            for m, i in self._pipette_handler.hardware_instruments.items()
            if m != OT3Mount.GRIPPER
        }

    @property
    def hardware_gripper(self) -> Optional[Gripper]:
        if not self.has_gripper():
            return None
        return self._gripper_handler.get_gripper()

    @property
    def hardware_instruments(self) -> InstrumentsByMount[top_types.Mount]:  # type: ignore
        # see comment in `protocols.instrument_configurer`
        # override required for type matching
        # Warning: don't use this in new code, used `hardware_pipettes` instead
        return self.hardware_pipettes

    def get_attached_pipettes(self) -> Dict[top_types.Mount, PipetteDict]:
        return {
            m.to_mount(): pd
            for m, pd in self._pipette_handler.get_attached_instruments().items()
            if m != OT3Mount.GRIPPER
        }

    def get_attached_instruments(self) -> Dict[top_types.Mount, PipetteDict]:
        # Warning: don't use this in new code, used `get_attached_pipettes` instead
        return self.get_attached_pipettes()

    def reset_instrument(
        self, mount: Union[top_types.Mount, OT3Mount, None] = None
    ) -> None:
        if mount:
            checked_mount: Optional[OT3Mount] = OT3Mount.from_mount(mount)
        else:
            checked_mount = None
        if checked_mount == OT3Mount.GRIPPER:
            self._gripper_handler.reset_gripper()
        else:
            self._pipette_handler.reset_instrument(checked_mount)

    def get_instrument_offset(
        self, mount: OT3Mount
    ) -> Union[GripperCalibrationOffset, PipetteOffsetByPipetteMount, None]:
        """Get instrument calibration data."""
        # TODO (spp, 2023-04-19): We haven't introduced a 'calibration_offset' key in
        #  PipetteDict because the dict is shared with OT2 pipettes which have
        #  different offset type. Once we figure out if we want the calibration data
        #  to be a part of the dict, this getter can be updated to fetch pipette offset
        #  from the dict, or just remove this getter entirely.

        if mount == OT3Mount.GRIPPER:
            gripper_dict = self._gripper_handler.get_gripper_dict()
            return gripper_dict["calibration_offset"] if gripper_dict else None
        else:
            return self._pipette_handler.get_instrument_offset(mount=mount)

    async def reset_instrument_offset(
        self, mount: Union[top_types.Mount, OT3Mount], to_default: bool = True
    ) -> None:
        """Reset the given instrument to system offsets."""
        checked_mount = OT3Mount.from_mount(mount)
        if checked_mount == OT3Mount.GRIPPER:
            self._gripper_handler.reset_instrument_offset(to_default)
        else:
            self._pipette_handler.reset_instrument_offset(checked_mount, to_default)

    async def save_instrument_offset(
        self, mount: Union[top_types.Mount, OT3Mount], delta: top_types.Point
    ) -> Union[GripperCalibrationOffset, PipetteOffsetByPipetteMount]:
        """Save a new offset for a given instrument."""
        checked_mount = OT3Mount.from_mount(mount)
        if checked_mount == OT3Mount.GRIPPER:
            self._log.info(f"Saving instrument offset: {delta} for gripper")
            return self._gripper_handler.save_instrument_offset(delta)
        else:
            return self._pipette_handler.save_instrument_offset(checked_mount, delta)

    async def save_module_offset(
        self, module_id: str, mount: OT3Mount, slot: int, offset: top_types.Point
    ) -> Optional[ModuleCalibrationOffset]:
        """Save a new offset for a given module."""
        module = self._backend.module_controls.get_module_by_module_id(module_id)
        if not module:
            self._log.warning(f"Could not save calibration: unknown module {module_id}")
            return None
        # TODO (ba, 2023-03-22): gripper_id and pipette_id should probably be combined to instrument_id
        instrument_id = None
        if self._gripper_handler.has_gripper():
            instrument_id = self._gripper_handler.get_gripper().gripper_id
        elif self._pipette_handler.has_pipette(mount):
            instrument_id = self._pipette_handler.get_pipette(mount).pipette_id
        module_type = module.MODULE_TYPE
        self._log.info(
            f"Saving module offset: {offset} for module {module_type.name} {module_id}."
        )
        return self._backend.module_controls.save_module_offset(
            module_type, module_id, mount, slot, offset, instrument_id
        )

    def get_attached_pipette(
        self, mount: Union[top_types.Mount, OT3Mount]
    ) -> PipetteDict:
        return self._pipette_handler.get_attached_instrument(OT3Mount.from_mount(mount))

    def get_attached_instrument(
        self, mount: Union[top_types.Mount, OT3Mount]
    ) -> PipetteDict:
        # Warning: don't use this in new code, used `get_attached_pipette` instead
        return self.get_attached_pipette(mount)

    @property
    def attached_instruments(self) -> Any:
        # Warning: don't use this in new code, used `attached_pipettes` instead
        return self.attached_pipettes

    @property
    def attached_pipettes(self) -> Dict[top_types.Mount, PipetteDict]:
        return {
            m.to_mount(): d
            for m, d in self._pipette_handler.attached_instruments.items()
            if m != OT3Mount.GRIPPER
        }

    @property
    def attached_gripper(self) -> Optional[GripperDict]:
        return self._gripper_handler.get_gripper_dict()

    def has_gripper(self) -> bool:
        return self._gripper_handler.has_gripper()

    def calibrate_plunger(
        self,
        mount: Union[top_types.Mount, OT3Mount],
        top: Optional[float] = None,
        bottom: Optional[float] = None,
        blow_out: Optional[float] = None,
        drop_tip: Optional[float] = None,
    ) -> None:
        self._pipette_handler.calibrate_plunger(
            OT3Mount.from_mount(mount), top, bottom, blow_out, drop_tip
        )

    def set_flow_rate(
        self,
        mount: Union[top_types.Mount, OT3Mount],
        aspirate: Optional[float] = None,
        dispense: Optional[float] = None,
        blow_out: Optional[float] = None,
    ) -> None:
        return self._pipette_handler.set_flow_rate(
            OT3Mount.from_mount(mount), aspirate, dispense, blow_out
        )

    def set_pipette_speed(
        self,
        mount: Union[top_types.Mount, OT3Mount],
        aspirate: Optional[float] = None,
        dispense: Optional[float] = None,
        blow_out: Optional[float] = None,
    ) -> None:
        self._pipette_handler.set_pipette_speed(
            OT3Mount.from_mount(mount), aspirate, dispense, blow_out
        )

    def get_instrument_max_height(
        self,
        mount: Union[top_types.Mount, OT3Mount],
        critical_point: Optional[CriticalPoint] = None,
    ) -> float:
        carriage_pos = self._deck_from_machine(self._backend.home_position())
        pos_at_home = self._effector_pos_from_carriage_pos(
            OT3Mount.from_mount(mount), carriage_pos, critical_point
        )

        return pos_at_home[OT3Axis.by_mount(mount)] - self._config.z_retract_distance

    async def add_tip(
        self, mount: Union[top_types.Mount, OT3Mount], tip_length: float
    ) -> None:
        await self._pipette_handler.add_tip(OT3Mount.from_mount(mount), tip_length)

    async def remove_tip(self, mount: Union[top_types.Mount, OT3Mount]) -> None:
        await self._pipette_handler.remove_tip(OT3Mount.from_mount(mount))

    def add_gripper_probe(self, probe: GripperProbe) -> None:
        self._gripper_handler.add_probe(probe)

    def remove_gripper_probe(self) -> None:
        self._gripper_handler.remove_probe()

    async def liquid_probe(
        self,
        mount: OT3Mount,
        probe_settings: Optional[LiquidProbeSettings] = None,
    ) -> float:
        """Search for and return liquid level height.
        This function begins by moving the mount the distance specified by starting_mount_height in the
        LiquidProbeSettings. After this, the mount and plunger motors will move simultaneously while
        reading from the pressure sensor.
        If the move is completed without the specified threshold being triggered, a
        LiquidNotFound error will be thrown.
        If the threshold is triggered before the minimum z distance has been traveled,
        a EarlyLiquidSenseTrigger error will be thrown.
        Otherwise, the function will stop moving once the threshold is triggered,
        and return the position of the
        z axis in deck coordinates, as well as the encoder position, where
        the liquid was found.
        """

        checked_mount = OT3Mount.from_mount(mount)
        instrument = self._pipette_handler.get_pipette(checked_mount)
        self._pipette_handler.ready_for_tip_action(
            instrument, HardwareAction.LIQUID_PROBE
        )

        if not probe_settings:
            probe_settings = self.config.liquid_sense
        mount_axis = OT3Axis.by_mount(mount)

        # homes plunger then moves it to bottom of axis
        if probe_settings.aspirate_while_sensing:
            await self.home_plunger(mount)

        # if not aspirate_while_sensing, plunger should be at bottom, since
        #  this expects to be called after pick_up_tip

        plunger_direction = -1 if probe_settings.aspirate_while_sensing else 1

        # get position before moving in deck coordinates
        starting_position = await self.current_position_ot3(
            mount=mount, critical_point=CriticalPoint.TIP, refresh=True
        )
        await self._backend.liquid_probe(
            mount,
            probe_settings.max_z_distance,
            probe_settings.mount_speed,
            (probe_settings.plunger_speed * plunger_direction),
            probe_settings.sensor_threshold_pascals,
            probe_settings.log_pressure,
            probe_settings.auto_zero_sensor,
            probe_settings.num_baseline_reads,
        )
<<<<<<< HEAD

        # get final position in deck coordinates
        final_position = await self.current_position_ot3(
            mount=mount, critical_point=CriticalPoint.TIP, refresh=True
        )

=======
        machine_pos = axis_convert(machine_pos_node_id, 0.0)
        position = self._deck_from_machine(machine_pos)
>>>>>>> bf32bde3
        z_distance_traveled = (
            starting_position[mount_axis] - final_position[mount_axis]
        )
        if z_distance_traveled < probe_settings.min_z_distance:
            min_z_travel_pos = final_position
            min_z_travel_pos[mount_axis] = probe_settings.min_z_distance
            raise EarlyLiquidSenseTrigger(
                triggered_at=final_position,
                min_z_pos=min_z_travel_pos,
            )
        elif z_distance_traveled >= probe_settings.max_z_distance:
            max_z_travel_pos = final_position
            max_z_travel_pos[mount_axis] = probe_settings.max_z_distance
            raise LiquidNotFound(
                position=final_position,
                max_z_pos=max_z_travel_pos,
            )

        encoder_pos = await self.encoder_current_position_ot3(
            mount=mount, critical_point=CriticalPoint.TIP, refresh=True
        )

        return final_position, encoder_pos

    async def capacitive_probe(
        self,
        mount: OT3Mount,
        moving_axis: OT3Axis,
        target_pos: float,
        pass_settings: CapacitivePassSettings,
        retract_after: bool = True,
    ) -> float:
        """Determine the position of something using the capacitive sensor.
        This function orchestrates detecting the position of a collision between the
        capacitive probe on the tool on the specified mount, and some fixed element
        of the robot.
        When calling this function, the mount's probe critical point should already
        be aligned in the probe axis with the item to be probed.
        It will move the mount's probe critical point to a small distance behind
        the expected position of the element (which is target_pos, in deck coordinates,
        in the axis to be probed) while running the tool's capacitive sensor. When the
        sensor senses contact, the mount stops.
        This function moves away and returns the sensed position.
        This sensed position can be used in several ways, including
        - To get an absolute position in deck coordinates of whatever was
        targeted, if something was guaranteed to be physically present.
        - To detect whether a collision occured at all. If this function
        returns a value far enough past the anticipated position, then it indicates
        there was no material there.
        """
        if moving_axis not in [
            OT3Axis.X,
            OT3Axis.Y,
        ] and moving_axis != OT3Axis.by_mount(mount):
            raise RuntimeError(
                "Probing must be done with a gantry axis or the mount of the sensing"
                " tool"
            )

        here = await self.gantry_position(mount, refresh=True)
        origin_pos = moving_axis.of_point(here)
        if origin_pos < target_pos:
            pass_start = target_pos - pass_settings.prep_distance_mm
            pass_distance = (
                pass_settings.prep_distance_mm + pass_settings.max_overrun_distance_mm
            )
        else:
            pass_start = target_pos + pass_settings.prep_distance_mm
            pass_distance = -1.0 * (
                pass_settings.prep_distance_mm + pass_settings.max_overrun_distance_mm
            )
        machine_pass_distance = moving_axis.of_point(
            machine_vector_from_deck_vector(
                moving_axis.set_in_point(top_types.Point(0, 0, 0), pass_distance),
                self._transforms.deck_calibration.attitude,
            )
        )
        pass_start_pos = moving_axis.set_in_point(here, pass_start)
        await self.move_to(mount, pass_start_pos)
        if mount == OT3Mount.GRIPPER:
            probe = self._gripper_handler.get_attached_probe()
            assert probe
            await self._backend.capacitive_probe(
                mount,
                moving_axis,
                machine_pass_distance,
                pass_settings.speed_mm_per_s,
                pass_settings.sensor_threshold_pf,
                GripperProbe.to_type(probe),
            )
        else:
            await self._backend.capacitive_probe(
                mount,
                moving_axis,
                machine_pass_distance,
                pass_settings.speed_mm_per_s,
                pass_settings.sensor_threshold_pf,
                probe=InstrumentProbeType.PRIMARY,
            )
        end_pos = await self.gantry_position(mount, refresh=True)
        if retract_after:
            await self.move_to(mount, pass_start_pos)
        return moving_axis.of_point(end_pos)

    @contextlib.asynccontextmanager
    async def instrument_cache_lock(self) -> AsyncGenerator[None, None]:
        async with self._instrument_cache_lock:
            yield

    async def capacitive_sweep(
        self,
        mount: OT3Mount,
        moving_axis: OT3Axis,
        begin: top_types.Point,
        end: top_types.Point,
        speed_mm_s: float,
    ) -> List[float]:
        if moving_axis not in [
            OT3Axis.X,
            OT3Axis.Y,
        ] and moving_axis != OT3Axis.by_mount(mount):
            raise RuntimeError(
                "Probing must be done with a gantry axis or the mount of the sensing"
                " tool"
            )
        sweep_distance = moving_axis.of_point(
            machine_vector_from_deck_vector(
                end - begin, self._transforms.deck_calibration.attitude
            )
        )

        await self.move_to(mount, begin)
        if mount == OT3Mount.GRIPPER:
            probe = self._gripper_handler.get_attached_probe()
            assert probe
            values = await self._backend.capacitive_pass(
                mount,
                moving_axis,
                sweep_distance,
                speed_mm_s,
                GripperProbe.to_type(probe),
            )
        else:
            values = await self._backend.capacitive_pass(
                mount,
                moving_axis,
                sweep_distance,
                speed_mm_s,
                probe=InstrumentProbeType.PRIMARY,
            )
        await self.move_to(mount, begin)
        return values

    AMKey = TypeVar("AMKey")

    @staticmethod
    def _axis_map_from_ot3axis_map(
        inval: Dict[OT3Axis, "OT3API.AMKey"]
    ) -> Dict[Axis, "OT3API.AMKey"]:
        ret: Dict[Axis, OT3API.AMKey] = {}
        for ax in Axis:
            try:
                ret[ax] = inval[OT3Axis.from_axis(ax)]
            except KeyError:
                pass
        return ret<|MERGE_RESOLUTION|>--- conflicted
+++ resolved
@@ -1940,17 +1940,12 @@
             probe_settings.auto_zero_sensor,
             probe_settings.num_baseline_reads,
         )
-<<<<<<< HEAD
 
         # get final position in deck coordinates
         final_position = await self.current_position_ot3(
             mount=mount, critical_point=CriticalPoint.TIP, refresh=True
         )
 
-=======
-        machine_pos = axis_convert(machine_pos_node_id, 0.0)
-        position = self._deck_from_machine(machine_pos)
->>>>>>> bf32bde3
         z_distance_traveled = (
             starting_position[mount_axis] - final_position[mount_axis]
         )
