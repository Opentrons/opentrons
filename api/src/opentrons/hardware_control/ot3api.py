--- conflicted
+++ resolved
@@ -713,11 +713,7 @@
             position=Coordinates(**machine_pos), max_speed=checked_speed
         )
         backend_position = await self._backend.update_position()
-<<<<<<< HEAD
-        origin = Coordinates.from_iter((backend_position[ax.name] for ax in Axis))
-=======
         origin = Coordinates.from_iter(iter([backend_position[ax.name] for ax in Axis]))
->>>>>>> 30d3e90d
         blended, moves = self._move_manager.plan_motion(
             origin=origin, target_list=[move_target]
         )
