import asyncio
from concurrent.futures import Future
import contextlib
from functools import partial, lru_cache, wraps
from dataclasses import replace
import logging
from collections import OrderedDict
from typing import (
    AsyncIterator,
    cast,
    Callable,
    Dict,
    Union,
    List,
    Optional,
    Sequence,
    Set,
    Any,
    TypeVar,
    Tuple,
    Mapping,
    Awaitable,
)
from opentrons.hardware_control.modules.module_calibration import (
    ModuleCalibrationOffset,
)


from opentrons_shared_data.pipette.dev_types import (
    PipetteName,
)
from opentrons_shared_data.pipette import (
    pipette_load_name_conversions as pipette_load_name,
)
from opentrons_shared_data.robot.dev_types import RobotType

from opentrons import types as top_types
from opentrons.config import robot_configs
from opentrons.config.types import (
    RobotConfig,
    OT3Config,
    GantryLoad,
    CapacitivePassSettings,
    LiquidProbeSettings,
)
from opentrons.drivers.rpi_drivers.types import USBPort, PortGroup
from opentrons.hardware_control.nozzle_manager import NozzleConfigurationType
from opentrons_shared_data.errors.exceptions import (
    EnumeratedError,
    PythonException,
    PositionUnknownError,
    GripperNotPresentError,
    InvalidActuator,
    FirmwareUpdateFailedError,
    LiquidNotFoundError,
)

from .util import use_or_initialize_loop, check_motion_bounds

from .instruments.ot3.pipette import (
    load_from_config_and_check_skip,
)
from .instruments.ot3.gripper import compare_gripper_config_and_check_skip, Gripper
from .instruments.ot3.instrument_calibration import (
    GripperCalibrationOffset,
    PipetteOffsetSummary,
)

from .execution_manager import ExecutionManagerProvider
from .pause_manager import PauseManager
from .module_control import AttachedModulesControl
from .types import (
    CriticalPoint,
    DoorState,
    DoorStateNotification,
    ErrorMessageNotification,
    HardwareEvent,
    HardwareEventHandler,
    HardwareAction,
    HepaFanState,
    HepaUVState,
    MotionChecks,
    SubSystem,
    PauseType,
    Axis,
    OT3AxisKind,
    OT3Mount,
    OT3AxisMap,
    InstrumentProbeType,
    GripperProbe,
    UpdateStatus,
    StatusBarState,
    SubSystemState,
    TipStateType,
    EstopOverallStatus,
    EstopStateNotification,
    EstopState,
    HardwareFeatureFlags,
    FailedTipStateCheck,
)
from .errors import (
    UpdateOngoingError,
)
from . import modules
from .ot3_calibration import OT3Transforms, OT3RobotCalibrationProvider

from .protocols import FlexHardwareControlInterface

# TODO (lc 09/15/2022) We should update our pipette handler to reflect OT-3 properties
# in a follow-up PR.
from .instruments.ot3.pipette_handler import (
    OT3PipetteHandler,
    InstrumentsByMount,
    TipActionSpec,
    TipActionMoveSpec,
)
from .instruments.ot3.instrument_calibration import load_pipette_offset
from .instruments.ot3.gripper_handler import GripperHandler
from .instruments.ot3.instrument_calibration import (
    load_gripper_calibration_offset,
)

from .motion_utilities import (
    target_position_from_absolute,
    target_position_from_relative,
    target_position_from_plunger,
    offset_for_mount,
    deck_from_machine,
    machine_from_deck,
    machine_vector_from_deck_vector,
)

from .dev_types import (
    AttachedGripper,
    AttachedPipette,
    PipetteDict,
    PipetteStateDict,
    InstrumentDict,
    GripperDict,
)
from .backends.types import HWStopCondition
from .backends.flex_protocol import FlexBackend
from .backends.ot3simulator import OT3Simulator
from .backends.errors import SubsystemUpdating


mod_log = logging.getLogger(__name__)

AXES_IN_HOMING_ORDER: Tuple[Axis, Axis, Axis, Axis, Axis, Axis, Axis, Axis, Axis] = (
    *Axis.ot3_mount_axes(),
    Axis.X,
    Axis.Y,
    *Axis.pipette_axes(),
    Axis.G,
    Axis.Q,
)

Wrapped = TypeVar("Wrapped", bound=Callable[..., Awaitable[Any]])


def _adjust_high_throughput_z_current(func: Wrapped) -> Wrapped:
    """
    A decorator that temproarily and conditionally changes the active current (based on the axis input)
    before a function is executed and the cleans up afterwards
    """
    # only home and retract should be wrappeed by this decorator
    @wraps(func)
    async def wrapper(self: Any, axis: Axis, *args: Any, **kwargs: Any) -> Any:
        async with contextlib.AsyncExitStack() as stack:
            if axis == Axis.Z_R and self.gantry_load == GantryLoad.HIGH_THROUGHPUT:
                await stack.enter_async_context(self._backend.restore_z_r_run_current())
            return await func(self, axis, *args, **kwargs)

    return cast(Wrapped, wrapper)


class OT3API(
    ExecutionManagerProvider,
    OT3RobotCalibrationProvider,
    # This MUST be kept last in the inheritance list so that it is
    # deprioritized in the method resolution order; otherwise, invocations
    # of methods that are present in the protocol will call the (empty,
    # do-nothing) methods in the protocol. This will happily make all the
    # tests fail.
    FlexHardwareControlInterface[
        OT3Transforms, Union[top_types.Mount, OT3Mount], OT3Config
    ],
):
    """This API is the primary interface to the hardware controller.

    Because the hardware manager controls access to the system's hardware
    as a whole, it is designed as a class of which only one should be
    instantiated at a time. This class's methods should be the only method
    of external access to the hardware. Each method may be minimal - it may
    only delegate the call to another submodule of the hardware manager -
    but its purpose is to be gathered here to provide a single interface.

    This implements the protocols in opentrons.hardware_control.protocols,
    and longer method docstrings may be found there. Docstrings for the
    methods in this class only note where their behavior is different or
    extended from that described in the protocol.
    """

    CLS_LOG = mod_log.getChild("OT3API")

    def __init__(
        self,
        backend: FlexBackend,
        loop: asyncio.AbstractEventLoop,
        config: OT3Config,
        feature_flags: HardwareFeatureFlags,
    ) -> None:
        """Initialize an API instance.

        This should rarely be explicitly invoked by an external user; instead,
        one of the factory methods build_hardware_controller or
        build_hardware_simulator should be used.
        """
        self._log = self.CLS_LOG.getChild(str(id(self)))
        self._config = config
        self._backend = backend
        self._loop = loop

        def estop_cb(event: HardwareEvent) -> None:
            self._update_estop_state(event)

        self._feature_flags = feature_flags
        backend.add_estop_callback(estop_cb)

        self._callbacks: Set[HardwareEventHandler] = set()
        # {'X': 0.0, 'Y': 0.0, 'Z': 0.0, 'A': 0.0, 'B': 0.0, 'C': 0.0}
        self._current_position: OT3AxisMap[float] = {}
        self._encoder_position: OT3AxisMap[float] = {}

        self._last_moved_mount: Optional[OT3Mount] = None
        # The motion lock synchronizes calls to long-running physical tasks
        # involved in motion. This fixes issue where for instance a move()
        # or home() call is in flight and something else calls
        # current_position(), which will not be updated until the move() or
        # home() call succeeds or fails.
        self._motion_lock = asyncio.Lock()
        self._door_state = DoorState.CLOSED
        self._pause_manager = PauseManager()
        self._pipette_handler = OT3PipetteHandler({m: None for m in OT3Mount})
        self._gripper_handler = GripperHandler(gripper=None)
        self._gantry_load = GantryLoad.LOW_THROUGHPUT
        self._configured_since_update = True
        OT3RobotCalibrationProvider.__init__(self, self._config)
        ExecutionManagerProvider.__init__(self, isinstance(backend, OT3Simulator))

    def is_idle_mount(self, mount: Union[top_types.Mount, OT3Mount]) -> bool:
        """Only the gripper mount or the 96-channel pipette mount would be idle
        (disengaged).

        If gripper mount is NOT the last moved mount, it's idle.
        If a 96-channel pipette is attached, the mount is idle if it's not
        the last moved mount.
        """
        realmount = OT3Mount.from_mount(mount)
        if realmount == OT3Mount.GRIPPER or (
            realmount == OT3Mount.LEFT
            and self._gantry_load == GantryLoad.HIGH_THROUGHPUT
        ):
            ax = Axis.by_mount(realmount)
            if ax in self.engaged_axes.keys():
                return not self.engaged_axes[ax]

        return False

    @property
    def door_state(self) -> DoorState:
        return self._door_state

    @door_state.setter
    def door_state(self, door_state: DoorState) -> None:
        self._door_state = door_state

    @property
    def gantry_load(self) -> GantryLoad:
        return self._gantry_load

    async def set_gantry_load(self, gantry_load: GantryLoad) -> None:
        mod_log.info(f"Setting gantry load to {gantry_load}")
        self._gantry_load = gantry_load
        self._backend.update_constraints_for_gantry_load(gantry_load)
        await self._backend.update_to_default_current_settings(gantry_load)

    async def get_serial_number(self) -> Optional[str]:
        return await self._backend.get_serial_number()

    async def set_system_constraints_for_calibration(self) -> None:
        self._backend.update_constraints_for_calibration_with_gantry_load(
            self._gantry_load
        )

    async def set_system_constraints_for_plunger_acceleration(
        self, mount: OT3Mount, acceleration: float
    ) -> None:
        self._backend.update_constraints_for_plunger_acceleration(
            mount, acceleration, self._gantry_load
        )

    @contextlib.asynccontextmanager
    async def restore_system_constrants(self) -> AsyncIterator[None]:
        async with self._backend.restore_system_constraints():
            yield

    def _update_door_state(self, door_state: DoorState) -> None:
        mod_log.info(f"Updating the window switch status: {door_state}")
        self.door_state = door_state
        for cb in self._callbacks:
            hw_event = DoorStateNotification(new_state=door_state)
            try:
                cb(hw_event)
            except Exception:
                mod_log.exception("Errored during door state event callback")

    def _update_estop_state(self, event: HardwareEvent) -> "List[Future[None]]":
        if not isinstance(event, EstopStateNotification):
            return []
        mod_log.info(
            f"Updating the estop status from {event.old_state} to {event.new_state}"
        )
        futures: "List[Future[None]]" = []
        if (
            event.new_state == EstopState.PHYSICALLY_ENGAGED
            and event.old_state != EstopState.PHYSICALLY_ENGAGED
        ):
            # If the estop was just pressed, turn off every module.
            for mod in self._backend.module_controls.available_modules:
                futures.append(
                    asyncio.run_coroutine_threadsafe(
                        modules.utils.disable_module(mod), self._loop
                    )
                )
        for cb in self._callbacks:
            try:
                cb(event)
            except Exception:
                mod_log.exception("Errored during estop state event callback")

        return futures

    def _reset_last_mount(self) -> None:
        self._last_moved_mount = None

    def _deck_from_machine(self, machine_pos: Dict[Axis, float]) -> Dict[Axis, float]:
        return deck_from_machine(
            machine_pos=machine_pos,
            attitude=self._robot_calibration.deck_calibration.attitude,
            offset=self._robot_calibration.carriage_offset,
            robot_type=cast(RobotType, "OT-3 Standard"),
        )

    @classmethod
    async def build_hardware_controller(
        cls,
        attached_instruments: Optional[
            Dict[Union[top_types.Mount, OT3Mount], Dict[str, Optional[str]]]
        ] = None,
        attached_modules: Optional[List[str]] = None,
        config: Union[OT3Config, RobotConfig, None] = None,
        loop: Optional[asyncio.AbstractEventLoop] = None,
        strict_attached_instruments: bool = True,
        use_usb_bus: bool = False,
        update_firmware: bool = True,
        status_bar_enabled: bool = True,
        feature_flags: Optional[HardwareFeatureFlags] = None,
    ) -> "OT3API":
        """Build an ot3 hardware controller."""
        checked_loop = use_or_initialize_loop(loop)
        if feature_flags is None:
            # If no feature flag set is defined, we will use the default values
            feature_flags = HardwareFeatureFlags()
        if not isinstance(config, OT3Config):
            checked_config = robot_configs.load_ot3()
        else:
            checked_config = config
        from .backends.ot3controller import OT3Controller

        backend = await OT3Controller.build(
            checked_config,
            use_usb_bus,
            check_updates=update_firmware,
            feature_flags=feature_flags,
        )

        api_instance = cls(
            backend,
            loop=checked_loop,
            config=checked_config,
            feature_flags=feature_flags,
        )

        await api_instance.set_status_bar_enabled(status_bar_enabled)
        module_controls = await AttachedModulesControl.build(
            api_instance, board_revision=backend.board_revision
        )
        backend.module_controls = module_controls
        await backend.build_estop_detector()
        door_state = await backend.door_state()
        api_instance._update_door_state(door_state)
        backend.add_door_state_listener(api_instance._update_door_state)
        checked_loop.create_task(backend.watch(loop=checked_loop))
        backend.initialized = True
        await api_instance.refresh_positions()
        return api_instance

    @classmethod
    async def build_hardware_simulator(
        cls,
        attached_instruments: Union[
            None,
            Dict[OT3Mount, Dict[str, Optional[str]]],
            Dict[top_types.Mount, Dict[str, Optional[str]]],
        ] = None,
        attached_modules: Optional[Dict[str, List[modules.SimulatingModule]]] = None,
        config: Union[RobotConfig, OT3Config, None] = None,
        loop: Optional[asyncio.AbstractEventLoop] = None,
        strict_attached_instruments: bool = True,
        feature_flags: Optional[HardwareFeatureFlags] = None,
    ) -> "OT3API":
        """Build a simulating hardware controller.

        This method may be used both on a real robot and on dev machines.
        Multiple simulating hardware controllers may be active at one time.
        """
        if feature_flags is None:
            feature_flags = HardwareFeatureFlags()

        checked_modules = attached_modules or {}

        checked_loop = use_or_initialize_loop(loop)
        if not isinstance(config, OT3Config):
            checked_config = robot_configs.load_ot3()
        else:
            checked_config = config

        backend = await OT3Simulator.build(
            {OT3Mount.from_mount(k): v for k, v in attached_instruments.items()}
            if attached_instruments
            else {},
            checked_modules,
            checked_config,
            checked_loop,
            strict_attached_instruments,
            feature_flags,
        )
        api_instance = cls(
            backend,
            loop=checked_loop,
            config=checked_config,
            feature_flags=feature_flags,
        )
        await api_instance.cache_instruments()
        module_controls = await AttachedModulesControl.build(
            api_instance, board_revision=backend.board_revision
        )
        backend.module_controls = module_controls
        await backend.watch(api_instance.loop)
        await api_instance.refresh_positions()
        return api_instance

    def __repr__(self) -> str:
        return "<{} using backend {}>".format(type(self), type(self._backend))

    @property
    def loop(self) -> asyncio.AbstractEventLoop:
        """The event loop used by this instance."""
        return self._loop

    @property
    def is_simulator(self) -> bool:
        """`True` if this is a simulator; `False` otherwise."""
        return isinstance(self._backend, OT3Simulator)

    def register_callback(self, cb: HardwareEventHandler) -> Callable[[], None]:
        """Allows the caller to register a callback, and returns a closure
        that can be used to unregister the provided callback
        """
        self._callbacks.add(cb)

        def unregister() -> None:
            self._callbacks.remove(cb)

        return unregister

    def get_fw_version(self) -> str:
        """
        Return the firmware version of the connected hardware.
        """
        from_backend = self._backend.fw_version
        uniques = set(version for version in from_backend.values())
        if not from_backend:
            return "unknown"
        else:
            return ", ".join(str(version) for version in uniques)

    @property
    def fw_version(self) -> str:
        return self.get_fw_version()

    @property
    def board_revision(self) -> str:
        return str(self._backend.board_revision)

    async def update_firmware(
        self, subsystems: Optional[Set[SubSystem]] = None, force: bool = False
    ) -> AsyncIterator[UpdateStatus]:
        """Start the firmware update for one or more subsystems and return update progress iterator."""
        subsystems = subsystems or set()
        if SubSystem.head in subsystems:
            await self.disengage_axes([Axis.Z_L, Axis.Z_R])
        if SubSystem.gripper in subsystems:
            await self.disengage_axes([Axis.Z_G])
        # start the updates and yield the progress
        async with self._motion_lock:
            try:
                async for update_status in self._backend.update_firmware(
                    subsystems, force
                ):
                    yield update_status
            except SubsystemUpdating as e:
                raise UpdateOngoingError(e.msg) from e
            except EnumeratedError:
                raise
            except BaseException as e:
                mod_log.exception("Firmware update failed")
                raise FirmwareUpdateFailedError(
                    message="Update failed because of uncaught error",
                    wrapping=[PythonException(e)],
                ) from e
            finally:
                self._configured_since_update = False

    # Incidentals (i.e. not motion) API

    async def set_lights(
        self, button: Optional[bool] = None, rails: Optional[bool] = None
    ) -> None:
        """Control the robot lights."""
        await self._backend.set_lights(button, rails)

    async def get_lights(self) -> Dict[str, bool]:
        """Return the current status of the robot lights."""
        return await self._backend.get_lights()

    async def identify(self, duration_s: int = 5) -> None:
        """Blink the button light to identify the robot."""
        count = duration_s * 4
        on = False
        for sec in range(count):
            then = self._loop.time()
            await self.set_lights(button=on)
            on = not on
            now = self._loop.time()
            await asyncio.sleep(max(0, 0.25 - (now - then)))
        await self.set_lights(button=True)

    async def set_status_bar_state(self, state: StatusBarState) -> None:
        await self._backend.set_status_bar_state(state)

    async def set_status_bar_enabled(self, enabled: bool) -> None:
        await self._backend.set_status_bar_enabled(enabled)

    def get_status_bar_state(self) -> StatusBarState:
        return self._backend.get_status_bar_state()

    @ExecutionManagerProvider.wait_for_running
    async def delay(self, duration_s: float) -> None:
        """Delay execution by pausing and sleeping."""
        self.pause(PauseType.DELAY)
        try:
            await self.do_delay(duration_s)
        finally:
            self.resume(PauseType.DELAY)

    @property
    def attached_modules(self) -> List[modules.AbstractModule]:
        return self._backend.module_controls.available_modules

    async def create_simulating_module(
        self,
        model: modules.types.ModuleModel,
    ) -> modules.AbstractModule:
        """Create a simulating module hardware interface."""
        assert (
            self.is_simulator
        ), "Cannot build simulating module from non-simulating hardware control API"

        return await self._backend.module_controls.build_module(
            port="",
            usb_port=USBPort(name="", port_number=1, port_group=PortGroup.LEFT),
            type=modules.ModuleType.from_model(model),
            sim_model=model.value,
        )

    def _gantry_load_from_instruments(self) -> GantryLoad:
        """Compute the gantry load based on attached instruments."""
        left = self._pipette_handler.has_pipette(OT3Mount.LEFT)
        if left:
            pip = self._pipette_handler.get_pipette(OT3Mount.LEFT)
            if pip.config.channels > 8:
                return GantryLoad.HIGH_THROUGHPUT
        return GantryLoad.LOW_THROUGHPUT

    async def cache_pipette(
        self,
        mount: OT3Mount,
        instrument_data: AttachedPipette,
        req_instr: Optional[PipetteName],
    ) -> bool:
        """Set up pipette based on scanned information."""
        config = instrument_data.get("config")
        pip_id = instrument_data.get("id")
        pip_offset_cal = load_pipette_offset(pip_id, mount)

        p, skipped = load_from_config_and_check_skip(
            config,
            self._pipette_handler.hardware_instruments[mount],
            req_instr,
            pip_id,
            pip_offset_cal,
            self._feature_flags.use_old_aspiration_functions,
        )
        self._pipette_handler.hardware_instruments[mount] = p
        # TODO (lc 12-5-2022) Properly support backwards compatibility
        # when applicable
        return skipped

    async def cache_gripper(self, instrument_data: AttachedGripper) -> bool:
        """Set up gripper based on scanned information."""
        grip_cal = load_gripper_calibration_offset(instrument_data.get("id"))
        g, skipped = compare_gripper_config_and_check_skip(
            instrument_data,
            self._gripper_handler._gripper,
            grip_cal,
        )
        self._gripper_handler.gripper = g
        return skipped

    def get_all_attached_instr(self) -> Dict[OT3Mount, Optional[InstrumentDict]]:
        # NOTE (spp, 2023-03-07): The return type of this method indicates that
        #  if a particular mount has no attached instrument then it will provide a
        #  None value for that mount. But in reality, we get an empty dict.
        #  We should either not call the value Optional, or have `_attached_...` return
        #  a None for empty mounts.
        return {
            OT3Mount.LEFT: self.attached_pipettes[top_types.Mount.LEFT],
            OT3Mount.RIGHT: self.attached_pipettes[top_types.Mount.RIGHT],
            OT3Mount.GRIPPER: self.attached_gripper,
        }

    # TODO (spp, 2023-01-31): add unit tests
    async def cache_instruments(
        self,
        require: Optional[Dict[top_types.Mount, PipetteName]] = None,
        skip_if_would_block: bool = False,
    ) -> None:
        """
        Scan the attached instruments, take necessary configuration actions,
        and set up hardware controller internal state if necessary.
        """
        if skip_if_would_block and self._motion_lock.locked():
            return
        async with self._motion_lock:
            skip_configure = await self._cache_instruments(require)
            if not skip_configure or not self._configured_since_update:
                self._log.info("Reconfiguring instrument cache")
                await self._configure_instruments()

    async def _cache_instruments(  # noqa: C901
        self, require: Optional[Dict[top_types.Mount, PipetteName]] = None
    ) -> bool:
        """Actually cache instruments and scan network.

        Returns True if nothing changed since the last call and can skip any follow-up
        configuration; False if we need to reconfigure.
        """
        checked_require = {
            OT3Mount.from_mount(m): v for m, v in (require or {}).items()
        }
        skip_configure = True
        for mount, name in checked_require.items():
            # TODO (lc 12-5-2022) cache instruments should be receiving
            # a pipette type / channels rather than the named config.
            # We should also check version here once we're comfortable.
            if not pipette_load_name.supported_pipette(name):
                raise RuntimeError(f"{name} is not a valid pipette name")

        # we're not actually checking the required instrument except in the context
        # of simulation and it feels like a lot of work for this function
        # actually be doing.
        found = await self._backend.get_attached_instruments(checked_require)

        if OT3Mount.GRIPPER in found.keys():
            # Is now a gripper, ask if it's ok to skip
            gripper_skip = await self.cache_gripper(
                cast(AttachedGripper, found.get(OT3Mount.GRIPPER))
            )
            skip_configure &= gripper_skip
            if not gripper_skip:
                self._log.info(
                    "cache_instruments: must configure because gripper now attached or changed config"
                )
        elif self._gripper_handler.gripper:
            # Is no gripper, have a cached gripper, definitely need to reconfig
            await self._gripper_handler.reset()
            skip_configure = False
            self._log.info("cache_instruments: must configure because gripper now gone")

        for pipette_mount in [OT3Mount.LEFT, OT3Mount.RIGHT]:
            if pipette_mount in found.keys():
                # is now a pipette, ask if we need to reconfig
                req_instr_name = checked_require.get(pipette_mount, None)
                pipette_skip = await self.cache_pipette(
                    pipette_mount,
                    cast(AttachedPipette, found.get(pipette_mount)),
                    req_instr_name,
                )
                skip_configure &= pipette_skip
                if not pipette_skip:
                    self._log.info(
                        f"cache_instruments: must configure because {pipette_mount.name} now attached or changed"
                    )

            elif self._pipette_handler.hardware_instruments[pipette_mount]:
                # Is no pipette, have a cached pipette, need to reconfig
                skip_configure = False
                self._pipette_handler.hardware_instruments[pipette_mount] = None
                self._log.info(
                    f"cache_instruments: must configure because {pipette_mount.name} now empty"
                )

        return skip_configure

    async def _configure_instruments(self) -> None:
        """Configure instruments"""
        await self.set_gantry_load(self._gantry_load_from_instruments())
        await self.refresh_positions(acquire_lock=False)
        await self.reset_tip_detectors(False)
        self._configured_since_update = True

    async def reset_tip_detectors(
        self,
        refresh_state: bool = True,
    ) -> None:
        """Reset tip detector whenever we configure instruments."""
        for mount in [OT3Mount.LEFT, OT3Mount.RIGHT]:
            # rebuild tip detector using the attached instrument
            self._log.info(f"resetting tip detector for mount {mount}")
            if self._pipette_handler.has_pipette(mount):
                await self._backend.update_tip_detector(
                    mount, self._pipette_handler.get_tip_sensor_count(mount)
                )
            else:
                await self._backend.teardown_tip_detector(mount)

            if refresh_state and self._pipette_handler.has_pipette(mount):
                await self.get_tip_presence_status(mount)

    @ExecutionManagerProvider.wait_for_running
    async def _update_position_estimation(
        self, axes: Optional[List[Axis]] = None
    ) -> None:
        """
        Function to update motor estimation for a set of axes
        """

        if axes:
            checked_axes = [ax for ax in axes if ax in Axis]
        else:
            checked_axes = [ax for ax in Axis]
        await self._backend.update_motor_estimation(checked_axes)

    # Global actions API
    def pause(self, pause_type: PauseType) -> None:
        """
        Pause motion of the robot after a current motion concludes."""
        self._pause_manager.pause(pause_type)

        async def _chained_calls() -> None:
            await self._execution_manager.pause()
            self._backend.pause()

        asyncio.run_coroutine_threadsafe(_chained_calls(), self._loop)

    def pause_with_message(self, message: str) -> None:
        self._log.warning(f"Pause with message: {message}")
        notification = ErrorMessageNotification(message=message)
        for cb in self._callbacks:
            cb(notification)
        self.pause(PauseType.PAUSE)

    def resume(self, pause_type: PauseType) -> None:
        """
        Resume motion after a call to :py:meth:`pause`.
        """
        self._pause_manager.resume(pause_type)

        if self._pause_manager.should_pause:
            return

        # Resume must be called immediately to awaken thread running hardware
        #  methods (ThreadManager)
        self._backend.resume()

        async def _chained_calls() -> None:
            # mirror what happens API.pause.
            await self._execution_manager.resume()
            self._backend.resume()

        asyncio.run_coroutine_threadsafe(_chained_calls(), self._loop)

    def is_movement_execution_taskified(self) -> bool:
        return self.taskify_movement_execution

    def should_taskify_movement_execution(self, taskify: bool) -> None:
        self.taskify_movement_execution = taskify

    async def _stop_motors(self) -> None:
        """Immediately stop motors."""
        await self._backend.halt()

    async def cancel_execution_and_running_tasks(self) -> None:
        await self._execution_manager.cancel()

    async def halt(self, disengage_before_stopping: bool = False) -> None:
        """Immediately disengage all present motors and clear motor and module tasks."""
        if disengage_before_stopping:
            await self.disengage_axes(
                [ax for ax in Axis if self._backend.axis_is_present(ax) if ax != Axis.G]
            )
        await self._stop_motors()

    async def stop(self, home_after: bool = True) -> None:
        """Stop motion as soon as possible, reset, and optionally home."""
        await self._stop_motors()
        await self.cancel_execution_and_running_tasks()
        self._log.info("Resetting OT3API")
        await self.reset()
        if home_after:
            skip = []
            if (
                self._gripper_handler.has_gripper()
                and not self._gripper_handler.is_ready_for_jaw_home()
            ):
                skip.append(Axis.G)
            await self.home(skip=skip)

    async def reset(self) -> None:
        """Reset the stored state of the system."""
        self._pause_manager.reset()
        await self._execution_manager.reset()
        await self._pipette_handler.reset()
        await self._gripper_handler.reset()
        await self.cache_instruments()

    # Gantry/frame (i.e. not pipette) action API
    # TODO(mc, 2022-07-25): add "home both if necessary" functionality
    # https://github.com/Opentrons/opentrons/pull/11072
    async def home_z(
        self,
        mount: Optional[Union[top_types.Mount, OT3Mount]] = None,
        allow_home_other: bool = True,
    ) -> None:
        """Home all of the z-axes."""
        self._reset_last_mount()
        if isinstance(mount, (top_types.Mount, OT3Mount)):
            axes = [Axis.by_mount(mount)]
        else:
            axes = list(Axis.ot3_mount_axes())
        await self.home(axes)

    async def _do_home_and_maybe_calibrate_gripper_jaw(self) -> None:
        gripper = self._gripper_handler.get_gripper()
        self._log.info("Homing gripper jaw.")
        dc = self._gripper_handler.get_duty_cycle_by_grip_force(
            gripper.default_home_force
        )
        await self._ungrip(duty_cycle=dc)
        if not gripper.has_jaw_width_calibration:
            self._log.info("Calibrating gripper jaw.")
            await self._grip(
                duty_cycle=dc, expected_displacement=gripper.max_jaw_displacement()
            )
            jaw_at_closed = (await self._cache_encoder_position())[Axis.G]
            gripper.update_jaw_open_position_from_closed_position(jaw_at_closed)
            await self._ungrip(duty_cycle=dc)

    async def home_gripper_jaw(self) -> None:
        """Home the jaw of the gripper."""
        try:
            await self._do_home_and_maybe_calibrate_gripper_jaw()
        except GripperNotPresentError:
            pass

    async def home_plunger(self, mount: Union[top_types.Mount, OT3Mount]) -> None:
        """
        Home the plunger motor for a mount, and then return it to the 'bottom'
        position.
        """

        checked_mount = OT3Mount.from_mount(mount)
        await self.home([Axis.of_main_tool_actuator(checked_mount)])
        instr = self._pipette_handler.hardware_instruments[checked_mount]
        if instr:
            self._log.info("Attempting to move the plunger to bottom.")
            await self._move_to_plunger_bottom(
                checked_mount, rate=1.0, acquire_lock=False
            )

    async def home_gear_motors(self) -> None:
        homing_velocity = self._config.motion_settings.max_speed_discontinuity[
            GantryLoad.HIGH_THROUGHPUT
        ][OT3AxisKind.Q]

        max_distance = self._backend.axis_bounds[Axis.Q][1]
        # if position is not known, move toward limit switch at a constant velocity
        if self._backend.gear_motor_position is None:
            await self._backend.home_tip_motors(
                distance=max_distance,
                velocity=homing_velocity,
            )
            return

        current_pos_float = self._backend.gear_motor_position or 0.0

        # We filter out a distance more than `max_distance` because, if the tip motor was stopped during
        # a slow-home motion, the position may be stuck at an enormous large value.
        if (
            current_pos_float > self._config.safe_home_distance
            and current_pos_float < max_distance
        ):

            # move toward home until a safe distance
            await self._backend.tip_action(
                origin={Axis.Q: current_pos_float},
                targets=[({Axis.Q: self._config.safe_home_distance}, 400)],
            )

            # update current position
            current_pos_float = self._backend.gear_motor_position or 0.0

        # move until the limit switch is triggered, with no acceleration
        await self._backend.home_tip_motors(
            distance=min(
                current_pos_float + self._config.safe_home_distance, max_distance
            ),
            velocity=homing_velocity,
        )

    @lru_cache(1)
    def _carriage_offset(self) -> top_types.Point:
        return top_types.Point(*self._config.carriage_offset)

    async def current_position(
        self,
        mount: Union[top_types.Mount, OT3Mount],
        critical_point: Optional[CriticalPoint] = None,
        refresh: bool = False,
        fail_on_not_homed: bool = False,
    ) -> Dict[Axis, float]:
        realmount = OT3Mount.from_mount(mount)
        ot3_pos = await self.current_position_ot3(realmount, critical_point, refresh)
        return ot3_pos

    async def current_position_ot3(
        self,
        mount: OT3Mount,
        critical_point: Optional[CriticalPoint] = None,
        refresh: bool = False,
    ) -> Dict[Axis, float]:
        """Return the postion (in deck coords) of the critical point of the
        specified mount.
        """
        if mount == OT3Mount.GRIPPER and not self._gripper_handler.has_gripper():
            raise GripperNotPresentError(
                message=f"Cannot return position for {mount} if no gripper is attached",
                detail={"mount": str(mount)},
            )
        mount_axes = [Axis.X, Axis.Y, Axis.by_mount(mount)]
        if refresh:
            await self.refresh_positions()
        elif not self._current_position:
            raise PositionUnknownError(
                message=f"Motor positions for {str(mount)} mount are missing ("
                f"{mount_axes}); must first home motors.",
                detail={"mount": str(mount), "missing_axes": str(mount_axes)},
            )
        self._assert_motor_ok(mount_axes)

        return self._effector_pos_from_carriage_pos(
            OT3Mount.from_mount(mount), self._current_position, critical_point
        )

    async def refresh_positions(self, acquire_lock: bool = True) -> None:
        """Request and update both the motor and encoder positions from backend."""
        async with contextlib.AsyncExitStack() as stack:
            if acquire_lock:
                await stack.enter_async_context(self._motion_lock)
            await self._backend.update_motor_status()
            await self._cache_current_position()
            await self._cache_encoder_position()
            await self._refresh_jaw_state()

    async def _refresh_jaw_state(self) -> None:
        try:
            gripper = self._gripper_handler.get_gripper()
            gripper.state = await self._backend.get_jaw_state()
        except GripperNotPresentError:
            pass

    async def _cache_current_position(self) -> Dict[Axis, float]:
        """Cache current position from backend and return in absolute deck coords."""
        self._current_position = self._deck_from_machine(
            await self._backend.update_position()
        )
        return self._current_position

    async def _cache_encoder_position(self) -> Dict[Axis, float]:
        """Cache encoder position from backend and return in absolute deck coords."""
        self._encoder_position = self._deck_from_machine(
            await self._backend.update_encoder_position()
        )
        if self.has_gripper():
            self._gripper_handler.set_jaw_displacement(self._encoder_position[Axis.G])
        return self._encoder_position

    def _assert_motor_ok(self, axes: Sequence[Axis]) -> None:
        invalid_axes = self._backend.get_invalid_motor_axes(axes)
        if invalid_axes:
            axes_str = ",".join([ax.name for ax in invalid_axes])
            raise PositionUnknownError(
                message=f"Motor position of axes ({axes_str}) is invalid; please home motors.",
                detail={"axes": axes_str},
            )

    def _assert_encoder_ok(self, axes: Sequence[Axis]) -> None:
        invalid_axes = self._backend.get_invalid_motor_axes(axes)
        if invalid_axes:
            axes_str = ",".join([ax.name for ax in invalid_axes])
            raise PositionUnknownError(
                message=f"Encoder position of axes ({axes_str}) is invalid; please home motors.",
                detail={"axes": axes_str},
            )

    def motor_status_ok(self, axis: Axis) -> bool:
        return self._backend.check_motor_status([axis])

    def encoder_status_ok(self, axis: Axis) -> bool:
        return self._backend.check_encoder_status([axis])

    async def encoder_current_position(
        self,
        mount: Union[top_types.Mount, OT3Mount],
        critical_point: Optional[CriticalPoint] = None,
        refresh: bool = False,
    ) -> Dict[Axis, float]:
        """
        Return the encoder position in absolute deck coords specified mount.
        """
        return await self.encoder_current_position_ot3(mount, critical_point, refresh)

    async def encoder_current_position_ot3(
        self,
        mount: Union[top_types.Mount, OT3Mount],
        critical_point: Optional[CriticalPoint] = None,
        refresh: bool = False,
    ) -> Dict[Axis, float]:
        """
        Return the encoder position in absolute deck coords specified mount.
        """
        if refresh:
            await self.refresh_positions()
        elif not self._encoder_position:
            raise PositionUnknownError(
                message=f"Encoder positions for {str(mount)} are missing; must first home motors.",
                detail={"mount": str(mount)},
            )

        if mount == OT3Mount.GRIPPER and not self._gripper_handler.has_gripper():
            raise GripperNotPresentError(
                message=f"Cannot return encoder position for {mount} if no gripper is attached",
                detail={"mount": str(mount)},
            )

        self._assert_encoder_ok([Axis.X, Axis.Y, Axis.by_mount(mount)])

        ot3pos = self._effector_pos_from_carriage_pos(
            OT3Mount.from_mount(mount),
            self._encoder_position,
            critical_point,
        )
        return ot3pos

    def _effector_pos_from_carriage_pos(
        self,
        mount: OT3Mount,
        carriage_position: OT3AxisMap[float],
        critical_point: Optional[CriticalPoint],
    ) -> OT3AxisMap[float]:
        offset = offset_for_mount(
            mount,
            top_types.Point(*self._config.left_mount_offset),
            top_types.Point(*self._config.right_mount_offset),
            top_types.Point(*self._config.gripper_mount_offset),
        )
        cp = self.critical_point_for(mount, critical_point)
        z_ax = Axis.by_mount(mount)
        plunger_ax = Axis.of_main_tool_actuator(mount)

        effector_pos = {
            Axis.X: carriage_position[Axis.X] + offset[0] + cp.x,
            Axis.Y: carriage_position[Axis.Y] + offset[1] + cp.y,
            z_ax: carriage_position[z_ax] + offset[2] + cp.z,
            plunger_ax: carriage_position[plunger_ax],
        }
        if self._gantry_load == GantryLoad.HIGH_THROUGHPUT:
            effector_pos[Axis.Q] = self._backend.gear_motor_position or 0.0

        return effector_pos

    async def gantry_position(
        self,
        mount: Union[top_types.Mount, OT3Mount],
        critical_point: Optional[CriticalPoint] = None,
        refresh: bool = False,
        fail_on_not_homed: bool = False,
    ) -> top_types.Point:
        """Return the position of the critical point as pertains to the gantry."""
        realmount = OT3Mount.from_mount(mount)
        cur_pos = await self.current_position_ot3(
            realmount,
            critical_point,
            refresh,
        )
        return top_types.Point(
            x=cur_pos[Axis.X],
            y=cur_pos[Axis.Y],
            z=cur_pos[Axis.by_mount(realmount)],
        )

    async def move_to(
        self,
        mount: Union[top_types.Mount, OT3Mount],
        abs_position: top_types.Point,
        speed: Optional[float] = None,
        critical_point: Optional[CriticalPoint] = None,
        max_speeds: Union[None, Dict[Axis, float], OT3AxisMap[float]] = None,
        _expect_stalls: bool = False,
    ) -> None:
        """Move the critical point of the specified mount to a location
        relative to the deck, at the specified speed."""
        realmount = OT3Mount.from_mount(mount)
        axes_moving = [Axis.X, Axis.Y, Axis.by_mount(mount)]

        if (
            self.gantry_load == GantryLoad.HIGH_THROUGHPUT
            and realmount == OT3Mount.RIGHT
        ):
            raise RuntimeError(
                f"unable to move {realmount.name} "
                f"with {self.gantry_load.name} gantry load"
            )

        # Cache current position from backend
        if not self._current_position:
            await self.refresh_positions()

        if not self._backend.check_encoder_status(axes_moving):
            # a moving axis has not been homed before, homing robot now
            await self.home()
        else:
            self._assert_motor_ok(axes_moving)

        target_position = target_position_from_absolute(
            realmount,
            abs_position,
            partial(self.critical_point_for, cp_override=critical_point),
            top_types.Point(*self._config.left_mount_offset),
            top_types.Point(*self._config.right_mount_offset),
            top_types.Point(*self._config.gripper_mount_offset),
        )
        if max_speeds:
            checked_max: Optional[OT3AxisMap[float]] = max_speeds
        else:
            checked_max = None

        await self.prepare_for_mount_movement(realmount)
        await self._move(
            target_position,
            speed=speed,
            max_speeds=checked_max,
            expect_stalls=_expect_stalls,
        )

    async def move_axes(  # noqa: C901
        self,
        position: Mapping[Axis, float],
        speed: Optional[float] = None,
        max_speeds: Optional[Dict[Axis, float]] = None,
    ) -> None:
        """Moves the effectors of the specified axis to the specified position.
        The effector of the x,y axis is the center of the carriage.
        The effector of the pipette mount axis are the mount critical points but only in z.
        """
        if not self._current_position:
            await self.refresh_positions()

        for axis in position.keys():
            if not self._backend.axis_is_present(axis):
                raise InvalidActuator(
                    message=f"{axis} is not present", detail={"axis": str(axis)}
                )

        if not self._backend.check_encoder_status(list(position.keys())):
            await self.home()
        self._assert_motor_ok(list(position.keys()))

        absolute_positions: "OrderedDict[Axis, float]" = OrderedDict()
        current_position = self._current_position
        if Axis.X in position:
            absolute_positions[Axis.X] = position[Axis.X]
        else:
            absolute_positions[Axis.X] = current_position[Axis.X]
        if Axis.Y in position:
            absolute_positions[Axis.Y] = position[Axis.Y]
        else:
            absolute_positions[Axis.Y] = current_position[Axis.Y]

        have_z = False
        for axis in [Axis.Z_L, Axis.Z_R, Axis.Z_G]:
            if axis in position:
                have_z = True
                if Axis.Z_L:
                    carriage_effectors_offset = (
                        self._robot_calibration.left_mount_offset
                    )
                elif Axis.Z_R:
                    carriage_effectors_offset = (
                        self._robot_calibration.right_mount_offset
                    )
                else:
                    carriage_effectors_offset = (
                        self._robot_calibration.gripper_mount_offset
                    )
                absolute_positions[axis] = position[axis] - carriage_effectors_offset.z

        if not have_z:
            absolute_positions[Axis.Z_L] = current_position[Axis.Z_L]
        for axis, position_value in position.items():
            if axis not in absolute_positions:
                absolute_positions[axis] = position_value

        await self._move(target_position=absolute_positions, speed=speed)

    async def move_rel(
        self,
        mount: Union[top_types.Mount, OT3Mount],
        delta: top_types.Point,
        speed: Optional[float] = None,
        max_speeds: Union[None, Dict[Axis, float], OT3AxisMap[float]] = None,
        check_bounds: MotionChecks = MotionChecks.NONE,
        fail_on_not_homed: bool = False,
        _expect_stalls: bool = False,
    ) -> None:
        """Move the critical point of the specified mount by a specified
        displacement in a specified direction, at the specified speed."""
        if not self._current_position:
            await self.refresh_positions()

        realmount = OT3Mount.from_mount(mount)
        axes_moving = [Axis.X, Axis.Y, Axis.by_mount(mount)]

        if (
            self.gantry_load == GantryLoad.HIGH_THROUGHPUT
            and realmount == OT3Mount.RIGHT
        ):
            raise RuntimeError(
                f"unable to move {realmount.name} "
                f"with {self.gantry_load.name} gantry load"
            )

        if not self._backend.check_encoder_status(axes_moving):
            await self.home()

        # Cache current position from backend
        await self._cache_current_position()
        await self._cache_encoder_position()

        self._assert_motor_ok([axis for axis in axes_moving])

        target_position = target_position_from_relative(
            realmount, delta, self._current_position
        )
        if max_speeds:
            checked_max: Optional[OT3AxisMap[float]] = max_speeds
        else:
            checked_max = None

        await self.prepare_for_mount_movement(realmount)
        await self._move(
            target_position,
            speed=speed,
            max_speeds=checked_max,
            check_bounds=check_bounds,
            expect_stalls=_expect_stalls,
        )

    async def _cache_and_maybe_retract_mount(self, mount: OT3Mount) -> None:
        """Retract the 'other' mount if necessary.

        If `mount` does not match the value in :py:attr:`_last_moved_mount`
        (and :py:attr:`_last_moved_mount` exists) then retract the mount
        in :py:attr:`_last_moved_mount`. Also unconditionally update
        :py:attr:`_last_moved_mount` to contain `mount`.

        Disengage the 96-channel and gripper mount if retracted. Re-engage
        the 96-channel or gripper mount if it is about to move.
        """
        last_moved = self._last_moved_mount
        # if gripper exists and it's not the moving mount, it should retract
        if (
            self.has_gripper()
            and mount != OT3Mount.GRIPPER
            and not self.is_idle_mount(OT3Mount.GRIPPER)
        ):
            await self.retract(OT3Mount.GRIPPER, 10)
            await self.disengage_axes([Axis.Z_G])
            await self.idle_gripper()

        # if 96-channel pipette is attached and not being moved, it should retract
        if (
            mount != OT3Mount.LEFT
            and self._gantry_load == GantryLoad.HIGH_THROUGHPUT
            and not self.is_idle_mount(OT3Mount.LEFT)
        ):
            await self.retract(OT3Mount.LEFT, 10)
            await self.disengage_axes([Axis.Z_L])

        # if the last moved mount is not covered in neither of the above scenario,
        # simply retract the last moved mount
        if last_moved and not self.is_idle_mount(last_moved) and mount != last_moved:
            await self.retract(last_moved, 10)

        # finally, home the current left/gripper mount to prepare for movement
        if self.is_idle_mount(mount):
            await self.home_z(mount)
        self._last_moved_mount = mount

    async def prepare_for_mount_movement(
        self, mount: Union[top_types.Mount, OT3Mount]
    ) -> None:
        """Retract the idle mount if necessary."""
        realmount = OT3Mount.from_mount(mount)
        await self._cache_and_maybe_retract_mount(realmount)

    async def idle_gripper(self) -> None:
        """Move gripper to its idle, gripped position."""
        try:
            gripper = self._gripper_handler.get_gripper()
            if self._gripper_handler.is_ready_for_idle():
                await self.grip(
                    force_newtons=gripper.default_idle_force,
                    stay_engaged=False,
                )
        except GripperNotPresentError:
            pass

    def raise_error_if_gripper_pickup_failed(
        self,
        expected_grip_width: float,
        grip_width_uncertainty_wider: float,
        grip_width_uncertainty_narrower: float,
    ) -> None:
        """Ensure that a gripper pickup succeeded.

        The labware width is the width of the labware at the point of the grip, as closely as it is known.
        The uncertainty values should be specified to handle the case where the labware definition does not
        provide that information.

        Both values should be positive; their direcitonal sense is determined by which argument they are.
        """
        # check if the gripper is at an acceptable position after attempting to
        #  pick up labware
        gripper = self._gripper_handler.get_gripper()
        self._backend.check_gripper_position_within_bounds(
            expected_grip_width,
            grip_width_uncertainty_wider,
            grip_width_uncertainty_narrower,
            gripper.jaw_width,
            gripper.max_allowed_grip_error,
            gripper.max_jaw_width,
            gripper.min_jaw_width,
        )

    def gripper_jaw_can_home(self) -> bool:
        return self._gripper_handler.is_ready_for_jaw_home()

    @ExecutionManagerProvider.wait_for_running
    async def _move(
        self,
        target_position: "OrderedDict[Axis, float]",
        speed: Optional[float] = None,
        home_flagged_axes: bool = True,
        max_speeds: Optional[OT3AxisMap[float]] = None,
        acquire_lock: bool = True,
        check_bounds: MotionChecks = MotionChecks.NONE,
        expect_stalls: bool = False,
    ) -> None:
        """Worker function to apply robot motion."""
        machine_pos = machine_from_deck(
            deck_pos=target_position,
            attitude=self._robot_calibration.deck_calibration.attitude,
            offset=self._robot_calibration.carriage_offset,
            robot_type=cast(RobotType, "OT-3 Standard"),
        )
        bounds = self._backend.axis_bounds
        to_check = {
            ax: machine_pos[ax]
            for ax in target_position.keys()
            if ax in Axis.gantry_axes()
        }
        check_motion_bounds(to_check, target_position, bounds, check_bounds)
        self._log.info(f"Move: deck {target_position} becomes machine {machine_pos}")
        origin = await self._backend.update_position()
        async with contextlib.AsyncExitStack() as stack:
            if acquire_lock:
                await stack.enter_async_context(self._motion_lock)
            try:
                await self._backend.move(
                    origin,
                    machine_pos,
                    speed or 400.0,
                    HWStopCondition.stall if expect_stalls else HWStopCondition.none,
                )
            except Exception:
                self._log.exception("Move failed")
                self._current_position.clear()
                raise
            else:
                await self._cache_current_position()
                await self._cache_encoder_position()

    async def _set_plunger_current_and_home(
        self,
        axis: Axis,
        motor_ok: bool,
        encoder_ok: bool,
    ) -> None:
        mount = Axis.to_ot3_mount(axis)
        instr = self._pipette_handler.hardware_instruments[mount]
        if instr is None:
            self._log.warning("no pipette found")
            return

        origin, target_pos = await self._retrieve_home_position(axis)

        if encoder_ok and motor_ok:
            if origin[axis] - target_pos[axis] > self._config.safe_home_distance:
                target_pos[axis] += self._config.safe_home_distance
                async with self._backend.motor_current(
                    run_currents={
                        axis: instr.config.plunger_homing_configurations.current
                    }
                ):
                    await self._backend.move(
                        origin,
                        target_pos,
                        instr.config.plunger_homing_configurations.speed,
                        HWStopCondition.none,
                    )
                    await self._backend.home([axis], self.gantry_load)
        else:
            async with self._backend.motor_current(
                run_currents={axis: instr.config.plunger_homing_configurations.current}
            ):
                await self._backend.home([axis], self.gantry_load)

    async def _retrieve_home_position(
        self, axis: Axis
    ) -> Tuple[OT3AxisMap[float], OT3AxisMap[float]]:
        origin = await self._backend.update_position()
        origin_pos = {axis: origin[axis]}
        target_pos = {axis: self._backend.home_position()[axis]}
        return origin_pos, target_pos

    async def _enable_before_update_estimation(self, axis: Axis) -> None:
        enabled = await self._backend.is_motor_engaged(axis)

        if not enabled:
            if axis == Axis.Z_L and self.gantry_load == GantryLoad.HIGH_THROUGHPUT:
                # we're here if the left mount has been idle and the brake is engaged
                # we want to temporarily increase its hold current to prevent the z
                # stage from dropping when switching off the ebrake
                async with self._backend.increase_z_l_hold_current():
                    await self.engage_axes([axis])
            else:
                await self.engage_axes([axis])

        # now that motor is enabled, we can update position estimation
        await self._update_position_estimation([axis])

    @_adjust_high_throughput_z_current
    async def _home_axis(self, axis: Axis) -> None:
        """
        Perform home; base on axis motor/encoder statuses, shorten homing time
        if possible.

        1. If stepper position status is valid, move directly to the home position.
        2. If encoder position status is valid, update position estimation.
           If axis encoder is accurate (Zs & Ps ONLY), move directly to home position.
           Or, if axis encoder is not accurate, move to 20mm away from home position,
           then home.
        3. If both stepper and encoder statuses are invalid, home full axis.

        Note that when an axis is move directly to the home position, the axis limit
        switch will not be triggered.
        """

        # G, Q should be handled in the backend through `self._home()`
        assert axis not in [Axis.G, Axis.Q]

        encoder_ok = self._backend.check_encoder_status([axis])
        if encoder_ok:
            # enable motor (if needed) and update estimation
            await self._enable_before_update_estimation(axis)

        # refresh motor status after position estimation update
        motor_ok = self._backend.check_motor_status([axis])

        if Axis.to_kind(axis) == OT3AxisKind.P:
            await self._set_plunger_current_and_home(axis, motor_ok, encoder_ok)
            return

        # TODO: (ba, 2024-04-19): We need to explictly engage the axis and enable
        # the motor when we are attempting to move. This should be already
        # happening but something on the firmware is either not enabling the motor or
        # disabling the motor.
        await self.engage_axes([axis])

        # we can move to safe home distance!
        if encoder_ok and motor_ok:
            origin, target_pos = await self._retrieve_home_position(axis)
            if Axis.to_kind(axis) == OT3AxisKind.Z:
                axis_home_dist = self._config.safe_home_distance
            else:
                # FIXME: (AA 2/15/23) This is a temporary workaround because of
                # XY encoder inaccuracy. Otherwise, we should be able to use
                # 5.0 mm for all axes.
                # Move to 20 mm away from the home position and then home
                axis_home_dist = 20.0
            if origin[axis] - target_pos[axis] > axis_home_dist:
                target_pos[axis] += axis_home_dist
                await self._backend.move(
                    origin,
                    target_pos,
                    speed=400,
                    stop_condition=HWStopCondition.none,
                )
            await self._backend.home([axis], self.gantry_load)
        else:
            # both stepper and encoder positions are invalid, must home
            await self._backend.home([axis], self.gantry_load)

    async def _home(self, axes: Sequence[Axis]) -> None:
        """Home one axis at a time."""
        for axis in axes:
            try:
                if axis == Axis.G:
                    await self.home_gripper_jaw()
                elif axis == Axis.Q:
                    await self._backend.home([axis], self.gantry_load)
                else:
                    await self._home_axis(axis)
            except BaseException as e:
                self._log.exception(f"Homing failed: {e}")
                self._current_position.clear()
                raise
            else:
                await self._cache_current_position()
                await self._cache_encoder_position()

    @ExecutionManagerProvider.wait_for_running
    async def home(
        self,
        axes: Optional[List[Axis]] = None,
        skip: Optional[List[Axis]] = None,
    ) -> None:
        """
        Worker function to home the robot by axis or list of
        desired axes.
        """
        # make sure current position is up-to-date
        await self.refresh_positions()

        if axes:
            checked_axes = axes
        else:
            checked_axes = [ax for ax in Axis if ax != Axis.Q]
        if self.gantry_load == GantryLoad.HIGH_THROUGHPUT:
            checked_axes.append(Axis.Q)
        if skip:
            checked_axes = [ax for ax in checked_axes if ax not in skip]
        self._log.info(f"Homing {axes}")

        home_seq = [
            ax
            for ax in AXES_IN_HOMING_ORDER
            if (ax in checked_axes and self._backend.axis_is_present(ax))
        ]
        self._log.info(f"home was called with {axes} generating sequence {home_seq}")
        async with self._motion_lock:
            await self._home(home_seq)

    def get_engaged_axes(self) -> Dict[Axis, bool]:
        """Which axes are engaged and holding."""
        return self._backend.engaged_axes()

    @property
    def engaged_axes(self) -> Dict[Axis, bool]:
        return self.get_engaged_axes()

    async def disengage_axes(self, which: List[Axis]) -> None:
        await self._backend.disengage_axes(which)

    async def engage_axes(self, which: List[Axis]) -> None:
        await self._backend.engage_axes(which)

    async def get_limit_switches(self) -> Dict[Axis, bool]:
        res = await self._backend.get_limit_switches()
        return {ax: val for ax, val in res.items()}

    @ExecutionManagerProvider.wait_for_running
    async def retract(
        self, mount: Union[top_types.Mount, OT3Mount], margin: float = 10
    ) -> None:
        """Pull the specified mount up to its home position.

        Works regardless of critical point or home status.
        """
        await self.retract_axis(Axis.by_mount(mount))

    @ExecutionManagerProvider.wait_for_running
    @_adjust_high_throughput_z_current
    async def retract_axis(self, axis: Axis) -> None:
        """
        Move an axis to its home position, without engaging the limit switch,
        whenever we can.

        OT-2 uses this function to recover from a stall. In order to keep
        the behaviors between the two robots similar, retract_axis on the FLEX
        will call home if the stepper position is inaccurate.
        """
        motor_ok = self._backend.check_motor_status([axis])
        encoder_ok = self._backend.check_encoder_status([axis])

        async with self._motion_lock:
            if motor_ok and encoder_ok:
                # TODO: (ba, 2024-04-19): We need to explictly engage the axis and enable
                # the motor when we are attempting to move. This should be already
                # happening but something on the firmware is either not enabling the motor or
                # disabling the motor.
                await self.engage_axes([axis])

                # we can move to the home position without checking the limit switch
                origin = await self._backend.update_position()
                target_pos = {axis: self._backend.home_position()[axis]}
                await self._backend.move(origin, target_pos, 400, HWStopCondition.none)
            else:
                # home the axis
                await self._home_axis(axis)

            await self._cache_current_position()
            await self._cache_encoder_position()

    # Gantry/frame (i.e. not pipette) config API
    @property
    def config(self) -> OT3Config:
        """Get the robot's configuration object.

        :returns .RobotConfig: The object.
        """
        return self._config

    @config.setter
    def config(self, config: Union[OT3Config, RobotConfig]) -> None:
        """Replace the currently-loaded config"""
        if isinstance(config, OT3Config):
            self._config = config
        else:
            self._log.error("Tried to specify an OT2 config object")

    def get_config(self) -> OT3Config:
        """
        Get the robot's configuration object.

        :returns .RobotConfig: The object.
        """
        return self.config

    def set_config(self, config: Union[OT3Config, RobotConfig]) -> None:
        """Replace the currently-loaded config"""
        if isinstance(config, OT3Config):
            self.config = config
        else:
            self._log.error("Tried to specify an OT2 config object")

    async def update_config(self, **kwargs: Any) -> None:
        """Update values of the robot's configuration."""
        self._config = replace(self._config, **kwargs)

    @property
    def hardware_feature_flags(self) -> HardwareFeatureFlags:
        return self._feature_flags

    @hardware_feature_flags.setter
    def hardware_feature_flags(self, feature_flags: HardwareFeatureFlags) -> None:
        self._feature_flags = feature_flags
        self._backend.update_feature_flags(self._feature_flags)

    @ExecutionManagerProvider.wait_for_running
    async def _grip(
        self, duty_cycle: float, expected_displacement: float, stay_engaged: bool = True
    ) -> None:
        """Move the gripper jaw inward to close."""
        try:
            await self._backend.gripper_grip_jaw(
                duty_cycle=duty_cycle,
                expected_displacement=self._gripper_handler.get_gripper().max_jaw_displacement(),
                stay_engaged=stay_engaged,
            )
            await self._cache_encoder_position()
            self._gripper_handler.set_jaw_state(await self._backend.get_jaw_state())
        except Exception:
            self._log.exception(
                f"Gripper grip failed, encoder pos: {self._encoder_position[Axis.G]}"
            )
            raise

    @ExecutionManagerProvider.wait_for_running
    async def _ungrip(self, duty_cycle: float) -> None:
        """Move the gripper jaw outward to reach the homing switch."""
        try:
            await self._backend.gripper_home_jaw(duty_cycle=duty_cycle)
            await self._cache_encoder_position()
            self._gripper_handler.set_jaw_state(await self._backend.get_jaw_state())
        except Exception:
            self._log.exception("Gripper home failed")
            raise

    @ExecutionManagerProvider.wait_for_running
    async def _hold_jaw_width(self, jaw_width_mm: float) -> None:
        """Move the gripper jaw to a specific width."""
        try:
            if not self._gripper_handler.is_valid_jaw_width(jaw_width_mm):
                raise ValueError("Setting gripper jaw width out of bounds")
            gripper = self._gripper_handler.get_gripper()
            width_max = gripper.config.geometry.jaw_width["max"]
            jaw_displacement_mm = (width_max - jaw_width_mm) / 2.0
            await self._backend.gripper_hold_jaw(int(1000 * jaw_displacement_mm))
            await self._cache_encoder_position()
            self._gripper_handler.set_jaw_state(await self._backend.get_jaw_state())
        except Exception:
            self._log.exception("Gripper set width failed")
            raise

    async def grip(
        self, force_newtons: Optional[float] = None, stay_engaged: bool = True
    ) -> None:
        self._gripper_handler.check_ready_for_jaw_move("grip")
        dc = self._gripper_handler.get_duty_cycle_by_grip_force(
            force_newtons or self._gripper_handler.get_gripper().default_grip_force
        )
        await self._grip(
            duty_cycle=dc,
            expected_displacement=self._gripper_handler.get_gripper().max_jaw_displacement(),
            stay_engaged=stay_engaged,
        )

    async def ungrip(self, force_newtons: Optional[float] = None) -> None:
        """
        Release gripped object.

        To simply open the jaw, use `home_gripper_jaw` instead.
        """
        # get default grip force for release if not provided
        self._gripper_handler.check_ready_for_jaw_move("ungrip")
        # TODO: check jaw width to make sure it is actually gripping something
        dc = self._gripper_handler.get_duty_cycle_by_grip_force(
            force_newtons or self._gripper_handler.get_gripper().default_home_force
        )
        await self._ungrip(duty_cycle=dc)

    async def hold_jaw_width(self, jaw_width_mm: int) -> None:
        self._gripper_handler.check_ready_for_jaw_move("hold_jaw_width")
        await self._hold_jaw_width(jaw_width_mm)

    async def tip_pickup_moves(
        self,
        mount: OT3Mount,
        presses: Optional[int] = None,
        increment: Optional[float] = None,
    ) -> None:
        """This is a slightly more barebones variation of pick_up_tip. This is only the motor routine
        directly involved in tip pickup, and leaves any state updates and plunger moves to the caller."""
        realmount = OT3Mount.from_mount(mount)
        instrument = self._pipette_handler.get_pipette(realmount)

        if (
            self.gantry_load == GantryLoad.HIGH_THROUGHPUT
            and instrument.nozzle_manager.current_configuration.configuration
            == NozzleConfigurationType.FULL
        ):
            spec = self._pipette_handler.plan_ht_pick_up_tip(
                instrument.nozzle_manager.current_configuration.tip_count
            )
            if spec.z_distance_to_tiprack:
                await self.move_rel(
                    realmount, top_types.Point(z=spec.z_distance_to_tiprack)
                )
            await self._tip_motor_action(realmount, spec.tip_action_moves)
        else:
            spec = self._pipette_handler.plan_lt_pick_up_tip(
                realmount,
                instrument.nozzle_manager.current_configuration.tip_count,
                presses,
                increment,
            )
            await self._force_pick_up_tip(realmount, spec)

        # neighboring tips tend to get stuck in the space between
        # the volume chamber and the drop-tip sleeve on p1000.
        # This extra shake ensures those tips are removed
        for rel_point, speed in spec.shake_off_moves:
            await self.move_rel(realmount, rel_point, speed=speed)

        if isinstance(self._backend, OT3Simulator):
            self._backend._update_tip_state(realmount, True)

        # fixme: really only need this during labware position check so user
        # can verify if a tip is properly attached
        if spec.ending_z_retract_distance:
            await self.move_rel(
                realmount, top_types.Point(z=spec.ending_z_retract_distance)
            )

    async def _move_to_plunger_bottom(
        self,
        mount: OT3Mount,
        rate: float,
        acquire_lock: bool = True,
        check_current_vol: bool = True,
    ) -> None:
        """
        Move an instrument's plunger to its bottom position, while no liquids
        are held by said instrument.

        Possible events where this occurs:

        1. After homing the plunger
        2. After picking up a new tip
        3. Between a blow-out and an aspiration (eg: re-using tips)

        Three possible physical tip states when this happens:

        1. no tip on pipette
        2. empty and dry (unused) tip on pipette
        3. empty and wet (used) tip on pipette

        With wet tips, the primary concern is leftover droplets inside the tip.
        These droplets ideally only move down and out of the tip, not up into the tip.
        Therefore, it is preferable to use the "blow-out" speed when moving the
        plunger down, and the slower "aspirate" speed when moving the plunger up.

        Assume all tips are wet, because we do not differentiate between wet/dry tips.

        When no tip is attached, moving at the max speed is preferable, to save time.
        """
        checked_mount = OT3Mount.from_mount(mount)
        instrument = self._pipette_handler.get_pipette(checked_mount)
        if check_current_vol and instrument.current_volume > 0:
            raise RuntimeError("cannot position plunger while holding liquid")
        # target position is plunger BOTTOM
        target_pos = target_position_from_plunger(
            OT3Mount.from_mount(mount),
            instrument.plunger_positions.bottom,
            self._current_position,
        )
        pip_ax = Axis.of_main_tool_actuator(checked_mount)
        # speed depends on if there is a tip, and which direction to move
        if instrument.has_tip_length:
            # using slower aspirate flow-rate, to avoid pulling droplets up
            speed_up = self._pipette_handler.plunger_speed(
                instrument, instrument.aspirate_flow_rate, "aspirate"
            )
            # use blow-out flow-rate, so we can push droplets out
            speed_down = self._pipette_handler.plunger_speed(
                instrument, instrument.blow_out_flow_rate, "dispense"
            )
        else:
            # save time by using max speed
            max_speeds = self.config.motion_settings.default_max_speed
            speed_up = max_speeds[self.gantry_load][OT3AxisKind.P]
            speed_down = speed_up
        # IMPORTANT: Here is our backlash compensation.
        #            The plunger is pre-loaded in the "aspirate" direction
        backlash_pos = target_pos.copy()
        backlash_pos[pip_ax] += instrument.backlash_distance
        # NOTE: plunger position (mm) decreases up towards homing switch
        # NOTE: if already at BOTTOM, we still need to run backlash-compensation movement,
        #       because we do not know if we arrived at BOTTOM from above or below.
        async with self._backend.motor_current(
            run_currents={
                pip_ax: instrument.config.plunger_homing_configurations.current
            }
        ):
            if self._current_position[pip_ax] < backlash_pos[pip_ax]:
                await self._move(
                    backlash_pos,
                    speed=(speed_down * rate),
                    acquire_lock=acquire_lock,
                )
            # NOTE: This should ALWAYS be moving UP.
            #       There should never be a time that this function is called and
            #       the plunger doesn't physically move UP into it's BOTTOM position.
            #       This is to make sure we are always engaged at the beginning of aspirate.
            await self._move(
                target_pos,
                speed=(speed_up * rate),
                acquire_lock=acquire_lock,
            )

    async def configure_for_volume(
        self, mount: Union[top_types.Mount, OT3Mount], volume: float
    ) -> None:
        checked_mount = OT3Mount.from_mount(mount)
        await self._pipette_handler.configure_for_volume(checked_mount, volume)

    async def set_liquid_class(
        self, mount: Union[top_types.Mount, OT3Mount], liquid_class: str
    ) -> None:
        checked_mount = OT3Mount.from_mount(mount)
        await self._pipette_handler.set_liquid_class(checked_mount, liquid_class)

    # Pipette action API
    async def prepare_for_aspirate(
        self, mount: Union[top_types.Mount, OT3Mount], rate: float = 1.0
    ) -> None:
        """Prepare the pipette for aspiration."""
        checked_mount = OT3Mount.from_mount(mount)
        instrument = self._pipette_handler.get_pipette(checked_mount)
        self._pipette_handler.ready_for_tip_action(
            instrument, HardwareAction.PREPARE_ASPIRATE, checked_mount
        )
        if instrument.current_volume == 0:
            await self._move_to_plunger_bottom(checked_mount, rate)
            instrument.ready_to_aspirate = True

    async def aspirate(
        self,
        mount: Union[top_types.Mount, OT3Mount],
        volume: Optional[float] = None,
        rate: float = 1.0,
    ) -> None:
        """
        Aspirate a volume of liquid (in microliters/uL) using this pipette."""
        realmount = OT3Mount.from_mount(mount)
        aspirate_spec = self._pipette_handler.plan_check_aspirate(
            realmount, volume, rate
        )
        if not aspirate_spec:
            return

        target_pos = target_position_from_plunger(
            realmount,
            aspirate_spec.plunger_distance,
            self._current_position,
        )

        try:
            await self._backend.set_active_current(
                {aspirate_spec.axis: aspirate_spec.current}
            )
            async with self.restore_system_constrants():
                await self.set_system_constraints_for_plunger_acceleration(
                    realmount, aspirate_spec.acceleration
                )
                await self._move(
                    target_pos,
                    speed=aspirate_spec.speed,
                    home_flagged_axes=False,
                )
        except Exception:
            self._log.exception("Aspirate failed")
            aspirate_spec.instr.set_current_volume(0)
            raise
        else:
            aspirate_spec.instr.add_current_volume(aspirate_spec.volume)

    async def dispense(
        self,
        mount: Union[top_types.Mount, OT3Mount],
        volume: Optional[float] = None,
        rate: float = 1.0,
        push_out: Optional[float] = None,
    ) -> None:
        """
        Dispense a volume of liquid in microliters(uL) using this pipette."""
        realmount = OT3Mount.from_mount(mount)
        dispense_spec = self._pipette_handler.plan_check_dispense(
            realmount, volume, rate, push_out
        )
        if not dispense_spec:
            return
        target_pos = target_position_from_plunger(
            realmount,
            dispense_spec.plunger_distance,
            self._current_position,
        )

        try:
            await self._backend.set_active_current(
                {dispense_spec.axis: dispense_spec.current}
            )
            async with self.restore_system_constrants():
                await self.set_system_constraints_for_plunger_acceleration(
                    realmount, dispense_spec.acceleration
                )
                await self._move(
                    target_pos,
                    speed=dispense_spec.speed,
                    home_flagged_axes=False,
                )
        except Exception:
            self._log.exception("Dispense failed")
            dispense_spec.instr.set_current_volume(0)
            raise
        else:
            dispense_spec.instr.remove_current_volume(dispense_spec.volume)
            bottom = dispense_spec.instr.plunger_positions.bottom
            plunger_target_pos = target_pos[Axis.of_main_tool_actuator(realmount)]
            if plunger_target_pos > bottom:
                dispense_spec.instr.ready_to_aspirate = False

    async def blow_out(
        self,
        mount: Union[top_types.Mount, OT3Mount],
        volume: Optional[float] = None,
    ) -> None:
        """
        Force any remaining liquid to dispense. The liquid will be dispensed at
        the current location of pipette
        """
        realmount = OT3Mount.from_mount(mount)
        instrument = self._pipette_handler.get_pipette(realmount)
        blowout_spec = self._pipette_handler.plan_check_blow_out(realmount, volume)

        max_blowout_pos = instrument.plunger_positions.blow_out
        # start at the bottom position and move additional distance
        # determined by plan_check_blow_out
        blowout_distance = (
            instrument.plunger_positions.bottom + blowout_spec.plunger_distance
        )
        if blowout_distance > max_blowout_pos:
            raise ValueError(
                f"Blow out distance exceeds plunger position limit: blowout dist = {blowout_distance}, "
                f"max blowout distance = {max_blowout_pos}"
            )

        await self._backend.set_active_current(
            {blowout_spec.axis: blowout_spec.current}
        )

        target_pos = target_position_from_plunger(
            realmount,
            blowout_distance,
            self._current_position,
        )

        try:
            async with self.restore_system_constrants():
                await self.set_system_constraints_for_plunger_acceleration(
                    realmount, blowout_spec.acceleration
                )
                await self._move(
                    target_pos,
                    speed=blowout_spec.speed,
                    home_flagged_axes=False,
                )
        except Exception:
            self._log.exception("Blow out failed")
            raise
        finally:
            blowout_spec.instr.set_current_volume(0)
            blowout_spec.instr.ready_to_aspirate = False

    @contextlib.asynccontextmanager
    async def _high_throughput_check_tip(self) -> AsyncIterator[None]:
        """Tip action required for high throughput pipettes to get tip status."""
        instrument = self._pipette_handler.get_pipette(OT3Mount.LEFT)
        tip_presence_check_target = instrument.tip_presence_check_dist_mm

        # if position is not known, home gear motors before any potential movement
        if self._backend.gear_motor_position is None:
            await self.home_gear_motors()

        tip_motor_pos_float = self._backend.gear_motor_position or 0.0

        # only move tip motors if they are not already below the sensor
        if tip_motor_pos_float < tip_presence_check_target:
            await self._backend.tip_action(
                origin={Axis.Q: tip_motor_pos_float},
                targets=[({Axis.Q: tip_presence_check_target}, 400)],
            )
        try:
            yield
        finally:
            await self.home_gear_motors()

    async def get_tip_presence_status(
        self,
        mount: Union[top_types.Mount, OT3Mount],
        follow_singular_sensor: Optional[InstrumentProbeType] = None,
    ) -> TipStateType:
        """
        Check tip presence status. If a high throughput pipette is present,
        move the tip motors down before checking the sensor status.
        """
        async with self._motion_lock:
            real_mount = OT3Mount.from_mount(mount)
            async with contextlib.AsyncExitStack() as stack:
                if (
                    real_mount == OT3Mount.LEFT
                    and self._gantry_load == GantryLoad.HIGH_THROUGHPUT
                ):
                    await stack.enter_async_context(self._high_throughput_check_tip())
                result = await self._backend.get_tip_status(
                    real_mount, follow_singular_sensor
                )
            return result

    async def verify_tip_presence(
        self,
        mount: Union[top_types.Mount, OT3Mount],
        expected: TipStateType,
        follow_singular_sensor: Optional[InstrumentProbeType] = None,
    ) -> None:
        real_mount = OT3Mount.from_mount(mount)
        status = await self.get_tip_presence_status(real_mount, follow_singular_sensor)
        if status != expected:
            raise FailedTipStateCheck(expected, status)

    async def _force_pick_up_tip(
        self, mount: OT3Mount, pipette_spec: TipActionSpec
    ) -> None:
        for press in pipette_spec.tip_action_moves:
            async with self._backend.motor_current(run_currents=press.currents):
                target = target_position_from_relative(
                    mount, top_types.Point(z=press.distance), self._current_position
                )
                if press.distance < 0:
                    # we expect a stall has happened during a downward movement into the tiprack, so
                    # we want to update the motor estimation
                    await self._move(target, speed=press.speed, expect_stalls=True)
                    await self._update_position_estimation([Axis.by_mount(mount)])
                else:
                    # we should not ignore stalls that happen during the retract part of the routine
                    await self._move(target, speed=press.speed, expect_stalls=False)

    async def _tip_motor_action(
        self, mount: OT3Mount, pipette_spec: List[TipActionMoveSpec]
    ) -> None:
        # currents should be the same for each move in tip motor pickup
        assert [move.currents == pipette_spec[0].currents for move in pipette_spec]
        currents = pipette_spec[0].currents
        # Move to pickup position
        async with self._backend.motor_current(run_currents=currents):
            if self._backend.gear_motor_position is None:
                # home gear motor if position not known
                await self.home_gear_motors()
            gear_origin_float = self._backend.gear_motor_position or 0.0

            move_targets = [
                ({Axis.Q: move_segment.distance}, move_segment.speed or 400)
                for move_segment in pipette_spec
            ]
            await self._backend.tip_action(
                origin={Axis.Q: gear_origin_float}, targets=move_targets
            )
            await self.home_gear_motors()

    async def pick_up_tip(
        self,
        mount: Union[top_types.Mount, OT3Mount],
        tip_length: float,
        presses: Optional[int] = None,
        increment: Optional[float] = None,
        prep_after: bool = True,
    ) -> None:
        """Pick up tip from current location."""
        realmount = OT3Mount.from_mount(mount)
        instrument = self._pipette_handler.get_pipette(realmount)

        def add_tip_to_instr() -> None:
            instrument.add_tip(tip_length=tip_length)
            instrument.set_current_volume(0)

        await self._move_to_plunger_bottom(realmount, rate=1.0)

        await self.tip_pickup_moves(realmount, presses, increment)

        add_tip_to_instr()

        if prep_after:
            await self.prepare_for_aspirate(realmount)

    def set_current_tiprack_diameter(
        self, mount: Union[top_types.Mount, OT3Mount], tiprack_diameter: float
    ) -> None:
        instrument = self._pipette_handler.get_pipette(OT3Mount.from_mount(mount))
        self._log.info(
            "Updating tip rack diameter on pipette mount: "
            f"{mount.name}, tip diameter: {tiprack_diameter} mm"
        )
        instrument.current_tiprack_diameter = tiprack_diameter

    def set_working_volume(
        self, mount: Union[top_types.Mount, OT3Mount], tip_volume: float
    ) -> None:
        instrument = self._pipette_handler.get_pipette(OT3Mount.from_mount(mount))
        self._log.info(
            "Updating working volume on pipette mount:"
            f"{mount.name}, tip volume: {tip_volume} ul"
        )
        instrument.working_volume = tip_volume

    async def drop_tip(
        self, mount: Union[top_types.Mount, OT3Mount], home_after: bool = False
    ) -> None:
        """Drop tip at the current location."""
        realmount = OT3Mount.from_mount(mount)
        instrument = self._pipette_handler.get_pipette(realmount)

        def _remove_tips() -> None:
            instrument.set_current_volume(0)
            instrument.current_tiprack_diameter = 0.0
            instrument.remove_tip()

        await self._move_to_plunger_bottom(realmount, rate=1.0, check_current_vol=False)

        if self.gantry_load == GantryLoad.HIGH_THROUGHPUT:
            spec = self._pipette_handler.plan_ht_drop_tip()
            await self._tip_motor_action(realmount, spec.tip_action_moves)
        else:
            spec = self._pipette_handler.plan_lt_drop_tip(realmount)
            for move in spec.tip_action_moves:
                async with self._backend.motor_current(move.currents):
                    target_pos = target_position_from_plunger(
                        realmount, move.distance, self._current_position
                    )
                    await self._move(
                        target_pos,
                        speed=move.speed,
                        home_flagged_axes=False,
                    )

        for shake in spec.shake_off_moves:
            await self.move_rel(mount, shake[0], speed=shake[1])

        # home mount axis
        if home_after:
            await self._home([Axis.by_mount(mount)])

        _remove_tips()
        # call this in case we're simulating
        if isinstance(self._backend, OT3Simulator):
            self._backend._update_tip_state(realmount, False)

    async def clean_up(self) -> None:
        """Get the API ready to stop cleanly."""
        await self._backend.clean_up()

    def critical_point_for(
        self,
        mount: Union[top_types.Mount, OT3Mount],
        cp_override: Optional[CriticalPoint] = None,
    ) -> top_types.Point:
        if mount == OT3Mount.GRIPPER:
            return self._gripper_handler.get_critical_point(cp_override)
        else:
            return self._pipette_handler.critical_point_for(
                OT3Mount.from_mount(mount), cp_override
            )

    @property
    def hardware_pipettes(self) -> InstrumentsByMount[top_types.Mount]:
        # TODO (lc 12-5-2022) We should have ONE entry point into knowing
        # what pipettes are attached from the hardware controller.
        return {
            m.to_mount(): i
            for m, i in self._pipette_handler.hardware_instruments.items()
            if m != OT3Mount.GRIPPER
        }

    @property
    def hardware_gripper(self) -> Optional[Gripper]:
        if not self.has_gripper():
            return None
        return self._gripper_handler.get_gripper()

    @property
    def hardware_instruments(self) -> InstrumentsByMount[top_types.Mount]:  # type: ignore
        # see comment in `protocols.instrument_configurer`
        # override required for type matching
        # Warning: don't use this in new code, used `hardware_pipettes` instead
        return self.hardware_pipettes

    def get_attached_pipettes(self) -> Dict[top_types.Mount, PipetteDict]:
        return {
            m.to_mount(): pd
            for m, pd in self._pipette_handler.get_attached_instruments().items()
            if m != OT3Mount.GRIPPER
        }

    def get_attached_instruments(self) -> Dict[top_types.Mount, PipetteDict]:
        # Warning: don't use this in new code, used `get_attached_pipettes` instead
        return self.get_attached_pipettes()

    async def get_instrument_state(
        self,
        mount: Union[top_types.Mount, OT3Mount],
    ) -> PipetteStateDict:
        # TODO we should have a PipetteState that can be returned from
        # this function with additional state (such as critical points)
        realmount = OT3Mount.from_mount(mount)
        tip_attached = self._backend.current_tip_state(realmount)
        pipette_state_for_mount: PipetteStateDict = {
            "tip_detected": tip_attached if tip_attached is not None else False
        }
        return pipette_state_for_mount

    def reset_instrument(
        self, mount: Union[top_types.Mount, OT3Mount, None] = None
    ) -> None:
        if mount:
            checked_mount: Optional[OT3Mount] = OT3Mount.from_mount(mount)
        else:
            checked_mount = None
        if checked_mount == OT3Mount.GRIPPER:
            self._gripper_handler.reset_gripper()
        else:
            self._pipette_handler.reset_instrument(checked_mount)

    def get_instrument_offset(
        self, mount: Union[top_types.Mount, OT3Mount]
    ) -> Union[GripperCalibrationOffset, PipetteOffsetSummary, None]:
        """Get instrument calibration data."""
        # TODO (spp, 2023-04-19): We haven't introduced a 'calibration_offset' key in
        #  PipetteDict because the dict is shared with OT2 pipettes which have
        #  different offset type. Once we figure out if we want the calibration data
        #  to be a part of the dict, this getter can be updated to fetch pipette offset
        #  from the dict, or just remove this getter entirely.

        ot3_mount = OT3Mount.from_mount(mount)

        if ot3_mount == OT3Mount.GRIPPER:
            gripper_dict = self._gripper_handler.get_gripper_dict()
            return gripper_dict["calibration_offset"] if gripper_dict else None
        else:
            return self._pipette_handler.get_instrument_offset(mount=ot3_mount)

    async def reset_instrument_offset(
        self, mount: Union[top_types.Mount, OT3Mount], to_default: bool = True
    ) -> None:
        """Reset the given instrument to system offsets."""
        checked_mount = OT3Mount.from_mount(mount)
        if checked_mount == OT3Mount.GRIPPER:
            self._gripper_handler.reset_instrument_offset(to_default)
        else:
            self._pipette_handler.reset_instrument_offset(checked_mount, to_default)

    async def save_instrument_offset(
        self, mount: Union[top_types.Mount, OT3Mount], delta: top_types.Point
    ) -> Union[GripperCalibrationOffset, PipetteOffsetSummary]:
        """Save a new offset for a given instrument."""
        checked_mount = OT3Mount.from_mount(mount)
        if checked_mount == OT3Mount.GRIPPER:
            self._log.info(f"Saving instrument offset: {delta} for gripper")
            return self._gripper_handler.save_instrument_offset(delta)
        else:
            return self._pipette_handler.save_instrument_offset(checked_mount, delta)

    async def save_module_offset(
        self, module_id: str, mount: OT3Mount, slot: str, offset: top_types.Point
    ) -> Optional[ModuleCalibrationOffset]:
        """Save a new offset for a given module."""
        module = self._backend.module_controls.get_module_by_module_id(module_id)
        if not module:
            self._log.warning(f"Could not save calibration: unknown module {module_id}")
            return None
        # TODO (ba, 2023-03-22): gripper_id and pipette_id should probably be combined to instrument_id
        if self._pipette_handler.has_pipette(mount):
            instrument_id = self._pipette_handler.get_pipette(mount).pipette_id
        elif mount == OT3Mount.GRIPPER and self._gripper_handler.has_gripper():
            instrument_id = self._gripper_handler.get_gripper().gripper_id
        else:
            self._log.warning(
                f"Could not save calibration: no instrument found for {mount}"
            )
            return None
        module_type = module.MODULE_TYPE
        self._log.info(
            f"Saving module offset: {offset} for module {module_type.name} {module_id}."
        )
        return self._backend.module_controls.save_module_offset(
            module_type, module_id, mount, slot, offset, instrument_id
        )

    def get_module_calibration_offset(
        self, serial_number: str
    ) -> Optional[ModuleCalibrationOffset]:
        """Get the module calibration offset of a module."""
        module = self._backend.module_controls.get_module_by_module_id(serial_number)
        if not module:
            self._log.warning(
                f"Could not load calibration: unknown module {serial_number}"
            )
            return None
        module_type = module.MODULE_TYPE
        return self._backend.module_controls.load_module_offset(
            module_type, serial_number
        )

    def get_attached_pipette(
        self, mount: Union[top_types.Mount, OT3Mount]
    ) -> PipetteDict:
        return self._pipette_handler.get_attached_instrument(OT3Mount.from_mount(mount))

    def get_attached_instrument(
        self, mount: Union[top_types.Mount, OT3Mount]
    ) -> PipetteDict:
        # Warning: don't use this in new code, used `get_attached_pipette` instead
        return self.get_attached_pipette(mount)

    @property
    def attached_instruments(self) -> Any:
        # Warning: don't use this in new code, used `attached_pipettes` instead
        return self.attached_pipettes

    @property
    def attached_pipettes(self) -> Dict[top_types.Mount, PipetteDict]:
        return {
            m.to_mount(): d
            for m, d in self._pipette_handler.attached_instruments.items()
            if m != OT3Mount.GRIPPER
        }

    @property
    def attached_gripper(self) -> Optional[GripperDict]:
        return self._gripper_handler.get_gripper_dict()

    def has_gripper(self) -> bool:
        return self._gripper_handler.has_gripper()

    def calibrate_plunger(
        self,
        mount: Union[top_types.Mount, OT3Mount],
        top: Optional[float] = None,
        bottom: Optional[float] = None,
        blow_out: Optional[float] = None,
        drop_tip: Optional[float] = None,
    ) -> None:
        self._pipette_handler.calibrate_plunger(
            OT3Mount.from_mount(mount), top, bottom, blow_out, drop_tip
        )

    def set_flow_rate(
        self,
        mount: Union[top_types.Mount, OT3Mount],
        aspirate: Optional[float] = None,
        dispense: Optional[float] = None,
        blow_out: Optional[float] = None,
    ) -> None:
        return self._pipette_handler.set_flow_rate(
            OT3Mount.from_mount(mount), aspirate, dispense, blow_out
        )

    def set_pipette_speed(
        self,
        mount: Union[top_types.Mount, OT3Mount],
        aspirate: Optional[float] = None,
        dispense: Optional[float] = None,
        blow_out: Optional[float] = None,
    ) -> None:
        self._pipette_handler.set_pipette_speed(
            OT3Mount.from_mount(mount), aspirate, dispense, blow_out
        )

    def get_instrument_max_height(
        self,
        mount: Union[top_types.Mount, OT3Mount],
        critical_point: Optional[CriticalPoint] = None,
    ) -> float:
        carriage_pos = self._deck_from_machine(self._backend.home_position())
        pos_at_home = self._effector_pos_from_carriage_pos(
            OT3Mount.from_mount(mount), carriage_pos, critical_point
        )

        return pos_at_home[Axis.by_mount(mount)]

    async def update_nozzle_configuration_for_mount(
        self,
        mount: Union[top_types.Mount, OT3Mount],
        back_left_nozzle: Optional[str] = None,
        front_right_nozzle: Optional[str] = None,
        starting_nozzle: Optional[str] = None,
    ) -> None:
        """
        The expectation of this function is that the back_left_nozzle/front_right_nozzle are the two corners
        of a rectangle of nozzles. A call to this function that does not follow that schema will result
        in an error.

        :param mount: A robot mount that the instrument is on.
        :param back_left_nozzle: A string representing a nozzle name of the form <LETTER><NUMBER> such as 'A1'.
        :param front_right_nozzle: A string representing a nozzle name of the form <LETTER><NUMBER> such as 'A1'.
        :param starting_nozzle: A string representing the starting nozzle which will be used as the critical point
        of the pipette nozzle configuration. By default, the back left nozzle will be the starting nozzle if
        none is provided.
        :return: None.

        If none of the nozzle parameters are provided, the nozzle configuration will be reset to default.
        """
        if not back_left_nozzle and not front_right_nozzle and not starting_nozzle:
            await self._pipette_handler.reset_nozzle_configuration(
                OT3Mount.from_mount(mount)
            )
        else:
            assert back_left_nozzle and front_right_nozzle
            await self._pipette_handler.update_nozzle_configuration(
                OT3Mount.from_mount(mount),
                back_left_nozzle,
                front_right_nozzle,
                starting_nozzle,
            )

    async def add_tip(
        self, mount: Union[top_types.Mount, OT3Mount], tip_length: float
    ) -> None:
        await self._pipette_handler.add_tip(OT3Mount.from_mount(mount), tip_length)

    async def remove_tip(self, mount: Union[top_types.Mount, OT3Mount]) -> None:
        await self._pipette_handler.remove_tip(OT3Mount.from_mount(mount))

    def add_gripper_probe(self, probe: GripperProbe) -> None:
        self._gripper_handler.add_probe(probe)

    def remove_gripper_probe(self) -> None:
        self._gripper_handler.remove_probe()

    async def _liquid_probe_pass(
        self,
        mount: OT3Mount,
        probe_settings: LiquidProbeSettings,
        probe: InstrumentProbeType,
        z_distance: float,
    ) -> float:
        plunger_direction = -1 if probe_settings.aspirate_while_sensing else 1
        await self._backend.liquid_probe(
            mount,
            z_distance,
            probe_settings.mount_speed,
            (probe_settings.plunger_speed * plunger_direction),
            probe_settings.sensor_threshold_pascals,
            probe_settings.output_option,
            probe_settings.data_files,
            probe=probe,
        )
        end_pos = await self.gantry_position(mount, refresh=True)
        return end_pos.z

    def _get_probe_distances(
        self, mount: OT3Mount, max_z_distance: float, p_speed: float, z_speed: float
    ) -> List[float]:
        z_travels: List[float] = []
        plunger_positions = self._pipette_handler.get_pipette(mount).plunger_positions
        plunger_travel = plunger_positions.bottom - plunger_positions.top
        p_travel_time = plunger_travel / p_speed
        while max_z_distance > sum(z_travels):
            next_travel = min(p_travel_time * z_speed, max_z_distance - sum(z_travels))
            z_travels.append(next_travel)
        return z_travels

    async def liquid_probe(
        self,
        mount: Union[top_types.Mount, OT3Mount],
        max_z_dist: float, # use!
        probe_settings: Optional[LiquidProbeSettings] = None,
        probe: Optional[InstrumentProbeType] = None,
    ) -> float:
        """Search for and return liquid level height.

        This function begins by moving the mount the distance specified by starting_mount_height in the
        LiquidProbeSettings. After this, the mount and plunger motors will move simultaneously while
        reading from the pressure sensor.

        If the move is completed without the specified threshold being triggered, a
        LiquidNotFoundError error will be thrown.

        Otherwise, the function will stop moving once the threshold is triggered,
        and return the position of the
        z axis in deck coordinates, as well as the encoder position, where
        the liquid was found.
        """

        checked_mount = OT3Mount.from_mount(mount)
        instrument = self._pipette_handler.get_pipette(checked_mount)
        self._pipette_handler.ready_for_tip_action(
            instrument, HardwareAction.LIQUID_PROBE, checked_mount
        )

        if not probe_settings:
            probe_settings = self.config.liquid_sense

        pos = await self.gantry_position(checked_mount, refresh=True)
        probe_start_pos = pos._replace(z=probe_settings.starting_mount_height)
<<<<<<< HEAD
        await self.move_to(checked_mount, probe_start_pos)

        if probe_settings.aspirate_while_sensing:
            await self._move_to_plunger_bottom(checked_mount, rate=1.0)
        else:
            # find the ideal travel distance by multiplying the plunger speed
            # by the time it will take to complete the z move.
            ideal_travel = probe_settings.plunger_speed * (
                probe_settings.max_z_distance / probe_settings.mount_speed
            )

            # TODO limit the z distance to the max  allowed by the plunger travel at this speed.
            # or here is probably the ideal place to implement multi-probe
            assert (
                instrument.plunger_positions.bottom - ideal_travel
                >= instrument.plunger_positions.top
            )
            target_point = instrument.plunger_positions.bottom - ideal_travel
            target_pos = target_position_from_plunger(
                checked_mount, target_point, self._current_position
            )
            max_speeds = self.config.motion_settings.default_max_speed
            speed = max_speeds[self.gantry_load][OT3AxisKind.P]
            await self._move(target_pos, speed=speed, acquire_lock=True)

        plunger_direction = -1 if probe_settings.aspirate_while_sensing else 1
        await self._backend.liquid_probe(
            checked_mount,
            probe_settings.max_z_distance,
=======
        await self.move_to(mount, probe_start_pos)
        total_z_travel = probe_settings.max_z_distance
        z_travels = self._get_probe_distances(
            checked_mount,
            total_z_travel,
            probe_settings.plunger_speed,
>>>>>>> b14985cf
            probe_settings.mount_speed,
        )
<<<<<<< HEAD
        end_pos = await self.gantry_position(checked_mount, refresh=True)
        await self.move_to(checked_mount, probe_start_pos)
        return end_pos.z
=======
        error: Optional[LiquidNotFoundError] = None
        for z_travel in z_travels:

            if probe_settings.aspirate_while_sensing:
                await self._move_to_plunger_bottom(mount, rate=1.0)
            else:
                # find the ideal travel distance by multiplying the plunger speed
                # by the time it will take to complete the z move.
                ideal_travel = probe_settings.plunger_speed * (
                    z_travel / probe_settings.mount_speed
                )
                assert (
                    instrument.plunger_positions.bottom - ideal_travel
                    >= instrument.plunger_positions.top
                )
                target_point = instrument.plunger_positions.bottom - ideal_travel
                target_pos = target_position_from_plunger(
                    checked_mount, target_point, self._current_position
                )
                max_speeds = self.config.motion_settings.default_max_speed
                speed = max_speeds[self.gantry_load][OT3AxisKind.P]
                await self._move(target_pos, speed=speed, acquire_lock=True)
            try:
                height = await self._liquid_probe_pass(
                    mount,
                    probe_settings,
                    probe if probe else InstrumentProbeType.PRIMARY,
                    z_travel,
                )
                # if we made it here without an error we found the liquid
                error = None
                break
            except LiquidNotFoundError as lnfe:
                error = lnfe
        await self.move_to(mount, probe_start_pos)
        if error is not None:
            # if we never found an liquid raise an error
            raise error
        return height
>>>>>>> b14985cf

    async def capacitive_probe(
        self,
        mount: OT3Mount,
        moving_axis: Axis,
        target_pos: float,
        pass_settings: CapacitivePassSettings,
        retract_after: bool = True,
        probe: Optional[InstrumentProbeType] = None,
    ) -> Tuple[float, bool]:
        if moving_axis not in [
            Axis.X,
            Axis.Y,
        ] and moving_axis != Axis.by_mount(mount):
            raise RuntimeError(
                "Probing must be done with a gantry axis or the mount of the sensing"
                " tool"
            )

        here = await self.gantry_position(mount, refresh=True)
        origin_pos = moving_axis.of_point(here)
        if origin_pos < target_pos:
            pass_start = target_pos - pass_settings.prep_distance_mm
            pass_distance = (
                pass_settings.prep_distance_mm + pass_settings.max_overrun_distance_mm
            )
        else:
            pass_start = target_pos + pass_settings.prep_distance_mm
            pass_distance = -1.0 * (
                pass_settings.prep_distance_mm + pass_settings.max_overrun_distance_mm
            )
        machine_pass_distance = moving_axis.of_point(
            machine_vector_from_deck_vector(
                moving_axis.set_in_point(top_types.Point(0, 0, 0), pass_distance),
                self._robot_calibration.deck_calibration.attitude,
            )
        )
        pass_start_pos = moving_axis.set_in_point(here, pass_start)
        await self.move_to(mount, pass_start_pos)
        if probe is None:
            if mount == OT3Mount.GRIPPER:
                gripper_probe = self._gripper_handler.get_attached_probe()
                assert gripper_probe
                probe = GripperProbe.to_type(gripper_probe)
            else:
                # default to primary (rear) probe
                probe = InstrumentProbeType.PRIMARY
        contact = await self._backend.capacitive_probe(
            mount,
            moving_axis,
            machine_pass_distance,
            pass_settings.speed_mm_per_s,
            pass_settings.sensor_threshold_pf,
            probe,
            pass_settings.output_option,
            pass_settings.data_files,
        )
        end_pos = await self.gantry_position(mount, refresh=True)
        if retract_after:
            await self.move_to(mount, pass_start_pos)
        return moving_axis.of_point(end_pos), contact

    async def capacitive_sweep(
        self,
        mount: OT3Mount,
        moving_axis: Axis,
        begin: top_types.Point,
        end: top_types.Point,
        speed_mm_s: float,
    ) -> List[float]:
        if moving_axis not in [
            Axis.X,
            Axis.Y,
        ] and moving_axis != Axis.by_mount(mount):
            raise RuntimeError(
                "Probing must be done with a gantry axis or the mount of the sensing"
                " tool"
            )
        sweep_distance = moving_axis.of_point(
            machine_vector_from_deck_vector(
                end - begin,
                self._robot_calibration.deck_calibration.attitude,
            )
        )

        await self.move_to(mount, begin)
        if mount == OT3Mount.GRIPPER:
            probe = self._gripper_handler.get_attached_probe()
            assert probe
            values = await self._backend.capacitive_pass(
                mount,
                moving_axis,
                sweep_distance,
                speed_mm_s,
                GripperProbe.to_type(probe),
            )
        else:
            values = await self._backend.capacitive_pass(
                mount,
                moving_axis,
                sweep_distance,
                speed_mm_s,
                probe=InstrumentProbeType.PRIMARY,
            )
        await self.move_to(mount, begin)
        return values

    AMKey = TypeVar("AMKey")

    @property
    def attached_subsystems(self) -> Dict[SubSystem, SubSystemState]:
        """Get a view of the state of the currently-attached subsystems."""
        return self._backend.subsystems

    @property
    def estop_status(self) -> EstopOverallStatus:
        return self._backend.estop_status

    def estop_acknowledge_and_clear(self) -> EstopOverallStatus:
        """Attempt to acknowledge an Estop event and clear the status.

        Returns the estop status after clearing the status."""
        self._backend.estop_acknowledge_and_clear()
        return self.estop_status

    def get_estop_state(self) -> EstopState:
        return self._backend.get_estop_state()

    async def set_hepa_fan_state(
        self, turn_on: bool = False, duty_cycle: int = 75
    ) -> bool:
        """Sets the state and duty cycle of the Hepa/UV module."""
        return await self._backend.set_hepa_fan_state(turn_on, duty_cycle)

    async def get_hepa_fan_state(self) -> Optional[HepaFanState]:
        return await self._backend.get_hepa_fan_state()

    async def set_hepa_uv_state(
        self, turn_on: bool = False, uv_duration_s: int = 900
    ) -> bool:
        """Sets the state and duration (seconds) of the UV light for the Hepa/UV module."""
        return await self._backend.set_hepa_uv_state(turn_on, uv_duration_s)

    async def get_hepa_uv_state(self) -> Optional[HepaUVState]:
        return await self._backend.get_hepa_uv_state()<|MERGE_RESOLUTION|>--- conflicted
+++ resolved
@@ -2625,56 +2625,19 @@
 
         pos = await self.gantry_position(checked_mount, refresh=True)
         probe_start_pos = pos._replace(z=probe_settings.starting_mount_height)
-<<<<<<< HEAD
         await self.move_to(checked_mount, probe_start_pos)
-
-        if probe_settings.aspirate_while_sensing:
-            await self._move_to_plunger_bottom(checked_mount, rate=1.0)
-        else:
-            # find the ideal travel distance by multiplying the plunger speed
-            # by the time it will take to complete the z move.
-            ideal_travel = probe_settings.plunger_speed * (
-                probe_settings.max_z_distance / probe_settings.mount_speed
-            )
-
-            # TODO limit the z distance to the max  allowed by the plunger travel at this speed.
-            # or here is probably the ideal place to implement multi-probe
-            assert (
-                instrument.plunger_positions.bottom - ideal_travel
-                >= instrument.plunger_positions.top
-            )
-            target_point = instrument.plunger_positions.bottom - ideal_travel
-            target_pos = target_position_from_plunger(
-                checked_mount, target_point, self._current_position
-            )
-            max_speeds = self.config.motion_settings.default_max_speed
-            speed = max_speeds[self.gantry_load][OT3AxisKind.P]
-            await self._move(target_pos, speed=speed, acquire_lock=True)
-
-        plunger_direction = -1 if probe_settings.aspirate_while_sensing else 1
-        await self._backend.liquid_probe(
-            checked_mount,
-            probe_settings.max_z_distance,
-=======
-        await self.move_to(mount, probe_start_pos)
         total_z_travel = probe_settings.max_z_distance
         z_travels = self._get_probe_distances(
             checked_mount,
             total_z_travel,
             probe_settings.plunger_speed,
->>>>>>> b14985cf
             probe_settings.mount_speed,
         )
-<<<<<<< HEAD
-        end_pos = await self.gantry_position(checked_mount, refresh=True)
-        await self.move_to(checked_mount, probe_start_pos)
-        return end_pos.z
-=======
         error: Optional[LiquidNotFoundError] = None
         for z_travel in z_travels:
 
             if probe_settings.aspirate_while_sensing:
-                await self._move_to_plunger_bottom(mount, rate=1.0)
+                await self._move_to_plunger_bottom(checked_mount, rate=1.0)
             else:
                 # find the ideal travel distance by multiplying the plunger speed
                 # by the time it will take to complete the z move.
@@ -2694,7 +2657,7 @@
                 await self._move(target_pos, speed=speed, acquire_lock=True)
             try:
                 height = await self._liquid_probe_pass(
-                    mount,
+                    checked_mount,
                     probe_settings,
                     probe if probe else InstrumentProbeType.PRIMARY,
                     z_travel,
@@ -2704,12 +2667,11 @@
                 break
             except LiquidNotFoundError as lnfe:
                 error = lnfe
-        await self.move_to(mount, probe_start_pos)
+        await self.move_to(checked_mount, probe_start_pos)
         if error is not None:
             # if we never found an liquid raise an error
             raise error
         return height
->>>>>>> b14985cf
 
     async def capacitive_probe(
         self,
