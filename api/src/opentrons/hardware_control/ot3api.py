--- conflicted
+++ resolved
@@ -1259,8 +1259,6 @@
         res = await self._backend.get_limit_switches()
         return {ax: val for ax, val in res.items()}
 
-<<<<<<< HEAD
-=======
     async def get_pipette_temperature_humidity(self, mount: OT3Mount) -> Tuple[float, float]:
         assert mount in [OT3Mount.LEFT, OT3Mount.RIGHT], f"unexpected mount: {mount}"
         assert self.hardware_pipettes[mount.to_mount()], f"no pipette on mount {mount}"
@@ -1271,7 +1269,6 @@
     ) -> OT3AxisMap[float]:
         return await self._backend.fast_home(axes, margin)
 
->>>>>>> 74159e2b
     @ExecutionManagerProvider.wait_for_running
     async def retract(
         self, mount: Union[top_types.Mount, OT3Mount], margin: float = 10
