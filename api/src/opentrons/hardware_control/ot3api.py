--- conflicted
+++ resolved
@@ -2215,17 +2215,9 @@
 
         if not probe_settings:
             probe_settings = self.config.liquid_sense
-<<<<<<< HEAD
         mount_axis = OT3Axis.by_mount(mount)
 
         # homes plunger then moves it to bottom of axis
-=======
-
-        pos = await self.gantry_position(mount, refresh=True)
-        probe_start_pos = pos._replace(z=probe_settings.starting_mount_height)
-        await self.move_to(mount, probe_start_pos)
-
->>>>>>> 8f169468
         if probe_settings.aspirate_while_sensing:
             await self._move_to_plunger_bottom(mount, rate=1.0)
         else:
@@ -2244,14 +2236,11 @@
         #  this expects to be called after pick_up_tip
 
         plunger_direction = -1 if probe_settings.aspirate_while_sensing else 1
-<<<<<<< HEAD
 
         # get position before moving in deck coordinates
         starting_position = await self.current_position_ot3(
             mount=mount, critical_point=CriticalPoint.TIP, refresh=True
         )
-=======
->>>>>>> 8f169468
         await self._backend.liquid_probe(
             mount,
             probe_settings.max_z_distance,
@@ -2262,7 +2251,6 @@
             probe_settings.auto_zero_sensor,
             probe_settings.num_baseline_reads,
         )
-<<<<<<< HEAD
 
         # get final position in deck coordinates
         final_position = await self.current_position_ot3(
@@ -2293,11 +2281,6 @@
 
         return final_position, encoder_pos
 
-=======
-        end_pos = await self.gantry_position(mount, refresh=True)
-        await self.move_to(mount, probe_start_pos)
-        return end_pos.z
->>>>>>> 8f169468
 
     async def capacitive_probe(
         self,
