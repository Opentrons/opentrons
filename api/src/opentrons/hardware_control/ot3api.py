--- conflicted
+++ resolved
@@ -74,10 +74,7 @@
 
 from .protocols import HardwareControlAPI
 from .instruments.pipette_handler import OT3PipetteHandler, InstrumentsByMount
-<<<<<<< HEAD
-=======
 from .instruments.gripper_handler import GripperHandler
->>>>>>> e01063a7
 from .motion_utilities import (
     target_position_from_absolute,
     target_position_from_relative,
@@ -171,10 +168,7 @@
         )
 
         self._pipette_handler = OT3PipetteHandler({m: None for m in OT3Mount})
-<<<<<<< HEAD
-=======
         self._gripper_handler = GripperHandler(gripper=None)
->>>>>>> e01063a7
         ExecutionManagerProvider.__init__(self, isinstance(backend, OT3Simulator))
 
     def set_robot_calibration(self, robot_calibration: RobotCalibration) -> None:
@@ -471,45 +465,16 @@
 
         for mount, instrument_data in found.items():
             if mount == OT3Mount.GRIPPER:
-<<<<<<< HEAD
-                continue
-            instrument_data = cast(AttachedPipette, instrument_data)
-            config = instrument_data.get("config")
-            req_instr = checked_require.get(mount, None)
-            pip_id = instrument_data.get("id")
-            pip_offset_cal = load_pipette_offset(pip_id, mount.to_mount())
-            p, may_skip = load_from_config_and_check_skip(
-                config,
-                self._pipette_handler.hardware_instruments[mount],
-                req_instr,
-                pip_id,
-                pip_offset_cal,
-            )
-            self._pipette_handler.hardware_instruments[mount] = p
-            if req_instr and p:
-                p.act_as(req_instr)
-
-            if may_skip:
-                self._log.info(f"Skipping configuration on {mount.name}")
-                continue
-=======
                 await self.cache_gripper(cast(AttachedGripper, instrument_data))
             else:
                 req_instr_name = checked_require.get(mount, None)
                 await self.cache_pipette(
                     mount, cast(AttachedPipette, instrument_data), req_instr_name
                 )
->>>>>>> e01063a7
 
         await self._backend.probe_network()
         await self.set_gantry_load(
-<<<<<<< HEAD
-            self._gantry_load_from_instruments(
-                self._pipette_handler.attached_instruments
-            )
-=======
             self._gantry_load_from_instruments(self.get_all_attached_instr())
->>>>>>> e01063a7
         )
 
     # Global actions API
@@ -570,10 +535,7 @@
         self._pause_manager.reset()
         await self._execution_manager.reset()
         await self._pipette_handler.reset()
-<<<<<<< HEAD
-=======
         await self._gripper_handler.reset()
->>>>>>> e01063a7
         await self.cache_instruments()
 
     # Gantry/frame (i.e. not pipette) action API
@@ -1200,18 +1162,12 @@
         mount: Union[top_types.Mount, OT3Mount],
         cp_override: Optional[CriticalPoint] = None,
     ) -> top_types.Point:
-<<<<<<< HEAD
-        return self._pipette_handler.critical_point_for(
-            OT3Mount.from_mount(mount), cp_override
-        )
-=======
         if mount == OT3Mount.GRIPPER:
             return self._gripper_handler.get_critical_point(cp_override)
         else:
             return self._pipette_handler.critical_point_for(
                 OT3Mount.from_mount(mount), cp_override
             )
->>>>>>> e01063a7
 
     @property
     def hardware_pipettes(self) -> InstrumentsByMount[top_types.Mount]:
@@ -1245,9 +1201,6 @@
             checked_mount: Optional[OT3Mount] = OT3Mount.from_mount(mount)
         else:
             checked_mount = None
-<<<<<<< HEAD
-        self._pipette_handler.reset_instrument(checked_mount)
-=======
         if checked_mount == OT3Mount.GRIPPER:
             self._gripper_handler.reset_gripper()
         else:
@@ -1257,14 +1210,10 @@
         self, mount: Union[top_types.Mount, OT3Mount]
     ) -> PipetteDict:
         return self._pipette_handler.get_attached_instrument(OT3Mount.from_mount(mount))
->>>>>>> e01063a7
 
     def get_attached_instrument(
         self, mount: Union[top_types.Mount, OT3Mount]
     ) -> PipetteDict:
-<<<<<<< HEAD
-        return self._pipette_handler.get_attached_instrument(OT3Mount.from_mount(mount))
-=======
         # Warning: don't use this in new code, used `get_attached_pipette` instead
         return self.get_attached_pipette(mount)
 
@@ -1272,7 +1221,6 @@
     def attached_instruments(self) -> Any:
         # Warning: don't use this in new code, used `attached_pipettes` instead
         return self.attached_pipettes
->>>>>>> e01063a7
 
     @property
     def attached_pipettes(self) -> Dict[top_types.Mount, PipetteDict]:
