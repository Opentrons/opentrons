--- conflicted
+++ resolved
@@ -150,13 +150,8 @@
             )
         )
 
-<<<<<<< HEAD
+        self._instrument_handler = OT3InstrumentHandler({m: None for m in OT3Mount})
         ExecutionManagerProvider.__init__(self, isinstance(backend, OT3Simulator))
-        InstrumentHandlerProvider.__init__(self)
-=======
-        self._instrument_handler = OT3InstrumentHandler({m: None for m in OT3Mount})
-        ExecutionManagerProvider.__init__(self, loop, isinstance(backend, OT3Simulator))
->>>>>>> 347ed6e1
 
     def set_robot_calibration(self, robot_calibration: RobotCalibration) -> None:
         self._transforms.deck_calibration = robot_calibration.deck_calibration
