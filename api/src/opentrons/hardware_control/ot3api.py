--- conflicted
+++ resolved
@@ -1697,10 +1697,6 @@
 
         if not self._current_position:
             await self.home()
-<<<<<<< HEAD
-        if probe_settings.home_plunger_at_start:
-            await self.home_plunger(mount)
-=======
         if (
             probe_settings.home_plunger_at_start
             or probe_settings.aspirate_while_sensing
@@ -1711,25 +1707,17 @@
         else:
             direction = 1
 
->>>>>>> 3bf68845
         try:
             await self._backend.liquid_probe(
                 mount,
                 probe_settings.max_z_distance,
                 probe_settings.mount_speed,
-<<<<<<< HEAD
-                probe_settings.plunger_speed,
-=======
                 (probe_settings.plunger_speed * direction),
->>>>>>> 3bf68845
                 probe_settings.sensor_threshold_pascals,
                 probe_settings.starting_mount_height,
                 probe_settings.prep_move_speed,
                 probe_settings.log_pressure,
-<<<<<<< HEAD
-=======
                 probe_settings.read_only,
->>>>>>> 3bf68845
             )
         except MoveConditionNotMet:
             self._log.exception("Liquid Sensing failed- threshold never reached.")
@@ -1760,10 +1748,6 @@
                     "Liquid Sensing failed- threshold reached too early."
                 )
                 raise ThresholdReachedTooEarly
-<<<<<<< HEAD
-
-=======
->>>>>>> 3bf68845
             await self.home_plunger(mount)
 
             return position[mount_axis], encoder_position[mount_axis]
