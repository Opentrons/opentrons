--- conflicted
+++ resolved
@@ -1663,15 +1663,12 @@
 
         async with self._motion_lock:
             if motor_ok and encoder_ok:
-<<<<<<< HEAD
                 # TODO: (ba, 2024-04-19): We need to explictly engage the axis and enable
                 # the motor when we are attempting to move. This should be already
                 # happening but something on the firmware is either not enabling the motor or
                 # disabling the motor.
                 await self.engage_axes([axis])
 
-=======
->>>>>>> 6d91a560
                 # we can move to the home position without checking the limit switch
                 origin = await self._backend.update_position()
                 target_pos = {axis: self._backend.home_position()[axis]}
@@ -1679,14 +1676,9 @@
             else:
                 # home the axis
                 await self._home_axis(axis)
-<<<<<<< HEAD
-
-        await self._cache_current_position()
-        await self._cache_encoder_position()
-=======
+
             await self._cache_current_position()
             await self._cache_encoder_position()
->>>>>>> 6d91a560
 
     # Gantry/frame (i.e. not pipette) config API
     @property
