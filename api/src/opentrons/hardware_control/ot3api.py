import asyncio
from concurrent.futures import Future
import contextlib
from copy import deepcopy
from functools import partial, lru_cache, wraps
from dataclasses import replace
import logging
from collections import OrderedDict
from typing import (
    AsyncIterator,
    cast,
    Callable,
    Dict,
    Union,
    List,
    Optional,
    Sequence,
    Set,
    Any,
    TypeVar,
    Tuple,
    Mapping,
    Awaitable,
)
from opentrons.hardware_control.modules.module_calibration import (
    ModuleCalibrationOffset,
)


from opentrons_shared_data.pipette.types import (
    PipetteName,
)
from opentrons_shared_data.pipette import (
    pipette_load_name_conversions as pipette_load_name,
)
from opentrons_shared_data.robot.types import RobotType

from opentrons import types as top_types
from opentrons.config import robot_configs
from opentrons.config.types import (
    RobotConfig,
    OT3Config,
    GantryLoad,
    CapacitivePassSettings,
    LiquidProbeSettings,
)
from opentrons.drivers.rpi_drivers.types import USBPort, PortGroup
from opentrons.hardware_control.nozzle_manager import NozzleConfigurationType
from opentrons_shared_data.errors.exceptions import (
    EnumeratedError,
    PythonException,
    PositionUnknownError,
    GripperNotPresentError,
    InvalidActuator,
    FirmwareUpdateFailedError,
    PipetteLiquidNotFoundError,
)

from .util import use_or_initialize_loop, check_motion_bounds

from .instruments.ot3.pipette import (
    load_from_config_and_check_skip,
)
from .instruments.ot3.gripper import compare_gripper_config_and_check_skip, Gripper
from .instruments.ot3.instrument_calibration import (
    GripperCalibrationOffset,
    PipetteOffsetSummary,
)

from .execution_manager import ExecutionManagerProvider
from .pause_manager import PauseManager
from .module_control import AttachedModulesControl
from .types import (
    CriticalPoint,
    DoorState,
    DoorStateNotification,
    ErrorMessageNotification,
    HardwareEvent,
    HardwareEventHandler,
    HardwareAction,
    HepaFanState,
    HepaUVState,
    MotionChecks,
    SubSystem,
    PauseType,
    Axis,
    OT3AxisKind,
    OT3Mount,
    OT3AxisMap,
    InstrumentProbeType,
    GripperProbe,
    UpdateStatus,
    StatusBarState,
    SubSystemState,
    TipStateType,
    EstopOverallStatus,
    EstopStateNotification,
    EstopState,
    HardwareFeatureFlags,
    FailedTipStateCheck,
)
from .errors import (
    UpdateOngoingError,
)
from . import modules
from .ot3_calibration import OT3Transforms, OT3RobotCalibrationProvider

from .protocols import FlexHardwareControlInterface

# TODO (lc 09/15/2022) We should update our pipette handler to reflect OT-3 properties
# in a follow-up PR.
from .instruments.ot3.pipette_handler import (
    OT3PipetteHandler,
    InstrumentsByMount,
    TipActionSpec,
    TipActionMoveSpec,
)
from .instruments.ot3.instrument_calibration import load_pipette_offset
from .instruments.ot3.gripper_handler import GripperHandler
from .instruments.ot3.instrument_calibration import (
    load_gripper_calibration_offset,
)

from .motion_utilities import (
    target_position_from_absolute,
    target_position_from_relative,
    target_position_from_plunger,
    offset_for_mount,
    deck_from_machine,
    machine_from_deck,
    machine_vector_from_deck_vector,
)

from .dev_types import (
    AttachedGripper,
    AttachedPipette,
    PipetteDict,
    PipetteStateDict,
    InstrumentDict,
    GripperDict,
)
from .backends.types import HWStopCondition
from .backends.flex_protocol import FlexBackend
from .backends.ot3simulator import OT3Simulator
from .backends.errors import SubsystemUpdating


mod_log = logging.getLogger(__name__)

AXES_IN_HOMING_ORDER: Tuple[Axis, Axis, Axis, Axis, Axis, Axis, Axis, Axis, Axis] = (
    *Axis.ot3_mount_axes(),
    Axis.X,
    Axis.Y,
    *Axis.pipette_axes(),
    Axis.G,
    Axis.Q,
)

Wrapped = TypeVar("Wrapped", bound=Callable[..., Awaitable[Any]])


def _adjust_high_throughput_z_current(func: Wrapped) -> Wrapped:
    """
    A decorator that temproarily and conditionally changes the active current (based on the axis input)
    before a function is executed and the cleans up afterwards
    """
    # only home and retract should be wrappeed by this decorator
    @wraps(func)
    async def wrapper(self: Any, axis: Axis, *args: Any, **kwargs: Any) -> Any:
        async with contextlib.AsyncExitStack() as stack:
            if axis == Axis.Z_R and self.gantry_load == GantryLoad.HIGH_THROUGHPUT:
                await stack.enter_async_context(self._backend.restore_z_r_run_current())
            return await func(self, axis, *args, **kwargs)

    return cast(Wrapped, wrapper)


class OT3API(
    ExecutionManagerProvider,
    OT3RobotCalibrationProvider,
    # This MUST be kept last in the inheritance list so that it is
    # deprioritized in the method resolution order; otherwise, invocations
    # of methods that are present in the protocol will call the (empty,
    # do-nothing) methods in the protocol. This will happily make all the
    # tests fail.
    FlexHardwareControlInterface[
        OT3Transforms, Union[top_types.Mount, OT3Mount], OT3Config
    ],
):
    """This API is the primary interface to the hardware controller.

    Because the hardware manager controls access to the system's hardware
    as a whole, it is designed as a class of which only one should be
    instantiated at a time. This class's methods should be the only method
    of external access to the hardware. Each method may be minimal - it may
    only delegate the call to another submodule of the hardware manager -
    but its purpose is to be gathered here to provide a single interface.

    This implements the protocols in opentrons.hardware_control.protocols,
    and longer method docstrings may be found there. Docstrings for the
    methods in this class only note where their behavior is different or
    extended from that described in the protocol.
    """

    CLS_LOG = mod_log.getChild("OT3API")

    def __init__(
        self,
        backend: FlexBackend,
        loop: asyncio.AbstractEventLoop,
        config: OT3Config,
        feature_flags: HardwareFeatureFlags,
    ) -> None:
        """Initialize an API instance.

        This should rarely be explicitly invoked by an external user; instead,
        one of the factory methods build_hardware_controller or
        build_hardware_simulator should be used.
        """
        self._log = self.CLS_LOG.getChild(str(id(self)))
        self._config = config
        self._backend = backend
        self._loop = loop

        def estop_cb(event: HardwareEvent) -> None:
            self._update_estop_state(event)

        self._feature_flags = feature_flags
        backend.add_estop_callback(estop_cb)

        self._callbacks: Set[HardwareEventHandler] = set()
        # {'X': 0.0, 'Y': 0.0, 'Z': 0.0, 'A': 0.0, 'B': 0.0, 'C': 0.0}
        self._current_position: OT3AxisMap[float] = {}
        self._encoder_position: OT3AxisMap[float] = {}

        self._last_moved_mount: Optional[OT3Mount] = None
        # The motion lock synchronizes calls to long-running physical tasks
        # involved in motion. This fixes issue where for instance a move()
        # or home() call is in flight and something else calls
        # current_position(), which will not be updated until the move() or
        # home() call succeeds or fails.
        self._motion_lock = asyncio.Lock()
        self._door_state = DoorState.CLOSED
        self._pause_manager = PauseManager()
        self._pipette_handler = OT3PipetteHandler({m: None for m in OT3Mount})
        self._gripper_handler = GripperHandler(gripper=None)
        self._gantry_load = GantryLoad.LOW_THROUGHPUT
        self._configured_since_update = True
        OT3RobotCalibrationProvider.__init__(self, self._config)
        ExecutionManagerProvider.__init__(self, isinstance(backend, OT3Simulator))

    def is_idle_mount(self, mount: Union[top_types.Mount, OT3Mount]) -> bool:
        """Only the gripper mount or the 96-channel pipette mount would be idle
        (disengaged).

        If gripper mount is NOT the last moved mount, it's idle.
        If a 96-channel pipette is attached, the mount is idle if it's not
        the last moved mount.
        """
        realmount = OT3Mount.from_mount(mount)
        if realmount == OT3Mount.GRIPPER or (
            realmount == OT3Mount.LEFT
            and self._gantry_load == GantryLoad.HIGH_THROUGHPUT
        ):
            ax = Axis.by_mount(realmount)
            if ax in self.engaged_axes.keys():
                return not self.engaged_axes[ax]

        return False

    @property
    def door_state(self) -> DoorState:
        return self._door_state

    @door_state.setter
    def door_state(self, door_state: DoorState) -> None:
        self._door_state = door_state

    @property
    def gantry_load(self) -> GantryLoad:
        return self._gantry_load

    async def set_gantry_load(self, gantry_load: GantryLoad) -> None:
        mod_log.info(f"Setting gantry load to {gantry_load}")
        self._gantry_load = gantry_load
        self._backend.update_constraints_for_gantry_load(gantry_load)
        await self._backend.update_to_default_current_settings(gantry_load)

    async def get_serial_number(self) -> Optional[str]:
        return await self._backend.get_serial_number()

    async def set_system_constraints_for_calibration(self) -> None:
        self._backend.update_constraints_for_calibration_with_gantry_load(
            self._gantry_load
        )

    async def set_system_constraints_for_plunger_acceleration(
        self, mount: OT3Mount, acceleration: float
    ) -> None:
        self._backend.update_constraints_for_plunger_acceleration(
            mount, acceleration, self._gantry_load
        )

    @contextlib.asynccontextmanager
    async def restore_system_constrants(self) -> AsyncIterator[None]:
        async with self._backend.restore_system_constraints():
            yield

    def _update_door_state(self, door_state: DoorState) -> None:
        mod_log.info(f"Updating the window switch status: {door_state}")
        self.door_state = door_state
        for cb in self._callbacks:
            hw_event = DoorStateNotification(new_state=door_state)
            try:
                cb(hw_event)
            except Exception:
                mod_log.exception("Errored during door state event callback")

    def _update_estop_state(self, event: HardwareEvent) -> "List[Future[None]]":
        if not isinstance(event, EstopStateNotification):
            return []
        mod_log.info(
            f"Updating the estop status from {event.old_state} to {event.new_state}"
        )
        futures: "List[Future[None]]" = []
        if (
            event.new_state == EstopState.PHYSICALLY_ENGAGED
            and event.old_state != EstopState.PHYSICALLY_ENGAGED
        ):
            # If the estop was just pressed, turn off every module.
            for mod in self._backend.module_controls.available_modules:
                futures.append(
                    asyncio.run_coroutine_threadsafe(
                        modules.utils.disable_module(mod), self._loop
                    )
                )
        for cb in self._callbacks:
            try:
                cb(event)
            except Exception:
                mod_log.exception("Errored during estop state event callback")

        return futures

    def _reset_last_mount(self) -> None:
        self._last_moved_mount = None

    def _deck_from_machine(self, machine_pos: Dict[Axis, float]) -> Dict[Axis, float]:
        return deck_from_machine(
            machine_pos=machine_pos,
            attitude=self._robot_calibration.deck_calibration.attitude,
            offset=self._robot_calibration.carriage_offset,
            robot_type=cast(RobotType, "OT-3 Standard"),
        )

    @classmethod
    async def build_hardware_controller(
        cls,
        attached_instruments: Optional[
            Dict[Union[top_types.Mount, OT3Mount], Dict[str, Optional[str]]]
        ] = None,
        attached_modules: Optional[List[str]] = None,
        config: Union[OT3Config, RobotConfig, None] = None,
        loop: Optional[asyncio.AbstractEventLoop] = None,
        strict_attached_instruments: bool = True,
        use_usb_bus: bool = False,
        update_firmware: bool = True,
        status_bar_enabled: bool = True,
        feature_flags: Optional[HardwareFeatureFlags] = None,
    ) -> "OT3API":
        """Build an ot3 hardware controller."""
        checked_loop = use_or_initialize_loop(loop)
        if feature_flags is None:
            # If no feature flag set is defined, we will use the default values
            feature_flags = HardwareFeatureFlags()
        if not isinstance(config, OT3Config):
            checked_config = robot_configs.load_ot3()
        else:
            checked_config = config
        from .backends.ot3controller import OT3Controller

        backend = await OT3Controller.build(
            checked_config,
            use_usb_bus,
            check_updates=update_firmware,
            feature_flags=feature_flags,
        )

        api_instance = cls(
            backend,
            loop=checked_loop,
            config=checked_config,
            feature_flags=feature_flags,
        )

        await api_instance.set_status_bar_enabled(status_bar_enabled)
        module_controls = await AttachedModulesControl.build(
            api_instance, board_revision=backend.board_revision
        )
        backend.module_controls = module_controls
        await backend.build_estop_detector()
        door_state = await backend.door_state()
        api_instance._update_door_state(door_state)
        backend.add_door_state_listener(api_instance._update_door_state)
        checked_loop.create_task(backend.watch(loop=checked_loop))
        backend.initialized = True
        await api_instance.refresh_positions()
        return api_instance

    @classmethod
    async def build_hardware_simulator(
        cls,
        attached_instruments: Union[
            None,
            Dict[OT3Mount, Dict[str, Optional[str]]],
            Dict[top_types.Mount, Dict[str, Optional[str]]],
        ] = None,
        attached_modules: Optional[Dict[str, List[modules.SimulatingModule]]] = None,
        config: Union[RobotConfig, OT3Config, None] = None,
        loop: Optional[asyncio.AbstractEventLoop] = None,
        strict_attached_instruments: bool = True,
        feature_flags: Optional[HardwareFeatureFlags] = None,
    ) -> "OT3API":
        """Build a simulating hardware controller.

        This method may be used both on a real robot and on dev machines.
        Multiple simulating hardware controllers may be active at one time.
        """
        if feature_flags is None:
            feature_flags = HardwareFeatureFlags()

        checked_modules = attached_modules or {}

        checked_loop = use_or_initialize_loop(loop)
        if not isinstance(config, OT3Config):
            checked_config = robot_configs.load_ot3()
        else:
            checked_config = config

        backend = await OT3Simulator.build(
            {OT3Mount.from_mount(k): v for k, v in attached_instruments.items()}
            if attached_instruments
            else {},
            checked_modules,
            checked_config,
            checked_loop,
            strict_attached_instruments,
            feature_flags,
        )
        api_instance = cls(
            backend,
            loop=checked_loop,
            config=checked_config,
            feature_flags=feature_flags,
        )
        await api_instance.cache_instruments()
        module_controls = await AttachedModulesControl.build(
            api_instance, board_revision=backend.board_revision
        )
        backend.module_controls = module_controls
        await backend.watch(api_instance.loop)
        await api_instance.refresh_positions()
        return api_instance

    def __repr__(self) -> str:
        return "<{} using backend {}>".format(type(self), type(self._backend))

    @property
    def loop(self) -> asyncio.AbstractEventLoop:
        """The event loop used by this instance."""
        return self._loop

    @property
    def is_simulator(self) -> bool:
        """`True` if this is a simulator; `False` otherwise."""
        return isinstance(self._backend, OT3Simulator)

    def register_callback(self, cb: HardwareEventHandler) -> Callable[[], None]:
        """Allows the caller to register a callback, and returns a closure
        that can be used to unregister the provided callback
        """
        self._callbacks.add(cb)

        def unregister() -> None:
            self._callbacks.remove(cb)

        return unregister

    def get_fw_version(self) -> str:
        """
        Return the firmware version of the connected hardware.
        """
        from_backend = self._backend.fw_version
        uniques = set(version for version in from_backend.values())
        if not from_backend:
            return "unknown"
        else:
            return ", ".join(str(version) for version in uniques)

    @property
    def fw_version(self) -> str:
        return self.get_fw_version()

    @property
    def board_revision(self) -> str:
        return str(self._backend.board_revision)

    async def update_firmware(
        self, subsystems: Optional[Set[SubSystem]] = None, force: bool = False
    ) -> AsyncIterator[UpdateStatus]:
        """Start the firmware update for one or more subsystems and return update progress iterator."""
        subsystems = subsystems or set()
        if SubSystem.head in subsystems:
            await self.disengage_axes([Axis.Z_L, Axis.Z_R])
        if SubSystem.gripper in subsystems:
            await self.disengage_axes([Axis.Z_G])
        # start the updates and yield the progress
        async with self._motion_lock:
            try:
                async for update_status in self._backend.update_firmware(
                    subsystems, force
                ):
                    yield update_status
            except SubsystemUpdating as e:
                raise UpdateOngoingError(e.msg) from e
            except EnumeratedError:
                raise
            except BaseException as e:
                mod_log.exception("Firmware update failed")
                raise FirmwareUpdateFailedError(
                    message="Update failed because of uncaught error",
                    wrapping=[PythonException(e)],
                ) from e
            finally:
                self._configured_since_update = False

    # Incidentals (i.e. not motion) API

    async def set_lights(
        self, button: Optional[bool] = None, rails: Optional[bool] = None
    ) -> None:
        """Control the robot lights."""
        await self._backend.set_lights(button, rails)

    async def get_lights(self) -> Dict[str, bool]:
        """Return the current status of the robot lights."""
        return await self._backend.get_lights()

    async def identify(self, duration_s: int = 5) -> None:
        """Blink the button light to identify the robot."""
        count = duration_s * 4
        on = False
        for sec in range(count):
            then = self._loop.time()
            await self.set_lights(button=on)
            on = not on
            now = self._loop.time()
            await asyncio.sleep(max(0, 0.25 - (now - then)))
        await self.set_lights(button=True)

    async def set_status_bar_state(self, state: StatusBarState) -> None:
        await self._backend.set_status_bar_state(state)

    async def set_status_bar_enabled(self, enabled: bool) -> None:
        await self._backend.set_status_bar_enabled(enabled)

    def get_status_bar_state(self) -> StatusBarState:
        return self._backend.get_status_bar_state()

    @ExecutionManagerProvider.wait_for_running
    async def delay(self, duration_s: float) -> None:
        """Delay execution by pausing and sleeping."""
        self.pause(PauseType.DELAY)
        try:
            await self.do_delay(duration_s)
        finally:
            self.resume(PauseType.DELAY)

    @property
    def attached_modules(self) -> List[modules.AbstractModule]:
        return self._backend.module_controls.available_modules

    async def create_simulating_module(
        self,
        model: modules.types.ModuleModel,
    ) -> modules.AbstractModule:
        """Create a simulating module hardware interface."""
        assert (
            self.is_simulator
        ), "Cannot build simulating module from non-simulating hardware control API"

        return await self._backend.module_controls.build_module(
            port="",
            usb_port=USBPort(name="", port_number=1, port_group=PortGroup.LEFT),
            type=modules.ModuleType.from_model(model),
            sim_model=model.value,
        )

    def _gantry_load_from_instruments(self) -> GantryLoad:
        """Compute the gantry load based on attached instruments."""
        left = self._pipette_handler.has_pipette(OT3Mount.LEFT)
        if left:
            pip = self._pipette_handler.get_pipette(OT3Mount.LEFT)
            if pip.config.channels > 8:
                return GantryLoad.HIGH_THROUGHPUT
        return GantryLoad.LOW_THROUGHPUT

    async def cache_pipette(
        self,
        mount: OT3Mount,
        instrument_data: AttachedPipette,
        req_instr: Optional[PipetteName],
    ) -> bool:
        """Set up pipette based on scanned information."""
        config = instrument_data.get("config")
        pip_id = instrument_data.get("id")
        pip_offset_cal = load_pipette_offset(pip_id, mount)

        p, skipped = load_from_config_and_check_skip(
            config,
            self._pipette_handler.hardware_instruments[mount],
            req_instr,
            pip_id,
            pip_offset_cal,
            self._feature_flags.use_old_aspiration_functions,
        )
        self._pipette_handler.hardware_instruments[mount] = p
        # TODO (lc 12-5-2022) Properly support backwards compatibility
        # when applicable
        return skipped

    async def cache_gripper(self, instrument_data: AttachedGripper) -> bool:
        """Set up gripper based on scanned information."""
        grip_cal = load_gripper_calibration_offset(instrument_data.get("id"))
        g, skipped = compare_gripper_config_and_check_skip(
            instrument_data,
            self._gripper_handler._gripper,
            grip_cal,
        )
        self._gripper_handler.gripper = g
        return skipped

    def get_all_attached_instr(self) -> Dict[OT3Mount, Optional[InstrumentDict]]:
        # NOTE (spp, 2023-03-07): The return type of this method indicates that
        #  if a particular mount has no attached instrument then it will provide a
        #  None value for that mount. But in reality, we get an empty dict.
        #  We should either not call the value Optional, or have `_attached_...` return
        #  a None for empty mounts.
        return {
            OT3Mount.LEFT: self.attached_pipettes[top_types.Mount.LEFT],
            OT3Mount.RIGHT: self.attached_pipettes[top_types.Mount.RIGHT],
            OT3Mount.GRIPPER: self.attached_gripper,
        }

    # TODO (spp, 2023-01-31): add unit tests
    async def cache_instruments(
        self,
        require: Optional[Dict[top_types.Mount, PipetteName]] = None,
        skip_if_would_block: bool = False,
    ) -> None:
        """
        Scan the attached instruments, take necessary configuration actions,
        and set up hardware controller internal state if necessary.
        """
        if skip_if_would_block and self._motion_lock.locked():
            return
        async with self._motion_lock:
            skip_configure = await self._cache_instruments(require)
            if not skip_configure or not self._configured_since_update:
                self._log.info("Reconfiguring instrument cache")
                await self._configure_instruments()

    async def _cache_instruments(  # noqa: C901
        self, require: Optional[Dict[top_types.Mount, PipetteName]] = None
    ) -> bool:
        """Actually cache instruments and scan network.

        Returns True if nothing changed since the last call and can skip any follow-up
        configuration; False if we need to reconfigure.
        """
        checked_require = {
            OT3Mount.from_mount(m): v for m, v in (require or {}).items()
        }
        skip_configure = True
        for mount, name in checked_require.items():
            # TODO (lc 12-5-2022) cache instruments should be receiving
            # a pipette type / channels rather than the named config.
            # We should also check version here once we're comfortable.
            if not pipette_load_name.supported_pipette(name):
                raise RuntimeError(f"{name} is not a valid pipette name")

        # we're not actually checking the required instrument except in the context
        # of simulation and it feels like a lot of work for this function
        # actually be doing.
        found = await self._backend.get_attached_instruments(checked_require)

        if OT3Mount.GRIPPER in found.keys():
            # Is now a gripper, ask if it's ok to skip
            gripper_skip = await self.cache_gripper(
                cast(AttachedGripper, found.get(OT3Mount.GRIPPER))
            )
            skip_configure &= gripper_skip
            if not gripper_skip:
                self._log.info(
                    "cache_instruments: must configure because gripper now attached or changed config"
                )
        elif self._gripper_handler.gripper:
            # Is no gripper, have a cached gripper, definitely need to reconfig
            await self._gripper_handler.reset()
            skip_configure = False
            self._log.info("cache_instruments: must configure because gripper now gone")

        for pipette_mount in [OT3Mount.LEFT, OT3Mount.RIGHT]:
            if pipette_mount in found.keys():
                # is now a pipette, ask if we need to reconfig
                req_instr_name = checked_require.get(pipette_mount, None)
                pipette_skip = await self.cache_pipette(
                    pipette_mount,
                    cast(AttachedPipette, found.get(pipette_mount)),
                    req_instr_name,
                )
                skip_configure &= pipette_skip
                if not pipette_skip:
                    self._log.info(
                        f"cache_instruments: must configure because {pipette_mount.name} now attached or changed"
                    )

            elif self._pipette_handler.hardware_instruments[pipette_mount]:
                # Is no pipette, have a cached pipette, need to reconfig
                skip_configure = False
                self._pipette_handler.hardware_instruments[pipette_mount] = None
                self._log.info(
                    f"cache_instruments: must configure because {pipette_mount.name} now empty"
                )

        return skip_configure

    async def _configure_instruments(self) -> None:
        """Configure instruments"""
        await self.set_gantry_load(self._gantry_load_from_instruments())
        await self.refresh_positions(acquire_lock=False)
        await self.reset_tip_detectors(False)
        self._configured_since_update = True

    async def reset_tip_detectors(
        self,
        refresh_state: bool = True,
    ) -> None:
        """Reset tip detector whenever we configure instruments."""
        for mount in [OT3Mount.LEFT, OT3Mount.RIGHT]:
            # rebuild tip detector using the attached instrument
            self._log.info(f"resetting tip detector for mount {mount}")
            if self._pipette_handler.has_pipette(mount):
                await self._backend.update_tip_detector(
                    mount, self._pipette_handler.get_tip_sensor_count(mount)
                )
            else:
                await self._backend.teardown_tip_detector(mount)

            if refresh_state and self._pipette_handler.has_pipette(mount):
                await self.get_tip_presence_status(mount)

    @ExecutionManagerProvider.wait_for_running
    async def _update_position_estimation(
        self, axes: Optional[Sequence[Axis]] = None
    ) -> None:
        """
        Function to update motor estimation for a set of axes
        """

        if axes:
            checked_axes = [ax for ax in axes if ax in Axis]
        else:
            checked_axes = [ax for ax in Axis]
        await self._backend.update_motor_estimation(checked_axes)

    # Global actions API
    def pause(self, pause_type: PauseType) -> None:
        """
        Pause motion of the robot after a current motion concludes."""
        self._pause_manager.pause(pause_type)

        async def _chained_calls() -> None:
            await self._execution_manager.pause()
            self._backend.pause()

        asyncio.run_coroutine_threadsafe(_chained_calls(), self._loop)

    def pause_with_message(self, message: str) -> None:
        self._log.warning(f"Pause with message: {message}")
        notification = ErrorMessageNotification(message=message)
        for cb in self._callbacks:
            cb(notification)
        self.pause(PauseType.PAUSE)

    def resume(self, pause_type: PauseType) -> None:
        """
        Resume motion after a call to :py:meth:`pause`.
        """
        self._pause_manager.resume(pause_type)

        if self._pause_manager.should_pause:
            return

        # Resume must be called immediately to awaken thread running hardware
        #  methods (ThreadManager)
        self._backend.resume()

        async def _chained_calls() -> None:
            # mirror what happens API.pause.
            await self._execution_manager.resume()
            self._backend.resume()

        asyncio.run_coroutine_threadsafe(_chained_calls(), self._loop)

    def is_movement_execution_taskified(self) -> bool:
        return self.taskify_movement_execution

    def should_taskify_movement_execution(self, taskify: bool) -> None:
        self.taskify_movement_execution = taskify

    async def _stop_motors(self) -> None:
        """Immediately stop motors."""
        await self._backend.halt()

    async def cancel_execution_and_running_tasks(self) -> None:
        await self._execution_manager.cancel()

    async def halt(self, disengage_before_stopping: bool = False) -> None:
        """Immediately disengage all present motors and clear motor and module tasks."""
        if disengage_before_stopping:
            await self.disengage_axes(
                [ax for ax in Axis if self._backend.axis_is_present(ax) if ax != Axis.G]
            )
        await self._stop_motors()

    async def stop(self, home_after: bool = True) -> None:
        """Stop motion as soon as possible, reset, and optionally home."""
        await self._stop_motors()
        await self.cancel_execution_and_running_tasks()
        self._log.info("Resetting OT3API")
        await self.reset()
        if home_after:
            skip = []
            if (
                self._gripper_handler.has_gripper()
                and not self._gripper_handler.is_ready_for_jaw_home()
            ):
                skip.append(Axis.G)
            await self.home(skip=skip)

    async def reset(self) -> None:
        """Reset the stored state of the system."""
        self._pause_manager.reset()
        await self._execution_manager.reset()
        await self._pipette_handler.reset()
        await self._gripper_handler.reset()
        await self.cache_instruments()

    # Gantry/frame (i.e. not pipette) action API
    # TODO(mc, 2022-07-25): add "home both if necessary" functionality
    # https://github.com/Opentrons/opentrons/pull/11072
    async def home_z(
        self,
        mount: Optional[Union[top_types.Mount, OT3Mount]] = None,
        allow_home_other: bool = True,
    ) -> None:
        """Home all of the z-axes."""
        self._reset_last_mount()
        if isinstance(mount, (top_types.Mount, OT3Mount)):
            axes = [Axis.by_mount(mount)]
        else:
            axes = list(Axis.ot3_mount_axes())
        await self.home(axes)

    async def _do_home_and_maybe_calibrate_gripper_jaw(self) -> None:
        gripper = self._gripper_handler.get_gripper()
        self._log.info("Homing gripper jaw.")
        dc = self._gripper_handler.get_duty_cycle_by_grip_force(
            gripper.default_home_force
        )
        await self._ungrip(duty_cycle=dc)
        if not gripper.has_jaw_width_calibration:
            self._log.info("Calibrating gripper jaw.")
            await self._grip(
                duty_cycle=dc, expected_displacement=gripper.max_jaw_displacement()
            )
            jaw_at_closed = (await self._cache_encoder_position())[Axis.G]
            gripper.update_jaw_open_position_from_closed_position(jaw_at_closed)
            await self._ungrip(duty_cycle=dc)

    async def home_gripper_jaw(self) -> None:
        """Home the jaw of the gripper."""
        try:
            await self._do_home_and_maybe_calibrate_gripper_jaw()
        except GripperNotPresentError:
            pass

    async def home_plunger(self, mount: Union[top_types.Mount, OT3Mount]) -> None:
        """
        Home the plunger motor for a mount, and then return it to the 'bottom'
        position.
        """

        checked_mount = OT3Mount.from_mount(mount)
        await self.home([Axis.of_main_tool_actuator(checked_mount)])
        instr = self._pipette_handler.hardware_instruments[checked_mount]
        if instr:
            self._log.info("Attempting to move the plunger to bottom.")
            await self._move_to_plunger_bottom(
                checked_mount, rate=1.0, acquire_lock=False
            )

    async def home_gear_motors(self) -> None:
        homing_velocity = self._config.motion_settings.max_speed_discontinuity[
            GantryLoad.HIGH_THROUGHPUT
        ][OT3AxisKind.Q]

        max_distance = self._backend.axis_bounds[Axis.Q][1]
        # if position is not known, move toward limit switch at a constant velocity
        if self._backend.gear_motor_position is None:
            await self._backend.home_tip_motors(
                distance=max_distance,
                velocity=homing_velocity,
            )
            return

        current_pos_float = self._backend.gear_motor_position or 0.0

        # We filter out a distance more than `max_distance` because, if the tip motor was stopped during
        # a slow-home motion, the position may be stuck at an enormous large value.
        if (
            current_pos_float > self._config.safe_home_distance
            and current_pos_float < max_distance
        ):

            # move toward home until a safe distance
            await self._backend.tip_action(
                origin={Axis.Q: current_pos_float},
                targets=[({Axis.Q: self._config.safe_home_distance}, 400)],
            )

            # update current position
            current_pos_float = self._backend.gear_motor_position or 0.0

        # move until the limit switch is triggered, with no acceleration
        await self._backend.home_tip_motors(
            distance=min(
                current_pos_float + self._config.safe_home_distance, max_distance
            ),
            velocity=homing_velocity,
        )

    @lru_cache(1)
    def _carriage_offset(self) -> top_types.Point:
        return top_types.Point(*self._config.carriage_offset)

    async def current_position(
        self,
        mount: Union[top_types.Mount, OT3Mount],
        critical_point: Optional[CriticalPoint] = None,
        refresh: bool = False,
        fail_on_not_homed: bool = False,
    ) -> Dict[Axis, float]:
        realmount = OT3Mount.from_mount(mount)
        ot3_pos = await self.current_position_ot3(realmount, critical_point, refresh)
        return ot3_pos

    async def current_position_ot3(
        self,
        mount: OT3Mount,
        critical_point: Optional[CriticalPoint] = None,
        refresh: bool = False,
    ) -> Dict[Axis, float]:
        """Return the postion (in deck coords) of the critical point of the
        specified mount.
        """
        if mount == OT3Mount.GRIPPER and not self._gripper_handler.has_gripper():
            raise GripperNotPresentError(
                message=f"Cannot return position for {mount} if no gripper is attached",
                detail={"mount": str(mount)},
            )
        mount_axes = [Axis.X, Axis.Y, Axis.by_mount(mount)]
        if refresh:
            await self.refresh_positions()
        elif not self._current_position:
            raise PositionUnknownError(
                message=f"Motor positions for {str(mount)} mount are missing ("
                f"{mount_axes}); must first home motors.",
                detail={"mount": str(mount), "missing_axes": str(mount_axes)},
            )
        self._assert_motor_ok(mount_axes)

        return self._effector_pos_from_carriage_pos(
            OT3Mount.from_mount(mount), self._current_position, critical_point
        )

    async def refresh_positions(self, acquire_lock: bool = True) -> None:
        """Request and update both the motor and encoder positions from backend."""
        async with contextlib.AsyncExitStack() as stack:
            if acquire_lock:
                await stack.enter_async_context(self._motion_lock)
            await self._backend.update_motor_status()
            await self._cache_current_position()
            await self._cache_encoder_position()
            await self._refresh_jaw_state()

    async def _refresh_jaw_state(self) -> None:
        try:
            gripper = self._gripper_handler.get_gripper()
            gripper.state = await self._backend.get_jaw_state()
        except GripperNotPresentError:
            pass

    async def _cache_current_position(self) -> Dict[Axis, float]:
        """Cache current position from backend and return in absolute deck coords."""
        self._current_position = self._deck_from_machine(
            await self._backend.update_position()
        )
        return self._current_position

    async def _cache_encoder_position(self) -> Dict[Axis, float]:
        """Cache encoder position from backend and return in absolute deck coords."""
        self._encoder_position = self._deck_from_machine(
            await self._backend.update_encoder_position()
        )
        if self.has_gripper():
            self._gripper_handler.set_jaw_displacement(self._encoder_position[Axis.G])
        return self._encoder_position

    def _assert_motor_ok(self, axes: Sequence[Axis]) -> None:
        invalid_axes = self._backend.get_invalid_motor_axes(axes)
        if invalid_axes:
            axes_str = ",".join([ax.name for ax in invalid_axes])
            raise PositionUnknownError(
                message=f"Motor position of axes ({axes_str}) is invalid; please home motors.",
                detail={"axes": axes_str},
            )

    def _assert_encoder_ok(self, axes: Sequence[Axis]) -> None:
        invalid_axes = self._backend.get_invalid_motor_axes(axes)
        if invalid_axes:
            axes_str = ",".join([ax.name for ax in invalid_axes])
            raise PositionUnknownError(
                message=f"Encoder position of axes ({axes_str}) is invalid; please home motors.",
                detail={"axes": axes_str},
            )

    def motor_status_ok(self, axis: Axis) -> bool:
        return self._backend.check_motor_status([axis])

    def encoder_status_ok(self, axis: Axis) -> bool:
        return self._backend.check_encoder_status([axis])

    async def encoder_current_position(
        self,
        mount: Union[top_types.Mount, OT3Mount],
        critical_point: Optional[CriticalPoint] = None,
        refresh: bool = False,
    ) -> Dict[Axis, float]:
        """
        Return the encoder position in absolute deck coords specified mount.
        """
        return await self.encoder_current_position_ot3(mount, critical_point, refresh)

    async def encoder_current_position_ot3(
        self,
        mount: Union[top_types.Mount, OT3Mount],
        critical_point: Optional[CriticalPoint] = None,
        refresh: bool = False,
    ) -> Dict[Axis, float]:
        """
        Return the encoder position in absolute deck coords specified mount.
        """
        if refresh:
            await self.refresh_positions()
        elif not self._encoder_position:
            raise PositionUnknownError(
                message=f"Encoder positions for {str(mount)} are missing; must first home motors.",
                detail={"mount": str(mount)},
            )

        if mount == OT3Mount.GRIPPER and not self._gripper_handler.has_gripper():
            raise GripperNotPresentError(
                message=f"Cannot return encoder position for {mount} if no gripper is attached",
                detail={"mount": str(mount)},
            )

        self._assert_encoder_ok([Axis.X, Axis.Y, Axis.by_mount(mount)])

        ot3pos = self._effector_pos_from_carriage_pos(
            OT3Mount.from_mount(mount),
            self._encoder_position,
            critical_point,
        )
        return ot3pos

    def _effector_pos_from_carriage_pos(
        self,
        mount: OT3Mount,
        carriage_position: OT3AxisMap[float],
        critical_point: Optional[CriticalPoint],
    ) -> OT3AxisMap[float]:
        offset = offset_for_mount(
            mount,
            top_types.Point(*self._config.left_mount_offset),
            top_types.Point(*self._config.right_mount_offset),
            top_types.Point(*self._config.gripper_mount_offset),
        )
        cp = self.critical_point_for(mount, critical_point)
        z_ax = Axis.by_mount(mount)
        plunger_ax = Axis.of_main_tool_actuator(mount)

        effector_pos = {
            Axis.X: carriage_position[Axis.X] + offset[0] + cp.x,
            Axis.Y: carriage_position[Axis.Y] + offset[1] + cp.y,
            z_ax: carriage_position[z_ax] + offset[2] + cp.z,
            plunger_ax: carriage_position[plunger_ax],
        }
        if self._gantry_load == GantryLoad.HIGH_THROUGHPUT:
            effector_pos[Axis.Q] = self._backend.gear_motor_position or 0.0

        return effector_pos

    async def gantry_position(
        self,
        mount: Union[top_types.Mount, OT3Mount],
        critical_point: Optional[CriticalPoint] = None,
        refresh: bool = False,
        fail_on_not_homed: bool = False,
    ) -> top_types.Point:
        """Return the position of the critical point as pertains to the gantry."""
        realmount = OT3Mount.from_mount(mount)
        cur_pos = await self.current_position_ot3(
            realmount,
            critical_point,
            refresh,
        )
        return top_types.Point(
            x=cur_pos[Axis.X],
            y=cur_pos[Axis.Y],
            z=cur_pos[Axis.by_mount(realmount)],
        )

    async def update_axis_position_estimations(self, axes: Sequence[Axis]) -> None:
        """Update specified axes position estimators from their encoders."""
        await self._update_position_estimation(axes)
        await self._cache_current_position()
        await self._cache_encoder_position()

    async def move_to(
        self,
        mount: Union[top_types.Mount, OT3Mount],
        abs_position: top_types.Point,
        speed: Optional[float] = None,
        critical_point: Optional[CriticalPoint] = None,
        max_speeds: Union[None, Dict[Axis, float], OT3AxisMap[float]] = None,
        _expect_stalls: bool = False,
    ) -> None:
        """Move the critical point of the specified mount to a location
        relative to the deck, at the specified speed."""
        realmount = OT3Mount.from_mount(mount)
        axes_moving = [Axis.X, Axis.Y, Axis.by_mount(mount)]

        if (
            self.gantry_load == GantryLoad.HIGH_THROUGHPUT
            and realmount == OT3Mount.RIGHT
        ):
            raise RuntimeError(
                f"unable to move {realmount.name} "
                f"with {self.gantry_load.name} gantry load"
            )

        # Cache current position from backend
        if not self._current_position:
            await self.refresh_positions()

        if not self._backend.check_encoder_status(axes_moving):
            # a moving axis has not been homed before, homing robot now
            await self.home()
        else:
            self._assert_motor_ok(axes_moving)

        target_position = target_position_from_absolute(
            realmount,
            abs_position,
            partial(self.critical_point_for, cp_override=critical_point),
            top_types.Point(*self._config.left_mount_offset),
            top_types.Point(*self._config.right_mount_offset),
            top_types.Point(*self._config.gripper_mount_offset),
        )
        if max_speeds:
            checked_max: Optional[OT3AxisMap[float]] = max_speeds
        else:
            checked_max = None

        await self.prepare_for_mount_movement(realmount)
        await self._move(
            target_position,
            speed=speed,
            max_speeds=checked_max,
            expect_stalls=_expect_stalls,
        )

    async def move_axes(  # noqa: C901
        self,
        position: Mapping[Axis, float],
        speed: Optional[float] = None,
        max_speeds: Optional[Dict[Axis, float]] = None,
    ) -> None:
        """Moves the effectors of the specified axis to the specified position.
        The effector of the x,y axis is the center of the carriage.
        The effector of the pipette mount axis are the mount critical points but only in z.
        """
        if not self._current_position:
            await self.refresh_positions()

        for axis in position.keys():
            if not self._backend.axis_is_present(axis):
                raise InvalidActuator(
                    message=f"{axis} is not present", detail={"axis": str(axis)}
                )

        if not self._backend.check_encoder_status(list(position.keys())):
            await self.home()
        self._assert_motor_ok(list(position.keys()))

        absolute_positions: "OrderedDict[Axis, float]" = OrderedDict()
        current_position = self._current_position
        if Axis.X in position:
            absolute_positions[Axis.X] = position[Axis.X]
        else:
            absolute_positions[Axis.X] = current_position[Axis.X]
        if Axis.Y in position:
            absolute_positions[Axis.Y] = position[Axis.Y]
        else:
            absolute_positions[Axis.Y] = current_position[Axis.Y]

        have_z = False
        for axis in [Axis.Z_L, Axis.Z_R, Axis.Z_G]:
            if axis in position:
                have_z = True
                if Axis.Z_L:
                    carriage_effectors_offset = (
                        self._robot_calibration.left_mount_offset
                    )
                elif Axis.Z_R:
                    carriage_effectors_offset = (
                        self._robot_calibration.right_mount_offset
                    )
                else:
                    carriage_effectors_offset = (
                        self._robot_calibration.gripper_mount_offset
                    )
                absolute_positions[axis] = position[axis] - carriage_effectors_offset.z

        if not have_z:
            absolute_positions[Axis.Z_L] = current_position[Axis.Z_L]
        for axis, position_value in position.items():
            if axis not in absolute_positions:
                absolute_positions[axis] = position_value

        await self._move(target_position=absolute_positions, speed=speed)

    async def move_rel(
        self,
        mount: Union[top_types.Mount, OT3Mount],
        delta: top_types.Point,
        speed: Optional[float] = None,
        max_speeds: Union[None, Dict[Axis, float], OT3AxisMap[float]] = None,
        check_bounds: MotionChecks = MotionChecks.NONE,
        fail_on_not_homed: bool = False,
        _expect_stalls: bool = False,
    ) -> None:
        """Move the critical point of the specified mount by a specified
        displacement in a specified direction, at the specified speed."""
        if not self._current_position:
            await self.refresh_positions()

        realmount = OT3Mount.from_mount(mount)
        axes_moving = [Axis.X, Axis.Y, Axis.by_mount(mount)]

        if (
            self.gantry_load == GantryLoad.HIGH_THROUGHPUT
            and realmount == OT3Mount.RIGHT
        ):
            raise RuntimeError(
                f"unable to move {realmount.name} "
                f"with {self.gantry_load.name} gantry load"
            )

        if not self._backend.check_encoder_status(axes_moving):
            await self.home()

        # Cache current position from backend
        await self._cache_current_position()
        await self._cache_encoder_position()

        self._assert_motor_ok([axis for axis in axes_moving])

        target_position = target_position_from_relative(
            realmount, delta, self._current_position
        )
        if max_speeds:
            checked_max: Optional[OT3AxisMap[float]] = max_speeds
        else:
            checked_max = None

        await self.prepare_for_mount_movement(realmount)
        await self._move(
            target_position,
            speed=speed,
            max_speeds=checked_max,
            check_bounds=check_bounds,
            expect_stalls=_expect_stalls,
        )

    async def _cache_and_maybe_retract_mount(self, mount: OT3Mount) -> None:
        """Retract the 'other' mount if necessary.

        If `mount` does not match the value in :py:attr:`_last_moved_mount`
        (and :py:attr:`_last_moved_mount` exists) then retract the mount
        in :py:attr:`_last_moved_mount`. Also unconditionally update
        :py:attr:`_last_moved_mount` to contain `mount`.

        Disengage the 96-channel and gripper mount if retracted. Re-engage
        the 96-channel or gripper mount if it is about to move.
        """
        last_moved = self._last_moved_mount
        # if gripper exists and it's not the moving mount, it should retract
        if (
            self.has_gripper()
            and mount != OT3Mount.GRIPPER
            and not self.is_idle_mount(OT3Mount.GRIPPER)
        ):
            await self.retract(OT3Mount.GRIPPER, 10)
            await self.disengage_axes([Axis.Z_G])
            await self.idle_gripper()

        # if 96-channel pipette is attached and not being moved, it should retract
        if (
            mount != OT3Mount.LEFT
            and self._gantry_load == GantryLoad.HIGH_THROUGHPUT
            and not self.is_idle_mount(OT3Mount.LEFT)
        ):
            await self.retract(OT3Mount.LEFT, 10)
            await self.disengage_axes([Axis.Z_L])

        # if the last moved mount is not covered in neither of the above scenario,
        # simply retract the last moved mount
        if last_moved and not self.is_idle_mount(last_moved) and mount != last_moved:
            await self.retract(last_moved, 10)

        # finally, home the current left/gripper mount to prepare for movement
        if self.is_idle_mount(mount):
            await self.home_z(mount)
        self._last_moved_mount = mount

    async def prepare_for_mount_movement(
        self, mount: Union[top_types.Mount, OT3Mount]
    ) -> None:
        """Retract the idle mount if necessary."""
        realmount = OT3Mount.from_mount(mount)
        await self._cache_and_maybe_retract_mount(realmount)

    async def idle_gripper(self) -> None:
        """Move gripper to its idle, gripped position."""
        try:
            gripper = self._gripper_handler.get_gripper()
            if self._gripper_handler.is_ready_for_idle():
                await self.grip(
                    force_newtons=gripper.default_idle_force,
                    stay_engaged=False,
                )
        except GripperNotPresentError:
            pass

    def raise_error_if_gripper_pickup_failed(
        self,
        expected_grip_width: float,
        grip_width_uncertainty_wider: float,
        grip_width_uncertainty_narrower: float,
    ) -> None:
        """Ensure that a gripper pickup succeeded.

        The labware width is the width of the labware at the point of the grip, as closely as it is known.
        The uncertainty values should be specified to handle the case where the labware definition does not
        provide that information.

        Both values should be positive; their direcitonal sense is determined by which argument they are.
        """
        # check if the gripper is at an acceptable position after attempting to
        #  pick up labware
        gripper = self._gripper_handler.get_gripper()
        self._backend.check_gripper_position_within_bounds(
            expected_grip_width,
            grip_width_uncertainty_wider,
            grip_width_uncertainty_narrower,
            gripper.jaw_width,
            gripper.max_allowed_grip_error,
            gripper.max_jaw_width,
            gripper.min_jaw_width,
        )

    def gripper_jaw_can_home(self) -> bool:
        return self._gripper_handler.is_ready_for_jaw_home()

    @ExecutionManagerProvider.wait_for_running
    async def _move(
        self,
        target_position: "OrderedDict[Axis, float]",
        speed: Optional[float] = None,
        home_flagged_axes: bool = True,
        max_speeds: Optional[OT3AxisMap[float]] = None,
        acquire_lock: bool = True,
        check_bounds: MotionChecks = MotionChecks.NONE,
        expect_stalls: bool = False,
    ) -> None:
        """Worker function to apply robot motion."""
        machine_pos = machine_from_deck(
            deck_pos=target_position,
            attitude=self._robot_calibration.deck_calibration.attitude,
            offset=self._robot_calibration.carriage_offset,
            robot_type=cast(RobotType, "OT-3 Standard"),
        )
        bounds = self._backend.axis_bounds
        to_check = {
            ax: machine_pos[ax]
            for ax in target_position.keys()
            if ax in Axis.gantry_axes()
        }
        check_motion_bounds(to_check, target_position, bounds, check_bounds)
        self._log.info(f"Move: deck {target_position} becomes machine {machine_pos}")
        origin = await self._backend.update_position()
        async with contextlib.AsyncExitStack() as stack:
            if acquire_lock:
                await stack.enter_async_context(self._motion_lock)
            try:
                await self._backend.move(
                    origin,
                    machine_pos,
                    speed or 400.0,
                    HWStopCondition.stall if expect_stalls else HWStopCondition.none,
                )
            except Exception:
                self._log.exception("Move failed")
                self._current_position.clear()
                raise
            else:
                await self._cache_current_position()
                await self._cache_encoder_position()

    async def _set_plunger_current_and_home(
        self,
        axis: Axis,
        motor_ok: bool,
        encoder_ok: bool,
    ) -> None:
        mount = Axis.to_ot3_mount(axis)
        instr = self._pipette_handler.hardware_instruments[mount]
        if instr is None:
            self._log.warning("no pipette found")
            return

        origin, target_pos = await self._retrieve_home_position(axis)

        if encoder_ok and motor_ok:
            if origin[axis] - target_pos[axis] > self._config.safe_home_distance:
                target_pos[axis] += self._config.safe_home_distance
                async with self._backend.motor_current(
                    run_currents={
                        axis: instr.config.plunger_homing_configurations.current
                    }
                ):
                    await self._backend.move(
                        origin,
                        target_pos,
                        instr.config.plunger_homing_configurations.speed,
                        HWStopCondition.none,
                    )
                    await self._backend.home([axis], self.gantry_load)
        else:
            async with self._backend.motor_current(
                run_currents={axis: instr.config.plunger_homing_configurations.current}
            ):
                await self._backend.home([axis], self.gantry_load)

    async def _retrieve_home_position(
        self, axis: Axis
    ) -> Tuple[OT3AxisMap[float], OT3AxisMap[float]]:
        origin = await self._backend.update_position()
        origin_pos = {axis: origin[axis]}
        target_pos = {axis: self._backend.home_position()[axis]}
        return origin_pos, target_pos

    async def _enable_before_update_estimation(self, axis: Axis) -> None:
        enabled = await self._backend.is_motor_engaged(axis)

        if not enabled:
            if axis == Axis.Z_L and self.gantry_load == GantryLoad.HIGH_THROUGHPUT:
                # we're here if the left mount has been idle and the brake is engaged
                # we want to temporarily increase its hold current to prevent the z
                # stage from dropping when switching off the ebrake
                async with self._backend.increase_z_l_hold_current():
                    await self.engage_axes([axis])
            else:
                await self.engage_axes([axis])

        # now that motor is enabled, we can update position estimation
        await self._update_position_estimation([axis])

    @_adjust_high_throughput_z_current
    async def _home_axis(self, axis: Axis) -> None:
        """
        Perform home; base on axis motor/encoder statuses, shorten homing time
        if possible.

        1. If stepper position status is valid, move directly to the home position.
        2. If encoder position status is valid, update position estimation.
           If axis encoder is accurate (Zs & Ps ONLY), move directly to home position.
           Or, if axis encoder is not accurate, move to 20mm away from home position,
           then home.
        3. If both stepper and encoder statuses are invalid, home full axis.

        Note that when an axis is move directly to the home position, the axis limit
        switch will not be triggered.
        """

        # G, Q should be handled in the backend through `self._home()`
        assert axis not in [Axis.G, Axis.Q]

        encoder_ok = self._backend.check_encoder_status([axis])
        if encoder_ok:
            # enable motor (if needed) and update estimation
            await self._enable_before_update_estimation(axis)

        # refresh motor status after position estimation update
        motor_ok = self._backend.check_motor_status([axis])

        if Axis.to_kind(axis) == OT3AxisKind.P:
            await self._set_plunger_current_and_home(axis, motor_ok, encoder_ok)
            return

        # TODO: (ba, 2024-04-19): We need to explictly engage the axis and enable
        # the motor when we are attempting to move. This should be already
        # happening but something on the firmware is either not enabling the motor or
        # disabling the motor.
        await self.engage_axes([axis])

        # we can move to safe home distance!
        if encoder_ok and motor_ok:
            origin, target_pos = await self._retrieve_home_position(axis)
            if Axis.to_kind(axis) == OT3AxisKind.Z:
                axis_home_dist = self._config.safe_home_distance
            else:
                # FIXME: (AA 2/15/23) This is a temporary workaround because of
                # XY encoder inaccuracy. Otherwise, we should be able to use
                # 5.0 mm for all axes.
                # Move to 20 mm away from the home position and then home
                axis_home_dist = 20.0
            if origin[axis] - target_pos[axis] > axis_home_dist:
                target_pos[axis] += axis_home_dist
                await self._backend.move(
                    origin,
                    target_pos,
                    speed=400,
                    stop_condition=HWStopCondition.none,
                )
            await self._backend.home([axis], self.gantry_load)
        else:
            # both stepper and encoder positions are invalid, must home
            await self._backend.home([axis], self.gantry_load)

    async def _home(self, axes: Sequence[Axis]) -> None:
        """Home one axis at a time."""
        for axis in axes:
            try:
                if axis == Axis.G:
                    await self.home_gripper_jaw()
                elif axis == Axis.Q:
                    await self._backend.home([axis], self.gantry_load)
                else:
                    await self._home_axis(axis)
            except BaseException as e:
                self._log.exception(f"Homing failed: {e}")
                self._current_position.clear()
                raise
            else:
                await self._cache_current_position()
                await self._cache_encoder_position()

    @ExecutionManagerProvider.wait_for_running
    async def home(
        self,
        axes: Optional[List[Axis]] = None,
        skip: Optional[List[Axis]] = None,
    ) -> None:
        """
        Worker function to home the robot by axis or list of
        desired axes.
        """
        # make sure current position is up-to-date
        await self.refresh_positions()

        if axes:
            checked_axes = axes
        else:
            checked_axes = [ax for ax in Axis if ax != Axis.Q]
        if self.gantry_load == GantryLoad.HIGH_THROUGHPUT:
            checked_axes.append(Axis.Q)
        if skip:
            checked_axes = [ax for ax in checked_axes if ax not in skip]
        self._log.info(f"Homing {axes}")

        home_seq = [
            ax
            for ax in AXES_IN_HOMING_ORDER
            if (ax in checked_axes and self._backend.axis_is_present(ax))
        ]
        self._log.info(f"home was called with {axes} generating sequence {home_seq}")
        async with self._motion_lock:
            await self._home(home_seq)

    def get_engaged_axes(self) -> Dict[Axis, bool]:
        """Which axes are engaged and holding."""
        return self._backend.engaged_axes()

    @property
    def engaged_axes(self) -> Dict[Axis, bool]:
        return self.get_engaged_axes()

    async def disengage_axes(self, which: List[Axis]) -> None:
        await self._backend.disengage_axes(which)

    async def engage_axes(self, which: List[Axis]) -> None:
        await self._backend.engage_axes(which)

    async def get_limit_switches(self) -> Dict[Axis, bool]:
        res = await self._backend.get_limit_switches()
        return {ax: val for ax, val in res.items()}

    @ExecutionManagerProvider.wait_for_running
    async def retract(
        self, mount: Union[top_types.Mount, OT3Mount], margin: float = 10
    ) -> None:
        """Pull the specified mount up to its home position.

        Works regardless of critical point or home status.
        """
        await self.retract_axis(Axis.by_mount(mount))

    @ExecutionManagerProvider.wait_for_running
    @_adjust_high_throughput_z_current
    async def retract_axis(self, axis: Axis) -> None:
        """
        Move an axis to its home position, without engaging the limit switch,
        whenever we can.

        OT-2 uses this function to recover from a stall. In order to keep
        the behaviors between the two robots similar, retract_axis on the FLEX
        will call home if the stepper position is inaccurate.
        """
        motor_ok = self._backend.check_motor_status([axis])
        encoder_ok = self._backend.check_encoder_status([axis])

        async with self._motion_lock:
            if motor_ok and encoder_ok:
                # TODO: (ba, 2024-04-19): We need to explictly engage the axis and enable
                # the motor when we are attempting to move. This should be already
                # happening but something on the firmware is either not enabling the motor or
                # disabling the motor.
                await self.engage_axes([axis])

                # we can move to the home position without checking the limit switch
                origin = await self._backend.update_position()
                target_pos = {axis: self._backend.home_position()[axis]}
                await self._backend.move(origin, target_pos, 400, HWStopCondition.none)
            else:
                # home the axis
                await self._home_axis(axis)

            await self._cache_current_position()
            await self._cache_encoder_position()

    # Gantry/frame (i.e. not pipette) config API
    @property
    def config(self) -> OT3Config:
        """Get the robot's configuration object.

        :returns .RobotConfig: The object.
        """
        return self._config

    @config.setter
    def config(self, config: Union[OT3Config, RobotConfig]) -> None:
        """Replace the currently-loaded config"""
        if isinstance(config, OT3Config):
            self._config = config
        else:
            self._log.error("Tried to specify an OT2 config object")

    def get_config(self) -> OT3Config:
        """
        Get the robot's configuration object.

        :returns .RobotConfig: The object.
        """
        return self.config

    def set_config(self, config: Union[OT3Config, RobotConfig]) -> None:
        """Replace the currently-loaded config"""
        if isinstance(config, OT3Config):
            self.config = config
        else:
            self._log.error("Tried to specify an OT2 config object")

    async def update_config(self, **kwargs: Any) -> None:
        """Update values of the robot's configuration."""
        self._config = replace(self._config, **kwargs)

    @property
    def hardware_feature_flags(self) -> HardwareFeatureFlags:
        return self._feature_flags

    @hardware_feature_flags.setter
    def hardware_feature_flags(self, feature_flags: HardwareFeatureFlags) -> None:
        self._feature_flags = feature_flags
        self._backend.update_feature_flags(self._feature_flags)

    @ExecutionManagerProvider.wait_for_running
    async def _grip(
        self, duty_cycle: float, expected_displacement: float, stay_engaged: bool = True
    ) -> None:
        """Move the gripper jaw inward to close."""
        try:
            await self._backend.gripper_grip_jaw(
                duty_cycle=duty_cycle,
                expected_displacement=self._gripper_handler.get_gripper().max_jaw_displacement(),
                stay_engaged=stay_engaged,
            )
            await self._cache_encoder_position()
            self._gripper_handler.set_jaw_state(await self._backend.get_jaw_state())
        except Exception:
            self._log.exception(
                f"Gripper grip failed, encoder pos: {self._encoder_position[Axis.G]}"
            )
            raise

    @ExecutionManagerProvider.wait_for_running
    async def _ungrip(self, duty_cycle: float) -> None:
        """Move the gripper jaw outward to reach the homing switch."""
        try:
            await self._backend.gripper_home_jaw(duty_cycle=duty_cycle)
            await self._cache_encoder_position()
            self._gripper_handler.set_jaw_state(await self._backend.get_jaw_state())
        except Exception:
            self._log.exception("Gripper home failed")
            raise

    @ExecutionManagerProvider.wait_for_running
    async def _hold_jaw_width(self, jaw_width_mm: float) -> None:
        """Move the gripper jaw to a specific width."""
        try:
            if not self._gripper_handler.is_valid_jaw_width(jaw_width_mm):
                raise ValueError("Setting gripper jaw width out of bounds")
            gripper = self._gripper_handler.get_gripper()
            width_max = gripper.config.geometry.jaw_width["max"]
            jaw_displacement_mm = (width_max - jaw_width_mm) / 2.0
            await self._backend.gripper_hold_jaw(int(1000 * jaw_displacement_mm))
            await self._cache_encoder_position()
            self._gripper_handler.set_jaw_state(await self._backend.get_jaw_state())
        except Exception:
            self._log.exception("Gripper set width failed")
            raise

    async def grip(
        self, force_newtons: Optional[float] = None, stay_engaged: bool = True
    ) -> None:
        self._gripper_handler.check_ready_for_jaw_move("grip")
        dc = self._gripper_handler.get_duty_cycle_by_grip_force(
            force_newtons or self._gripper_handler.get_gripper().default_grip_force
        )
        await self._grip(
            duty_cycle=dc,
            expected_displacement=self._gripper_handler.get_gripper().max_jaw_displacement(),
            stay_engaged=stay_engaged,
        )

    async def ungrip(self, force_newtons: Optional[float] = None) -> None:
        """
        Release gripped object.

        To simply open the jaw, use `home_gripper_jaw` instead.
        """
        # get default grip force for release if not provided
        self._gripper_handler.check_ready_for_jaw_move("ungrip")
        # TODO: check jaw width to make sure it is actually gripping something
        dc = self._gripper_handler.get_duty_cycle_by_grip_force(
            force_newtons or self._gripper_handler.get_gripper().default_home_force
        )
        await self._ungrip(duty_cycle=dc)

    async def hold_jaw_width(self, jaw_width_mm: int) -> None:
        self._gripper_handler.check_ready_for_jaw_move("hold_jaw_width")
        await self._hold_jaw_width(jaw_width_mm)

    async def tip_pickup_moves(
        self,
        mount: Union[top_types.Mount, OT3Mount],
        presses: Optional[int] = None,
        increment: Optional[float] = None,
    ) -> None:
        """This is a slightly more barebones variation of pick_up_tip. This is only the motor routine
        directly involved in tip pickup, and leaves any state updates and plunger moves to the caller."""
        realmount = OT3Mount.from_mount(mount)
        instrument = self._pipette_handler.get_pipette(realmount)

        if (
            self.gantry_load == GantryLoad.HIGH_THROUGHPUT
            and instrument.nozzle_manager.current_configuration.configuration
            == NozzleConfigurationType.FULL
        ):
            spec = self._pipette_handler.plan_ht_pick_up_tip(
                instrument.nozzle_manager.current_configuration.tip_count
            )
            if spec.z_distance_to_tiprack:
                await self.move_rel(
                    realmount, top_types.Point(z=spec.z_distance_to_tiprack)
                )
            await self._tip_motor_action(realmount, spec.tip_action_moves)
        else:
            spec = self._pipette_handler.plan_lt_pick_up_tip(
                realmount,
                instrument.nozzle_manager.current_configuration.tip_count,
                presses,
                increment,
            )
            await self._force_pick_up_tip(realmount, spec)

        # neighboring tips tend to get stuck in the space between
        # the volume chamber and the drop-tip sleeve on p1000.
        # This extra shake ensures those tips are removed
        for rel_point, speed in spec.shake_off_moves:
            await self.move_rel(realmount, rel_point, speed=speed)

        if isinstance(self._backend, OT3Simulator):
            self._backend._update_tip_state(realmount, True)

        # fixme: really only need this during labware position check so user
        # can verify if a tip is properly attached
        if spec.ending_z_retract_distance:
            await self.move_rel(
                realmount, top_types.Point(z=spec.ending_z_retract_distance)
            )

    async def _move_to_plunger_bottom(
        self,
        mount: OT3Mount,
        rate: float,
        acquire_lock: bool = True,
        check_current_vol: bool = True,
    ) -> None:
        """
        Move an instrument's plunger to its bottom position, while no liquids
        are held by said instrument.

        Possible events where this occurs:

        1. After homing the plunger
        2. After picking up a new tip
        3. Between a blow-out and an aspiration (eg: re-using tips)

        Three possible physical tip states when this happens:

        1. no tip on pipette
        2. empty and dry (unused) tip on pipette
        3. empty and wet (used) tip on pipette

        With wet tips, the primary concern is leftover droplets inside the tip.
        These droplets ideally only move down and out of the tip, not up into the tip.
        Therefore, it is preferable to use the slower "aspirate" speed when
        moving the plunger up after a blow-out.

        All other situations, moving at the max speed is preferable, to save time.
        """
        checked_mount = OT3Mount.from_mount(mount)
        instrument = self._pipette_handler.get_pipette(checked_mount)
        if check_current_vol and instrument.current_volume > 0:
            raise RuntimeError("cannot position plunger while holding liquid")
        # target position is plunger BOTTOM
        target_pos = target_position_from_plunger(
            OT3Mount.from_mount(mount),
            instrument.plunger_positions.bottom,
            self._current_position,
        )
        pip_ax = Axis.of_main_tool_actuator(checked_mount)
        # save time while moving down by using max speed
        max_speeds = self.config.motion_settings.default_max_speed
        speed_down = max_speeds[self.gantry_load][OT3AxisKind.P]
        # upward moves can be max speed, or aspirate speed
        # use the (slower) aspirate if there is a tip and we're following a blow-out
        plunger_is_below_bottom_pos = (
            self._current_position[pip_ax] > instrument.plunger_positions.bottom
        )
        if instrument.has_tip_length and plunger_is_below_bottom_pos:
            # using slower aspirate flow-rate, to avoid pulling droplets up
            speed_up = self._pipette_handler.plunger_speed(
                instrument, instrument.aspirate_flow_rate, "aspirate"
            )
        else:
            # either no tip, or plunger just homed, so tip is dry
            speed_up = max_speeds[self.gantry_load][OT3AxisKind.P]
        # IMPORTANT: Here is our backlash compensation.
        #            The plunger is pre-loaded in the "aspirate" direction
        backlash_pos = target_pos.copy()
        backlash_pos[pip_ax] += instrument.backlash_distance
        # NOTE: plunger position (mm) decreases up towards homing switch
        # NOTE: if already at BOTTOM, we still need to run backlash-compensation movement,
        #       because we do not know if we arrived at BOTTOM from above or below.
        async with self._backend.motor_current(
            run_currents={
                pip_ax: instrument.config.plunger_homing_configurations.current
            }
        ):
            if self._current_position[pip_ax] < backlash_pos[pip_ax]:
                await self._move(
                    backlash_pos,
                    speed=(speed_down * rate),
                    acquire_lock=acquire_lock,
                )
            # NOTE: This should ALWAYS be moving UP.
            #       There should never be a time that this function is called and
            #       the plunger doesn't physically move UP into it's BOTTOM position.
            #       This is to make sure we are always engaged at the beginning of aspirate.
            await self._move(
                target_pos,
                speed=(speed_up * rate),
                acquire_lock=acquire_lock,
            )

    async def _move_to_plunger_top_for_liquid_probe(
        self,
        mount: OT3Mount,
        rate: float,
        acquire_lock: bool = True,
    ) -> None:
        """
        Move an instrument's plunger to the top, to prepare for a following
        liquid probe action.

        The plunger backlash distance (mm) is used to ensure the plunger is pre-loaded
        in the downward direction. This means that the final position will not be
        the plunger's configured "top" position, but "top" plus the "backlashDistance".
        """
        max_speeds = self.config.motion_settings.default_max_speed
        speed = max_speeds[self.gantry_load][OT3AxisKind.P]
        instrument = self._pipette_handler.get_pipette(mount)
        top_plunger_pos = target_position_from_plunger(
            OT3Mount.from_mount(mount),
            instrument.plunger_positions.top,
            self._current_position,
        )
        target_pos = top_plunger_pos.copy()
        target_pos[Axis.of_main_tool_actuator(mount)] += instrument.backlash_distance
        await self._move(top_plunger_pos, speed=speed * rate, acquire_lock=acquire_lock)
        # NOTE: This should ALWAYS be moving DOWN.
        #       There should never be a time that this function is called and
        #       the plunger doesn't physically move DOWN.
        #       This is to make sure we are always engaged at the beginning of liquid-probe.
        await self._move(target_pos, speed=speed * rate, acquire_lock=acquire_lock)

    async def configure_for_volume(
        self, mount: Union[top_types.Mount, OT3Mount], volume: float
    ) -> None:
        checked_mount = OT3Mount.from_mount(mount)
        await self._pipette_handler.configure_for_volume(checked_mount, volume)

    async def set_liquid_class(
        self, mount: Union[top_types.Mount, OT3Mount], liquid_class: str
    ) -> None:
        checked_mount = OT3Mount.from_mount(mount)
        await self._pipette_handler.set_liquid_class(checked_mount, liquid_class)

    # Pipette action API
    async def prepare_for_aspirate(
        self, mount: Union[top_types.Mount, OT3Mount], rate: float = 1.0
    ) -> None:
        """Prepare the pipette for aspiration."""
        checked_mount = OT3Mount.from_mount(mount)
        instrument = self._pipette_handler.get_pipette(checked_mount)
        self._pipette_handler.ready_for_tip_action(
            instrument, HardwareAction.PREPARE_ASPIRATE, checked_mount
        )
        if instrument.current_volume == 0:
            await self._move_to_plunger_bottom(checked_mount, rate)
            instrument.ready_to_aspirate = True

    async def aspirate(
        self,
        mount: Union[top_types.Mount, OT3Mount],
        volume: Optional[float] = None,
        rate: float = 1.0,
    ) -> None:
        """
        Aspirate a volume of liquid (in microliters/uL) using this pipette."""
        realmount = OT3Mount.from_mount(mount)
        aspirate_spec = self._pipette_handler.plan_check_aspirate(
            realmount, volume, rate
        )
        if not aspirate_spec:
            return

        target_pos = target_position_from_plunger(
            realmount,
            aspirate_spec.plunger_distance,
            self._current_position,
        )

        try:
            await self._backend.set_active_current(
                {aspirate_spec.axis: aspirate_spec.current}
            )
            async with self.restore_system_constrants():
                await self.set_system_constraints_for_plunger_acceleration(
                    realmount, aspirate_spec.acceleration
                )
                await self._move(
                    target_pos,
                    speed=aspirate_spec.speed,
                    home_flagged_axes=False,
                )
        except Exception:
            self._log.exception("Aspirate failed")
            aspirate_spec.instr.set_current_volume(0)
            raise
        else:
            aspirate_spec.instr.add_current_volume(aspirate_spec.volume)

    async def dispense(
        self,
        mount: Union[top_types.Mount, OT3Mount],
        volume: Optional[float] = None,
        rate: float = 1.0,
        push_out: Optional[float] = None,
    ) -> None:
        """
        Dispense a volume of liquid in microliters(uL) using this pipette."""
        realmount = OT3Mount.from_mount(mount)
        dispense_spec = self._pipette_handler.plan_check_dispense(
            realmount, volume, rate, push_out
        )
        if not dispense_spec:
            return
        target_pos = target_position_from_plunger(
            realmount,
            dispense_spec.plunger_distance,
            self._current_position,
        )

        try:
            await self._backend.set_active_current(
                {dispense_spec.axis: dispense_spec.current}
            )
            async with self.restore_system_constrants():
                await self.set_system_constraints_for_plunger_acceleration(
                    realmount, dispense_spec.acceleration
                )
                await self._move(
                    target_pos,
                    speed=dispense_spec.speed,
                    home_flagged_axes=False,
                )
        except Exception:
            self._log.exception("Dispense failed")
            dispense_spec.instr.set_current_volume(0)
            raise
        else:
            dispense_spec.instr.remove_current_volume(dispense_spec.volume)
            bottom = dispense_spec.instr.plunger_positions.bottom
            plunger_target_pos = target_pos[Axis.of_main_tool_actuator(realmount)]
            if plunger_target_pos > bottom:
                dispense_spec.instr.ready_to_aspirate = False

    async def blow_out(
        self,
        mount: Union[top_types.Mount, OT3Mount],
        volume: Optional[float] = None,
    ) -> None:
        """
        Force any remaining liquid to dispense. The liquid will be dispensed at
        the current location of pipette
        """
        realmount = OT3Mount.from_mount(mount)
        instrument = self._pipette_handler.get_pipette(realmount)
        blowout_spec = self._pipette_handler.plan_check_blow_out(realmount, volume)

        max_blowout_pos = instrument.plunger_positions.blow_out
        # start at the bottom position and move additional distance
        # determined by plan_check_blow_out
        blowout_distance = (
            instrument.plunger_positions.bottom + blowout_spec.plunger_distance
        )
        if blowout_distance > max_blowout_pos:
            raise ValueError(
                f"Blow out distance exceeds plunger position limit: blowout dist = {blowout_distance}, "
                f"max blowout distance = {max_blowout_pos}"
            )

        await self._backend.set_active_current(
            {blowout_spec.axis: blowout_spec.current}
        )

        target_pos = target_position_from_plunger(
            realmount,
            blowout_distance,
            self._current_position,
        )

        try:
            async with self.restore_system_constrants():
                await self.set_system_constraints_for_plunger_acceleration(
                    realmount, blowout_spec.acceleration
                )
                await self._move(
                    target_pos,
                    speed=blowout_spec.speed,
                    home_flagged_axes=False,
                )
        except Exception:
            self._log.exception("Blow out failed")
            raise
        finally:
            blowout_spec.instr.set_current_volume(0)
            blowout_spec.instr.ready_to_aspirate = False

    @contextlib.asynccontextmanager
    async def _high_throughput_check_tip(self) -> AsyncIterator[None]:
        """Tip action required for high throughput pipettes to get tip status."""
        instrument = self._pipette_handler.get_pipette(OT3Mount.LEFT)
        tip_presence_check_target = instrument.tip_presence_check_dist_mm

        # if position is not known, home gear motors before any potential movement
        if self._backend.gear_motor_position is None:
            await self.home_gear_motors()

        tip_motor_pos_float = self._backend.gear_motor_position or 0.0

        # only move tip motors if they are not already below the sensor
        if tip_motor_pos_float < tip_presence_check_target:
            await self._backend.tip_action(
                origin={Axis.Q: tip_motor_pos_float},
                targets=[({Axis.Q: tip_presence_check_target}, 400)],
            )
        try:
            yield
        finally:
            await self.home_gear_motors()

    async def get_tip_presence_status(
        self,
        mount: Union[top_types.Mount, OT3Mount],
        follow_singular_sensor: Optional[InstrumentProbeType] = None,
    ) -> TipStateType:
        """
        Check tip presence status. If a high throughput pipette is present,
        move the tip motors down before checking the sensor status.
        """
        async with self._motion_lock:
            real_mount = OT3Mount.from_mount(mount)
            async with contextlib.AsyncExitStack() as stack:
                if (
                    real_mount == OT3Mount.LEFT
                    and self._gantry_load == GantryLoad.HIGH_THROUGHPUT
                ):
                    await stack.enter_async_context(self._high_throughput_check_tip())
                result = await self._backend.get_tip_status(
                    real_mount, follow_singular_sensor
                )
            return result

    async def verify_tip_presence(
        self,
        mount: Union[top_types.Mount, OT3Mount],
        expected: TipStateType,
        follow_singular_sensor: Optional[InstrumentProbeType] = None,
    ) -> None:
        real_mount = OT3Mount.from_mount(mount)
        status = await self.get_tip_presence_status(real_mount, follow_singular_sensor)
        if status != expected:
            raise FailedTipStateCheck(expected, status)

    async def _force_pick_up_tip(
        self, mount: OT3Mount, pipette_spec: TipActionSpec
    ) -> None:
        for press in pipette_spec.tip_action_moves:
            async with self._backend.motor_current(run_currents=press.currents):
                target = target_position_from_relative(
                    mount, top_types.Point(z=press.distance), self._current_position
                )
                if press.distance < 0:
                    # we expect a stall has happened during a downward movement into the tiprack, so
                    # we want to update the motor estimation
                    await self._move(target, speed=press.speed, expect_stalls=True)
                    await self._update_position_estimation([Axis.by_mount(mount)])
                else:
                    # we should not ignore stalls that happen during the retract part of the routine
                    await self._move(target, speed=press.speed, expect_stalls=False)

    async def _tip_motor_action(
        self, mount: OT3Mount, pipette_spec: List[TipActionMoveSpec]
    ) -> None:
        # currents should be the same for each move in tip motor pickup
        assert [move.currents == pipette_spec[0].currents for move in pipette_spec]
        currents = pipette_spec[0].currents
        # Move to pickup position
        async with self._backend.motor_current(run_currents=currents):
            if self._backend.gear_motor_position is None:
                # home gear motor if position not known
                await self.home_gear_motors()
            gear_origin_float = self._backend.gear_motor_position or 0.0

            move_targets = [
                ({Axis.Q: move_segment.distance}, move_segment.speed or 400)
                for move_segment in pipette_spec
            ]
            await self._backend.tip_action(
                origin={Axis.Q: gear_origin_float}, targets=move_targets
            )
            await self.home_gear_motors()

    def cache_tip(
        self, mount: Union[top_types.Mount, OT3Mount], tip_length: float
    ) -> None:
        realmount = OT3Mount.from_mount(mount)
        instrument = self._pipette_handler.get_pipette(realmount)

        instrument.add_tip(tip_length=tip_length)
        instrument.set_current_volume(0)

    async def pick_up_tip(
        self,
        mount: Union[top_types.Mount, OT3Mount],
        tip_length: float,
        presses: Optional[int] = None,
        increment: Optional[float] = None,
        prep_after: bool = True,
    ) -> None:
        """Pick up tip from current location."""
        realmount = OT3Mount.from_mount(mount)
        instrument = self._pipette_handler.get_pipette(realmount)

        def add_tip_to_instr() -> None:
            instrument.add_tip(tip_length=tip_length)
            instrument.set_current_volume(0)

        await self._move_to_plunger_bottom(realmount, rate=1.0)

        await self.tip_pickup_moves(mount, presses, increment)

        add_tip_to_instr()

        if prep_after:
            await self.prepare_for_aspirate(realmount)

    def set_current_tiprack_diameter(
        self, mount: Union[top_types.Mount, OT3Mount], tiprack_diameter: float
    ) -> None:
        instrument = self._pipette_handler.get_pipette(OT3Mount.from_mount(mount))
        self._log.info(
            "Updating tip rack diameter on pipette mount: "
            f"{mount.name}, tip diameter: {tiprack_diameter} mm"
        )
        instrument.current_tiprack_diameter = tiprack_diameter

    def set_working_volume(
        self, mount: Union[top_types.Mount, OT3Mount], tip_volume: float
    ) -> None:
        instrument = self._pipette_handler.get_pipette(OT3Mount.from_mount(mount))
        self._log.info(
            "Updating working volume on pipette mount:"
            f"{mount.name}, tip volume: {tip_volume} ul"
        )
        instrument.working_volume = tip_volume

    async def drop_tip(
        self, mount: Union[top_types.Mount, OT3Mount], home_after: bool = False
    ) -> None:
        """Drop tip at the current location."""
        realmount = OT3Mount.from_mount(mount)
        instrument = self._pipette_handler.get_pipette(realmount)

        def _remove_tips() -> None:
            instrument.set_current_volume(0)
            instrument.current_tiprack_diameter = 0.0
            instrument.remove_tip()

        await self._move_to_plunger_bottom(realmount, rate=1.0, check_current_vol=False)

        if self.gantry_load == GantryLoad.HIGH_THROUGHPUT:
            spec = self._pipette_handler.plan_ht_drop_tip()
            await self._tip_motor_action(realmount, spec.tip_action_moves)
        else:
            spec = self._pipette_handler.plan_lt_drop_tip(realmount)
            for move in spec.tip_action_moves:
                async with self._backend.motor_current(move.currents):
                    target_pos = target_position_from_plunger(
                        realmount, move.distance, self._current_position
                    )
                    await self._move(
                        target_pos,
                        speed=move.speed,
                        home_flagged_axes=False,
                    )

        for shake in spec.shake_off_moves:
            await self.move_rel(mount, shake[0], speed=shake[1])

        # home mount axis
        if home_after:
            await self._home([Axis.by_mount(mount)])

        _remove_tips()
        # call this in case we're simulating
        if isinstance(self._backend, OT3Simulator):
            self._backend._update_tip_state(realmount, False)

    async def clean_up(self) -> None:
        """Get the API ready to stop cleanly."""
        await self._backend.clean_up()

    def critical_point_for(
        self,
        mount: Union[top_types.Mount, OT3Mount],
        cp_override: Optional[CriticalPoint] = None,
    ) -> top_types.Point:
        if mount == OT3Mount.GRIPPER:
            return self._gripper_handler.get_critical_point(cp_override)
        else:
            return self._pipette_handler.critical_point_for(
                OT3Mount.from_mount(mount), cp_override
            )

    @property
    def hardware_pipettes(self) -> InstrumentsByMount[top_types.Mount]:
        # TODO (lc 12-5-2022) We should have ONE entry point into knowing
        # what pipettes are attached from the hardware controller.
        return {
            m.to_mount(): i
            for m, i in self._pipette_handler.hardware_instruments.items()
            if m != OT3Mount.GRIPPER
        }

    @property
    def hardware_gripper(self) -> Optional[Gripper]:
        if not self.has_gripper():
            return None
        return self._gripper_handler.get_gripper()

    @property
    def hardware_instruments(self) -> InstrumentsByMount[top_types.Mount]:  # type: ignore
        # see comment in `protocols.instrument_configurer`
        # override required for type matching
        # Warning: don't use this in new code, used `hardware_pipettes` instead
        return self.hardware_pipettes

    def get_attached_pipettes(self) -> Dict[top_types.Mount, PipetteDict]:
        return {
            m.to_mount(): pd
            for m, pd in self._pipette_handler.get_attached_instruments().items()
            if m != OT3Mount.GRIPPER
        }

    def get_attached_instruments(self) -> Dict[top_types.Mount, PipetteDict]:
        # Warning: don't use this in new code, used `get_attached_pipettes` instead
        return self.get_attached_pipettes()

    async def get_instrument_state(
        self,
        mount: Union[top_types.Mount, OT3Mount],
    ) -> PipetteStateDict:
        # TODO we should have a PipetteState that can be returned from
        # this function with additional state (such as critical points)
        realmount = OT3Mount.from_mount(mount)
        tip_attached = self._backend.current_tip_state(realmount)
        pipette_state_for_mount: PipetteStateDict = {
            "tip_detected": tip_attached if tip_attached is not None else False
        }
        return pipette_state_for_mount

    def reset_instrument(
        self, mount: Union[top_types.Mount, OT3Mount, None] = None
    ) -> None:
        if mount:
            checked_mount: Optional[OT3Mount] = OT3Mount.from_mount(mount)
        else:
            checked_mount = None
        if checked_mount == OT3Mount.GRIPPER:
            self._gripper_handler.reset_gripper()
        else:
            self._pipette_handler.reset_instrument(checked_mount)

    def get_instrument_offset(
        self, mount: Union[top_types.Mount, OT3Mount]
    ) -> Union[GripperCalibrationOffset, PipetteOffsetSummary, None]:
        """Get instrument calibration data."""
        # TODO (spp, 2023-04-19): We haven't introduced a 'calibration_offset' key in
        #  PipetteDict because the dict is shared with OT2 pipettes which have
        #  different offset type. Once we figure out if we want the calibration data
        #  to be a part of the dict, this getter can be updated to fetch pipette offset
        #  from the dict, or just remove this getter entirely.

        ot3_mount = OT3Mount.from_mount(mount)

        if ot3_mount == OT3Mount.GRIPPER:
            gripper_dict = self._gripper_handler.get_gripper_dict()
            return gripper_dict["calibration_offset"] if gripper_dict else None
        else:
            return self._pipette_handler.get_instrument_offset(mount=ot3_mount)

    async def reset_instrument_offset(
        self, mount: Union[top_types.Mount, OT3Mount], to_default: bool = True
    ) -> None:
        """Reset the given instrument to system offsets."""
        checked_mount = OT3Mount.from_mount(mount)
        if checked_mount == OT3Mount.GRIPPER:
            self._gripper_handler.reset_instrument_offset(to_default)
        else:
            self._pipette_handler.reset_instrument_offset(checked_mount, to_default)

    async def save_instrument_offset(
        self, mount: Union[top_types.Mount, OT3Mount], delta: top_types.Point
    ) -> Union[GripperCalibrationOffset, PipetteOffsetSummary]:
        """Save a new offset for a given instrument."""
        checked_mount = OT3Mount.from_mount(mount)
        if checked_mount == OT3Mount.GRIPPER:
            self._log.info(f"Saving instrument offset: {delta} for gripper")
            return self._gripper_handler.save_instrument_offset(delta)
        else:
            return self._pipette_handler.save_instrument_offset(checked_mount, delta)

    async def save_module_offset(
        self, module_id: str, mount: OT3Mount, slot: str, offset: top_types.Point
    ) -> Optional[ModuleCalibrationOffset]:
        """Save a new offset for a given module."""
        module = self._backend.module_controls.get_module_by_module_id(module_id)
        if not module:
            self._log.warning(f"Could not save calibration: unknown module {module_id}")
            return None
        # TODO (ba, 2023-03-22): gripper_id and pipette_id should probably be combined to instrument_id
        if self._pipette_handler.has_pipette(mount):
            instrument_id = self._pipette_handler.get_pipette(mount).pipette_id
        elif mount == OT3Mount.GRIPPER and self._gripper_handler.has_gripper():
            instrument_id = self._gripper_handler.get_gripper().gripper_id
        else:
            self._log.warning(
                f"Could not save calibration: no instrument found for {mount}"
            )
            return None
        module_type = module.MODULE_TYPE
        self._log.info(
            f"Saving module offset: {offset} for module {module_type.name} {module_id}."
        )
        return self._backend.module_controls.save_module_offset(
            module_type, module_id, mount, slot, offset, instrument_id
        )

    def get_module_calibration_offset(
        self, serial_number: str
    ) -> Optional[ModuleCalibrationOffset]:
        """Get the module calibration offset of a module."""
        module = self._backend.module_controls.get_module_by_module_id(serial_number)
        if not module:
            self._log.warning(
                f"Could not load calibration: unknown module {serial_number}"
            )
            return None
        module_type = module.MODULE_TYPE
        return self._backend.module_controls.load_module_offset(
            module_type, serial_number
        )

    def get_attached_pipette(
        self, mount: Union[top_types.Mount, OT3Mount]
    ) -> PipetteDict:
        return self._pipette_handler.get_attached_instrument(OT3Mount.from_mount(mount))

    def get_attached_instrument(
        self, mount: Union[top_types.Mount, OT3Mount]
    ) -> PipetteDict:
        # Warning: don't use this in new code, used `get_attached_pipette` instead
        return self.get_attached_pipette(mount)

    @property
    def attached_instruments(self) -> Any:
        # Warning: don't use this in new code, used `attached_pipettes` instead
        return self.attached_pipettes

    @property
    def attached_pipettes(self) -> Dict[top_types.Mount, PipetteDict]:
        return {
            m.to_mount(): d
            for m, d in self._pipette_handler.attached_instruments.items()
            if m != OT3Mount.GRIPPER
        }

    @property
    def attached_gripper(self) -> Optional[GripperDict]:
        return self._gripper_handler.get_gripper_dict()

    def has_gripper(self) -> bool:
        return self._gripper_handler.has_gripper()

    def calibrate_plunger(
        self,
        mount: Union[top_types.Mount, OT3Mount],
        top: Optional[float] = None,
        bottom: Optional[float] = None,
        blow_out: Optional[float] = None,
        drop_tip: Optional[float] = None,
    ) -> None:
        self._pipette_handler.calibrate_plunger(
            OT3Mount.from_mount(mount), top, bottom, blow_out, drop_tip
        )

    def set_flow_rate(
        self,
        mount: Union[top_types.Mount, OT3Mount],
        aspirate: Optional[float] = None,
        dispense: Optional[float] = None,
        blow_out: Optional[float] = None,
    ) -> None:
        return self._pipette_handler.set_flow_rate(
            OT3Mount.from_mount(mount), aspirate, dispense, blow_out
        )

    def set_pipette_speed(
        self,
        mount: Union[top_types.Mount, OT3Mount],
        aspirate: Optional[float] = None,
        dispense: Optional[float] = None,
        blow_out: Optional[float] = None,
    ) -> None:
        self._pipette_handler.set_pipette_speed(
            OT3Mount.from_mount(mount), aspirate, dispense, blow_out
        )

    def get_instrument_max_height(
        self,
        mount: Union[top_types.Mount, OT3Mount],
        critical_point: Optional[CriticalPoint] = None,
    ) -> float:
        carriage_pos = self._deck_from_machine(self._backend.home_position())
        pos_at_home = self._effector_pos_from_carriage_pos(
            OT3Mount.from_mount(mount), carriage_pos, critical_point
        )

        return pos_at_home[Axis.by_mount(mount)]

    async def update_nozzle_configuration_for_mount(
        self,
        mount: Union[top_types.Mount, OT3Mount],
        back_left_nozzle: Optional[str] = None,
        front_right_nozzle: Optional[str] = None,
        starting_nozzle: Optional[str] = None,
    ) -> None:
        """
        The expectation of this function is that the back_left_nozzle/front_right_nozzle are the two corners
        of a rectangle of nozzles. A call to this function that does not follow that schema will result
        in an error.

        :param mount: A robot mount that the instrument is on.
        :param back_left_nozzle: A string representing a nozzle name of the form <LETTER><NUMBER> such as 'A1'.
        :param front_right_nozzle: A string representing a nozzle name of the form <LETTER><NUMBER> such as 'A1'.
        :param starting_nozzle: A string representing the starting nozzle which will be used as the critical point
        of the pipette nozzle configuration. By default, the back left nozzle will be the starting nozzle if
        none is provided.
        :return: None.

        If none of the nozzle parameters are provided, the nozzle configuration will be reset to default.
        """
        if not back_left_nozzle and not front_right_nozzle and not starting_nozzle:
            await self._pipette_handler.reset_nozzle_configuration(
                OT3Mount.from_mount(mount)
            )
        else:
            assert back_left_nozzle and front_right_nozzle
            await self._pipette_handler.update_nozzle_configuration(
                OT3Mount.from_mount(mount),
                back_left_nozzle,
                front_right_nozzle,
                starting_nozzle,
            )

    async def add_tip(
        self, mount: Union[top_types.Mount, OT3Mount], tip_length: float
    ) -> None:
        await self._pipette_handler.add_tip(OT3Mount.from_mount(mount), tip_length)

    async def remove_tip(self, mount: Union[top_types.Mount, OT3Mount]) -> None:
        await self._pipette_handler.remove_tip(OT3Mount.from_mount(mount))

    def add_gripper_probe(self, probe: GripperProbe) -> None:
        self._gripper_handler.add_probe(probe)

    def remove_gripper_probe(self) -> None:
        self._gripper_handler.remove_probe()

    @staticmethod
    def liquid_probe_non_responsive_z_distance(
        z_speed: float, samples_for_baselining: int, sample_time_sec: float
    ) -> float:
        """Calculate the Z distance travelled where the LLD pass will be unresponsive."""
        # NOTE: (sigler) Here lye some magic numbers.
        #       The Z axis probing motion uses the first 20 samples to calculate
        #       a baseline for all following samples, making the very beginning of
        #       that Z motion unable to detect liquid. The sensor is configured for
        #       4ms sample readings, and so we then assume it takes ~80ms to complete.
        #       If the Z is moving at 5mm/sec, then ~80ms equates to ~0.4mm
        baseline_duration_sec = samples_for_baselining * sample_time_sec
        non_responsive_z_mm = baseline_duration_sec * z_speed
        return non_responsive_z_mm

    async def _liquid_probe_pass(
        self,
        mount: OT3Mount,
        probe_settings: LiquidProbeSettings,
        probe: InstrumentProbeType,
        p_travel: float,
        force_both_sensors: bool = False,
    ) -> float:
        plunger_direction = -1 if probe_settings.aspirate_while_sensing else 1
        end_z = await self._backend.liquid_probe(
            mount,
            p_travel,
            probe_settings.mount_speed,
            (probe_settings.plunger_speed * plunger_direction),
            probe_settings.sensor_threshold_pascals,
            probe_settings.plunger_impulse_time,
            probe_settings.samples_for_baselining,
            probe_settings.output_option,
            probe_settings.data_files,
            probe=probe,
            force_both_sensors=force_both_sensors,
        )
        machine_pos = await self._backend.update_position()
        machine_pos[Axis.by_mount(mount)] = end_z
        deck_end_z = self._deck_from_machine(machine_pos)[Axis.by_mount(mount)]
        offset = offset_for_mount(
            mount,
            top_types.Point(*self._config.left_mount_offset),
            top_types.Point(*self._config.right_mount_offset),
            top_types.Point(*self._config.gripper_mount_offset),
        )
        cp = self.critical_point_for(mount, None)
        return deck_end_z + offset.z + cp.z

    async def liquid_probe(
        self,
        mount: Union[top_types.Mount, OT3Mount],
        max_z_dist: float,
        probe_settings: Optional[LiquidProbeSettings] = None,
        probe: Optional[InstrumentProbeType] = None,
        force_both_sensors: bool = False,
    ) -> float:
        """Search for and return liquid level height.

        This function begins by moving the mount 2 mm upward to protect against a case where the tip starts right at a
        liquid meniscus.
        After this, the mount and plunger motors will move simultaneously while
        reading from the pressure sensor.

        If the move is completed without the specified threshold being triggered, a
        PipetteLiquidNotFoundError error will be thrown.

        Otherwise, the function will stop moving once the threshold is triggered,
        and return the position of the
        z axis in deck coordinates, as well as the encoder position, where
        the liquid was found.
        """

        checked_mount = OT3Mount.from_mount(mount)
        instrument = self._pipette_handler.get_pipette(checked_mount)
        self._pipette_handler.ready_for_tip_action(
            instrument, HardwareAction.LIQUID_PROBE, checked_mount
        )
<<<<<<< HEAD
=======
        # default to using all available sensors
        if probe:
            checked_probe = probe
        else:
            checked_probe = (
                InstrumentProbeType.BOTH
                if instrument.channels > 1
                else InstrumentProbeType.PRIMARY
            )

>>>>>>> a6b33081
        if not probe_settings:
            probe_settings = deepcopy(self.config.liquid_sense)

        # We need to significatly slow down the 96 channel liquid probe
        if self.gantry_load == GantryLoad.HIGH_THROUGHPUT:
            max_plunger_speed = self.config.motion_settings.max_speed_discontinuity[
                GantryLoad.HIGH_THROUGHPUT
            ][OT3AxisKind.P]
            probe_settings.plunger_speed = min(
                max_plunger_speed, probe_settings.plunger_speed
            )

        starting_position = await self.gantry_position(checked_mount, refresh=True)

        sensor_baseline_plunger_move_mm = (
            probe_settings.plunger_impulse_time * probe_settings.plunger_speed
        )
        total_plunger_axis_mm = (
            instrument.plunger_positions.bottom - instrument.plunger_positions.top
        )
        max_allowed_plunger_distance_mm = total_plunger_axis_mm - (
            instrument.backlash_distance + sensor_baseline_plunger_move_mm
        )
        # height where probe action will begin
        sensor_baseline_z_move_mm = OT3API.liquid_probe_non_responsive_z_distance(
            probe_settings.mount_speed,
            probe_settings.samples_for_baselining,
            probe_settings.sample_time_sec,
        )
        z_offset_per_pass = (
            sensor_baseline_z_move_mm + probe_settings.z_overlap_between_passes_mm
        )

        # height that is considered safe to reset the plunger without disturbing liquid
        # this usually needs to at least 1-2mm from liquid, to avoid splashes from air
        z_offset_for_plunger_prep = max(
            probe_settings.plunger_reset_offset, z_offset_per_pass
        )

        async def prep_plunger_for_probe_move(
            position: top_types.Point, aspirate_while_sensing: bool
        ) -> None:
            # safe distance so we don't accidentally aspirate liquid if we're already close to liquid
            mount_pos_for_plunger_prep = top_types.Point(
                position.x,
                position.y,
                position.z + z_offset_for_plunger_prep,
            )
            # Prep the plunger
            await self.move_to(checked_mount, mount_pos_for_plunger_prep)
            if aspirate_while_sensing:
                await self._move_to_plunger_bottom(checked_mount, rate=1)
            else:
                await self._move_to_plunger_top_for_liquid_probe(checked_mount, rate=1)

        error: Optional[PipetteLiquidNotFoundError] = None
        current_position = await self.gantry_position(checked_mount, refresh=True)
        #  starting_position.z + z_distance of pass - pos.z should be < max_z_dist
        # due to rounding errors this can get caught in an infinite loop when the distance is almost equal
        # so we check to see if they're within 0.01 which is 1/5th the minimum movement distance from move_utils.py
        while (starting_position.z - current_position.z) < (max_z_dist - 0.01):
            await prep_plunger_for_probe_move(
                position=current_position,
                aspirate_while_sensing=probe_settings.aspirate_while_sensing,
            )

            # overlap amount we want to use between passes
            pass_start_pos = top_types.Point(
                current_position.x,
                current_position.y,
                current_position.z + z_offset_per_pass,
            )

            total_remaining_z_dist = pass_start_pos.z - (
                starting_position.z - max_z_dist
            )
            finish_probe_move_duration = (
                total_remaining_z_dist / probe_settings.mount_speed
            )
            finish_probe_plunger_distance_mm = (
                finish_probe_move_duration * probe_settings.plunger_speed
            )
            plunger_travel_mm = min(
                finish_probe_plunger_distance_mm, max_allowed_plunger_distance_mm
            )
            try:
                # move to where we want to start a pass and run a pass
                await self.move_to(checked_mount, pass_start_pos)
                height = await self._liquid_probe_pass(
                    checked_mount,
                    probe_settings,
<<<<<<< HEAD
                    probe if probe else InstrumentProbeType.PRIMARY,
                    plunger_travel_mm + sensor_baseline_plunger_move_mm,
=======
                    checked_probe,
                    p_pass_travel + p_impulse_mm,
>>>>>>> a6b33081
                )
                # if we made it here without an error we found the liquid
                error = None
                break
            except PipetteLiquidNotFoundError as lnfe:
                error = lnfe
            current_position = await self.gantry_position(checked_mount, refresh=True)
        await self.move_to(checked_mount, starting_position + top_types.Point(z=2))
        await self.prepare_for_aspirate(checked_mount)
        await self.move_to(checked_mount, starting_position)
        if error is not None:
            # if we never found liquid raise an error
            raise error
        return height

    async def capacitive_probe(
        self,
        mount: OT3Mount,
        moving_axis: Axis,
        target_pos: float,
        pass_settings: CapacitivePassSettings,
        retract_after: bool = True,
        probe: Optional[InstrumentProbeType] = None,
    ) -> Tuple[float, bool]:
        if moving_axis not in [
            Axis.X,
            Axis.Y,
        ] and moving_axis != Axis.by_mount(mount):
            raise RuntimeError(
                "Probing must be done with a gantry axis or the mount of the sensing"
                " tool"
            )

        here = await self.gantry_position(mount, refresh=True)
        origin_pos = moving_axis.of_point(here)
        if origin_pos < target_pos:
            pass_start = target_pos - pass_settings.prep_distance_mm
            pass_distance = (
                pass_settings.prep_distance_mm + pass_settings.max_overrun_distance_mm
            )
        else:
            pass_start = target_pos + pass_settings.prep_distance_mm
            pass_distance = -1.0 * (
                pass_settings.prep_distance_mm + pass_settings.max_overrun_distance_mm
            )
        machine_pass_distance = moving_axis.of_point(
            machine_vector_from_deck_vector(
                moving_axis.set_in_point(top_types.Point(0, 0, 0), pass_distance),
                self._robot_calibration.deck_calibration.attitude,
            )
        )
        pass_start_pos = moving_axis.set_in_point(here, pass_start)
        await self.move_to(mount, pass_start_pos)
        if probe is None:
            if mount == OT3Mount.GRIPPER:
                gripper_probe = self._gripper_handler.get_attached_probe()
                assert gripper_probe
                probe = GripperProbe.to_type(gripper_probe)
            else:
                # default to primary (rear) probe
                probe = InstrumentProbeType.PRIMARY
        contact = await self._backend.capacitive_probe(
            mount,
            moving_axis,
            machine_pass_distance,
            pass_settings.speed_mm_per_s,
            pass_settings.sensor_threshold_pf,
            probe,
            pass_settings.output_option,
            pass_settings.data_files,
        )
        end_pos = await self.gantry_position(mount, refresh=True)
        if retract_after:
            await self.move_to(mount, pass_start_pos)
        return moving_axis.of_point(end_pos), contact

    async def capacitive_sweep(
        self,
        mount: OT3Mount,
        moving_axis: Axis,
        begin: top_types.Point,
        end: top_types.Point,
        speed_mm_s: float,
    ) -> List[float]:
        if moving_axis not in [
            Axis.X,
            Axis.Y,
        ] and moving_axis != Axis.by_mount(mount):
            raise RuntimeError(
                "Probing must be done with a gantry axis or the mount of the sensing"
                " tool"
            )
        sweep_distance = moving_axis.of_point(
            machine_vector_from_deck_vector(
                end - begin,
                self._robot_calibration.deck_calibration.attitude,
            )
        )

        await self.move_to(mount, begin)
        if mount == OT3Mount.GRIPPER:
            probe = self._gripper_handler.get_attached_probe()
            assert probe
            values = await self._backend.capacitive_pass(
                mount,
                moving_axis,
                sweep_distance,
                speed_mm_s,
                GripperProbe.to_type(probe),
            )
        else:
            values = await self._backend.capacitive_pass(
                mount,
                moving_axis,
                sweep_distance,
                speed_mm_s,
                probe=InstrumentProbeType.PRIMARY,
            )
        await self.move_to(mount, begin)
        return values

    AMKey = TypeVar("AMKey")

    @property
    def attached_subsystems(self) -> Dict[SubSystem, SubSystemState]:
        """Get a view of the state of the currently-attached subsystems."""
        return self._backend.subsystems

    @property
    def estop_status(self) -> EstopOverallStatus:
        return self._backend.estop_status

    def estop_acknowledge_and_clear(self) -> EstopOverallStatus:
        """Attempt to acknowledge an Estop event and clear the status.

        Returns the estop status after clearing the status."""
        self._backend.estop_acknowledge_and_clear()
        return self.estop_status

    def get_estop_state(self) -> EstopState:
        return self._backend.get_estop_state()

    async def set_hepa_fan_state(
        self, turn_on: bool = False, duty_cycle: int = 75
    ) -> bool:
        """Sets the state and duty cycle of the Hepa/UV module."""
        return await self._backend.set_hepa_fan_state(turn_on, duty_cycle)

    async def get_hepa_fan_state(self) -> Optional[HepaFanState]:
        return await self._backend.get_hepa_fan_state()

    async def set_hepa_uv_state(
        self, turn_on: bool = False, uv_duration_s: int = 900
    ) -> bool:
        """Sets the state and duration (seconds) of the UV light for the Hepa/UV module."""
        return await self._backend.set_hepa_uv_state(turn_on, uv_duration_s)

    async def get_hepa_uv_state(self) -> Optional[HepaUVState]:
        return await self._backend.get_hepa_uv_state()<|MERGE_RESOLUTION|>--- conflicted
+++ resolved
@@ -164,6 +164,7 @@
     A decorator that temproarily and conditionally changes the active current (based on the axis input)
     before a function is executed and the cleans up afterwards
     """
+
     # only home and retract should be wrappeed by this decorator
     @wraps(func)
     async def wrapper(self: Any, axis: Axis, *args: Any, **kwargs: Any) -> Any:
@@ -933,7 +934,6 @@
             current_pos_float > self._config.safe_home_distance
             and current_pos_float < max_distance
         ):
-
             # move toward home until a safe distance
             await self._backend.tip_action(
                 origin={Axis.Q: current_pos_float},
@@ -1811,7 +1811,8 @@
         increment: Optional[float] = None,
     ) -> None:
         """This is a slightly more barebones variation of pick_up_tip. This is only the motor routine
-        directly involved in tip pickup, and leaves any state updates and plunger moves to the caller."""
+        directly involved in tip pickup, and leaves any state updates and plunger moves to the caller.
+        """
         realmount = OT3Mount.from_mount(mount)
         instrument = self._pipette_handler.get_pipette(realmount)
 
@@ -2654,7 +2655,7 @@
         cp = self.critical_point_for(mount, None)
         return deck_end_z + offset.z + cp.z
 
-    async def liquid_probe(
+    async def liquid_probe(  # noqa: C901
         self,
         mount: Union[top_types.Mount, OT3Mount],
         max_z_dist: float,
@@ -2683,8 +2684,6 @@
         self._pipette_handler.ready_for_tip_action(
             instrument, HardwareAction.LIQUID_PROBE, checked_mount
         )
-<<<<<<< HEAD
-=======
         # default to using all available sensors
         if probe:
             checked_probe = probe
@@ -2695,7 +2694,6 @@
                 else InstrumentProbeType.PRIMARY
             )
 
->>>>>>> a6b33081
         if not probe_settings:
             probe_settings = deepcopy(self.config.liquid_sense)
 
@@ -2787,13 +2785,8 @@
                 height = await self._liquid_probe_pass(
                     checked_mount,
                     probe_settings,
-<<<<<<< HEAD
-                    probe if probe else InstrumentProbeType.PRIMARY,
+                    checked_probe,
                     plunger_travel_mm + sensor_baseline_plunger_move_mm,
-=======
-                    checked_probe,
-                    p_pass_travel + p_impulse_mm,
->>>>>>> a6b33081
                 )
                 # if we made it here without an error we found the liquid
                 error = None
