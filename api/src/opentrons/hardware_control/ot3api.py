import asyncio
import contextlib
from functools import partial, lru_cache
from dataclasses import replace
import logging
from copy import deepcopy
from collections import OrderedDict
from typing import (
    AsyncIterator,
    AsyncGenerator,
    cast,
    Callable,
    Dict,
    Union,
    List,
    Optional,
    Sequence,
    Set,
    Any,
    TypeVar,
    Tuple,
    Mapping,
)
from opentrons.hardware_control.modules.module_calibration import (
    ModuleCalibrationOffset,
)


from opentrons_shared_data.pipette.dev_types import (
    PipetteName,
)
from opentrons_shared_data.pipette import (
    pipette_load_name_conversions as pipette_load_name,
)
from opentrons_shared_data.gripper.constants import IDLE_STATE_GRIP_FORCE
from opentrons_shared_data.robot.dev_types import RobotType

from opentrons import types as top_types
from opentrons.config import robot_configs
from opentrons.config.types import (
    RobotConfig,
    OT3Config,
    GantryLoad,
    CapacitivePassSettings,
    LiquidProbeSettings,
)
from opentrons.drivers.rpi_drivers.types import USBPort
from opentrons_hardware.hardware_control.motion_planning import (
    Move,
    MoveManager,
    MoveTarget,
    ZeroLengthMoveError,
)

from opentrons_hardware.hardware_control.motion import MoveStopCondition

from .util import use_or_initialize_loop, check_motion_bounds

from .instruments.ot3.pipette import (
    load_from_config_and_check_skip,
)
from .instruments.ot3.gripper import compare_gripper_config_and_check_skip, Gripper
from .instruments.ot3.instrument_calibration import (
    GripperCalibrationOffset,
    PipetteOffsetByPipetteMount,
)
from .backends.ot3controller import OT3Controller
from .backends.ot3simulator import OT3Simulator
from .backends.ot3utils import (
    get_system_constraints,
    get_system_constraints_for_calibration,
    axis_convert,
)
from .backends.errors import SubsystemUpdating
from .execution_manager import ExecutionManagerProvider
from .pause_manager import PauseManager
from .module_control import AttachedModulesControl
from .types import (
    CriticalPoint,
    DoorState,
    DoorStateNotification,
    ErrorMessageNotification,
    HardwareEventHandler,
    HardwareAction,
    MotionChecks,
    SubSystem,
    PauseType,
    Axis,
    OT3AxisKind,
    OT3Mount,
    OT3AxisMap,
    GripperJawState,
    InstrumentProbeType,
    GripperProbe,
    EarlyLiquidSenseTrigger,
    LiquidNotFound,
    UpdateStatus,
    StatusBarState,
    SubSystemState,
    TipStateType,
)
from .errors import (
    MustHomeError,
    GripperNotAttachedError,
    AxisNotPresentError,
    UpdateOngoingError,
    FirmwareUpdateFailed,
)
from . import modules
from .ot3_calibration import OT3Transforms, OT3RobotCalibrationProvider

from .protocols import HardwareControlInterface

# TODO (lc 09/15/2022) We should update our pipette handler to reflect OT-3 properties
# in a follow-up PR.
from .instruments.ot3.pipette_handler import (
    OT3PipetteHandler,
    InstrumentsByMount,
    PickUpTipSpec,
    TipMotorPickUpTipSpec,
)
from .instruments.ot3.instrument_calibration import load_pipette_offset
from .instruments.ot3.gripper_handler import GripperHandler
from .instruments.ot3.instrument_calibration import (
    load_gripper_calibration_offset,
)

from .motion_utilities import (
    target_position_from_absolute,
    target_position_from_relative,
    target_position_from_plunger,
    offset_for_mount,
    deck_from_machine,
    machine_from_deck,
    machine_vector_from_deck_vector,
)

from .dev_types import (
    AttachedGripper,
    OT3AttachedPipette,
    PipetteDict,
    InstrumentDict,
    GripperDict,
)
from opentrons_hardware.hardware_control.motion_planning.move_utils import (
    MoveConditionNotMet,
)

from .status_bar_state import StatusBarStateController

mod_log = logging.getLogger(__name__)

AXES_IN_HOMING_ORDER: Tuple[Axis, Axis, Axis, Axis, Axis, Axis, Axis, Axis, Axis] = (
    *Axis.ot3_mount_axes(),
    Axis.X,
    Axis.Y,
    *Axis.pipette_axes(),
    Axis.G,
    Axis.Q,
)


class OT3API(
    ExecutionManagerProvider,
    OT3RobotCalibrationProvider,
    # This MUST be kept last in the inheritance list so that it is
    # deprioritized in the method resolution order; otherwise, invocations
    # of methods that are present in the protocol will call the (empty,
    # do-nothing) methods in the protocol. This will happily make all the
    # tests fail.
    HardwareControlInterface[OT3Transforms, Axis],
):
    """This API is the primary interface to the hardware controller.

    Because the hardware manager controls access to the system's hardware
    as a whole, it is designed as a class of which only one should be
    instantiated at a time. This class's methods should be the only method
    of external access to the hardware. Each method may be minimal - it may
    only delegate the call to another submodule of the hardware manager -
    but its purpose is to be gathered here to provide a single interface.

    This implements the protocols in opentrons.hardware_control.protocols,
    and longer method docstrings may be found there. Docstrings for the
    methods in this class only note where their behavior is different or
    extended from that described in the protocol.
    """

    CLS_LOG = mod_log.getChild("OT3API")

    def __init__(
        self,
        backend: Union[OT3Simulator, OT3Controller],
        loop: asyncio.AbstractEventLoop,
        config: OT3Config,
    ) -> None:
        """Initialize an API instance.

        This should rarely be explicitly invoked by an external user; instead,
        one of the factory methods build_hardware_controller or
        build_hardware_simulator should be used.
        """
        self._log = self.CLS_LOG.getChild(str(id(self)))
        self._config = config
        self._backend = backend
        self._loop = loop
        self._instrument_cache_lock = asyncio.Lock()

        self._callbacks: Set[HardwareEventHandler] = set()
        # {'X': 0.0, 'Y': 0.0, 'Z': 0.0, 'A': 0.0, 'B': 0.0, 'C': 0.0}
        self._current_position: OT3AxisMap[float] = {}
        self._encoder_position: OT3AxisMap[float] = {}

        self._last_moved_mount: Optional[OT3Mount] = None
        # The motion lock synchronizes calls to long-running physical tasks
        # involved in motion. This fixes issue where for instance a move()
        # or home() call is in flight and something else calls
        # current_position(), which will not be updated until the move() or
        # home() call succeeds or fails.
        self._motion_lock = asyncio.Lock()
        self._door_state = DoorState.CLOSED
        self._pause_manager = PauseManager()
        self._gantry_load = GantryLoad.LOW_THROUGHPUT
        self._move_manager = MoveManager(
            constraints=get_system_constraints(
                self._config.motion_settings, self._gantry_load
            )
        )
        self._status_bar_controller = StatusBarStateController(
            self._backend.status_bar_interface()
        )

        self._pipette_handler = OT3PipetteHandler({m: None for m in OT3Mount})
        self._gripper_handler = GripperHandler(gripper=None)
        OT3RobotCalibrationProvider.__init__(self, self._config)
        ExecutionManagerProvider.__init__(self, isinstance(backend, OT3Simulator))

    @property
    def door_state(self) -> DoorState:
        return self._door_state

    @door_state.setter
    def door_state(self, door_state: DoorState) -> None:
        self._door_state = door_state

    @property
    def gantry_load(self) -> GantryLoad:
        return self._gantry_load

    async def set_gantry_load(self, gantry_load: GantryLoad) -> None:
        mod_log.info(f"Setting gantry load to {gantry_load}")
        self._gantry_load = gantry_load
        self._move_manager.update_constraints(
            get_system_constraints(self._config.motion_settings, gantry_load)
        )
        await self._backend.update_to_default_current_settings(gantry_load)

    async def set_system_constraints_for_calibration(self) -> None:
        self._move_manager.update_constraints(
            get_system_constraints_for_calibration(
                self._config.motion_settings, self._gantry_load
            )
        )
        mod_log.debug(
            f"Set system constraints for calibration: {self._move_manager.get_constraints()}"
        )

    @contextlib.asynccontextmanager
    async def restore_system_constrants(self) -> AsyncIterator[None]:
        old_system_constraints = deepcopy(self._move_manager.get_constraints())
        try:
            yield
        finally:
            self._move_manager.update_constraints(old_system_constraints)
            mod_log.debug(
                f"Restore previous system constraints: {old_system_constraints}"
            )

    def _update_door_state(self, door_state: DoorState) -> None:
        mod_log.info(f"Updating the window switch status: {door_state}")
        self.door_state = door_state
        for cb in self._callbacks:
            hw_event = DoorStateNotification(new_state=door_state)
            try:
                cb(hw_event)
            except Exception:
                mod_log.exception("Errored during door state event callback")

    def _reset_last_mount(self) -> None:
        self._last_moved_mount = None

    def _deck_from_machine(self, machine_pos: Dict[Axis, float]) -> Dict[Axis, float]:
        return deck_from_machine(
            machine_pos=machine_pos,
            attitude=self._robot_calibration.deck_calibration.attitude,
            offset=self._robot_calibration.carriage_offset,
            robot_type=cast(RobotType, "OT-3 Standard"),
        )

    @classmethod
    async def build_hardware_controller(
        cls,
        attached_instruments: Optional[
            Dict[Union[top_types.Mount, OT3Mount], Dict[str, Optional[str]]]
        ] = None,
        attached_modules: Optional[List[str]] = None,
        config: Union[OT3Config, RobotConfig, None] = None,
        loop: Optional[asyncio.AbstractEventLoop] = None,
        strict_attached_instruments: bool = True,
        use_usb_bus: bool = False,
        update_firmware: bool = True,
        status_bar_enabled: bool = True,
    ) -> "OT3API":
        """Build an ot3 hardware controller."""
        checked_loop = use_or_initialize_loop(loop)
        if not isinstance(config, OT3Config):
            checked_config = robot_configs.load_ot3()
        else:
            checked_config = config
        backend = await OT3Controller.build(
            checked_config, use_usb_bus, check_updates=update_firmware
        )

        api_instance = cls(backend, loop=checked_loop, config=checked_config)

        await api_instance.set_status_bar_enabled(status_bar_enabled)
        module_controls = await AttachedModulesControl.build(
            api_instance, board_revision=backend.board_revision
        )
        backend.module_controls = module_controls
        door_state = await backend.door_state()
        api_instance._update_door_state(door_state)
        backend.add_door_state_listener(api_instance._update_door_state)
        checked_loop.create_task(backend.watch(loop=checked_loop))
        backend.initialized = True
        return api_instance

    @classmethod
    async def build_hardware_simulator(
        cls,
        attached_instruments: Union[
            None,
            Dict[OT3Mount, Dict[str, Optional[str]]],
            Dict[top_types.Mount, Dict[str, Optional[str]]],
        ] = None,
        attached_modules: Optional[List[str]] = None,
        config: Union[RobotConfig, OT3Config, None] = None,
        loop: Optional[asyncio.AbstractEventLoop] = None,
        strict_attached_instruments: bool = True,
    ) -> "OT3API":
        """Build a simulating hardware controller.

        This method may be used both on a real robot and on dev machines.
        Multiple simulating hardware controllers may be active at one time.
        """

        checked_modules = attached_modules or []

        checked_loop = use_or_initialize_loop(loop)
        if not isinstance(config, OT3Config):
            checked_config = robot_configs.load_ot3()
        else:
            checked_config = config
        backend = await OT3Simulator.build(
            {OT3Mount.from_mount(k): v for k, v in attached_instruments.items()}
            if attached_instruments
            else {},
            checked_modules,
            checked_config,
            checked_loop,
            strict_attached_instruments,
        )
        api_instance = cls(backend, loop=checked_loop, config=checked_config)
        await api_instance.cache_instruments()
        module_controls = await AttachedModulesControl.build(
            api_instance, board_revision=backend.board_revision
        )
        backend.module_controls = module_controls
        await backend.watch(api_instance.loop)
        return api_instance

    def __repr__(self) -> str:
        return "<{} using backend {}>".format(type(self), type(self._backend))

    @property
    def loop(self) -> asyncio.AbstractEventLoop:
        """The event loop used by this instance."""
        return self._loop

    @property
    def is_simulator(self) -> bool:
        """`True` if this is a simulator; `False` otherwise."""
        return isinstance(self._backend, OT3Simulator)

    def register_callback(self, cb: HardwareEventHandler) -> Callable[[], None]:
        """Allows the caller to register a callback, and returns a closure
        that can be used to unregister the provided callback
        """
        self._callbacks.add(cb)

        def unregister() -> None:
            self._callbacks.remove(cb)

        return unregister

    def get_fw_version(self) -> str:
        """
        Return the firmware version of the connected hardware.
        """
        from_backend = self._backend.fw_version
        uniques = set(version for version in from_backend.values())
        if not from_backend:
            return "unknown"
        else:
            return ", ".join(str(version) for version in uniques)

    @property
    def fw_version(self) -> str:
        return self.get_fw_version()

    @property
    def board_revision(self) -> str:
        return str(self._backend.board_revision)

    async def update_firmware(
        self, subsystems: Optional[Set[SubSystem]] = None, force: bool = False
    ) -> AsyncIterator[UpdateStatus]:
        """Start the firmware update for one or more subsystems and return update progress iterator."""
        subsystems = subsystems or set()
        # start the updates and yield the progress
        try:
            async for update_status in self._backend.update_firmware(subsystems, force):
                yield update_status
        except SubsystemUpdating as e:
            raise UpdateOngoingError(e.msg) from e
        except Exception as e:
            mod_log.exception("Firmware update failed")
            raise FirmwareUpdateFailed() from e

    # Incidentals (i.e. not motion) API

    async def set_lights(
        self, button: Optional[bool] = None, rails: Optional[bool] = None
    ) -> None:
        """Control the robot lights."""
        await self._backend.set_lights(button, rails)

    async def get_lights(self) -> Dict[str, bool]:
        """Return the current status of the robot lights."""
        return await self._backend.get_lights()

    async def identify(self, duration_s: int = 5) -> None:
        """Blink the button light to identify the robot."""
        count = duration_s * 4
        on = False
        for sec in range(count):
            then = self._loop.time()
            await self.set_lights(button=on)
            on = not on
            now = self._loop.time()
            await asyncio.sleep(max(0, 0.25 - (now - then)))
        await self.set_lights(button=True)

    async def set_status_bar_state(self, state: StatusBarState) -> None:
        await self._status_bar_controller.set_status_bar_state(state)

    async def set_status_bar_enabled(self, enabled: bool) -> None:
        await self._status_bar_controller.set_enabled(enabled)

    def get_status_bar_state(self) -> StatusBarState:
        return self._status_bar_controller.get_current_state()

    @ExecutionManagerProvider.wait_for_running
    async def delay(self, duration_s: float) -> None:
        """Delay execution by pausing and sleeping."""
        self.pause(PauseType.DELAY)
        try:
            await self.do_delay(duration_s)
        finally:
            self.resume(PauseType.DELAY)

    @property
    def attached_modules(self) -> List[modules.AbstractModule]:
        return self._backend.module_controls.available_modules

    async def create_simulating_module(
        self,
        model: modules.types.ModuleModel,
    ) -> modules.AbstractModule:
        """Create a simulating module hardware interface."""
        assert (
            self.is_simulator
        ), "Cannot build simulating module from non-simulating hardware control API"

        return await self._backend.module_controls.build_module(
            port="",
            usb_port=USBPort(name="", port_number=0),
            type=modules.ModuleType.from_model(model),
            sim_model=model.value,
        )

    def _gantry_load_from_instruments(self) -> GantryLoad:
        """Compute the gantry load based on attached instruments."""
        left = self._pipette_handler.has_pipette(OT3Mount.LEFT)
        if left:
            pip = self._pipette_handler.get_pipette(OT3Mount.LEFT)
            if pip.config.channels.as_int > 8:
                return GantryLoad.HIGH_THROUGHPUT
        return GantryLoad.LOW_THROUGHPUT

    async def cache_pipette(
        self,
        mount: OT3Mount,
        instrument_data: OT3AttachedPipette,
        req_instr: Optional[PipetteName],
    ) -> None:
        """Set up pipette based on scanned information."""
        config = instrument_data.get("config")
        pip_id = instrument_data.get("id")
        pip_offset_cal = load_pipette_offset(pip_id, mount)

        p, _ = load_from_config_and_check_skip(
            config,
            self._pipette_handler.hardware_instruments[mount],
            req_instr,
            pip_id,
            pip_offset_cal,
        )
        self._pipette_handler.hardware_instruments[mount] = p
        # TODO (lc 12-5-2022) Properly support backwards compatibility
        # when applicable

    async def cache_gripper(self, instrument_data: AttachedGripper) -> None:
        """Set up gripper based on scanned information."""
        grip_cal = load_gripper_calibration_offset(instrument_data.get("id"))
        g = compare_gripper_config_and_check_skip(
            instrument_data,
            self._gripper_handler._gripper,
            grip_cal,
        )
        self._gripper_handler.gripper = g

    def get_all_attached_instr(self) -> Dict[OT3Mount, Optional[InstrumentDict]]:
        # NOTE (spp, 2023-03-07): The return type of this method indicates that
        #  if a particular mount has no attached instrument then it will provide a
        #  None value for that mount. But in reality, we get an empty dict.
        #  We should either not call the value Optional, or have `_attached_...` return
        #  a None for empty mounts.
        return {
            OT3Mount.LEFT: self.attached_pipettes[top_types.Mount.LEFT],
            OT3Mount.RIGHT: self.attached_pipettes[top_types.Mount.RIGHT],
            OT3Mount.GRIPPER: self.attached_gripper,
        }

    # TODO (spp, 2023-01-31): add unit tests
    async def cache_instruments(
        self, require: Optional[Dict[top_types.Mount, PipetteName]] = None
    ) -> None:
        """
        Scan the attached instruments, take necessary configuration actions,
        and set up hardware controller internal state if necessary.
        """
        if self._instrument_cache_lock.locked():
            self._log.info("Instrument cache is locked, not refreshing")
            return
        async with self.instrument_cache_lock():
            await self._cache_instruments(require)
            await self._configure_instruments()

    async def _cache_instruments(
        self, require: Optional[Dict[top_types.Mount, PipetteName]] = None
    ) -> None:
        """Actually cache instruments and scan network."""
        self._log.info("Updating instrument model cache")
        checked_require = {
            OT3Mount.from_mount(m): v for m, v in (require or {}).items()
        }
        for mount, name in checked_require.items():
            # TODO (lc 12-5-2022) cache instruments should be receiving
            # a pipette type / channels rather than the named config.
            # We should also check version here once we're comfortable.
            if not pipette_load_name.supported_pipette(name):
                raise RuntimeError(f"{name} is not a valid pipette name")
        async with self._motion_lock:
            # we're not actually checking the required instrument except in the context
            # of simulation and it feels like a lot of work for this function
            # actually be doing.
            found = await self._backend.get_attached_instruments(checked_require)

        if OT3Mount.GRIPPER in found.keys():
            await self.cache_gripper(cast(AttachedGripper, found.get(OT3Mount.GRIPPER)))
        elif self._gripper_handler.gripper:
            await self._gripper_handler.reset()

        for pipette_mount in [OT3Mount.LEFT, OT3Mount.RIGHT]:
            if pipette_mount in found.keys():
                req_instr_name = checked_require.get(pipette_mount, None)
                await self.cache_pipette(
                    pipette_mount,
                    cast(OT3AttachedPipette, found.get(pipette_mount)),
                    req_instr_name,
                )
            else:
                self._pipette_handler.hardware_instruments[pipette_mount] = None

        await self.refresh_positions()

    async def _configure_instruments(self) -> None:
        """Configure instruments"""
        await self._backend.update_motor_status()
        await self.set_gantry_load(self._gantry_load_from_instruments())

    @ExecutionManagerProvider.wait_for_running
    async def _update_position_estimation(
        self, axes: Optional[List[Axis]] = None
    ) -> None:
        """
        Function to update motor estimation for a set of axes
        """

        if axes:
            # (spp): should this be a Set? 'axes' can technically be: [X, Y, Z, Z_L, A, Z_R]..
            checked_axes = [ax for ax in axes if ax in Axis]
        else:
            checked_axes = [ax for ax in Axis]
        await self._backend.update_motor_estimation(checked_axes)

    # Global actions API
    def pause(self, pause_type: PauseType) -> None:
        """
        Pause motion of the robot after a current motion concludes."""
        self._pause_manager.pause(pause_type)

        async def _chained_calls() -> None:
            await self._execution_manager.pause()
            self._backend.pause()

        asyncio.run_coroutine_threadsafe(_chained_calls(), self._loop)

    def pause_with_message(self, message: str) -> None:
        self._log.warning(f"Pause with message: {message}")
        notification = ErrorMessageNotification(message=message)
        for cb in self._callbacks:
            cb(notification)
        self.pause(PauseType.PAUSE)

    def resume(self, pause_type: PauseType) -> None:
        """
        Resume motion after a call to :py:meth:`pause`.
        """
        self._pause_manager.resume(pause_type)

        if self._pause_manager.should_pause:
            return

        # Resume must be called immediately to awaken thread running hardware
        #  methods (ThreadManager)
        self._backend.resume()

        async def _chained_calls() -> None:
            # mirror what happens API.pause.
            await self._execution_manager.resume()
            self._backend.resume()

        asyncio.run_coroutine_threadsafe(_chained_calls(), self._loop)

    async def halt(self) -> None:
        """Immediately stop motion."""
        await self._backend.halt()
        asyncio.run_coroutine_threadsafe(self._execution_manager.cancel(), self._loop)

    async def stop(self, home_after: bool = True) -> None:
        """Stop motion as soon as possible, reset, and optionally home."""
        await self._backend.halt()
        self._log.info("Recovering from halt")
        await self.reset()

        # TODO: (2022-11-21 AA) remove this logic when encoder is added to the gripper
        # Always refresh gripper z position as a safeguard, since we don't have an
        # encoder position for reference
        await self.home_z(OT3Mount.GRIPPER)

        if home_after:
            await self.home()

    async def reset(self) -> None:
        """Reset the stored state of the system."""
        self._pause_manager.reset()
        await self._execution_manager.reset()
        await self._pipette_handler.reset()
        await self._gripper_handler.reset()
        await self.cache_instruments()

    # Gantry/frame (i.e. not pipette) action API
    # TODO(mc, 2022-07-25): add "home both if necessary" functionality
    # https://github.com/Opentrons/opentrons/pull/11072
    async def home_z(
        self,
        mount: Optional[Union[top_types.Mount, OT3Mount]] = None,
        allow_home_other: bool = True,
    ) -> None:
        """Home all of the z-axes."""
        self._reset_last_mount()
        if isinstance(mount, (top_types.Mount, OT3Mount)):
            axes = [Axis.by_mount(mount)]
        else:
            axes = list(Axis.ot3_mount_axes())
        await self.home(axes)

    async def home_gripper_jaw(self) -> None:
        """
        Home the jaw of the gripper.
        """
        try:
            gripper = self._gripper_handler.get_gripper()
            self._log.info("Homing gripper jaw.")
            dc = self._gripper_handler.get_duty_cycle_by_grip_force(
                gripper.default_home_force
            )
            await self._ungrip(duty_cycle=dc)
            gripper.state = GripperJawState.HOMED_READY
        except GripperNotAttachedError:
            pass

    async def home_plunger(self, mount: Union[top_types.Mount, OT3Mount]) -> None:
        """
        Home the plunger motor for a mount, and then return it to the 'bottom'
        position.
        """

        checked_mount = OT3Mount.from_mount(mount)
<<<<<<< HEAD
        await self.home([Axis.of_main_tool_actuator(checked_mount)])
=======
        async with self._backend.monitor_overpressure(mount):
            await self.home([OT3Axis.of_main_tool_actuator(checked_mount)])
>>>>>>> 84c0a0e4
        instr = self._pipette_handler.hardware_instruments[checked_mount]
        if instr:
            self._log.info("Attempting to move the plunger to bottom.")
            await self._move_to_plunger_bottom(
                checked_mount, rate=1.0, acquire_lock=False
            )
            await self.current_position_ot3(mount=checked_mount, refresh=True)

    @lru_cache(1)
    def _carriage_offset(self) -> top_types.Point:
        return top_types.Point(*self._config.carriage_offset)

    async def current_position(
        self,
        mount: Union[top_types.Mount, OT3Mount],
        critical_point: Optional[CriticalPoint] = None,
        refresh: bool = False,
        fail_on_not_homed: bool = False,
    ) -> Dict[Axis, float]:
        realmount = OT3Mount.from_mount(mount)
        ot3_pos = await self.current_position_ot3(realmount, critical_point, refresh)
        return ot3_pos

    async def current_position_ot3(
        self,
        mount: OT3Mount,
        critical_point: Optional[CriticalPoint] = None,
        refresh: bool = False,
    ) -> Dict[Axis, float]:
        """Return the postion (in deck coords) of the critical point of the
        specified mount.
        """
        if mount == OT3Mount.GRIPPER and not self._gripper_handler.has_gripper():
            raise GripperNotAttachedError(
                f"Cannot return position for {mount} if no gripper is attached"
            )

        if refresh:
            await self.refresh_positions()

        position_axes = [Axis.X, Axis.Y, Axis.by_mount(mount)]
        valid_motor = self._current_position and self._backend.check_motor_status(
            position_axes
        )
        if not valid_motor:
            raise MustHomeError(
                f"Current position of {str(mount)} is invalid; please home motors."
            )

        return self._effector_pos_from_carriage_pos(
            OT3Mount.from_mount(mount), self._current_position, critical_point
        )

    async def refresh_positions(self) -> None:
        """Request and update both the motor and encoder positions from backend."""
        async with self._motion_lock:
            await self._backend.update_motor_status()
            await self._cache_current_position()
            await self._cache_encoder_position()

    async def _cache_current_position(self) -> Dict[Axis, float]:
        """Cache current position from backend and return in absolute deck coords."""
        self._current_position = self._deck_from_machine(
            await self._backend.update_position()
        )
        return self._current_position

    async def _cache_encoder_position(self) -> Dict[Axis, float]:
        """Cache encoder position from backend and return in absolute deck coords."""
        self._encoder_position = self._deck_from_machine(
            await self._backend.update_encoder_position()
        )
        if self.has_gripper():
            self._gripper_handler.set_jaw_displacement(self._encoder_position[Axis.G])
        return self._encoder_position

    async def encoder_current_position(
        self,
        mount: Union[top_types.Mount, OT3Mount],
        critical_point: Optional[CriticalPoint] = None,
        refresh: bool = False,
    ) -> Dict[Axis, float]:
        """
        Return the encoder position in absolute deck coords specified mount.
        """
        return await self.encoder_current_position_ot3(mount, critical_point, refresh)

    async def encoder_current_position_ot3(
        self,
        mount: Union[top_types.Mount, OT3Mount],
        critical_point: Optional[CriticalPoint] = None,
        refresh: bool = False,
    ) -> Dict[Axis, float]:
        """
        Return the encoder position in absolute deck coords specified mount.
        """
        if refresh:
            await self.refresh_positions()

        if mount == OT3Mount.GRIPPER and not self._gripper_handler.has_gripper():
            raise GripperNotAttachedError(
                f"Cannot return encoder position for {mount} if no gripper is attached"
            )

        position_axes = [Axis.X, Axis.Y, Axis.by_mount(mount)]
        valid_motor = self._encoder_position and self._backend.check_encoder_status(
            position_axes
        )
        if not valid_motor:
            raise MustHomeError(
                f"Encoder position of {str(mount)} is invalid; please home motors."
            )

        ot3pos = self._effector_pos_from_carriage_pos(
            OT3Mount.from_mount(mount),
            self._encoder_position,
            critical_point,
        )
        return ot3pos

    def _effector_pos_from_carriage_pos(
        self,
        mount: OT3Mount,
        carriage_position: OT3AxisMap[float],
        critical_point: Optional[CriticalPoint],
    ) -> OT3AxisMap[float]:
        offset = offset_for_mount(
            mount,
            top_types.Point(*self._config.left_mount_offset),
            top_types.Point(*self._config.right_mount_offset),
            top_types.Point(*self._config.gripper_mount_offset),
        )
        cp = self.critical_point_for(mount, critical_point)
        z_ax = Axis.by_mount(mount)
        plunger_ax = Axis.of_main_tool_actuator(mount)

        return {
            Axis.X: carriage_position[Axis.X] + offset[0] + cp.x,
            Axis.Y: carriage_position[Axis.Y] + offset[1] + cp.y,
            z_ax: carriage_position[z_ax] + offset[2] + cp.z,
            plunger_ax: carriage_position[plunger_ax],
        }

    async def gantry_position(
        self,
        mount: Union[top_types.Mount, OT3Mount],
        critical_point: Optional[CriticalPoint] = None,
        refresh: bool = False,
        fail_on_not_homed: bool = False,
    ) -> top_types.Point:
        """Return the position of the critical point as pertains to the gantry."""
        realmount = OT3Mount.from_mount(mount)
        cur_pos = await self.current_position_ot3(
            realmount,
            critical_point,
            refresh,
        )
        return top_types.Point(
            x=cur_pos[Axis.X],
            y=cur_pos[Axis.Y],
            z=cur_pos[Axis.by_mount(realmount)],
        )

    async def move_to(
        self,
        mount: Union[top_types.Mount, OT3Mount],
        abs_position: top_types.Point,
        speed: Optional[float] = None,
        critical_point: Optional[CriticalPoint] = None,
        max_speeds: Union[None, Dict[Axis, float], OT3AxisMap[float]] = None,
        _expect_stalls: bool = False,
    ) -> None:
        """Move the critical point of the specified mount to a location
        relative to the deck, at the specified speed."""
        realmount = OT3Mount.from_mount(mount)
        axes_moving = [Axis.X, Axis.Y, Axis.by_mount(mount)]

        # Cache current position from backend
        if not self._current_position:
            await self.refresh_positions()

        if not self._backend.check_encoder_status(axes_moving):
            # a moving axis has not been homed before, homing robot now
            await self.home()
        elif not self._backend.check_motor_status(axes_moving):
            raise MustHomeError(
                f"Inaccurate motor position for {str(realmount)}, please home motors."
            )

        target_position = target_position_from_absolute(
            realmount,
            abs_position,
            partial(self.critical_point_for, cp_override=critical_point),
            top_types.Point(*self._config.left_mount_offset),
            top_types.Point(*self._config.right_mount_offset),
            top_types.Point(*self._config.gripper_mount_offset),
        )
        if max_speeds:
            checked_max: Optional[OT3AxisMap[float]] = {
                k: v for k, v in max_speeds.items()  # (spp): is this even needed?
            }
        else:
            checked_max = None

        await self._cache_and_maybe_retract_mount(realmount)
        await self._move_gripper_to_idle_position(realmount)
        await self._move(
            target_position,
            speed=speed,
            max_speeds=checked_max,
            expect_stalls=_expect_stalls,
        )

    async def move_axes(  # noqa: C901
        self,
        position: Mapping[Axis, float],
        speed: Optional[float] = None,
        max_speeds: Optional[Dict[Axis, float]] = None,
    ) -> None:
        """Moves the effectors of the specified axis to the specified position.
        The effector of the x,y axis is the center of the carriage.
        The effector of the pipette mount axis are the mount critical points but only in z.
        """
        if not self._current_position:
            await self.refresh_positions()

        for axis in position.keys():
            if not self._backend.axis_is_present(axis):
                raise AxisNotPresentError(f"{axis} is not present")

        if not self._backend.check_encoder_status(list(position.keys())):
            await self.home()

        valid_motor = self._current_position and self._backend.check_motor_status(
            list(position.keys())
        )
        if not valid_motor:
            raise MustHomeError("Current position is invalid; please home motors.")

        absolute_positions: "OrderedDict[Axis, float]" = OrderedDict()
        current_position = self._current_position
        if Axis.X in position:
            absolute_positions[Axis.X] = position[Axis.X]
        else:
            absolute_positions[Axis.X] = current_position[Axis.X]
        if Axis.Y in position:
            absolute_positions[Axis.Y] = position[Axis.Y]
        else:
            absolute_positions[Axis.Y] = current_position[Axis.Y]

        have_z = False
        for axis in [Axis.Z_L, Axis.Z_R, Axis.Z_G]:
            if axis in position:
                have_z = True
                if Axis.Z_L:
                    carriage_effectors_offset = (
                        self._robot_calibration.left_mount_offset
                    )
                elif Axis.Z_R:
                    carriage_effectors_offset = (
                        self._robot_calibration.right_mount_offset
                    )
                else:
                    carriage_effectors_offset = (
                        self._robot_calibration.gripper_mount_offset
                    )
                absolute_positions[axis] = position[axis] - carriage_effectors_offset.z

        if not have_z:
            absolute_positions[Axis.Z_L] = current_position[Axis.Z_L]
        for axis, position_value in position.items():
            if axis not in absolute_positions:
                absolute_positions[axis] = position_value

        await self._move(target_position=absolute_positions, speed=speed)

    async def move_rel(
        self,
        mount: Union[top_types.Mount, OT3Mount],
        delta: top_types.Point,
        speed: Optional[float] = None,
        max_speeds: Union[None, Dict[Axis, float], OT3AxisMap[float]] = None,
        check_bounds: MotionChecks = MotionChecks.NONE,
        fail_on_not_homed: bool = False,
        _expect_stalls: bool = False,
    ) -> None:
        """Move the critical point of the specified mount by a specified
        displacement in a specified direction, at the specified speed."""
        if not self._current_position:
            await self.refresh_positions()

        realmount = OT3Mount.from_mount(mount)
        axes_moving = [Axis.X, Axis.Y, Axis.by_mount(mount)]

        if not self._backend.check_encoder_status(axes_moving):
            await self.home()

        # Cache current position from backend
        await self._cache_current_position()
        await self._cache_encoder_position()

        if not self._backend.check_motor_status([axis for axis in axes_moving]):
            raise MustHomeError(
                f"Inaccurate motor position for {str(realmount)}, please home motors."
            )

        target_position = target_position_from_relative(
            realmount, delta, self._current_position
        )
        if max_speeds:
            checked_max: Optional[OT3AxisMap[float]] = {
                k: v for k, v in max_speeds.items()  # (spp): is this even needed?
            }
        else:
            checked_max = None
        await self._cache_and_maybe_retract_mount(realmount)
        await self._move_gripper_to_idle_position(realmount)
        await self._move(
            target_position,
            speed=speed,
            max_speeds=checked_max,
            check_bounds=check_bounds,
            expect_stalls=_expect_stalls,
        )

    async def _cache_and_maybe_retract_mount(self, mount: OT3Mount) -> None:
        """Retract the 'other' mount if necessary

        If `mount` does not match the value in :py:attr:`_last_moved_mount`
        (and :py:attr:`_last_moved_mount` exists) then retract the mount
        in :py:attr:`_last_moved_mount`. Also unconditionally update
        :py:attr:`_last_moved_mount` to contain `mount`.
        """
        if mount != self._last_moved_mount and self._last_moved_mount:
            await self.retract(self._last_moved_mount, 10)
        self._last_moved_mount = mount

    async def _move_gripper_to_idle_position(self, mount_in_use: OT3Mount) -> None:
        """Move gripper to its idle, gripped position.

        If the gripper is not currently in use, puts its jaws in a low-current,
        gripped position. Experimental behavior in order to prevent gripper jaws
        from colliding into thermocycler lid & lid latch clips.
        """
        # TODO: see https://opentrons.atlassian.net/browse/RLAB-214
        if (
            self._gripper_handler.gripper
            and mount_in_use != OT3Mount.GRIPPER
            and self._gripper_handler.gripper.state != GripperJawState.GRIPPING
        ):
            if self._gripper_handler.gripper.state == GripperJawState.UNHOMED:
                self._log.warning(
                    "Gripper jaw is not homed. Can't be moved to idle position"
                )
            else:
                # allows for safer gantry movement at minimum force
                await self.grip(force_newtons=IDLE_STATE_GRIP_FORCE)

    def _build_moves(
        self,
        origin: Dict[Axis, float],
        target: Dict[Axis, float],
        speed: Optional[float] = None,
    ) -> List[List[Move[Axis]]]:
        """Build move with Move Manager with machine positions."""
        # TODO: (2022-02-10) Use actual max speed for MoveTarget
        checked_speed = speed or 400
        move_target = MoveTarget.build(position=target, max_speed=checked_speed)
        _, moves = self._move_manager.plan_motion(
            origin=origin, target_list=[move_target]
        )
        return moves

    @ExecutionManagerProvider.wait_for_running
    async def _move(
        self,
        target_position: "OrderedDict[Axis, float]",
        speed: Optional[float] = None,
        home_flagged_axes: bool = True,
        max_speeds: Optional[OT3AxisMap[float]] = None,
        acquire_lock: bool = True,
        check_bounds: MotionChecks = MotionChecks.NONE,
        expect_stalls: bool = False,
    ) -> None:
        """Worker function to apply robot motion."""
        machine_pos = machine_from_deck(
            deck_pos=target_position,
            attitude=self._robot_calibration.deck_calibration.attitude,
            offset=self._robot_calibration.carriage_offset,
            robot_type=cast(RobotType, "OT-3 Standard"),
        )
        bounds = self._backend.axis_bounds
        to_check = {
            ax: machine_pos[ax]
            for ax in target_position.keys()
            if ax in Axis.gantry_axes()
        }
        check_motion_bounds(to_check, target_position, bounds, check_bounds)

        origin = await self._backend.update_position()
        try:
            moves = self._build_moves(origin, machine_pos, speed)
        except ZeroLengthMoveError as zero_length_error:
            self._log.info(f"{str(zero_length_error)}, ignoring")
            return
        self._log.info(
            f"move: deck {target_position} becomes machine {machine_pos} from {origin} "
            f"requiring {moves}"
        )
        async with contextlib.AsyncExitStack() as stack:
            if acquire_lock:
                await stack.enter_async_context(self._motion_lock)
            try:
                await self._backend.move(
                    origin,
                    moves[0],
                    MoveStopCondition.stall
                    if expect_stalls
                    else MoveStopCondition.none,
                )
            except Exception:
                self._log.exception("Move failed")
                self._current_position.clear()
                raise
            else:
                await self._cache_current_position()
                await self._cache_encoder_position()

    async def _home_axis(self, axis: Axis) -> None:
        """
        Perform home; base on axis motor/encoder statuses, shorten homing time
        if possible.

        1. If stepper position status is valid, move directly to the home position.
        2. If encoder position status is valid, update position estimation.
           If axis encoder is accurate (Zs & Ps ONLY), move directly to home position.
           Or, if axis encoder is not accurate, move to 20mm away from home position,
           then home.
        3. If both stepper and encoder statuses are invalid, home full axis.

        Note that when an axis is move directly to the home position, the axis limit
        switch will not be triggered.
        """

        async def _retrieve_home_position() -> Tuple[
            OT3AxisMap[float], OT3AxisMap[float]
        ]:
            origin = await self._backend.update_position()
            target_pos = {ax: pos for ax, pos in origin.items()}
            target_pos.update({axis: self._backend.home_position()[axis]})
            return origin, target_pos

        # G, Q should be handled in the backend through `self._home()`
        assert axis not in [Axis.G, Axis.Q]

        motor_ok = self._backend.check_motor_status([axis])
        encoder_ok = self._backend.check_encoder_status([axis])

        # we can update the motor position if the encoder position is valid
        if encoder_ok and not motor_ok:
            # ensure stepper position can be updated after boot
            await self.engage_axes([axis])
            await self._update_position_estimation([axis])
            # refresh motor and encoder statuses after position estimation update
            motor_ok = self._backend.check_motor_status([axis])
            encoder_ok = self._backend.check_encoder_status([axis])

        # we can move to safe home distance!
        if encoder_ok and motor_ok:
            origin, target_pos = await _retrieve_home_position()
            if Axis.to_kind(axis) in [OT3AxisKind.Z, OT3AxisKind.P]:
                axis_home_dist = self._config.safe_home_distance
            else:
                # FIXME: (AA 2/15/23) This is a temporary workaround because of
                # XY encoder inaccuracy. Otherwise, we should be able to use
                # 5.0 mm for all axes.
                # Move to 20 mm away from the home position and then home
                axis_home_dist = 20.0
            if origin[axis] - target_pos[axis] > axis_home_dist:
                target_pos[axis] += axis_home_dist
                moves = self._build_moves(origin, target_pos)
                await self._backend.move(
                    origin,
                    moves[0],
                    MoveStopCondition.none,
                )
            await self._backend.home([axis], self.gantry_load)
        else:
            # both stepper and encoder positions are invalid, must home
            await self._backend.home([axis], self.gantry_load)

    async def _home(self, axes: Sequence[Axis]) -> None:
        """Home one axis at a time."""
        async with self._motion_lock:
            for axis in axes:
                try:
                    if axis == Axis.G:
                        await self.home_gripper_jaw()
                    elif axis == Axis.Q:
                        await self._backend.home([axis], self.gantry_load)
                    else:
                        await self._home_axis(axis)
                except ZeroLengthMoveError:
                    self._log.info(f"{axis} already at home position, skip homing")
                    continue
                except (MoveConditionNotMet, Exception) as e:
                    self._log.exception(f"Homing failed: {e}")
                    self._current_position.clear()
                    raise
                else:
                    await self._cache_current_position()
                    await self._cache_encoder_position()

    @ExecutionManagerProvider.wait_for_running
    async def home(self, axes: Optional[List[Axis]] = None) -> None:
        """
        Worker function to home the robot by axis or list of
        desired axes.
        """
        # make sure current position is up-to-date
        await self.refresh_positions()

        if axes:
            checked_axes = [
                ax for ax in axes if ax in Axis
            ]  # (spp): is this even needed?
        else:
            checked_axes = [ax for ax in Axis if ax != Axis.Q]
        if self.gantry_load == GantryLoad.HIGH_THROUGHPUT:
            checked_axes.append(Axis.Q)
        self._log.info(f"Homing {axes}")

        home_seq = [
            ax
            for ax in AXES_IN_HOMING_ORDER
            if (ax in checked_axes and self._backend.axis_is_present(ax))
        ]
        self._log.info(f"home was called with {axes} generating sequence {home_seq}")
        await self._home(home_seq)

    def get_engaged_axes(self) -> Dict[Axis, bool]:
        """Which axes are engaged and holding."""
        return self._backend.engaged_axes()

    @property
    def engaged_axes(self) -> Dict[Axis, bool]:
        return self.get_engaged_axes()

    async def disengage_axes(self, which: List[Axis]) -> None:
        await self._backend.disengage_axes(which)

    async def engage_axes(self, which: List[Axis]) -> None:
        await self._backend.engage_axes(which)

    async def get_limit_switches(self) -> Dict[Axis, bool]:
        res = await self._backend.get_limit_switches()
        return {ax: val for ax, val in res.items()}

    @ExecutionManagerProvider.wait_for_running
    async def retract(
        self, mount: Union[top_types.Mount, OT3Mount], margin: float = 10
    ) -> None:
        """Pull the specified mount up to its home position.

        Works regardless of critical point or home status.
        """
        machine_ax = Axis.by_mount(mount)
        await self._home((machine_ax,))

    # Gantry/frame (i.e. not pipette) config API
    @property
    def config(self) -> OT3Config:
        """Get the robot's configuration object.

        :returns .RobotConfig: The object.
        """
        return self._config

    @config.setter
    def config(self, config: Union[OT3Config, RobotConfig]) -> None:
        """Replace the currently-loaded config"""
        if isinstance(config, OT3Config):
            self._config = config
        else:
            self._log.error("Tried to specify an OT2 config object")

    def get_config(self) -> OT3Config:
        """
        Get the robot's configuration object.

        :returns .RobotConfig: The object.
        """
        return self.config

    def set_config(self, config: Union[OT3Config, RobotConfig]) -> None:
        """Replace the currently-loaded config"""
        if isinstance(config, OT3Config):
            self.config = config
        else:
            self._log.error("Tried to specify an OT2 config object")

    async def update_config(self, **kwargs: Any) -> None:
        """Update values of the robot's configuration."""
        self._config = replace(self._config, **kwargs)

    @ExecutionManagerProvider.wait_for_running
    async def _grip(self, duty_cycle: float) -> None:
        """Move the gripper jaw inward to close."""
        try:
            await self._backend.gripper_grip_jaw(duty_cycle=duty_cycle)
            await self._cache_encoder_position()
        except Exception:
            self._log.exception(
                f"Gripper grip failed, encoder pos: {self._encoder_position[Axis.G]}"
            )
            raise

    @ExecutionManagerProvider.wait_for_running
    async def _ungrip(self, duty_cycle: float) -> None:
        """Move the gripper jaw outward to reach the homing switch."""
        try:
            await self._backend.gripper_home_jaw(duty_cycle=duty_cycle)
            await self._cache_encoder_position()
        except Exception:
            self._log.exception("Gripper home failed")
            raise

    @ExecutionManagerProvider.wait_for_running
    async def _hold_jaw_width(self, jaw_width_mm: float) -> None:
        """Move the gripper jaw to a specific width."""
        try:
            if not self._gripper_handler.is_valid_jaw_width(jaw_width_mm):
                raise ValueError("Setting gripper jaw width out of bounds")
            gripper = self._gripper_handler.get_gripper()
            width_max = gripper.config.geometry.jaw_width["max"]
            jaw_displacement_mm = (width_max - jaw_width_mm) / 2.0
            await self._backend.gripper_hold_jaw(int(1000 * jaw_displacement_mm))
            await self._cache_encoder_position()
        except Exception:
            self._log.exception("Gripper set width failed")
            raise

    async def grip(self, force_newtons: Optional[float] = None) -> None:
        self._gripper_handler.check_ready_for_jaw_move()
        dc = self._gripper_handler.get_duty_cycle_by_grip_force(
            force_newtons or self._gripper_handler.get_gripper().default_grip_force
        )
        await self._grip(duty_cycle=dc)
        self._gripper_handler.set_jaw_state(GripperJawState.GRIPPING)

    async def ungrip(self, force_newtons: Optional[float] = None) -> None:
        # get default grip force for release if not provided
        self._gripper_handler.check_ready_for_jaw_move()
        dc = self._gripper_handler.get_duty_cycle_by_grip_force(
            force_newtons or self._gripper_handler.get_gripper().default_home_force
        )
        await self._ungrip(duty_cycle=dc)
        self._gripper_handler.set_jaw_state(GripperJawState.HOMED_READY)

    async def hold_jaw_width(self, jaw_width_mm: int) -> None:
        self._gripper_handler.check_ready_for_jaw_move()
        await self._hold_jaw_width(jaw_width_mm)
        self._gripper_handler.set_jaw_state(GripperJawState.HOLDING_CLOSED)

    async def _move_to_plunger_bottom(
        self, mount: OT3Mount, rate: float, acquire_lock: bool = True
    ) -> None:
        """
        Move an instrument's plunger to its bottom position, while no liquids
        are held by said instrument.

        Possible events where this occurs:

        1. After homing the plunger
        2. Between a blow-out and an aspiration (eg: re-using tips)

        Three possible physical tip states when this happens:

        1. no tip on pipette
        2. empty and dry (unused) tip on pipette
        3. empty and wet (used) tip on pipette

        With wet tips, the primary concern is leftover droplets inside the tip.
        These droplets ideally only move down and out of the tip, not up into the tip.
        Therefore, it is preferable to use the "blow-out" speed when moving the
        plunger down, and the slower "aspirate" speed when moving the plunger up.

        Assume all tips are wet, because we do not differentiate between wet/dry tips.

        When no tip is attached, moving at the max speed is preferable, to save time.
        """
        checked_mount = OT3Mount.from_mount(mount)
        instrument = self._pipette_handler.get_pipette(checked_mount)
        if instrument.current_volume > 0:
            raise RuntimeError("cannot position plunger while holding liquid")
        target_pos = target_position_from_plunger(
            OT3Mount.from_mount(mount),
            instrument.plunger_positions.bottom,
            self._current_position,
        )
        pip_ax = Axis.of_main_tool_actuator(mount)
        current_pos = self._current_position[pip_ax]
        if instrument.has_tip:
            if current_pos > target_pos[pip_ax]:
                # using slower aspirate flow-rate, to avoid pulling droplets up
                speed = self._pipette_handler.plunger_speed(
                    instrument, instrument.aspirate_flow_rate, "aspirate"
                )
            else:
                # use blow-out flow-rate, so we can push droplets out
                speed = self._pipette_handler.plunger_speed(
                    instrument, instrument.blow_out_flow_rate, "dispense"
                )
        else:
            # save time by using max speed
            max_speeds = self.config.motion_settings.default_max_speed
            speed = max_speeds[self.gantry_load][OT3AxisKind.P]
        if current_pos > target_pos[pip_ax]:
            backlash_pos = target_pos.copy()
            backlash_pos[pip_ax] -= instrument.backlash_distance
            await self._move(
                backlash_pos,
                speed=(speed * rate),
                acquire_lock=acquire_lock,
            )
        await self._move(
            target_pos,
            speed=(speed * rate),
            acquire_lock=acquire_lock,
        )

    # Pipette action API
    async def prepare_for_aspirate(
        self, mount: Union[top_types.Mount, OT3Mount], rate: float = 1.0
    ) -> None:
        """Prepare the pipette for aspiration."""
        checked_mount = OT3Mount.from_mount(mount)
        instrument = self._pipette_handler.get_pipette(checked_mount)
        self._pipette_handler.ready_for_tip_action(
            instrument, HardwareAction.PREPARE_ASPIRATE
        )
        if instrument.current_volume == 0:
            await self._move_to_plunger_bottom(checked_mount, rate)
            instrument.ready_to_aspirate = True

    async def aspirate(
        self,
        mount: Union[top_types.Mount, OT3Mount],
        volume: Optional[float] = None,
        rate: float = 1.0,
    ) -> None:
        """
        Aspirate a volume of liquid (in microliters/uL) using this pipette."""
        realmount = OT3Mount.from_mount(mount)
        aspirate_spec = self._pipette_handler.plan_check_aspirate(
            realmount, volume, rate
        )
        if not aspirate_spec:
            return

        checked_mount = OT3Mount.from_mount(mount)
        instrument = self._pipette_handler.get_pipette(checked_mount)
        pip_ax = Axis.of_main_tool_actuator(mount)

        target_pos = target_position_from_plunger(
            realmount,
            aspirate_spec.plunger_distance,
            self._current_position,
        )

        try:
            await self._backend.set_active_current(
                {aspirate_spec.axis: aspirate_spec.current}
            )
            backlash_pos = target_pos.copy()
            backlash_pos[pip_ax] -= instrument.backlash_distance
            async with self._backend.monitor_overpressure(mount):
                await self._move(
                    backlash_pos,
                    speed=aspirate_spec.speed,
                    home_flagged_axes=False,
                )
                await self._move(
                    target_pos,
                    speed=aspirate_spec.speed,
                    home_flagged_axes=False,
                )
        except Exception:
            self._log.exception("Aspirate failed")
            aspirate_spec.instr.set_current_volume(0)
            raise
        else:
            aspirate_spec.instr.add_current_volume(aspirate_spec.volume)

    async def dispense(
        self,
        mount: Union[top_types.Mount, OT3Mount],
        volume: Optional[float] = None,
        rate: float = 1.0,
    ) -> None:
        """
        Dispense a volume of liquid in microliters(uL) using this pipette."""
        realmount = OT3Mount.from_mount(mount)
        dispense_spec = self._pipette_handler.plan_check_dispense(
            realmount, volume, rate
        )
        if not dispense_spec:
            return
        target_pos = target_position_from_plunger(
            realmount,
            dispense_spec.plunger_distance,
            self._current_position,
        )

        try:
            await self._backend.set_active_current(
                {dispense_spec.axis: dispense_spec.current}
            )
            async with self._backend.monitor_overpressure(mount):
                await self._move(
                    target_pos,
                    speed=dispense_spec.speed,
                    home_flagged_axes=False,
                )
        except Exception:
            self._log.exception("Dispense failed")
            dispense_spec.instr.set_current_volume(0)
            raise
        else:
            dispense_spec.instr.remove_current_volume(dispense_spec.volume)

    async def blow_out(
        self,
        mount: Union[top_types.Mount, OT3Mount],
        volume: Optional[float] = None,
    ) -> None:
        """
        Force any remaining liquid to dispense. The liquid will be dispensed at
        the current location of pipette
        """
        realmount = OT3Mount.from_mount(mount)
        instrument = self._pipette_handler.get_pipette(realmount)
        blowout_spec = self._pipette_handler.plan_check_blow_out(realmount, volume)

        max_blowout_pos = instrument.plunger_positions.blow_out
        # start at the bottom position and move additional distance
        # determined by plan_check_blow_out
        blowout_distance = (
            instrument.plunger_positions.bottom + blowout_spec.plunger_distance
        )
        if blowout_distance > max_blowout_pos:
            raise ValueError(
                f"Blow out distance exceeds plunger position limit: blowout dist = {blowout_distance}, "
                f"max blowout distance = {max_blowout_pos}"
            )

        await self._backend.set_active_current(
            {blowout_spec.axis: blowout_spec.current}
        )

        target_pos = target_position_from_plunger(
            realmount,
            blowout_distance,
            self._current_position,
        )

        try:
            async with self._backend.monitor_overpressure(realmount):
                await self._move(
                    target_pos,
                    speed=blowout_spec.speed,
                    home_flagged_axes=False,
                )
        except Exception:
            self._log.exception("Blow out failed")
            raise
        finally:
            blowout_spec.instr.set_current_volume(0)
            blowout_spec.instr.ready_to_aspirate = False

    async def _force_pick_up_tip(
        self, mount: OT3Mount, pipette_spec: PickUpTipSpec
    ) -> None:
        for press in pipette_spec.presses:
            async with self._backend.restore_current():
                await self._backend.set_active_current(
                    {axis: current for axis, current in press.current.items()}
                )
                target_down = target_position_from_relative(
                    mount, press.relative_down, self._current_position
                )
                await self._move(target_down, speed=press.speed, expect_stalls=True)
            # we expect a stall has happened during pick up, so we want to
            # update the motor estimation
            await self._update_position_estimation([Axis.by_mount(mount)])
            target_up = target_position_from_relative(
                mount, press.relative_up, self._current_position
            )
            await self._move(target_up)

    async def _motor_pick_up_tip(
        self, mount: OT3Mount, pipette_spec: TipMotorPickUpTipSpec
    ) -> None:
        async with self._backend.restore_current():
            await self._backend.set_active_current(
                {axis: current for axis, current in pipette_spec.currents.items()}
            )
            # Move to pick up position
            target_down = target_position_from_relative(
                mount,
                pipette_spec.tiprack_down,
                self._current_position,
            )
            await self._move(target_down)
            # perform pick up tip
            await self._backend.tip_action(
                [Axis.of_main_tool_actuator(mount)],
                pipette_spec.pick_up_distance,
                pipette_spec.speed,
                "clamp",
            )
            # back clamps off the adapter posts
            await self._backend.tip_action(
                [Axis.of_main_tool_actuator(mount)],
                pipette_spec.pick_up_distance + pipette_spec.home_buffer,
                pipette_spec.speed,
                "home",
            )

    async def pick_up_tip(
        self,
        mount: Union[top_types.Mount, OT3Mount],
        tip_length: float,
        presses: Optional[int] = None,
        increment: Optional[float] = None,
        prep_after: bool = True,
    ) -> None:
        """Pick up tip from current location."""
        realmount = OT3Mount.from_mount(mount)
        spec, _add_tip_to_instrs = self._pipette_handler.plan_check_pick_up_tip(
            realmount, tip_length, presses, increment
        )

        await self._move_to_plunger_bottom(realmount, rate=1.0)
        if spec.pick_up_motor_actions:
            await self._motor_pick_up_tip(realmount, spec.pick_up_motor_actions)
        else:
            await self._force_pick_up_tip(realmount, spec)

        # neighboring tips tend to get stuck in the space between
        # the volume chamber and the drop-tip sleeve on p1000.
        # This extra shake ensures those tips are removed
        for rel_point, speed in spec.shake_off_list:
            await self.move_rel(realmount, rel_point, speed=speed)

        # TODO: implement tip-detection sequence during pick-up-tip for 96ch,
        #       but not with DVT pipettes because those can only detect drops

        if self.gantry_load != GantryLoad.HIGH_THROUGHPUT:
            await self._backend.get_tip_present(realmount, TipStateType.PRESENT)

        _add_tip_to_instrs()

        if prep_after:
            await self.prepare_for_aspirate(realmount)

    def set_current_tiprack_diameter(
        self, mount: Union[top_types.Mount, OT3Mount], tiprack_diameter: float
    ) -> None:
        instrument = self._pipette_handler.get_pipette(OT3Mount.from_mount(mount))
        self._log.info(
            "Updating tip rack diameter on pipette mount: "
            f"{mount.name}, tip diameter: {tiprack_diameter} mm"
        )
        instrument.current_tiprack_diameter = tiprack_diameter

    def set_working_volume(
        self, mount: Union[top_types.Mount, OT3Mount], tip_volume: float
    ) -> None:
        instrument = self._pipette_handler.get_pipette(OT3Mount.from_mount(mount))
        self._log.info(
            "Updating working volume on pipette mount:"
            f"{mount.name}, tip volume: {tip_volume} ul"
        )
        instrument.working_volume = tip_volume

    async def drop_tip(
        self, mount: Union[top_types.Mount, OT3Mount], home_after: bool = False
    ) -> None:
        """Drop tip at the current location."""
        realmount = OT3Mount.from_mount(mount)
        spec, _remove = self._pipette_handler.plan_check_drop_tip(realmount, home_after)

        for move in spec.drop_moves:
            await self._backend.set_active_current(move.current)

            if move.is_ht_tip_action and move.speed:
                # The speed check is needed because speed can sometimes be None.
                # Not sure why
                await self._backend.tip_action(
                    [Axis.of_main_tool_actuator(mount)],
                    move.target_position,
                    move.speed,
                    "clamp",
                )
                await self._backend.tip_action(
                    [Axis.of_main_tool_actuator(mount)],
                    move.target_position + move.home_buffer,
                    move.speed,
                    "home",
                )
            else:
                target_pos = target_position_from_plunger(
                    realmount, move.target_position, self._current_position
                )
<<<<<<< HEAD
                await self._move(
                    target_pos,
                    speed=move.speed,
                    home_flagged_axes=False,
                )
            if (
                move.home_after
            ):  # (spp): this check was outside the loop previously; I think that was a bug?
                await self._home(move.home_axes)
=======
                async with self._backend.monitor_overpressure(mount):
                    await self._move(
                        target_pos,
                        speed=move.speed,
                        home_flagged_axes=False,
                    )
            if move.home_after:
                await self._home([OT3Axis.from_axis(ax) for ax in move.home_axes])
>>>>>>> 84c0a0e4

        for shake in spec.shake_moves:
            await self.move_rel(mount, shake[0], speed=shake[1])

<<<<<<< HEAD
        await self._backend.set_active_current(spec.ending_current)
=======
        await self._backend.set_active_current(
            {
                OT3Axis.from_axis(axis): current
                for axis, current in spec.ending_current.items()
            }
        )

        # TODO: implement tip-detection sequence during drop-tip for 96ch
        if self.gantry_load != GantryLoad.HIGH_THROUGHPUT:
            await self._backend.get_tip_present(realmount, TipStateType.ABSENT)

        # home mount axis
        if home_after:
            await self._home([OT3Axis.by_mount(mount)])

>>>>>>> 84c0a0e4
        _remove()

    async def clean_up(self) -> None:
        """Get the API ready to stop cleanly."""
        await self._backend.clean_up()

    def critical_point_for(
        self,
        mount: Union[top_types.Mount, OT3Mount],
        cp_override: Optional[CriticalPoint] = None,
    ) -> top_types.Point:
        if mount == OT3Mount.GRIPPER:
            return self._gripper_handler.get_critical_point(cp_override)
        else:
            return self._pipette_handler.critical_point_for(
                OT3Mount.from_mount(mount), cp_override
            )

    @property
    def hardware_pipettes(self) -> InstrumentsByMount[top_types.Mount]:
        # TODO (lc 12-5-2022) We should have ONE entry point into knowing
        # what pipettes are attached from the hardware controller.
        return {
            m.to_mount(): i
            for m, i in self._pipette_handler.hardware_instruments.items()
            if m != OT3Mount.GRIPPER
        }

    @property
    def hardware_gripper(self) -> Optional[Gripper]:
        if not self.has_gripper():
            return None
        return self._gripper_handler.get_gripper()

    @property
    def hardware_instruments(self) -> InstrumentsByMount[top_types.Mount]:  # type: ignore
        # see comment in `protocols.instrument_configurer`
        # override required for type matching
        # Warning: don't use this in new code, used `hardware_pipettes` instead
        return self.hardware_pipettes

    def get_attached_pipettes(self) -> Dict[top_types.Mount, PipetteDict]:
        return {
            m.to_mount(): pd
            for m, pd in self._pipette_handler.get_attached_instruments().items()
            if m != OT3Mount.GRIPPER
        }

    def get_attached_instruments(self) -> Dict[top_types.Mount, PipetteDict]:
        # Warning: don't use this in new code, used `get_attached_pipettes` instead
        return self.get_attached_pipettes()

    def reset_instrument(
        self, mount: Union[top_types.Mount, OT3Mount, None] = None
    ) -> None:
        if mount:
            checked_mount: Optional[OT3Mount] = OT3Mount.from_mount(mount)
        else:
            checked_mount = None
        if checked_mount == OT3Mount.GRIPPER:
            self._gripper_handler.reset_gripper()
        else:
            self._pipette_handler.reset_instrument(checked_mount)

    def get_instrument_offset(
        self, mount: OT3Mount
    ) -> Union[GripperCalibrationOffset, PipetteOffsetByPipetteMount, None]:
        """Get instrument calibration data."""
        # TODO (spp, 2023-04-19): We haven't introduced a 'calibration_offset' key in
        #  PipetteDict because the dict is shared with OT2 pipettes which have
        #  different offset type. Once we figure out if we want the calibration data
        #  to be a part of the dict, this getter can be updated to fetch pipette offset
        #  from the dict, or just remove this getter entirely.

        if mount == OT3Mount.GRIPPER:
            gripper_dict = self._gripper_handler.get_gripper_dict()
            return gripper_dict["calibration_offset"] if gripper_dict else None
        else:
            return self._pipette_handler.get_instrument_offset(mount=mount)

    async def reset_instrument_offset(
        self, mount: Union[top_types.Mount, OT3Mount], to_default: bool = True
    ) -> None:
        """Reset the given instrument to system offsets."""
        checked_mount = OT3Mount.from_mount(mount)
        if checked_mount == OT3Mount.GRIPPER:
            self._gripper_handler.reset_instrument_offset(to_default)
        else:
            self._pipette_handler.reset_instrument_offset(checked_mount, to_default)

    async def save_instrument_offset(
        self, mount: Union[top_types.Mount, OT3Mount], delta: top_types.Point
    ) -> Union[GripperCalibrationOffset, PipetteOffsetByPipetteMount]:
        """Save a new offset for a given instrument."""
        checked_mount = OT3Mount.from_mount(mount)
        if checked_mount == OT3Mount.GRIPPER:
            self._log.info(f"Saving instrument offset: {delta} for gripper")
            return self._gripper_handler.save_instrument_offset(delta)
        else:
            return self._pipette_handler.save_instrument_offset(checked_mount, delta)

    async def save_module_offset(
        self, module_id: str, mount: OT3Mount, slot: str, offset: top_types.Point
    ) -> Optional[ModuleCalibrationOffset]:
        """Save a new offset for a given module."""
        module = self._backend.module_controls.get_module_by_module_id(module_id)
        if not module:
            self._log.warning(f"Could not save calibration: unknown module {module_id}")
            return None
        # TODO (ba, 2023-03-22): gripper_id and pipette_id should probably be combined to instrument_id
        instrument_id = None
        if self._gripper_handler.has_gripper():
            instrument_id = self._gripper_handler.get_gripper().gripper_id
        elif self._pipette_handler.has_pipette(mount):
            instrument_id = self._pipette_handler.get_pipette(mount).pipette_id
        module_type = module.MODULE_TYPE
        self._log.info(
            f"Saving module offset: {offset} for module {module_type.name} {module_id}."
        )
        return self._backend.module_controls.save_module_offset(
            module_type, module_id, mount, slot, offset, instrument_id
        )

    def get_module_calibration_offset(
        self, serial_number: str
    ) -> Optional[ModuleCalibrationOffset]:
        """Get the module calibration offset of a module."""
        module = self._backend.module_controls.get_module_by_module_id(serial_number)
        if not module:
            self._log.warning(
                f"Could not load calibration: unknown module {serial_number}"
            )
            return None
        module_type = module.MODULE_TYPE
        return self._backend.module_controls.load_module_offset(
            module_type, serial_number
        )

    def get_attached_pipette(
        self, mount: Union[top_types.Mount, OT3Mount]
    ) -> PipetteDict:
        return self._pipette_handler.get_attached_instrument(OT3Mount.from_mount(mount))

    def get_attached_instrument(
        self, mount: Union[top_types.Mount, OT3Mount]
    ) -> PipetteDict:
        # Warning: don't use this in new code, used `get_attached_pipette` instead
        return self.get_attached_pipette(mount)

    @property
    def attached_instruments(self) -> Any:
        # Warning: don't use this in new code, used `attached_pipettes` instead
        return self.attached_pipettes

    @property
    def attached_pipettes(self) -> Dict[top_types.Mount, PipetteDict]:
        return {
            m.to_mount(): d
            for m, d in self._pipette_handler.attached_instruments.items()
            if m != OT3Mount.GRIPPER
        }

    @property
    def attached_gripper(self) -> Optional[GripperDict]:
        return self._gripper_handler.get_gripper_dict()

    def has_gripper(self) -> bool:
        return self._gripper_handler.has_gripper()

    def calibrate_plunger(
        self,
        mount: Union[top_types.Mount, OT3Mount],
        top: Optional[float] = None,
        bottom: Optional[float] = None,
        blow_out: Optional[float] = None,
        drop_tip: Optional[float] = None,
    ) -> None:
        self._pipette_handler.calibrate_plunger(
            OT3Mount.from_mount(mount), top, bottom, blow_out, drop_tip
        )

    def set_flow_rate(
        self,
        mount: Union[top_types.Mount, OT3Mount],
        aspirate: Optional[float] = None,
        dispense: Optional[float] = None,
        blow_out: Optional[float] = None,
    ) -> None:
        return self._pipette_handler.set_flow_rate(
            OT3Mount.from_mount(mount), aspirate, dispense, blow_out
        )

    def set_pipette_speed(
        self,
        mount: Union[top_types.Mount, OT3Mount],
        aspirate: Optional[float] = None,
        dispense: Optional[float] = None,
        blow_out: Optional[float] = None,
    ) -> None:
        self._pipette_handler.set_pipette_speed(
            OT3Mount.from_mount(mount), aspirate, dispense, blow_out
        )

    def get_instrument_max_height(
        self,
        mount: Union[top_types.Mount, OT3Mount],
        critical_point: Optional[CriticalPoint] = None,
    ) -> float:
        carriage_pos = self._deck_from_machine(self._backend.home_position())
        pos_at_home = self._effector_pos_from_carriage_pos(
            OT3Mount.from_mount(mount), carriage_pos, critical_point
        )

        return pos_at_home[Axis.by_mount(mount)] - self._config.z_retract_distance

    async def add_tip(
        self, mount: Union[top_types.Mount, OT3Mount], tip_length: float
    ) -> None:
        await self._pipette_handler.add_tip(OT3Mount.from_mount(mount), tip_length)

    async def remove_tip(self, mount: Union[top_types.Mount, OT3Mount]) -> None:
        await self._pipette_handler.remove_tip(OT3Mount.from_mount(mount))

    def add_gripper_probe(self, probe: GripperProbe) -> None:
        self._gripper_handler.add_probe(probe)

    def remove_gripper_probe(self) -> None:
        self._gripper_handler.remove_probe()

    async def liquid_probe(
        self,
        mount: OT3Mount,
        probe_settings: Optional[LiquidProbeSettings] = None,
    ) -> float:
        """Search for and return liquid level height.

        This function begins by moving the mount the distance specified by starting_mount_height in the
        LiquidProbeSettings. After this, the mount and plunger motors will move simultaneously while
        reading from the pressure sensor.

        If the move is completed without the specified threshold being triggered, a
        LiquidNotFound error will be thrown.
        If the threshold is triggered before the minimum z distance has been traveled,
        a EarlyLiquidSenseTrigger error will be thrown.

        Otherwise, the function will stop moving once the threshold is triggered,
        and return the position of the
        z axis in deck coordinates, as well as the encoder position, where
        the liquid was found.
        """

        checked_mount = OT3Mount.from_mount(mount)
        instrument = self._pipette_handler.get_pipette(checked_mount)
        self._pipette_handler.ready_for_tip_action(
            instrument, HardwareAction.LIQUID_PROBE
        )

        if not probe_settings:
            probe_settings = self.config.liquid_sense
        mount_axis = Axis.by_mount(mount)

        gantry_position = await self.gantry_position(mount, refresh=True)

        await self.move_to(
            mount,
            top_types.Point(
                x=gantry_position.x,
                y=gantry_position.y,
                z=probe_settings.starting_mount_height,
            ),
        )

        if probe_settings.aspirate_while_sensing:
            await self.home_plunger(mount)

        plunger_direction = -1 if probe_settings.aspirate_while_sensing else 1

        machine_pos_node_id = await self._backend.liquid_probe(
            mount,
            probe_settings.max_z_distance,
            probe_settings.mount_speed,
            (probe_settings.plunger_speed * plunger_direction),
            probe_settings.sensor_threshold_pascals,
            probe_settings.log_pressure,
            probe_settings.auto_zero_sensor,
            probe_settings.num_baseline_reads,
        )
        machine_pos = axis_convert(machine_pos_node_id, 0.0)
        position = self._deck_from_machine(machine_pos)
        z_distance_traveled = (
            position[mount_axis] - probe_settings.starting_mount_height
        )
        if z_distance_traveled < probe_settings.min_z_distance:
            min_z_travel_pos = position
            min_z_travel_pos[mount_axis] = probe_settings.min_z_distance
            raise EarlyLiquidSenseTrigger(
                triggered_at=position,
                min_z_pos=min_z_travel_pos,
            )
        elif z_distance_traveled > probe_settings.max_z_distance:
            max_z_travel_pos = position
            max_z_travel_pos[mount_axis] = probe_settings.max_z_distance
            raise LiquidNotFound(
                position=position,
                max_z_pos=max_z_travel_pos,
            )

        return position[mount_axis]

    async def capacitive_probe(
        self,
        mount: OT3Mount,
        moving_axis: Axis,
        target_pos: float,
        pass_settings: CapacitivePassSettings,
        retract_after: bool = True,
    ) -> float:
        """Determine the position of something using the capacitive sensor.

        This function orchestrates detecting the position of a collision between the
        capacitive probe on the tool on the specified mount, and some fixed element
        of the robot.

        When calling this function, the mount's probe critical point should already
        be aligned in the probe axis with the item to be probed.

        It will move the mount's probe critical point to a small distance behind
        the expected position of the element (which is target_pos, in deck coordinates,
        in the axis to be probed) while running the tool's capacitive sensor. When the
        sensor senses contact, the mount stops.

        This function moves away and returns the sensed position.

        This sensed position can be used in several ways, including
        - To get an absolute position in deck coordinates of whatever was
        targeted, if something was guaranteed to be physically present.
        - To detect whether a collision occured at all. If this function
        returns a value far enough past the anticipated position, then it indicates
        there was no material there.
        """
        if moving_axis not in [
            Axis.X,
            Axis.Y,
        ] and moving_axis != Axis.by_mount(mount):
            raise RuntimeError(
                "Probing must be done with a gantry axis or the mount of the sensing"
                " tool"
            )

        here = await self.gantry_position(mount, refresh=True)
        origin_pos = moving_axis.of_point(here)
        if origin_pos < target_pos:
            pass_start = target_pos - pass_settings.prep_distance_mm
            pass_distance = (
                pass_settings.prep_distance_mm + pass_settings.max_overrun_distance_mm
            )
        else:
            pass_start = target_pos + pass_settings.prep_distance_mm
            pass_distance = -1.0 * (
                pass_settings.prep_distance_mm + pass_settings.max_overrun_distance_mm
            )
        machine_pass_distance = moving_axis.of_point(
            machine_vector_from_deck_vector(
                moving_axis.set_in_point(top_types.Point(0, 0, 0), pass_distance),
                self._robot_calibration.deck_calibration.attitude,
            )
        )
        pass_start_pos = moving_axis.set_in_point(here, pass_start)
        await self.move_to(mount, pass_start_pos)
        if mount == OT3Mount.GRIPPER:
            probe = self._gripper_handler.get_attached_probe()
            assert probe
            await self._backend.capacitive_probe(
                mount,
                moving_axis,
                machine_pass_distance,
                pass_settings.speed_mm_per_s,
                pass_settings.sensor_threshold_pf,
                GripperProbe.to_type(probe),
            )
        else:
            await self._backend.capacitive_probe(
                mount,
                moving_axis,
                machine_pass_distance,
                pass_settings.speed_mm_per_s,
                pass_settings.sensor_threshold_pf,
                probe=InstrumentProbeType.PRIMARY,
            )
        end_pos = await self.gantry_position(mount, refresh=True)
        if retract_after:
            await self.move_to(mount, pass_start_pos)
        return moving_axis.of_point(end_pos)

    @contextlib.asynccontextmanager
    async def instrument_cache_lock(self) -> AsyncGenerator[None, None]:
        async with self._instrument_cache_lock:
            yield

    async def capacitive_sweep(
        self,
        mount: OT3Mount,
        moving_axis: Axis,
        begin: top_types.Point,
        end: top_types.Point,
        speed_mm_s: float,
    ) -> List[float]:
        if moving_axis not in [
            Axis.X,
            Axis.Y,
        ] and moving_axis != Axis.by_mount(mount):
            raise RuntimeError(
                "Probing must be done with a gantry axis or the mount of the sensing"
                " tool"
            )
        sweep_distance = moving_axis.of_point(
            machine_vector_from_deck_vector(
                end - begin,
                self._robot_calibration.deck_calibration.attitude,
            )
        )

        await self.move_to(mount, begin)
        if mount == OT3Mount.GRIPPER:
            probe = self._gripper_handler.get_attached_probe()
            assert probe
            values = await self._backend.capacitive_pass(
                mount,
                moving_axis,
                sweep_distance,
                speed_mm_s,
                GripperProbe.to_type(probe),
            )
        else:
            values = await self._backend.capacitive_pass(
                mount,
                moving_axis,
                sweep_distance,
                speed_mm_s,
                probe=InstrumentProbeType.PRIMARY,
            )
        await self.move_to(mount, begin)
        return values

    AMKey = TypeVar("AMKey")

    @property
    def attached_subsystems(self) -> Dict[SubSystem, SubSystemState]:
        """Get a view of the state of the currently-attached subsystems."""
        return self._backend.subsystems<|MERGE_RESOLUTION|>--- conflicted
+++ resolved
@@ -728,12 +728,9 @@
         """
 
         checked_mount = OT3Mount.from_mount(mount)
-<<<<<<< HEAD
-        await self.home([Axis.of_main_tool_actuator(checked_mount)])
-=======
         async with self._backend.monitor_overpressure(mount):
-            await self.home([OT3Axis.of_main_tool_actuator(checked_mount)])
->>>>>>> 84c0a0e4
+            await self.home([Axis.of_main_tool_actuator(checked_mount)])
+
         instr = self._pipette_handler.hardware_instruments[checked_mount]
         if instr:
             self._log.info("Attempting to move the plunger to bottom.")
@@ -1749,17 +1746,6 @@
                 target_pos = target_position_from_plunger(
                     realmount, move.target_position, self._current_position
                 )
-<<<<<<< HEAD
-                await self._move(
-                    target_pos,
-                    speed=move.speed,
-                    home_flagged_axes=False,
-                )
-            if (
-                move.home_after
-            ):  # (spp): this check was outside the loop previously; I think that was a bug?
-                await self._home(move.home_axes)
-=======
                 async with self._backend.monitor_overpressure(mount):
                     await self._move(
                         target_pos,
@@ -1767,31 +1753,20 @@
                         home_flagged_axes=False,
                     )
             if move.home_after:
-                await self._home([OT3Axis.from_axis(ax) for ax in move.home_axes])
->>>>>>> 84c0a0e4
+                await self._home(move.home_axes)
 
         for shake in spec.shake_moves:
             await self.move_rel(mount, shake[0], speed=shake[1])
 
-<<<<<<< HEAD
         await self._backend.set_active_current(spec.ending_current)
-=======
-        await self._backend.set_active_current(
-            {
-                OT3Axis.from_axis(axis): current
-                for axis, current in spec.ending_current.items()
-            }
-        )
-
         # TODO: implement tip-detection sequence during drop-tip for 96ch
         if self.gantry_load != GantryLoad.HIGH_THROUGHPUT:
             await self._backend.get_tip_present(realmount, TipStateType.ABSENT)
 
         # home mount axis
         if home_after:
-            await self._home([OT3Axis.by_mount(mount)])
-
->>>>>>> 84c0a0e4
+            await self._home([Axis.by_mount(mount)])
+
         _remove()
 
     async def clean_up(self) -> None:
