--- conflicted
+++ resolved
@@ -1250,23 +1250,6 @@
             await self.idle_gripper()
         self._last_moved_mount = mount
 
-<<<<<<< HEAD
-    async def _move_gripper_to_idle_position(self, mount_in_use: OT3Mount) -> None:
-        """Move gripper to its idle, gripped position.
-        If the gripper is not currently in use, puts its jaws in a low-current,
-        gripped position. Experimental behavior in order to prevent gripper jaws
-        from colliding into thermocycler lid & lid latch clips.
-        """
-        # TODO: see https://opentrons.atlassian.net/browse/RLAB-214
-        if (
-            self._gripper_handler.gripper
-            and mount_in_use != OT3Mount.GRIPPER
-            and self._gripper_handler.gripper.state != GripperJawState.GRIPPING
-        ):
-            if self._gripper_handler.gripper.state == GripperJawState.UNHOMED:
-                self._log.warning(
-                    "Gripper jaw is not homed. Can't be moved to idle position"
-=======
     async def idle_gripper(self) -> None:
         """Move gripper to its idle, gripped position."""
         try:
@@ -1275,7 +1258,6 @@
                 await self.grip(
                     force_newtons=gripper.default_idle_force,
                     stay_engaged=False,
->>>>>>> 101bb352
                 )
         except GripperNotPresentError:
             pass
