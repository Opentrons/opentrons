--- conflicted
+++ resolved
@@ -1092,10 +1092,6 @@
                 = await self._backend.build_module(discovered[mod][0],
                                                    discovered[mod][1],
                                                    self.pause_with_message)
-<<<<<<< HEAD
-        self._log.debug("attached: {}".format(self._attached_modules.values()))
-=======
->>>>>>> 34af2690
         return list(self._attached_modules.values())
 
     @_log_call
