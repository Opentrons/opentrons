"""
hardware_control: The sole authority for controlling the hardware of an OT2.

The hardware_control module presents a unified api for the lowest level of
hardware command that takes into account the robot as a whole. For instance,
it presents an API for moving a specific pipette mount (not a specific motor
or axis)  to a deck-absolute point (not a Smoothie-coordinate point).

This module is not for use outside the opentrons api module. Higher-level
functions are available elsewhere.
"""

import asyncio
from collections import OrderedDict
import functools
import logging
from typing import Any, Dict, Union, List, Optional, Tuple
from opentrons import types as top_types
from opentrons.util import linal
from .simulator import Simulator
from opentrons.config import robot_configs
from contextlib import contextmanager
from .pipette import Pipette
try:
    from .controller import Controller
except ModuleNotFoundError:
    # implies windows
    Controller = None  # type: ignore
from . import modules
from .types import Axis


mod_log = logging.getLogger(__name__)


def _log_call(func):
    @functools.wraps(func)
    def _log_call_inner(*args, **kwargs):
        args[0]._log.debug(func.__name__)
        return func(*args, **kwargs)
    return _log_call_inner


class MustHomeError(RuntimeError):
    pass


class PipetteNotAttachedError(KeyError):
    pass


_Backend = Union[Controller, Simulator]
Instruments = Dict[top_types.Mount, Optional[Pipette]]


class API:
    """ This API is the primary interface to the hardware controller.

    Because the hardware manager controls access to the system's hardware
    as a whole, it is designed as a class of which only one should be
    instantiated at a time. This class's methods should be the only method
    of external access to the hardware. Each method may be minimal - it may
    only delegate the call to another submodule of the hardware manager -
    but its purpose is to be gathered here to provide a single interface.
    """

    CLS_LOG = mod_log.getChild('API')

    def __init__(self,
                 backend: _Backend,
                 config: robot_configs.robot_config = None,
                 loop: asyncio.AbstractEventLoop = None) -> None:
        """ Initialize an API instance.

        This should rarely be explicitly invoked by an external user; instead,
        one of the factory methods build_hardware_controller or
        build_hardware_simulator should be used.
        """
        self._log = self.CLS_LOG.getChild(str(id(self)))
        self._config = config or robot_configs.load()
        self._backend = backend
        if None is loop:
            self._loop = asyncio.get_event_loop()
        else:
            self._loop = loop
        # {'X': 0.0, 'Y': 0.0, 'Z': 0.0, 'A': 0.0, 'B': 0.0, 'C': 0.0}
        self._current_position: Dict[Axis, float] = {}

        self._attached_instruments: Instruments = {
            top_types.Mount.LEFT: None,
            top_types.Mount.RIGHT: None
        }
        self._attached_modules: Dict[str, Any] = {}

    @classmethod
    def build_hardware_controller(
            cls, config: robot_configs.robot_config = None,
            loop: asyncio.AbstractEventLoop = None) -> 'API':
        """ Build a hardware controller that will actually talk to hardware.

        This method should not be used outside of a real robot, and on a
        real robot only one true hardware controller may be active at one
        time.
        """
        if None is Controller:
            raise RuntimeError(
                'The hardware controller may only be instantiated on a robot')
        backend = Controller(config, loop)
        backend._connect()
        return cls(backend, config=config, loop=loop)

    @classmethod
    def build_hardware_simulator(
            cls,
            attached_instruments: Dict[top_types.Mount, Dict[str, Optional[str]]] = None,  # noqa E501
            attached_modules: List[str] = None,
            config: robot_configs.robot_config = None,
            loop: asyncio.AbstractEventLoop = None) -> 'API':
        """ Build a simulating hardware controller.

        This method may be used both on a real robot and on dev machines.
        Multiple simulating hardware controllers may be active at one time.
        """
        if None is attached_instruments:
            attached_instruments = {}

        if None is attached_modules:
            attached_modules = []
        return cls(Simulator(attached_instruments,
                             attached_modules,
                             config, loop),
                   config=config, loop=loop)

    # Query API
    @_log_call
    def get_connected_hardware(self):
        """ Get the cached hardware connected to the robot.
        """
        pass

    # Incidentals (i.e. not motion) API
    @_log_call
    async def turn_on_button_light(self):
        pass

    @_log_call
    async def turn_off_button_light(self):
        pass

    @_log_call
    async def turn_on_rail_lights(self):
        pass

    @_log_call
    async def turn_off_rail_lights(self):
        pass

    @_log_call
    async def identify(self, seconds):
        pass

    @_log_call
    async def cache_instruments(self,
                                require: Dict[top_types.Mount, str] = None):
        """
         - Get the attached instrument on each mount and
         - Cache their pipette configs from pipette-config.json

        If specified, the require element should be a dict of mounts to
        instrument models describing the instruments expected to be present.
        This can save a subsequent of :py:attr:`attached_instruments` and also
        serves as the hook for the hardware simulator to decide what is
        attached.
        """
        checked_require = require or {}
        self._log.info("Updating instrument model cache")
<<<<<<< HEAD
        for mount in top_types.Mount:
            instrument_data = self._backend.get_attached_instrument(mount)
            if instrument_data['model']:
                self._attached_instruments[mount] = Pipette(
                    instrument_data['model'], instrument_data['id'])
        mod_log.info("Instruments found:{}".format(self._attached_instruments))
=======
        found = self._backend.get_attached_instruments(checked_require)
        self._attached_instruments = {mount: Pipette(instrument_model)
                                      if instrument_model else None
                                      for mount, instrument_model
                                      in found.items()}
        mod_log.info("Instruments found: {}"
                     .format(self._attached_instruments))
>>>>>>> 0069ceb2

    @property
    def attached_instruments(self):
        configs = ['name', 'min_volume', 'max_volume',
                   'aspirate_flow_rate', 'dispense_flow_rate',
                   'pipette_id']
        instruments = {top_types.Mount.LEFT: {},
                       top_types.Mount.RIGHT: {}}
        for mount in top_types.Mount:
            instr = self._attached_instruments[mount]
            if not instr:
                continue
            instr_dict = instr.as_dict()
            for key in configs:
                instruments[mount][key] = instr_dict[key]
        return instruments

    @_log_call
    async def update_smoothie_firmware(self, firmware_file):
        pass

    # Global actions API
    @_log_call
    async def pause(self):
        pass

    @_log_call
    async def resume(self):
        pass

    @_log_call
    async def halt(self):
        pass

    @_log_call
    async def reset(self):
        pass

    # Gantry/frame (i.e. not pipette) action API
    @_log_call
    async def home_z(self):
        """ Home the two z-axes """
        await self.home([Axis.Z, Axis.A])

    @_log_call
    async def home(self, axes: List[Axis] = None):
        """ Home the entire robot and initialize current position.
        :param axes: A list of axes to home. Default is `None`, which will
                     home everything.
        """
        # Initialize/update current_position
        checked_axes = axes or [ax for ax in Axis]
        smoothie_axes = [ax.name.upper() for ax in checked_axes]
        smoothie_pos = self._backend.home(smoothie_axes)
        self._current_position = self._deck_from_smoothie(smoothie_pos)

    def _deck_from_smoothie(
            self, smoothie_pos: Dict[str, float]) -> Dict[Axis, float]:
        """ Build a deck-abs position store from the smoothie's position

        This should take the smoothie style position {'X': float, etc}
        and turn it into the position dict used here {Axis.X: float} in
        deck-absolute coordinates. It runs the reverse deck transformation
        for the axes that require it.

        One piece of complexity is that if the gantry transformation includes
        a transition between non parallel planes, the z position of the left
        mount would depend on its actual position in deck frame, so we have
        to apply the mount offset.

        TODO: Figure out which frame the mount offset is measured in, because
              if it's measured in the deck frame (e.g. by touching off points
              on the deck) it has to go through the reverse transform to be
              added to the smoothie coordinates here.
        """
        with_enum = {Axis[k]: v for k, v in smoothie_pos.items()}
        plunger_axes = {k: v for k, v in with_enum.items()
                        if k not in Axis.gantry_axes()}
        right = (with_enum[Axis.X], with_enum[Axis.Y],
                 with_enum[Axis.by_mount(top_types.Mount.RIGHT)])
        # Tell apply_transform to just do the change of base part of the
        # transform rather than the full affine transform, because this is
        # an offset
        left = (with_enum[Axis.X],
                with_enum[Axis.Y],
                with_enum[Axis.by_mount(top_types.Mount.LEFT)])
        right_deck = linal.apply_reverse(self.config.gantry_calibration,
                                         right)
        left_deck = linal.apply_reverse(self.config.gantry_calibration,
                                        left)
        deck_pos = {Axis.X: right_deck[0],
                    Axis.Y: right_deck[1],
                    Axis.by_mount(top_types.Mount.RIGHT): right_deck[2],
                    Axis.by_mount(top_types.Mount.LEFT): left_deck[2]}
        deck_pos.update(plunger_axes)
        return deck_pos

    def current_position(self, mount: top_types.Mount) -> Dict[Axis, float]:
        """ Return the postion (in deck coords) of the critical point of the
        specified mount.

        This returns cached position to avoid hitting the smoothie driver
        unless ``refresh`` is ``True``.
        """
        if mount == mount.RIGHT:
            offset = top_types.Point(0, 0, 0)
        else:
            offset = top_types.Point(*self.config.mount_offset)
        z_ax = Axis.by_mount(mount)
        plunger_ax = Axis.of_plunger(mount)
        cp = self._critical_point_for(mount)
        return {
            Axis.X: self._current_position[Axis.X] + offset[0] + cp.x,
            Axis.Y: self._current_position[Axis.Y] + offset[1] + cp.y,
            z_ax: self._current_position[z_ax] + offset[2] + cp.z,
            plunger_ax: self._current_position[plunger_ax]
        }

    @_log_call
    async def move_to(
            self, mount: top_types.Mount, abs_position: top_types.Point):
        """ Move the critical point of the specified mount to a location
        relative to the deck.

        The critical point of the mount depends on the current status of
        the mount:
        - If the mount does not have anything attached, its critical point is
          the bottom of the mount attach bracket.
        - If the mount has a pipette attached and it is not known to have a
          pipette tip, the critical point is the end of the nozzle of a single
          pipette or the end of the backmost nozzle of a multipipette
        - If the mount has a pipette attached and it is known to have a
          pipette tip, the critical point is the end of the pipette tip for
          a single pipette or the end of the tip of the backmost nozzle of a
          multipipette
        """
        if not self._current_position:
            raise MustHomeError
        z_axis = Axis.by_mount(mount)
        if mount == top_types.Mount.LEFT:
            offset = top_types.Point(*self.config.mount_offset)
        else:
            offset = top_types.Point(0, 0, 0)
        cp = self._critical_point_for(mount)
        target_position = OrderedDict(
            ((Axis.X, abs_position.x - offset.x - cp.x),
             (Axis.Y, abs_position.y - offset.y - cp.y),
             (z_axis, abs_position.z - offset.z - cp.z))
        )
        await self._move(target_position)

    @_log_call
    async def move_rel(self, mount: top_types.Mount, delta: top_types.Point):
        """ Move the critical point of the specified mount by a specified
        displacement in a specified direction.
        """
        if not self._current_position:
            raise MustHomeError
        z_axis = Axis.by_mount(mount)
        try:
            target_position = OrderedDict(
                ((Axis.X,
                  self._current_position[Axis.X] + delta.x),
                 (Axis.Y,
                  self._current_position[Axis.Y] + delta.y),
                 (z_axis,
                  self._current_position[z_axis] + delta.z))
                )
        except KeyError:
            raise MustHomeError
        await self._move(target_position)

    async def _move(self, target_position: 'OrderedDict[Axis, float]'):
        """ Worker function to apply robot motion.

        Robot motion means the kind of motions that are relevant to the robot,
        i.e. only one pipette plunger and mount move at the same time, and an
        XYZ move in the coordinate frame of one of the pipettes.

        ``target_position`` should be an ordered dict (ordered by XYZABC)
        containing any specified XY motion and at most one of a ZA or BC
        components. The frame in which to move is identified by the presence of
        (ZA) or (BC).
        """
        # Transform only the x, y, and (z or a) axes specified since this could
        # get the b or c axes as well
        to_transform = tuple((tp
                              for ax, tp in target_position.items()
                              if ax in Axis.gantry_axes()))

        # Pre-fill the dict we’ll send to the backend with the axes we don’t
        # need to transform
        smoothie_pos = {ax.name: pos for ax, pos in target_position.items()
                        if ax not in Axis.gantry_axes()}

        # We’d better have all of (x, y, (z or a)) or none of them since the
        # gantry transform requires them all
        if len(to_transform) != 3:
            self._log.error("Move derived {} axes to transform from {}"
                            .format(len(to_transform), target_position))
            raise ValueError("Moves must specify either exactly an x, y, and "
                             "(z or a) or none of them")

        # Type ignored below because linal.apply_transform (rightly) specifies
        # Tuple[float, float, float] and the implied type from
        # target_position.items() is (rightly) Tuple[float, ...] with unbounded
        # size; unfortunately, mypy can’t quite figure out the length check
        # above that makes this OK
        transformed = linal.apply_transform(  # type: ignore
            self.config.gantry_calibration, to_transform)

        # Since target_position is an OrderedDict with the axes ordered by
        # (x, y, z, a, b, c), and we’ll only have one of a or z (as checked
        # by the len(to_transform) check above) we can use an enumerate to
        # fuse the specified axes and the transformed values back together
        for idx, ax in enumerate(target_position.keys()):
            if ax in Axis.gantry_axes():
                smoothie_pos[ax.name] = transformed[idx]
        try:
            self._backend.move(smoothie_pos)
        except Exception:
            self._log.exception('Move failed')
            self._current_position.clear()
            raise
        else:
            self._current_position.update(target_position)

    @_log_call
    async def retract(self, mount: top_types.Mount, margin: float):
        """ Pull the specified mount up to its home position.

        Works regardless of critical point or home status.
        """
        smoothie_ax = Axis.by_mount(mount).name.upper()
        smoothie_pos = self._backend.fast_home(smoothie_ax, margin)
        self._current_position = self._deck_from_smoothie(smoothie_pos)

    def _critical_point_for(self, mount: top_types.Mount) -> top_types.Point:
        """ Return the current critical point of the specified mount.

        The mount's critical point is the position of the mount itself, if no
        pipette is attached, or the pipette's critical point (which depends on
        tip status).
        """
        pip = self._attached_instruments[mount]
        if pip is not None:
            return pip.critical_point
        else:
            # TODO: The smoothie’s z/a home position is calculated to provide
            # the offset for a P300 single. Here we should decide whether we
            # implicitly accept this as correct (by returning a null offset)
            # or not (by returning an offset calculated to move back up the
            # length of the P300 single).
            return top_types.Point(0, 0, 0)

    # Gantry/frame (i.e. not pipette) config API
    @property
    def config(self) -> robot_configs.robot_config:
        return self._config

    async def update_deck_calibration(self, new_transform):
        pass

    @_log_call
    async def head_speed(self, combined_speed=None,
                         x=None, y=None, z=None, a=None, b=None, c=None):
        pass

    # Pipette action API
    @_log_call
    async def aspirate(self, mount: top_types.Mount, volume: float = None,
                       rate: float = 1.0):
        """
        Aspirate a volume of liquid (in microliters/uL) using this pipette
        from the *current location*. If no volume is passed, `aspirate` will
        default to max available volume (after taking into account the volume
        already present in the tip).

        mount : Mount.LEFT or Mount.RIGHT
        volume : [float] The number of microliters to aspirate
        rate : [float] Set plunger speed for this aspirate, where
            speed = rate * aspirate_speed
        """
        this_pipette = self._attached_instruments[mount]
        if not this_pipette:
            raise PipetteNotAttachedError("No pipette attached to {} mount"
                                          .format(mount.name))
        if volume is None:
            asp_vol = this_pipette.available_volume
            mod_log.debug(
                "No aspirate volume defined. Aspirating up to pipette "
                "max_volume ({}uL)".format(this_pipette.config.max_volume))
        else:
            asp_vol = volume

        assert this_pipette.ok_to_add_volume(asp_vol), \
            "Cannot aspirate more than pipette max volume"
        if asp_vol == 0:
            return
        # using a context generator to temporarily change pipette speed to a
        # user specified rate, then switch back to default
        with self._set_temp_pipette_speed(this_pipette, 'aspirate', rate):
            self._backend.set_active_current(
                 Axis.of_plunger(mount), this_pipette.config.plunger_current)
            target_position = {
                Axis.of_plunger(mount): self._plunger_position(
                    this_pipette,
                    this_pipette.current_volume + asp_vol,
                    'aspirate')}
            try:
                self._backend.move({ax.name: pos
                                    for ax, pos in target_position.items()})
            except Exception:
                self._log.exception('Aspirate failed')
                this_pipette.set_current_volume(0)
                raise
            else:
                self._current_position.update(target_position)
                this_pipette.add_current_volume(asp_vol)

    @_log_call
    async def dispense(self, mount: top_types.Mount, volume: float = None,
                       rate: float = 1.0):
        """
        Dispense a volume of liquid (in microliters/uL) using this pipette
        at the current location. If no volume is specified, `dispense` will
        dispense all volume currently present in pipette

        mount : Mount.LEFT or Mount.RIGHT
        volume : [float] The number of microliters to dispense
        rate : [float] Set plunger speed for this dispense, where
            speed = rate * dispense_speed
        """
        this_pipette = self._attached_instruments[mount]
        if not this_pipette:
            raise PipetteNotAttachedError("No pipette attached to {} mount"
                                          .format(mount.name))
        if volume is None:
            disp_vol = this_pipette.current_volume
            mod_log.debug("No dispense volume specified. Dispensing all "
                          "remaining liquid ({}uL) from pipette".format
                          (disp_vol))
        else:
            disp_vol = volume
        # Ensure we don't dispense more than the current volume
        disp_vol = min(this_pipette.current_volume, disp_vol)

        if disp_vol == 0:
            return
        # using a context generator to temporarily change pipette speed to a
        # user specified rate, then switch back to default
        with self._set_temp_pipette_speed(this_pipette, 'dispense', rate):
            self._backend.set_active_current(
                Axis.of_plunger(mount), this_pipette.config.plunger_current)
            target_position = {
                Axis.of_plunger(mount): self._plunger_position(
                    this_pipette,
                    this_pipette.current_volume - disp_vol,
                    'dispense')}
            try:
                self._backend.move({ax.name: pos
                                    for ax, pos in target_position.items()})
            except Exception:
                self._log.exception('Dispense failed')
                this_pipette.set_current_volume(0)
                raise
            else:
                self._current_position.update(target_position)
                this_pipette.remove_current_volume(disp_vol)

    def _plunger_position(self, instr: Pipette, ul: float,
                          action: str) -> float:
        mm = ul / instr.ul_per_mm(ul, action)
        position = mm + instr.config.plunger_positions['bottom']
        return round(position, 6)

    @contextmanager
    def _set_temp_pipette_speed(self,
                                instr: Pipette,
                                action: str,
                                rate: float):
        action_str = '{}_flow_rate'.format(action)
        saved_speed = getattr(instr.config, action_str)
        self._backend.set_pipette_speed(saved_speed * rate)
        try:
            yield
        finally:
            self._backend.set_pipette_speed(saved_speed)

    @_log_call
    async def blow_out(self, mount):
        pass

    @_log_call
    async def air_gap(self, mount, volume=None):
        pass

    @_log_call
    async def pick_up_tip(self, mount):
        instr = self._attached_instruments[mount]
        assert instr
        # TODO: Move commands to pick up tip(s)
        instr.add_tip()

    @_log_call
    async def drop_tip(self, mount):
        instr = self._attached_instruments[mount]
        assert instr
        # TODO: Move commands to drop tip(s)
        instr.remove_tip()

    # Pipette config api
    @_log_call
    async def calibrate_plunger(
            self, mount, top=None, bottom=None, blow_out=None, drop_tip=None):
        pass

    @_log_call
    async def set_flow_rate(self, mount, aspirate=None, dispense=None):
        this_pipette = self._attached_instruments[mount]
        if not this_pipette:
            raise PipetteNotAttachedError("No pipette attached to {} mount"
                                          .format(mount))
        if aspirate:
            this_pipette.update_config_item('aspirate_flow_rate', aspirate)
        if dispense:
            this_pipette.update_config_item('dispense_float_rate', dispense)

    @_log_call
    # Used by pick_up_tip
    async def set_pick_up_current(self, mount, amperes):
        pass

    @_log_call
    async def discover_modules(self):
        discovered = {port + model: (port, model)
                      for port, model in self._backend.get_attached_modules()}
        these = set(discovered.keys())
        known = set(self._attached_modules.keys())
        new = these - known
        gone = known - these
        for mod in gone:
            self._attached_modules.pop(mod)
        for mod in new:
            self._attached_modules[mod]\
                = self._backend.build_module(discovered[mod][0],
                                             discovered[mod][1])
        return list(self._attached_modules.values())

    @_log_call
    async def update_module(
            self, module: modules.AbstractModule,
            firmware_file: str,
            loop: asyncio.AbstractEventLoop = None) -> Tuple[bool, str]:
        """ Update a module's firmware.

        Returns (ok, message) where ok is True if the update succeeded and
        message is a human readable message.
        """
        details = (module.port, module.name())
        mod = self._attached_modules.pop(details[0] + details[1])
        try:
            new_mod = await self._backend.update_module(
                mod, firmware_file, loop)
        except modules.UpdateError as e:
            return False, e.msg
        else:
            new_details = new_mod.port + new_mod.device_info['model']
            self._attached_modules[new_details] = new_mod
            return True, 'firmware update successful'<|MERGE_RESOLUTION|>--- conflicted
+++ resolved
@@ -174,22 +174,16 @@
         """
         checked_require = require or {}
         self._log.info("Updating instrument model cache")
-<<<<<<< HEAD
-        for mount in top_types.Mount:
-            instrument_data = self._backend.get_attached_instrument(mount)
-            if instrument_data['model']:
-                self._attached_instruments[mount] = Pipette(
-                    instrument_data['model'], instrument_data['id'])
-        mod_log.info("Instruments found:{}".format(self._attached_instruments))
-=======
         found = self._backend.get_attached_instruments(checked_require)
-        self._attached_instruments = {mount: Pipette(instrument_model)
-                                      if instrument_model else None
-                                      for mount, instrument_model
-                                      in found.items()}
-        mod_log.info("Instruments found: {}"
-                     .format(self._attached_instruments))
->>>>>>> 0069ceb2
+        for mount, instrument_data in found.items():
+            model = instrument_data.get('model')
+            if model is not None:
+                p = Pipette(model, instrument_data['id'])
+                self._attached_instruments[mount] = p
+            else:
+                self._attached_instruments[mount] = None
+        mod_log.info("Instruments found: {}".format(
+            self._attached_instruments))
 
     @property
     def attached_instruments(self):
