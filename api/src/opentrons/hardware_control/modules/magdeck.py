--- conflicted
+++ resolved
@@ -26,22 +26,6 @@
         log.exception('bad revision: {revision}')
         return 'magneticModuleV1'
     if revision_num < FIRST_GEN2_REVISION:
-        return 'magneticModuleV1'
-    else:
-        return 'magneticModuleV2'
-
-
-def _model_from_revision(revision: Optional[str]) -> str:
-    """ Defines the revision -> model mapping """
-    if not revision or 'v' not in revision:
-        log.error(f'bad revision: {revision}')
-        return 'magneticModuleV1'
-    try:
-        revision_num = float(revision.split('v')[-1])  # type: ignore
-    except (ValueError, TypeError):
-        log.exception('bad revision: {revision}')
-        return 'magneticModuleV1'
-    if revision_num < 20:
         return 'magneticModuleV1'
     else:
         return 'magneticModuleV2'
@@ -135,14 +119,10 @@
                  execution_manager: ExecutionManager,
                  simulating: bool,
                  loop: asyncio.AbstractEventLoop = None) -> None:
-<<<<<<< HEAD
-        super().__init__(port, simulating, loop)
-=======
         super().__init__(port=port,
                          simulating=simulating,
                          loop=loop,
                          execution_manager=execution_manager)
->>>>>>> b15d360a
         self._device_info: Mapping[str, str] = {}
         if mag_locks.get(port):
             self._driver = mag_locks[port][1]
@@ -157,11 +137,7 @@
         self._driver.probe_plate()
         # return if successful or not?
 
-<<<<<<< HEAD
-    def engage(self, height: float):
-=======
     async def engage(self, height: float):
->>>>>>> b15d360a
         """
         Move the magnet to a specific height, in mm from home position
         """
