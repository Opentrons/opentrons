--- conflicted
+++ resolved
@@ -83,12 +83,8 @@
         execution_manager: ExecutionManager,
         hw_control_loop: asyncio.AbstractEventLoop,
         driver: AbstractMagDeckDriver,
-<<<<<<< HEAD
-        device_info: Mapping[str, str],
+        device_info: Dict[str, str],
         disconnected_callback: types.ModuleDisconnectedCallback = None,
-=======
-        device_info: Dict[str, str],
->>>>>>> 58a7d19d
     ) -> None:
         """Constructor"""
         super().__init__(
