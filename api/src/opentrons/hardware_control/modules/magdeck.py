--- conflicted
+++ resolved
@@ -1,8 +1,5 @@
 import asyncio
-<<<<<<< HEAD
-=======
 from typing import Union
->>>>>>> 34af2690
 from opentrons.drivers.mag_deck import MagDeck as MagDeckDriver
 from . import update, mod_abc
 
@@ -53,17 +50,10 @@
     """
     @classmethod
     async def build(cls,
-<<<<<<< HEAD
-              port,
-              interrupt_callback,
-              simulating=False,
-              loop: asyncio.AbstractEventLoop = None):
-=======
                     port,
                     interrupt_callback,
                     simulating=False,
                     loop: asyncio.AbstractEventLoop = None):
->>>>>>> 34af2690
         # MagDeck does not currently use interrupts, so the callback is not
         # passed on
         mod = cls(port, simulating, loop)
@@ -88,12 +78,8 @@
             self._driver: Union['SimulatingDriver', 'MagDeckDriver'] \
                 = SimulatingDriver()
         else:
-<<<<<<< HEAD
-            self._driver = MagDeckDriver()
-=======
             self._driver: Union['SimulatingDriver', 'MagDeckDriver'] \
                 = MagDeckDriver()
->>>>>>> 34af2690
 
         if None is loop:
             self._loop = asyncio.get_event_loop()
