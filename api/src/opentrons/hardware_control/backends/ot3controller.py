"""OT3 Hardware Controller Backend."""

from __future__ import annotations
import asyncio
from contextlib import asynccontextmanager
import logging
from copy import deepcopy
from typing import (
    Dict,
    List,
    Optional,
    Tuple,
    TYPE_CHECKING,
    Sequence,
    AsyncIterator,
    cast,
    Set,
    TypeVar,
)
from opentrons.config.types import OT3Config, GantryLoad
from opentrons.drivers.rpi_drivers.gpio_simulator import SimulatingGPIOCharDev
from opentrons.config import pipette_config
from .ot3utils import (
    axis_convert,
    create_move_group,
    axis_to_node,
    get_current_settings,
    create_home_group,
    node_to_axis,
)

try:
    import aionotify  # type: ignore[import]
except (OSError, ModuleNotFoundError):
    aionotify = None

from opentrons_hardware.drivers.can_bus import CanMessenger, DriverSettings
from opentrons_hardware.drivers.can_bus.abstract_driver import AbstractCanDriver
from opentrons_hardware.drivers.can_bus.build import build_driver
from opentrons_hardware.hardware_control.move_group_runner import MoveGroupRunner
from opentrons_hardware.hardware_control.motion_planning import (
    Move,
    Coordinates,
)

from opentrons_hardware.hardware_control.network import probe
from opentrons_hardware.hardware_control.current_settings import (
    set_run_current,
    set_hold_current,
    set_currents,
)
from opentrons_hardware.firmware_bindings.constants import NodeId
from opentrons_hardware.firmware_bindings.messages.message_definitions import (
    SetupRequest,
    EnableMotorRequest,
)
from opentrons_hardware.firmware_bindings.messages.payloads import EmptyPayload

from opentrons.hardware_control.module_control import AttachedModulesControl
from opentrons.hardware_control.types import (
    BoardRevision,
    OT3Axis,
    AionotifyEvent,
    OT3Mount,
    OT3AxisMap,
    CurrentConfig,
)
from opentrons_hardware.hardware_control.motion import MoveStopCondition
from opentrons_hardware.hardware_control.types import NodeMap

if TYPE_CHECKING:
    from opentrons_shared_data.pipette.dev_types import PipetteName, PipetteModel
    from ..dev_types import (
        AttachedInstrument,
        InstrumentHardwareConfigs,
    )
    from opentrons.drivers.rpi_drivers.dev_types import GPIODriverLike

log = logging.getLogger(__name__)

_FIXED_PIPETTE_ID: str = "P1KSV3120211118A01"
_FIXED_PIPETTE_NAME: PipetteName = "p1000_single_gen3"
_FIXED_PIPETTE_MODEL: PipetteModel = cast("PipetteModel", "p1000_single_v3.0")


MapPayload = TypeVar("MapPayload")


class OT3Controller:
    """OT3 Hardware Controller Backend."""

    _messenger: CanMessenger
    _position: Dict[NodeId, float]

    @classmethod
    async def build(cls, config: OT3Config) -> OT3Controller:
        """Create the OT3Controller instance.

        Args:
            config: Robot configuration

        Returns:
            Instance.
        """
        driver = await build_driver(DriverSettings())
        return cls(config, driver=driver)

    def __init__(self, config: OT3Config, driver: AbstractCanDriver) -> None:
        """Construct.

        Args:
            config: Robot configuration
            driver: The Can Driver
        """
        self._configuration = config
        self._gpio_dev = SimulatingGPIOCharDev("simulated")
        self._module_controls: Optional[AttachedModulesControl] = None
        self._messenger = CanMessenger(driver=driver)
        self._messenger.start()
        self._position = self._get_home_position()
        try:
            self._event_watcher = self._build_event_watcher()
        except AttributeError:
            log.warning(
                "Failed to initiate aionotify, cannot watch modules "
                "or door, likely because not running on linux"
            )
        self._present_nodes: Set[NodeId] = set()
        self._current_settings: Optional[OT3AxisMap[CurrentConfig]] = None

    async def update_to_default_current_settings(self, gantry_load: GantryLoad) -> None:
        self._current_settings = get_current_settings(
            self._configuration.current_settings, gantry_load
        )
        await self.set_default_currents()

    @property
    def motor_run_currents(self) -> OT3AxisMap[float]:
        assert self._current_settings
        run_currents: OT3AxisMap[float] = {}
        for axis, settings in self._current_settings.items():
            run_currents[axis] = settings.run_current
        return run_currents

    @property
    def motor_hold_currents(self) -> OT3AxisMap[float]:
        assert self._current_settings
        hold_currents: OT3AxisMap[float] = {}
        for axis, settings in self._current_settings.items():
            hold_currents[axis] = settings.hold_current
        return hold_currents

    async def setup_motors(self) -> None:
        """Set up the motors."""
        await self._messenger.send(
            node_id=NodeId.broadcast,
            message=SetupRequest(payload=EmptyPayload()),
        )
        await self._messenger.send(
            node_id=NodeId.broadcast,
            message=EnableMotorRequest(payload=EmptyPayload()),
        )

    @property
    def gpio_chardev(self) -> GPIODriverLike:
        """Get the GPIO device."""
        return self._gpio_dev

    @property
    def board_revision(self) -> BoardRevision:
        """Get the board revision"""
        return BoardRevision.UNKNOWN

    @property
    def module_controls(self) -> AttachedModulesControl:
        """Get the module controls."""
        if self._module_controls is None:
            raise AttributeError("Module controls not found.")
        return self._module_controls

    @module_controls.setter
    def module_controls(self, module_controls: AttachedModulesControl) -> None:
        """Set the module controls"""
        self._module_controls = module_controls

    def is_homed(self, axes: Sequence[OT3Axis]) -> bool:
        return True

    async def update_position(self) -> OT3AxisMap[float]:
        """Get the current position."""
        return axis_convert(self._position, 0.0)

    async def move(
        self,
        origin: Coordinates[OT3Axis, float],
        moves: List[Move[OT3Axis]],
        stop_condition: MoveStopCondition = MoveStopCondition.none,
    ) -> None:
        """Move to a position.

        Args:
            target_position: Map of axis to position.
            home_flagged_axes: Whether to home afterwords.
            speed: Optional speed
            axis_max_speeds: Optional map of axis to speed.

        Returns:
            None
        """
        group = create_move_group(origin, moves, self._present_nodes, stop_condition)
        move_group, final_positions = group
        runner = MoveGroupRunner(move_groups=[move_group])
        await runner.run(can_messenger=self._messenger)
        self._position.update(final_positions)

    async def home(self, axes: Sequence[OT3Axis]) -> OT3AxisMap[float]:
        """Home each axis passed in, and reset the positions to 0.

        Args:
            axes: List[OT3Axis]

        Returns:
            A dictionary containing the new positions of each axis
        """
        checked_axes = [axis for axis in axes if self._axis_is_present(axis)]
        if not checked_axes:
            return {}
<<<<<<< HEAD
        speed_settings = (
            self._configuration.motion_settings.max_speed_discontinuity.none
        )
        distances = {
            ax: -1 * self.axis_bounds[ax][1] - self.axis_bounds[ax][0]
            for ax in axes
            if ax not in OT3Axis.mount_axes()
        }
        velocities = {
            ax: -1 * speed_settings[OT3Axis.to_kind(ax)]
            for ax in axes
            if ax not in OT3Axis.mount_axes()
        }

        distances_z = {
            ax: -1 * self.axis_bounds[ax][1] - self.axis_bounds[ax][0]
            for ax in axes
            if ax in OT3Axis.mount_axes()
        }
        velocities_z = {
            ax: -1 * speed_settings[OT3Axis.to_kind(ax)]
            for ax in axes
            if ax in OT3Axis.mount_axes()
        }
        move_groups = []
        if distances_z and velocities_z:
            z_group = create_home_group(distances_z, velocities_z)
            move_groups.append(z_group)
        if distances and velocities:
            group = create_home_group(distances, velocities)
            move_groups.append(group)

        runner = MoveGroupRunner(move_groups=move_groups)
=======
        distances = {
            ax: -1 * self.axis_bounds[ax][1] - self.axis_bounds[ax][0]
            for ax in checked_axes
        }
        speed_settings = (
            self._configuration.motion_settings.max_speed_discontinuity.none
        )
        velocities = {
            ax: -1 * speed_settings[OT3Axis.to_kind(ax)] for ax in checked_axes
        }
        group = create_home_group(distances, velocities)
        runner = MoveGroupRunner(move_groups=[group])
>>>>>>> d0456f2d
        await runner.run(can_messenger=self._messenger)

        for ax in checked_axes:
            self._position[axis_to_node(ax)] = 0
        axis_positions = {ax: 0.0 for ax in checked_axes}

        return axis_positions

    async def fast_home(
        self, axes: Sequence[OT3Axis], margin: float
    ) -> OT3AxisMap[float]:
        """Fast home axes.

        Args:
            axes: List of axes to home.
            margin: Margin

        Returns:
            New position.
        """
        return await self.home(axes)

    async def get_attached_instruments(
        self, expected: Dict[OT3Mount, PipetteName]
    ) -> Dict[OT3Mount, AttachedInstrument]:
        """Get attached instruments.

        Args:
            expected: Which mounts are expected.

        Returns:
            A map of mount to pipette name.
        """
        if (
            expected.get(OT3Mount.LEFT)
            and expected.get(OT3Mount.LEFT) != _FIXED_PIPETTE_NAME
        ):
            raise RuntimeError(f"only support {_FIXED_PIPETTE_NAME}  right now")

        return {
            OT3Mount.LEFT: {
                "config": pipette_config.load(_FIXED_PIPETTE_MODEL, _FIXED_PIPETTE_ID),
                "id": _FIXED_PIPETTE_ID,
            }
        }

    async def set_default_currents(self) -> None:
        """Set both run and hold currents from robot config to each node."""
        assert self._current_settings, "Invalid current settings"
        await set_currents(
            self._messenger,
            self._axis_map_to_present_nodes(
                {k: v.as_tuple() for k, v in self._current_settings.items()}
            ),
        )

    async def set_active_current(self, axis_currents: OT3AxisMap[float]) -> None:
        """Set the active current.

        Args:
            axis_currents: Axes' currents

        Returns:
            None
        """
        assert self._current_settings, "Invalid current settings"
        await set_run_current(
            self._messenger, self._axis_map_to_present_nodes(axis_currents)
        )
        for axis, current in axis_currents.items():
            self._current_settings[axis].run_current = current

    async def set_hold_current(self, axis_currents: OT3AxisMap[float]) -> None:
        """Set the hold current for motor.

        Args:
            axis_currents: Axes' currents

        Returns:
            None
        """
        assert self._current_settings, "Invalid current settings"
        await set_hold_current(
            self._messenger, self._axis_map_to_present_nodes(axis_currents)
        )
        for axis, current in axis_currents.items():
            self._current_settings[axis].hold_current = current

    @asynccontextmanager
    async def restore_current(self) -> AsyncIterator[None]:
        """Save the current."""
        old_current_settings = deepcopy(self._current_settings)
        try:
            yield
        finally:
            self._current_settings = old_current_settings
            await self.set_default_currents()

    @staticmethod
    def _build_event_watcher() -> aionotify.Watcher:
        watcher = aionotify.Watcher()
        watcher.watch(
            alias="modules",
            path="/dev",
            flags=(aionotify.Flags.CREATE | aionotify.Flags.DELETE),
        )
        return watcher

    async def _handle_watch_event(self) -> None:
        try:
            event = await self._event_watcher.get_event()
        except asyncio.IncompleteReadError:
            log.debug("incomplete read error when quitting watcher")
            return
        if event is not None:
            if "ot_module" in event.name:
                event_name = event.name
                flags = aionotify.Flags.parse(event.flags)
                event_description = AionotifyEvent.build(event_name, flags)
                await self.module_controls.handle_module_appearance(event_description)

    async def watch(self, loop: asyncio.AbstractEventLoop) -> None:
        can_watch = aionotify is not None
        if can_watch:
            await self._event_watcher.setup(loop)

        while can_watch and (not self._event_watcher.closed):
            await self._handle_watch_event()

    @property
    def axis_bounds(self) -> OT3AxisMap[Tuple[float, float]]:
        """Get the axis bounds."""
        # TODO (AL, 2021-11-18): The bounds need to be defined
        phony_bounds = (0, 10000)
        return {
            OT3Axis.Z_L: phony_bounds,
            OT3Axis.Z_R: phony_bounds,
            OT3Axis.P_L: phony_bounds,
            OT3Axis.P_R: phony_bounds,
            OT3Axis.X: phony_bounds,
            OT3Axis.Y: phony_bounds,
            OT3Axis.Z_G: phony_bounds,
        }

    def single_boundary(self, boundary: int) -> OT3AxisMap[float]:
        return {ax: bound[boundary] for ax, bound in self.axis_bounds.items()}

    @property
    def fw_version(self) -> Optional[str]:
        """Get the firmware version."""
        return None

    async def update_firmware(
        self, filename: str, loop: asyncio.AbstractEventLoop, modeset: bool
    ) -> str:
        """Update the firmware."""
        return "Done"

    def engaged_axes(self) -> OT3AxisMap[bool]:
        """Get engaged axes."""
        return {}

    async def disengage_axes(self, axes: List[OT3Axis]) -> None:
        """Disengage axes."""
        return None

    def set_lights(self, button: Optional[bool], rails: Optional[bool]) -> None:
        """Set the light states."""
        return None

    def get_lights(self) -> Dict[str, bool]:
        """Get the light state."""
        return {}

    def pause(self) -> None:
        """Pause the controller activity."""
        return None

    def resume(self) -> None:
        """Resume the controller activity."""
        return None

    async def halt(self) -> None:
        """Halt the motors."""
        return None

    async def hard_halt(self) -> None:
        """Halt the motors."""
        return None

    async def probe(self, axis: OT3Axis, distance: float) -> OT3AxisMap[float]:
        """Probe."""
        return {}

    async def clean_up(self) -> None:
        """Clean up."""

        try:
            loop = asyncio.get_event_loop()
        except RuntimeError:
            return

        if hasattr(self, "_event_watcher"):
            if loop.is_running() and self._event_watcher:
                self._event_watcher.close()
        return None

    async def configure_mount(
        self, mount: OT3Mount, config: InstrumentHardwareConfigs
    ) -> None:
        """Configure a mount."""
        return None

    @staticmethod
    def _get_home_position() -> Dict[NodeId, float]:
        return {
            NodeId.head_l: 0,
            NodeId.head_r: 0,
            NodeId.gantry_x: 0,
            NodeId.gantry_y: 0,
            NodeId.pipette_left: 0,
            NodeId.pipette_right: 0,
        }

    @staticmethod
    def home_position() -> OT3AxisMap[float]:
        return {
            node_to_axis(k): v for k, v in OT3Controller._get_home_position().items()
        }

    async def probe_network(self, timeout: float = 5.0) -> None:
        """Update the list of nodes present on the network.

        The stored result is used to make sure that move commands include entries
        for all present axes, so none incorrectly move before the others are ready.
        """
        # TODO: Only add pipette ids to expected if the head indicates
        # they're present. In the meantime, we'll use get_attached_instruments to
        # see if we should expect instruments to be present, which should be removed
        # when that method actually does canbus stuff
        instrs = await self.get_attached_instruments({})
        expected = set((NodeId.gantry_x, NodeId.gantry_y, NodeId.head))
        if instrs.get(OT3Mount.LEFT, cast("AttachedInstrument", {})).get(
            "config", None
        ):
            expected.add(NodeId.pipette_left)
        if instrs.get(OT3Mount.RIGHT, cast("AttachedInstrument", {})).get(
            "config", None
        ):
            expected.add(NodeId.pipette_right)
        present = await probe(self._messenger, expected, timeout)
        if NodeId.head in present:
            present.remove(NodeId.head)
            present.add(NodeId.head_r)
            present.add(NodeId.head_l)
        self._present_nodes = present

    def _axis_is_present(self, axis: OT3Axis) -> bool:
        return axis_to_node(axis) in self._present_nodes

    def _axis_map_to_present_nodes(
        self, to_xform: OT3AxisMap[MapPayload]
    ) -> NodeMap[MapPayload]:
        by_node = {axis_to_node(k): v for k, v in to_xform.items()}
        return {k: v for k, v in by_node.items() if k in self._present_nodes}<|MERGE_RESOLUTION|>--- conflicted
+++ resolved
@@ -225,7 +225,6 @@
         checked_axes = [axis for axis in axes if self._axis_is_present(axis)]
         if not checked_axes:
             return {}
-<<<<<<< HEAD
         speed_settings = (
             self._configuration.motion_settings.max_speed_discontinuity.none
         )
@@ -259,20 +258,6 @@
             move_groups.append(group)
 
         runner = MoveGroupRunner(move_groups=move_groups)
-=======
-        distances = {
-            ax: -1 * self.axis_bounds[ax][1] - self.axis_bounds[ax][0]
-            for ax in checked_axes
-        }
-        speed_settings = (
-            self._configuration.motion_settings.max_speed_discontinuity.none
-        )
-        velocities = {
-            ax: -1 * speed_settings[OT3Axis.to_kind(ax)] for ax in checked_axes
-        }
-        group = create_home_group(distances, velocities)
-        runner = MoveGroupRunner(move_groups=[group])
->>>>>>> d0456f2d
         await runner.run(can_messenger=self._messenger)
 
         for ax in checked_axes:
