--- conflicted
+++ resolved
@@ -24,10 +24,6 @@
 )
 from opentrons.config.types import OT3Config, GantryLoad
 from opentrons.config import ot3_pipette_config, gripper_config
-<<<<<<< HEAD
-from opentrons_hardware.firmware_update.errors import FirmwareManifestMissing, MustUpdateFirmware
-=======
->>>>>>> 48f4fcc2
 from .ot3utils import (
     axis_convert,
     create_move_group,
