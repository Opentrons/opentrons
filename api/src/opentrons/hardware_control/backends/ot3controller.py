--- conflicted
+++ resolved
@@ -511,14 +511,9 @@
         positions = await runner.run(can_messenger=self._messenger)
         self._handle_motor_status_response(positions)
 
-<<<<<<< HEAD
-    @requires_update
-    async def gripper_home_jaw(self) -> None:
-        move_group = create_gripper_jaw_home_group()
-=======
+    @requires_update
     async def gripper_home_jaw(self, duty_cycle: float) -> None:
         move_group = create_gripper_jaw_home_group(duty_cycle)
->>>>>>> f03660d0
         runner = MoveGroupRunner(move_groups=[move_group])
         positions = await runner.run(can_messenger=self._messenger)
         self._handle_motor_status_response(positions)
