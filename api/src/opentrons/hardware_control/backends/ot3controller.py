"""OT3 Hardware Controller Backend."""

from __future__ import annotations
import asyncio
from contextlib import asynccontextmanager
from functools import wraps
import logging
from copy import deepcopy
from typing import (
    Any,
    Awaitable,
    Callable,
    Dict,
    List,
    Optional,
    Tuple,
    TYPE_CHECKING,
    Sequence,
    AsyncIterator,
    cast,
    Set,
    TypeVar,
    Iterator,
    KeysView,
)
from opentrons.config.types import OT3Config, GantryLoad
from opentrons.config import ot3_pipette_config, gripper_config
from .ot3utils import (
    axis_convert,
    create_move_group,
    axis_to_node,
    get_current_settings,
    create_home_group,
    node_to_axis,
    pipette_type_for_subtype,
    sensor_node_for_mount,
    sensor_id_for_instrument,
    create_gripper_jaw_grip_group,
    create_gripper_jaw_home_group,
    create_gripper_jaw_hold_group,
    create_tip_action_group,
    PipetteAction,
    sub_system_to_node_id,
)

try:
    import aionotify  # type: ignore[import]
except (OSError, ModuleNotFoundError):
    aionotify = None

from opentrons_hardware.drivers.can_bus import CanMessenger, DriverSettings
from opentrons_hardware.drivers.can_bus.abstract_driver import AbstractCanDriver
from opentrons_hardware.drivers.can_bus.build import build_driver
from opentrons_hardware.hardware_control.move_group_runner import MoveGroupRunner
from opentrons_hardware.hardware_control.motion_planning import (
    Move,
    Coordinates,
)

from opentrons_hardware.hardware_control.motor_enable_disable import (
    set_enable_motor,
    set_disable_motor,
)
from opentrons_hardware.hardware_control.motor_position_status import (
    get_motor_position,
    update_motor_position_estimation,
)
from opentrons_hardware.hardware_control.limit_switches import get_limit_switches
from opentrons_hardware.hardware_control.network import NetworkInfo
from opentrons_hardware.hardware_control.current_settings import (
    set_run_current,
    set_hold_current,
    set_currents,
)
from opentrons_hardware.firmware_bindings.constants import (
    NodeId,
    PipetteName as FirmwarePipetteName,
    PipetteType,
)
from opentrons_hardware import firmware_update


from opentrons.hardware_control.module_control import AttachedModulesControl
from opentrons.hardware_control.types import (
    BoardRevision,
    OT3Axis,
    AionotifyEvent,
    OT3Mount,
    OT3AxisMap,
    CurrentConfig,
    MotorStatus,
    InstrumentProbeType,
    PipetteSubType,
    mount_to_subsystem,
)
from opentrons.hardware_control.errors import (
    MustHomeError,
    InvalidPipetteName,
    InvalidPipetteModel,
    FirmwareUpdateRequired,
)
from opentrons_hardware.hardware_control.motion import (
    MoveStopCondition,
    MoveGroup,
)
from opentrons_hardware.hardware_control.types import NodeMap
from opentrons_hardware.hardware_control.tools import detector, types as ohc_tool_types

from opentrons_hardware.hardware_control.tool_sensors import (
    capacitive_probe,
    capacitive_pass,
)
from opentrons_hardware.drivers.gpio import OT3GPIO
from opentrons_shared_data.pipette.dev_types import PipetteName
from opentrons_shared_data.gripper.gripper_definition import GripForceProfile

if TYPE_CHECKING:
    from ..dev_types import (
        OT3AttachedPipette,
        AttachedGripper,
        OT3AttachedInstruments,
    )

log = logging.getLogger(__name__)

MapPayload = TypeVar("MapPayload")
Wrapped = TypeVar("Wrapped", bound=Callable[..., Awaitable[Any]])


def requires_update(func: Wrapped) -> Wrapped:
    """Decorator that raises FirmwareUpdateRequired if the update_required flag is set."""

    @wraps(func)
    async def wrapper(self: Any, *args: Any, **kwargs: Any) -> Any:
        if self.update_required:
            raise FirmwareUpdateRequired()
        return await func(self, *args, **kwargs)

    return cast(Wrapped, wrapper)


class OT3Controller:
    """OT3 Hardware Controller Backend."""

    _messenger: CanMessenger
    _position: Dict[NodeId, float]
    _encoder_position: Dict[NodeId, float]
    _motor_status: Dict[NodeId, MotorStatus]
    _tool_detector: detector.OneshotToolDetector

    @classmethod
    async def build(cls, config: OT3Config) -> OT3Controller:
        """Create the OT3Controller instance.

        Args:
            config: Robot configuration

        Returns:
            Instance.
        """
        driver = await build_driver(DriverSettings())
        return cls(config, driver=driver)

    def __init__(self, config: OT3Config, driver: AbstractCanDriver) -> None:
        """Construct.

        Args:
            config: Robot configuration
            driver: The Can Driver
        """
        self._configuration = config
        self._gpio_dev = OT3GPIO("hardware_control")
        self._module_controls: Optional[AttachedModulesControl] = None
        self._messenger = CanMessenger(driver=driver)
        self._messenger.start()
        self._tool_detector = detector.OneshotToolDetector(self._messenger)
        self._network_info = NetworkInfo(self._messenger)
        self._position = self._get_home_position()
        self._encoder_position = self._get_home_position()
        self._motor_status = {}
        self._update_required = False
        try:
            self._event_watcher = self._build_event_watcher()
        except AttributeError:
            log.warning(
                "Failed to initiate aionotify, cannot watch modules "
                "or door, likely because not running on linux"
            )
        self._present_nodes: Set[NodeId] = set()
        self._current_settings: Optional[OT3AxisMap[CurrentConfig]] = None

    @property
    def fw_version(self) -> Optional[str]:
        """Get the firmware version."""
        return None

    @property
    def update_required(self) -> bool:
        return self._update_required

    @update_required.setter
    def update_required(self, value: bool) -> None:
        if self._update_required != value:
            log.info(f"Firmware Update Flag set {self._update_required} -> {value}")
            self._update_required = value

    @staticmethod
    def _attached_pipettes_to_nodes(
        attached_pipettes: Dict[OT3Mount, PipetteSubType]
    ) -> Dict[NodeId, PipetteType]:
        pipette_nodes = {}
        for mount, subtype in attached_pipettes.items():
            subsystem = mount_to_subsystem(mount)
            node_id = sub_system_to_node_id(subsystem)
            pipette_type = pipette_type_for_subtype(subtype)
            pipette_nodes[node_id] = pipette_type
        return pipette_nodes

    async def update_firmware(
        self,
        attached_pipettes: Dict[OT3Mount, PipetteSubType],
        nodes: Optional[Set[NodeId]] = None,
    ) -> None:
        """Updates the firmware on the OT3."""
        nodes = nodes or set()
        attached_pipette_nodes = self._attached_pipettes_to_nodes(attached_pipettes)
        # Check if devices need an update, force update if nodes are specified
        firmware_updates = firmware_update.check_firmware_updates(
            self._network_info.device_info, attached_pipette_nodes, nodes=nodes
        )
        if not firmware_updates:
            log.info("No firmware updates required.")
            self.update_required = False
            return

        log.info("Firmware updates are available.")
        self.update_required = True
<<<<<<< HEAD
        update_details = {
            node_id: str(update.filepath)
            for node_id, update in firmware_updates.items()
        }
        updater = firmware_update.RunUpdate(
            messenger=self._messenger,
            update_details=update_details,
=======

        updater = firmware_update.RunUpdate(
            messenger=self._messenger,
            update_details=firmware_updates,
>>>>>>> f302abb3
            retry_count=3,
            timeout_seconds=20,
            erase=True,
        )
        async for progress in updater.run_updates():
            pass
        # refresh the device_info cache and reset the update_required flag
        await self._network_info.probe()
        self.update_required = False

    async def update_to_default_current_settings(self, gantry_load: GantryLoad) -> None:
        self._current_settings = get_current_settings(
            self._configuration.current_settings, gantry_load
        )
        await self.set_default_currents()

    @requires_update
    async def update_motor_status(self) -> None:
        """Retreieve motor and encoder status and position from all present nodes"""
        assert len(self._present_nodes)
        response = await get_motor_position(self._messenger, self._present_nodes)
        self._handle_motor_status_response(response)

    @requires_update
    async def update_motor_estimation(self, axes: Sequence[OT3Axis]) -> None:
        """Update motor position estimation for commanded nodes, and update cache of data."""
        nodes = set([axis_to_node(a) for a in axes])
        for node in nodes:
            if not (
                node in self._motor_status.keys()
                and self._motor_status[node].encoder_ok
            ):
                raise MustHomeError(f"Axis {node} has invalid encoder position")
        response = await update_motor_position_estimation(self._messenger, nodes)
        self._handle_motor_status_response(response)

    @property
    def grip_force_profile(self) -> Optional[GripForceProfile]:
        return self._gripper_force_settings

    @grip_force_profile.setter
    def grip_force_profile(self, profile: Optional[GripForceProfile]) -> None:
        self._gripper_force_settings = profile

    @property
    def motor_run_currents(self) -> OT3AxisMap[float]:
        assert self._current_settings
        run_currents: OT3AxisMap[float] = {}
        for axis, settings in self._current_settings.items():
            run_currents[axis] = settings.run_current
        return run_currents

    @property
    def motor_hold_currents(self) -> OT3AxisMap[float]:
        assert self._current_settings
        hold_currents: OT3AxisMap[float] = {}
        for axis, settings in self._current_settings.items():
            hold_currents[axis] = settings.hold_current
        return hold_currents

    @property
    def gpio_chardev(self) -> OT3GPIO:
        """Get the GPIO device."""
        return self._gpio_dev

    @property
    def board_revision(self) -> BoardRevision:
        """Get the board revision"""
        return BoardRevision.UNKNOWN

    @property
    def module_controls(self) -> AttachedModulesControl:
        """Get the module controls."""
        if self._module_controls is None:
            raise AttributeError("Module controls not found.")
        return self._module_controls

    @module_controls.setter
    def module_controls(self, module_controls: AttachedModulesControl) -> None:
        """Set the module controls"""
        self._module_controls = module_controls

    def check_ready_for_movement(self, axes: Sequence[OT3Axis]) -> bool:
        get_stat: Callable[
            [Sequence[OT3Axis]], List[Optional[MotorStatus]]
        ] = lambda ax: [self._motor_status.get(axis_to_node(a)) for a in ax]
        return all(
            isinstance(status, MotorStatus) and status.motor_ok
            for status in get_stat(axes)
        )

    async def update_position(self) -> OT3AxisMap[float]:
        """Get the current position."""
        return axis_convert(self._position, 0.0)

    async def update_encoder_position(self) -> OT3AxisMap[float]:
        """Get the encoder current position."""
        return axis_convert(self._encoder_position, 0.0)

    def _handle_motor_status_response(
        self,
        response: NodeMap[Tuple[float, float, bool, bool]],
    ) -> None:
        for axis, pos in response.items():
            self._position.update({axis: pos[0]})
            self._encoder_position.update({axis: pos[1]})
            # if an axis has already been homed, we're not clearing the motor ok status flag
            # TODO: (2023-01-10) This is just a temp fix so we're not blocking hardware testing,
            # we should port the encoder position over to use as motor position if encoder status is ok
            already_homed = (
                self._motor_status[axis].motor_ok
                if axis in self._motor_status.keys()
                else False
            )
            self._motor_status.update(
                {axis: MotorStatus(motor_ok=pos[2] or already_homed, encoder_ok=pos[3])}
            )

    @requires_update
    async def move(
        self,
        origin: Coordinates[OT3Axis, float],
        moves: List[Move[OT3Axis]],
        stop_condition: MoveStopCondition = MoveStopCondition.none,
    ) -> None:
        """Move to a position.

        Args:
            origin: The starting point of the move
            moves: List of moves.
            stop_condition: The stop condition.

        Returns:
            None
        """
        group = create_move_group(origin, moves, self._present_nodes, stop_condition)
        move_group, _ = group
        runner = MoveGroupRunner(move_groups=[move_group])
        positions = await runner.run(can_messenger=self._messenger)
        self._handle_motor_status_response(positions)

    def _build_home_pipettes_runner(
        self, axes: Sequence[OT3Axis]
    ) -> Optional[MoveGroupRunner]:
        speed_settings = (
            self._configuration.motion_settings.max_speed_discontinuity.none
        )

        distances_pipette = {
            ax: -1 * self.axis_bounds[ax][1] - self.axis_bounds[ax][0]
            for ax in axes
            if ax in OT3Axis.pipette_axes()
        }
        velocities_pipette = {
            ax: -1 * speed_settings[OT3Axis.to_kind(ax)]
            for ax in axes
            if ax in OT3Axis.pipette_axes()
        }

        move_group_pipette = []
        if distances_pipette and velocities_pipette:
            pipette_move = self._filter_move_group(
                create_home_group(distances_pipette, velocities_pipette)
            )
            move_group_pipette.append(pipette_move)

        if move_group_pipette:
            return MoveGroupRunner(move_groups=move_group_pipette, start_at_index=2)
        return None

    def _build_home_gantry_z_runner(
        self, axes: Sequence[OT3Axis]
    ) -> Optional[MoveGroupRunner]:
        speed_settings = (
            self._configuration.motion_settings.max_speed_discontinuity.none
        )

        distances_gantry = {
            ax: -1 * self.axis_bounds[ax][1] - self.axis_bounds[ax][0]
            for ax in axes
            if ax in OT3Axis.gantry_axes() and ax not in OT3Axis.mount_axes()
        }
        velocities_gantry = {
            ax: -1 * speed_settings[OT3Axis.to_kind(ax)]
            for ax in axes
            if ax in OT3Axis.gantry_axes() and ax not in OT3Axis.mount_axes()
        }
        distances_z = {
            ax: -1 * self.axis_bounds[ax][1] - self.axis_bounds[ax][0]
            for ax in axes
            if ax in OT3Axis.mount_axes()
        }
        velocities_z = {
            ax: -1 * speed_settings[OT3Axis.to_kind(ax)]
            for ax in axes
            if ax in OT3Axis.mount_axes()
        }
        move_group_gantry_z = []
        if distances_z and velocities_z:
            z_move = self._filter_move_group(
                create_home_group(distances_z, velocities_z)
            )
            move_group_gantry_z.append(z_move)
        if distances_gantry and velocities_gantry:
            # home X axis before Y axis, to avoid collision with thermo-cycler lid
            # that could be in the back-left corner
            for ax in [OT3Axis.X, OT3Axis.Y]:
                if ax in axes:
                    gantry_move = self._filter_move_group(
                        create_home_group(
                            {ax: distances_gantry[ax]}, {ax: velocities_gantry[ax]}
                        )
                    )
                    move_group_gantry_z.append(gantry_move)
        if move_group_gantry_z:
            return MoveGroupRunner(move_groups=move_group_gantry_z)
        return None

    @requires_update
    async def home(self, axes: Sequence[OT3Axis]) -> OT3AxisMap[float]:
        """Home each axis passed in, and reset the positions to 0.

        Args:
            axes: List[OT3Axis]

        Returns:
            A dictionary containing the new positions of each axis
        """
        checked_axes = [axis for axis in axes if self._axis_is_present(axis)]
        if not checked_axes:
            return {}

        maybe_runners = (
            self._build_home_gantry_z_runner(checked_axes),
            self._build_home_pipettes_runner(checked_axes),
        )
        coros = [
            runner.run(can_messenger=self._messenger)
            for runner in maybe_runners
            if runner
        ]
        positions = await asyncio.gather(*coros)
        if OT3Axis.G in checked_axes:
            await self.gripper_home_jaw(self._configuration.grip_jaw_home_duty_cycle)
        if OT3Axis.Q in checked_axes:
            await self.tip_action(
                [OT3Axis.Q],
                self.axis_bounds[OT3Axis.Q][1] - self.axis_bounds[OT3Axis.Q][0],
                self._configuration.motion_settings.default_max_speed.high_throughput[
                    OT3Axis.to_kind(OT3Axis.Q)
                ],
            )
        for position in positions:
            self._handle_motor_status_response(position)
        return axis_convert(self._position, 0.0)

    def _filter_move_group(self, move_group: MoveGroup) -> MoveGroup:
        new_group: MoveGroup = []
        for step in move_group:
            new_group.append(
                {
                    node: axis_step
                    for node, axis_step in step.items()
                    if node in self._present_nodes
                }
            )
        return new_group

    @requires_update
    async def fast_home(
        self, axes: Sequence[OT3Axis], margin: float
    ) -> OT3AxisMap[float]:
        """Fast home axes.

        Args:
            axes: List of axes to home.
            margin: Margin

        Returns:
            New position.
        """
        return await self.home(axes)

    async def tip_action(
        self,
        axes: Sequence[OT3Axis],
        distance: float,
        speed: float,
        tip_action: str = "home",
    ) -> None:
        if tip_action == "home":
            speed = speed * -1
        move_group = create_tip_action_group(
            axes, distance, speed, cast(PipetteAction, tip_action)
        )
        runner = MoveGroupRunner(move_groups=[move_group])
        positions = await runner.run(can_messenger=self._messenger)
        for axis, point in positions.items():
            self._position.update({axis: point[0]})
            self._encoder_position.update({axis: point[1]})

    @requires_update
    async def gripper_grip_jaw(
        self,
        duty_cycle: float,
        stop_condition: MoveStopCondition = MoveStopCondition.none,
    ) -> None:
        move_group = create_gripper_jaw_grip_group(duty_cycle, stop_condition)
        runner = MoveGroupRunner(move_groups=[move_group])
        positions = await runner.run(can_messenger=self._messenger)
        self._handle_motor_status_response(positions)

    @requires_update
    async def gripper_hold_jaw(
        self,
        encoder_position_um: int,
    ) -> None:
        move_group = create_gripper_jaw_hold_group(encoder_position_um)
        runner = MoveGroupRunner(move_groups=[move_group])
        positions = await runner.run(can_messenger=self._messenger)
        self._handle_motor_status_response(positions)

    @requires_update
    async def gripper_home_jaw(self, duty_cycle: float) -> None:
        move_group = create_gripper_jaw_home_group(duty_cycle)
        runner = MoveGroupRunner(move_groups=[move_group])
        positions = await runner.run(can_messenger=self._messenger)
        self._handle_motor_status_response(positions)

    @staticmethod
    def _lookup_serial_key(pipette_name: FirmwarePipetteName) -> str:
        lookup_name = {
            FirmwarePipetteName.p1000_single: "P1KS",
            FirmwarePipetteName.p1000_multi: "P1KM",
            FirmwarePipetteName.p50_single: "P50S",
            FirmwarePipetteName.p50_multi: "P50M",
            FirmwarePipetteName.p1000_96: "P1KH",
            FirmwarePipetteName.p50_96: "P50H",
        }
        return lookup_name[pipette_name]

    @staticmethod
    def _combine_serial_number(pipette_info: ohc_tool_types.PipetteInformation) -> str:
        serialized_name = OT3Controller._lookup_serial_key(pipette_info.name)
        version = ot3_pipette_config.version_from_string(pipette_info.model)
        return f"{serialized_name}V{version.major}{version.minor}{pipette_info.serial}"

    @staticmethod
    def _build_attached_pip(
        attached: ohc_tool_types.PipetteInformation, mount: OT3Mount
    ) -> OT3AttachedPipette:
        if attached.name == FirmwarePipetteName.unknown:
            raise InvalidPipetteName(name=attached.name_int, mount=mount)
        try:
            # TODO (lc 12-8-2022) We should return model as an int rather than
            # a string.
            # TODO (lc 12-6-2022) We should also provide the full serial number
            # for PipetteInformation.serial so we don't have to use
            # helper methods to convert the serial back to what was flashed
            # on the eeprom.
            return {
                "config": ot3_pipette_config.load_ot3_pipette(
                    ot3_pipette_config.convert_pipette_name(
                        cast(PipetteName, attached.name.name), attached.model
                    )
                ),
                "id": OT3Controller._combine_serial_number(attached),
            }
        except KeyError:
            raise InvalidPipetteModel(
                name=attached.name.name, model=attached.model, mount=mount
            )

    @staticmethod
    def _build_attached_gripper(
        attached: ohc_tool_types.GripperInformation,
    ) -> AttachedGripper:
        model = gripper_config.info_num_to_model(attached.model)
        serial = attached.serial
        return {
            "config": gripper_config.load(model),
            "id": f"GRPV{attached.model.replace('.', '')}{serial}",
        }

    @staticmethod
    def _generate_attached_instrs(
        attached: ohc_tool_types.ToolSummary,
    ) -> Iterator[Tuple[OT3Mount, OT3AttachedInstruments]]:
        if attached.left:
            yield (
                OT3Mount.LEFT,
                OT3Controller._build_attached_pip(attached.left, OT3Mount.LEFT),
            )
        if attached.right:
            yield (
                OT3Mount.RIGHT,
                OT3Controller._build_attached_pip(attached.right, OT3Mount.RIGHT),
            )
        if attached.gripper:
            yield (
                OT3Mount.GRIPPER,
                OT3Controller._build_attached_gripper(attached.gripper),
            )

    async def get_attached_instruments(
        self, expected: Dict[OT3Mount, PipetteName]
    ) -> Dict[OT3Mount, OT3AttachedInstruments]:
        """Get attached instruments.

        Args:
            expected: Which mounts are expected.

        Returns:
            A map of mount to instrument name.
        """
        await self._probe_core()
        attached = await self._tool_detector.detect()

        current_tools = dict(OT3Controller._generate_attached_instrs(attached))
        self._present_nodes -= set(
            axis_to_node(OT3Axis.of_main_tool_actuator(mount)) for mount in OT3Mount
        )
        for mount in current_tools.keys():
            self._present_nodes.add(axis_to_node(OT3Axis.of_main_tool_actuator(mount)))
        return current_tools

    @requires_update
    async def get_limit_switches(self) -> OT3AxisMap[bool]:
        """Get the state of the gantry's limit switches on each axis."""
        assert (
            self._present_nodes
        ), "No nodes available to read limit switch status from"
        res = await get_limit_switches(self._messenger, self._present_nodes)
        return {node_to_axis(node): bool(val) for node, val in res.items()}

    @staticmethod
    def _tip_motor_nodes(axis_current_keys: KeysView[OT3Axis]) -> List[NodeId]:
        return [axis_to_node(OT3Axis.Q)] if OT3Axis.Q in axis_current_keys else []

    @requires_update
    async def set_default_currents(self) -> None:
        """Set both run and hold currents from robot config to each node."""
        assert self._current_settings, "Invalid current settings"
        await set_currents(
            self._messenger,
            self._axis_map_to_present_nodes(
                {k: v.as_tuple() for k, v in self._current_settings.items()}
            ),
            use_tip_motor_message_for=self._tip_motor_nodes(
                self._current_settings.keys()
            ),
        )

    @requires_update
    async def set_active_current(self, axis_currents: OT3AxisMap[float]) -> None:
        """Set the active current.

        Args:
            axis_currents: Axes' currents

        Returns:
            None
        """
        assert self._current_settings, "Invalid current settings"
        await set_run_current(
            self._messenger,
            self._axis_map_to_present_nodes(axis_currents),
            use_tip_motor_message_for=self._tip_motor_nodes(axis_currents.keys()),
        )
        for axis, current in axis_currents.items():
            self._current_settings[axis].run_current = current

    @requires_update
    async def set_hold_current(self, axis_currents: OT3AxisMap[float]) -> None:
        """Set the hold current for motor.

        Args:
            axis_currents: Axes' currents

        Returns:
            None
        """
        assert self._current_settings, "Invalid current settings"
        await set_hold_current(
            self._messenger,
            self._axis_map_to_present_nodes(axis_currents),
            use_tip_motor_message_for=self._tip_motor_nodes(axis_currents.keys()),
        )
        for axis, current in axis_currents.items():
            self._current_settings[axis].hold_current = current

    @asynccontextmanager
    async def restore_current(self) -> AsyncIterator[None]:
        """Save the current."""
        old_current_settings = deepcopy(self._current_settings)
        try:
            yield
        finally:
            self._current_settings = old_current_settings
            await self.set_default_currents()

    @staticmethod
    def _build_event_watcher() -> aionotify.Watcher:
        watcher = aionotify.Watcher()
        watcher.watch(
            alias="modules",
            path="/dev",
            flags=(aionotify.Flags.CREATE | aionotify.Flags.DELETE),
        )
        return watcher

    async def _handle_watch_event(self) -> None:
        try:
            event = await self._event_watcher.get_event()
        except asyncio.IncompleteReadError:
            log.debug("incomplete read error when quitting watcher")
            return
        if event is not None:
            if "ot_module" in event.name:
                event_name = event.name
                flags = aionotify.Flags.parse(event.flags)
                event_description = AionotifyEvent.build(event_name, flags)
                await self.module_controls.handle_module_appearance(event_description)

    async def watch(self, loop: asyncio.AbstractEventLoop) -> None:
        can_watch = aionotify is not None
        if can_watch:
            await self._event_watcher.setup(loop)

        while can_watch and (not self._event_watcher.closed):
            await self._handle_watch_event()

    @property
    def axis_bounds(self) -> OT3AxisMap[Tuple[float, float]]:
        """Get the axis bounds."""
        # TODO (AL, 2021-11-18): The bounds need to be defined
        phony_bounds = (0, 10000)
        return {
            OT3Axis.Z_L: phony_bounds,
            OT3Axis.Z_R: phony_bounds,
            OT3Axis.P_L: phony_bounds,
            OT3Axis.P_R: phony_bounds,
            OT3Axis.X: phony_bounds,
            OT3Axis.Y: phony_bounds,
            OT3Axis.Z_G: phony_bounds,
            OT3Axis.Q: phony_bounds,
        }

    def single_boundary(self, boundary: int) -> OT3AxisMap[float]:
        return {ax: bound[boundary] for ax, bound in self.axis_bounds.items()}

    def engaged_axes(self) -> OT3AxisMap[bool]:
        """Get engaged axes."""
        return {}

    async def disengage_axes(self, axes: List[OT3Axis]) -> None:
        """Disengage axes."""
        nodes = {axis_to_node(ax) for ax in axes}
        await set_disable_motor(self._messenger, nodes)

    async def engage_axes(self, axes: List[OT3Axis]) -> None:
        """Engage axes."""
        nodes = {axis_to_node(ax) for ax in axes}
        await set_enable_motor(self._messenger, nodes)

    def set_lights(self, button: Optional[bool], rails: Optional[bool]) -> None:
        """Set the light states."""
        return None

    def get_lights(self) -> Dict[str, bool]:
        """Get the light state."""
        return {}

    def pause(self) -> None:
        """Pause the controller activity."""
        return None

    def resume(self) -> None:
        """Resume the controller activity."""
        return None

    async def halt(self) -> None:
        """Halt the motors."""
        return None

    async def hard_halt(self) -> None:
        """Halt the motors."""
        return None

    async def probe(self, axis: OT3Axis, distance: float) -> OT3AxisMap[float]:
        """Probe."""
        return {}

    async def clean_up(self) -> None:
        """Clean up."""

        try:
            loop = asyncio.get_event_loop()
        except RuntimeError:
            return

        if hasattr(self, "_event_watcher"):
            if loop.is_running() and self._event_watcher:
                self._event_watcher.close()
        return None

    @staticmethod
    def _get_home_position() -> Dict[NodeId, float]:
        return {
            NodeId.head_l: 0,
            NodeId.head_r: 0,
            NodeId.gantry_x: 0,
            NodeId.gantry_y: 0,
            NodeId.pipette_left: 0,
            NodeId.pipette_right: 0,
            NodeId.gripper_z: 0,
            NodeId.gripper_g: 0,
        }

    @staticmethod
    def home_position() -> OT3AxisMap[float]:
        return {
            node_to_axis(k): v for k, v in OT3Controller._get_home_position().items()
        }

    @staticmethod
    def _replace_head_node(nodes: Set[NodeId]) -> Set[NodeId]:
        """Replace the head core node with its two sides.

        The node ID for the head central controller is what shows up in a network probe,
        but what we actually send commands to an overwhelming majority of the time is
        the head_l and head_r synthetic node IDs, and those are what we want in the
        network map.
        """
        if NodeId.head in nodes:
            nodes.remove(NodeId.head)
            nodes.add(NodeId.head_r)
            nodes.add(NodeId.head_l)
        return nodes

    @staticmethod
    def _replace_gripper_node(nodes: Set[NodeId]) -> Set[NodeId]:
        """Replace the gripper core node with its two axes.

        The node ID for the gripper controller is what shows up in a network probe,
        but what we actually send most commands to is the gripper_z and gripper_g
        synthetic nodes, so we should have them in the network map instead.
        """
        if NodeId.gripper in nodes:
            nodes.remove(NodeId.gripper)
            nodes.add(NodeId.gripper_z)
            nodes.add(NodeId.gripper_g)
        return nodes

    @staticmethod
    def _filter_probed_core_nodes(
        current_set: Set[NodeId], probed_set: Set[NodeId]
    ) -> Set[NodeId]:
        probed_set = OT3Controller._replace_head_node(probed_set)
        core_replaced: Set[NodeId] = {
            NodeId.gantry_x,
            NodeId.gantry_y,
            NodeId.head_l,
            NodeId.head_r,
        }
        current_set -= core_replaced
        current_set |= probed_set
        return current_set

    async def _probe_core(self, timeout: float = 5.0) -> None:
        """Update the list of core nodes present on the network.

        Unlike probe_network, this always waits for the nodes that must be present for
        a working machine, and no more.
        """
        core_nodes = {NodeId.gantry_x, NodeId.gantry_y, NodeId.head}
        core_present = set(await self._network_info.probe(core_nodes, timeout))
        self._present_nodes = self._filter_probed_core_nodes(
            self._present_nodes, core_present
        )

    async def probe_network(self, timeout: float = 5.0) -> None:
        """Update the list of nodes present on the network.

        The stored result is used to make sure that move commands include entries
        for all present axes, so none incorrectly move before the others are ready.
        """
        # TODO: Only add pipette ids to expected if the head indicates
        # they're present. In the meantime, we'll use get_attached_instruments to
        # see if we should expect instruments to be present, which should be removed
        # when that method actually does canbus stuff
        instrs = await self.get_attached_instruments({})
        expected = {NodeId.gantry_x, NodeId.gantry_y, NodeId.head}
        if instrs.get(OT3Mount.LEFT, cast("OT3AttachedPipette", {})).get(
            "config", None
        ):
            expected.add(NodeId.pipette_left)
        if instrs.get(OT3Mount.RIGHT, cast("OT3AttachedPipette", {})).get(
            "config", None
        ):
            expected.add(NodeId.pipette_right)
        if instrs.get(OT3Mount.GRIPPER, cast("AttachedGripper", {})).get(
            "config", None
        ):
            expected.add(NodeId.gripper)
        core_present = set(await self._network_info.probe(expected, timeout))
        self._present_nodes = self._replace_gripper_node(
            self._replace_head_node(core_present)
        )
        log.info(f"The present nodes are now {self._present_nodes}")

    def _axis_is_present(self, axis: OT3Axis) -> bool:
        try:
            return axis_to_node(axis) in self._present_nodes
        except KeyError:
            # Currently unhandled axis
            return False

    def _axis_map_to_present_nodes(
        self, to_xform: OT3AxisMap[MapPayload]
    ) -> NodeMap[MapPayload]:
        by_node = {axis_to_node(k): v for k, v in to_xform.items()}
        return {k: v for k, v in by_node.items() if k in self._present_nodes}

    async def capacitive_probe(
        self,
        mount: OT3Mount,
        moving: OT3Axis,
        distance_mm: float,
        speed_mm_per_s: float,
        sensor_threshold_pf: float,
        probe: InstrumentProbeType,
    ) -> None:
        pos, _ = await capacitive_probe(
            self._messenger,
            sensor_node_for_mount(mount),
            axis_to_node(moving),
            distance_mm,
            speed_mm_per_s,
            sensor_id_for_instrument(probe),
            relative_threshold_pf=sensor_threshold_pf,
            log_sensor_values=True,
        )

        self._position[axis_to_node(moving)] = pos

    async def capacitive_pass(
        self,
        mount: OT3Mount,
        moving: OT3Axis,
        distance_mm: float,
        speed_mm_per_s: float,
        probe: InstrumentProbeType,
    ) -> List[float]:
        data = await capacitive_pass(
            self._messenger,
            sensor_node_for_mount(mount),
            axis_to_node(moving),
            distance_mm,
            speed_mm_per_s,
            sensor_id_for_instrument(probe),
        )
        self._position[axis_to_node(moving)] += distance_mm
        return data<|MERGE_RESOLUTION|>--- conflicted
+++ resolved
@@ -235,20 +235,10 @@
 
         log.info("Firmware updates are available.")
         self.update_required = True
-<<<<<<< HEAD
-        update_details = {
-            node_id: str(update.filepath)
-            for node_id, update in firmware_updates.items()
-        }
-        updater = firmware_update.RunUpdate(
-            messenger=self._messenger,
-            update_details=update_details,
-=======
 
         updater = firmware_update.RunUpdate(
             messenger=self._messenger,
             update_details=firmware_updates,
->>>>>>> f302abb3
             retry_count=3,
             timeout_seconds=20,
             erase=True,
