--- conflicted
+++ resolved
@@ -224,12 +224,8 @@
         self._messenger = CanMessenger(driver=driver)
         self._messenger.start()
         self._gpio_dev, self._usb_messenger = self._build_system_hardware(usb_driver)
-<<<<<<< HEAD
-        self._tool_detector = detector.OneshotToolDetector(self._messenger)
-        self._network_info = NetworkInfo(self._messenger, self._usb_messenger)
         self._eeprom = EEPROM()
         self._eeprom.setup()
-=======
         self._subsystem_manager = SubsystemManager(
             self._messenger,
             self._usb_messenger,
@@ -237,7 +233,6 @@
             network.NetworkInfo(self._messenger, self._usb_messenger),
             FirmwareUpdate(),
         )
->>>>>>> 41934776
         self._position = self._get_home_position()
         self._encoder_position = self._get_home_position()
         self._motor_status = {}
