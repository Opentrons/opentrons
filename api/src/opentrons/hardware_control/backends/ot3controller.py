"""OT3 Hardware Controller Backend."""

from __future__ import annotations
import asyncio
from contextlib import asynccontextmanager
from functools import wraps
import logging
import math
from copy import deepcopy
from typing import (
    Any,
    Awaitable,
    Callable,
    Dict,
    List,
    Optional,
    Tuple,
    TYPE_CHECKING,
    Sequence,
    AsyncIterator,
    cast,
    Set,
    TypeVar,
    Iterator,
    KeysView,
)
from opentrons.config.types import OT3Config, GantryLoad
from opentrons.config import ot3_pipette_config, gripper_config
from .ot3utils import (
    axis_convert,
    create_move_group,
    axis_to_node,
    get_current_settings,
    create_home_group,
    node_to_axis,
    sub_system_to_node_id,
    sensor_node_for_mount,
    head_node_for_mount,
    sensor_id_for_instrument,
    create_gripper_jaw_grip_group,
    create_gripper_jaw_home_group,
    create_gripper_jaw_hold_group,
    create_tip_action_group,
    PipetteAction,
)

try:
    import aionotify  # type: ignore[import]
except (OSError, ModuleNotFoundError):
    aionotify = None

from opentrons_hardware.drivers.can_bus import CanMessenger, DriverSettings
from opentrons_hardware.drivers.can_bus.abstract_driver import AbstractCanDriver
from opentrons_hardware.drivers.can_bus.build import build_driver
from opentrons_hardware.hardware_control.move_group_runner import MoveGroupRunner
from opentrons_hardware.hardware_control.motion_planning import (
    Move,
    Coordinates,
)

from opentrons_hardware.hardware_control.motor_enable_disable import (
    set_enable_motor,
    set_disable_motor,
)
from opentrons_hardware.hardware_control.motor_position_status import (
    get_motor_position,
    update_motor_position_estimation,
)
from opentrons_hardware.hardware_control.limit_switches import get_limit_switches
from opentrons_hardware.hardware_control.network import NetworkInfo
from opentrons_hardware.hardware_control.current_settings import (
    set_run_current,
    set_hold_current,
    set_currents,
)
from opentrons_hardware.firmware_bindings.constants import (
    NodeId,
    PipetteName as FirmwarePipetteName,
    SensorId,
)
from opentrons_hardware import firmware_update

from opentrons.hardware_control.module_control import AttachedModulesControl
from opentrons.hardware_control.types import (
    BoardRevision,
    OT3Axis,
    AionotifyEvent,
    OT3Mount,
    OT3AxisMap,
    CurrentConfig,
    OT3SubSystem,
    MotorStatus,
    InstrumentProbeType,
)
from opentrons.hardware_control.errors import (
    MustHomeError,
    InvalidPipetteName,
    InvalidPipetteModel,
    FirmwareUpdateRequired,
)
from opentrons_hardware.hardware_control.motion import (
    MoveStopCondition,
    MoveGroup,
)
from opentrons_hardware.hardware_control.types import NodeMap
from opentrons_hardware.hardware_control.tools import detector, types as ohc_tool_types

from opentrons_hardware.hardware_control.tool_sensors import (
    capacitive_probe,
    capacitive_pass,
    liquid_probe,
)
from opentrons_hardware.drivers.gpio import OT3GPIO
from opentrons_shared_data.pipette.dev_types import PipetteName
from opentrons_shared_data.gripper.gripper_definition import GripForceProfile

if TYPE_CHECKING:
    from ..dev_types import (
        OT3AttachedPipette,
        AttachedGripper,
        OT3AttachedInstruments,
    )

log = logging.getLogger(__name__)

MapPayload = TypeVar("MapPayload")
Wrapped = TypeVar("Wrapped", bound=Callable[..., Awaitable[Any]])


def requires_update(func: Wrapped) -> Wrapped:
    """Decorator that raises FirmwareUpdateRequired if the update_required flag is set."""

    @wraps(func)
    async def wrapper(self: Any, *args: Any, **kwargs: Any) -> Any:
        if self.update_required:
            raise FirmwareUpdateRequired()
        return await func(self, *args, **kwargs)

    return cast(Wrapped, wrapper)


class OT3Controller:
    """OT3 Hardware Controller Backend."""

    _messenger: CanMessenger
    _position: Dict[NodeId, float]
    _encoder_position: Dict[NodeId, float]
    _motor_status: Dict[NodeId, MotorStatus]
    _tool_detector: detector.OneshotToolDetector

    @classmethod
    async def build(cls, config: OT3Config) -> OT3Controller:
        """Create the OT3Controller instance.

        Args:
            config: Robot configuration

        Returns:
            Instance.
        """
        driver = await build_driver(DriverSettings())
        return cls(config, driver=driver)

    def __init__(self, config: OT3Config, driver: AbstractCanDriver) -> None:
        """Construct.

        Args:
            config: Robot configuration
            driver: The Can Driver
        """
        self._configuration = config
        self._gpio_dev = OT3GPIO("hardware_control")
        self._module_controls: Optional[AttachedModulesControl] = None
        self._messenger = CanMessenger(driver=driver)
        self._messenger.start()
        self._tool_detector = detector.OneshotToolDetector(self._messenger)
        self._network_info = NetworkInfo(self._messenger)
        self._position = self._get_home_position()
        self._encoder_position = self._get_home_position()
        self._motor_status = {}
        self._update_required = False
        try:
            self._event_watcher = self._build_event_watcher()
        except AttributeError:
            log.warning(
                "Failed to initiate aionotify, cannot watch modules "
                "or door, likely because not running on linux"
            )
        self._present_nodes: Set[NodeId] = set()
        self._current_settings: Optional[OT3AxisMap[CurrentConfig]] = None

    @property
    def fw_version(self) -> Optional[str]:
        """Get the firmware version."""
        return None

    @property
    def update_required(self) -> bool:
        return self._update_required

    async def update_firmware(self, filename: str, target: OT3SubSystem) -> None:
        """Update the firmware."""
        with open(filename, "r") as f:
            await firmware_update.run_update(
                messenger=self._messenger,
                node_id=sub_system_to_node_id(target),
                hex_file=f,
                # TODO (amit, 2022-04-05): Fill in retry_count and timeout_seconds from
                #  config values.
                retry_count=3,
                timeout_seconds=20,
                erase=True,
            )

    async def update_to_default_current_settings(self, gantry_load: GantryLoad) -> None:
        self._current_settings = get_current_settings(
            self._configuration.current_settings, gantry_load
        )
        await self.set_default_currents()

    @requires_update
    async def update_motor_status(self) -> None:
        """Retreieve motor and encoder status and position from all present nodes"""
        assert len(self._present_nodes)
        response = await get_motor_position(self._messenger, self._present_nodes)
        self._handle_motor_status_response(response)

    @requires_update
    async def update_motor_estimation(self, axes: Sequence[OT3Axis]) -> None:
        """Update motor position estimation for commanded nodes, and update cache of data."""
        nodes = set([axis_to_node(a) for a in axes])
        for node in nodes:
            if not (
                node in self._motor_status.keys()
                and self._motor_status[node].encoder_ok
            ):
                raise MustHomeError(f"Axis {node} has invalid encoder position")
        response = await update_motor_position_estimation(self._messenger, nodes)
        self._handle_motor_status_response(response)

    @property
    def grip_force_profile(self) -> Optional[GripForceProfile]:
        return self._gripper_force_settings

    @grip_force_profile.setter
    def grip_force_profile(self, profile: Optional[GripForceProfile]) -> None:
        self._gripper_force_settings = profile

    @property
    def motor_run_currents(self) -> OT3AxisMap[float]:
        assert self._current_settings
        run_currents: OT3AxisMap[float] = {}
        for axis, settings in self._current_settings.items():
            run_currents[axis] = settings.run_current
        return run_currents

    @property
    def motor_hold_currents(self) -> OT3AxisMap[float]:
        assert self._current_settings
        hold_currents: OT3AxisMap[float] = {}
        for axis, settings in self._current_settings.items():
            hold_currents[axis] = settings.hold_current
        return hold_currents

    @property
    def gpio_chardev(self) -> OT3GPIO:
        """Get the GPIO device."""
        return self._gpio_dev

    @property
    def board_revision(self) -> BoardRevision:
        """Get the board revision"""
        return BoardRevision.UNKNOWN

    @property
    def module_controls(self) -> AttachedModulesControl:
        """Get the module controls."""
        if self._module_controls is None:
            raise AttributeError("Module controls not found.")
        return self._module_controls

    @module_controls.setter
    def module_controls(self, module_controls: AttachedModulesControl) -> None:
        """Set the module controls"""
        self._module_controls = module_controls

    def check_ready_for_movement(self, axes: Sequence[OT3Axis]) -> bool:
        get_stat: Callable[
            [Sequence[OT3Axis]], List[Optional[MotorStatus]]
        ] = lambda ax: [self._motor_status.get(axis_to_node(a)) for a in ax]
        return all(
            isinstance(status, MotorStatus) and status.motor_ok
            for status in get_stat(axes)
        )

    async def update_position(self) -> OT3AxisMap[float]:
        """Get the current position."""
        return axis_convert(self._position, 0.0)

    async def update_encoder_position(self) -> OT3AxisMap[float]:
        """Get the encoder current position."""
        return axis_convert(self._encoder_position, 0.0)

    def _handle_motor_status_response(
        self,
        response: NodeMap[Tuple[float, float, bool, bool]],
    ) -> None:
        for axis, pos in response.items():
            self._position.update({axis: pos[0]})
            self._encoder_position.update({axis: pos[1]})
            # if an axis has already been homed, we're not clearing the motor ok status flag
            # TODO: (2023-01-10) This is just a temp fix so we're not blocking hardware testing,
            # we should port the encoder position over to use as motor position if encoder status is ok
            already_homed = (
                self._motor_status[axis].motor_ok
                if axis in self._motor_status.keys()
                else False
            )
            self._motor_status.update(
                {axis: MotorStatus(motor_ok=pos[2] or already_homed, encoder_ok=pos[3])}
            )

    @requires_update
    async def move(
        self,
        origin: Coordinates[OT3Axis, float],
        moves: List[Move[OT3Axis]],
        stop_condition: MoveStopCondition = MoveStopCondition.none,
    ) -> None:
        """Move to a position.

        Args:
            origin: The starting point of the move
            moves: List of moves.
            stop_condition: The stop condition.

        Returns:
            None
        """
        group = create_move_group(origin, moves, self._present_nodes, stop_condition)
        move_group, _ = group
        runner = MoveGroupRunner(move_groups=[move_group])
        positions = await runner.run(can_messenger=self._messenger)
        self._handle_motor_status_response(positions)

    def _build_home_pipettes_runner(
        self, axes: Sequence[OT3Axis]
    ) -> Optional[MoveGroupRunner]:
        speed_settings = (
            self._configuration.motion_settings.max_speed_discontinuity.none
        )

        distances_pipette = {
            ax: -1 * self.phony_bounds[ax][1] - self.phony_bounds[ax][0]
            for ax in axes
            if ax in OT3Axis.pipette_axes()
        }
        velocities_pipette = {
            ax: -1 * speed_settings[OT3Axis.to_kind(ax)]
            for ax in axes
            if ax in OT3Axis.pipette_axes()
        }

        move_group_pipette = []
        if distances_pipette and velocities_pipette:
            pipette_move = self._filter_move_group(
                create_home_group(distances_pipette, velocities_pipette)
            )
            move_group_pipette.append(pipette_move)

        if move_group_pipette:
            return MoveGroupRunner(move_groups=move_group_pipette, start_at_index=2)
        return None

    def _build_home_gantry_z_runner(
        self, axes: Sequence[OT3Axis]
    ) -> Optional[MoveGroupRunner]:
        speed_settings = (
            self._configuration.motion_settings.max_speed_discontinuity.none
        )

        distances_gantry = {
            ax: -1 * self.phony_bounds[ax][1] - self.phony_bounds[ax][0]
            for ax in axes
            if ax in OT3Axis.gantry_axes() and ax not in OT3Axis.mount_axes()
        }
        velocities_gantry = {
            ax: -1 * speed_settings[OT3Axis.to_kind(ax)]
            for ax in axes
            if ax in OT3Axis.gantry_axes() and ax not in OT3Axis.mount_axes()
        }
        distances_z = {
            ax: -1 * self.phony_bounds[ax][1] - self.phony_bounds[ax][0]
            for ax in axes
            if ax in OT3Axis.mount_axes()
        }
        velocities_z = {
            ax: -1 * speed_settings[OT3Axis.to_kind(ax)]
            for ax in axes
            if ax in OT3Axis.mount_axes()
        }
        move_group_gantry_z = []
        if distances_z and velocities_z:
            z_move = self._filter_move_group(
                create_home_group(distances_z, velocities_z)
            )
            move_group_gantry_z.append(z_move)
        if distances_gantry and velocities_gantry:
            # home X axis before Y axis, to avoid collision with thermo-cycler lid
            # that could be in the back-left corner
            for ax in [OT3Axis.X, OT3Axis.Y]:
                if ax in axes:
                    gantry_move = self._filter_move_group(
                        create_home_group(
                            {ax: distances_gantry[ax]}, {ax: velocities_gantry[ax]}
                        )
                    )
                    move_group_gantry_z.append(gantry_move)
        if move_group_gantry_z:
            return MoveGroupRunner(move_groups=move_group_gantry_z)
        return None

    @requires_update
    async def home(self, axes: Sequence[OT3Axis]) -> OT3AxisMap[float]:
        """Home each axis passed in, and reset the positions to 0.

        Args:
            axes: List[OT3Axis]

        Returns:
            A dictionary containing the new positions of each axis
        """
        checked_axes = [axis for axis in axes if self._axis_is_present(axis)]
        if not checked_axes:
            return {}

        maybe_runners = (
            self._build_home_gantry_z_runner(checked_axes),
            self._build_home_pipettes_runner(checked_axes),
        )
        coros = [
            runner.run(can_messenger=self._messenger)
            for runner in maybe_runners
            if runner
        ]
        positions = await asyncio.gather(*coros)
        if OT3Axis.G in checked_axes:
            await self.gripper_home_jaw(self._configuration.grip_jaw_home_duty_cycle)
        if OT3Axis.Q in checked_axes:
            await self.tip_action(
                [OT3Axis.Q],
                self.axis_bounds[OT3Axis.Q][1] - self.axis_bounds[OT3Axis.Q][0],
                -1
                * self._configuration.motion_settings.default_max_speed.high_throughput[
                    OT3Axis.to_kind(OT3Axis.Q)
                ],
            )
        for position in positions:
            self._handle_motor_status_response(position)
        return axis_convert(self._position, 0.0)

    def _filter_move_group(self, move_group: MoveGroup) -> MoveGroup:
        new_group: MoveGroup = []
        for step in move_group:
            new_group.append(
                {
                    node: axis_step
                    for node, axis_step in step.items()
                    if node in self._present_nodes
                }
            )
        return new_group

    @requires_update
    async def fast_home(
        self, axes: Sequence[OT3Axis], margin: float
    ) -> OT3AxisMap[float]:
        """Fast home axes.

        Args:
            axes: List of axes to home.
            margin: Margin

        Returns:
            New position.
        """
        return await self.home(axes)

    async def tip_action(
        self,
        axes: Sequence[OT3Axis],
        distance: float,
        speed: float,
        tip_action: str = "drop",
    ) -> None:
        move_group = create_tip_action_group(
            axes, distance, speed, cast(PipetteAction, tip_action)
        )
        runner = MoveGroupRunner(move_groups=[move_group])
        positions = await runner.run(can_messenger=self._messenger)
        for axis, point in positions.items():
            self._position.update({axis: point[0]})
            self._encoder_position.update({axis: point[1]})

    @requires_update
    async def gripper_grip_jaw(
        self,
        duty_cycle: float,
        stop_condition: MoveStopCondition = MoveStopCondition.none,
    ) -> None:
        move_group = create_gripper_jaw_grip_group(duty_cycle, stop_condition)
        runner = MoveGroupRunner(move_groups=[move_group])
        positions = await runner.run(can_messenger=self._messenger)
        self._handle_motor_status_response(positions)

    @requires_update
    async def gripper_hold_jaw(
        self,
        encoder_position_um: int,
    ) -> None:
        move_group = create_gripper_jaw_hold_group(encoder_position_um)
        runner = MoveGroupRunner(move_groups=[move_group])
        positions = await runner.run(can_messenger=self._messenger)
        self._handle_motor_status_response(positions)

    @requires_update
    async def gripper_home_jaw(self, duty_cycle: float) -> None:
        move_group = create_gripper_jaw_home_group(duty_cycle)
        runner = MoveGroupRunner(move_groups=[move_group])
        positions = await runner.run(can_messenger=self._messenger)
        self._handle_motor_status_response(positions)

    @staticmethod
    def _lookup_serial_key(pipette_name: FirmwarePipetteName) -> str:
        lookup_name = {
            FirmwarePipetteName.p1000_single: "P1KS",
            FirmwarePipetteName.p1000_multi: "P1KM",
            FirmwarePipetteName.p50_single: "P50S",
            FirmwarePipetteName.p50_multi: "P50M",
            FirmwarePipetteName.p1000_96: "P1KH",
            FirmwarePipetteName.p50_96: "P50H",
        }
        return lookup_name[pipette_name]

    @staticmethod
    def _combine_serial_number(pipette_info: ohc_tool_types.PipetteInformation) -> str:
        serialized_name = OT3Controller._lookup_serial_key(pipette_info.name)
        version = ot3_pipette_config.version_from_string(pipette_info.model)
        return f"{serialized_name}V{version.major}{version.minor}{pipette_info.serial}"

    @staticmethod
    def _build_attached_pip(
        attached: ohc_tool_types.PipetteInformation, mount: OT3Mount
    ) -> OT3AttachedPipette:
        if attached.name == FirmwarePipetteName.unknown:
            raise InvalidPipetteName(name=attached.name_int, mount=mount)
        try:
            # TODO (lc 12-8-2022) We should return model as an int rather than
            # a string.
            # TODO (lc 12-6-2022) We should also provide the full serial number
            # for PipetteInformation.serial so we don't have to use
            # helper methods to convert the serial back to what was flashed
            # on the eeprom.
            return {
                "config": ot3_pipette_config.load_ot3_pipette(
                    ot3_pipette_config.convert_pipette_name(
                        cast(PipetteName, attached.name.name), attached.model
                    )
                ),
                "id": OT3Controller._combine_serial_number(attached),
            }
        except KeyError:
            raise InvalidPipetteModel(
                name=attached.name.name, model=attached.model, mount=mount
            )

    @staticmethod
    def _build_attached_gripper(
        attached: ohc_tool_types.GripperInformation,
    ) -> AttachedGripper:
        model = gripper_config.info_num_to_model(attached.model)
        serial = attached.serial
        return {
            "config": gripper_config.load(model),
            "id": f"GRPV{attached.model}{serial}",
        }

    @staticmethod
    def _generate_attached_instrs(
        attached: ohc_tool_types.ToolSummary,
    ) -> Iterator[Tuple[OT3Mount, OT3AttachedInstruments]]:
        if attached.left:
            yield (
                OT3Mount.LEFT,
                OT3Controller._build_attached_pip(attached.left, OT3Mount.LEFT),
            )
        if attached.right:
            yield (
                OT3Mount.RIGHT,
                OT3Controller._build_attached_pip(attached.right, OT3Mount.RIGHT),
            )
        if attached.gripper:
            yield (
                OT3Mount.GRIPPER,
                OT3Controller._build_attached_gripper(attached.gripper),
            )

    async def get_attached_instruments(
        self, expected: Dict[OT3Mount, PipetteName]
    ) -> Dict[OT3Mount, OT3AttachedInstruments]:
        """Get attached instruments.

        Args:
            expected: Which mounts are expected.

        Returns:
            A map of mount to instrument name.
        """
        await self._probe_core()
        attached = await self._tool_detector.detect()

        current_tools = dict(OT3Controller._generate_attached_instrs(attached))
        self._present_nodes -= set(
            axis_to_node(OT3Axis.of_main_tool_actuator(mount)) for mount in OT3Mount
        )
        for mount in current_tools.keys():
            self._present_nodes.add(axis_to_node(OT3Axis.of_main_tool_actuator(mount)))
        return current_tools

    @requires_update
    async def get_limit_switches(self) -> OT3AxisMap[bool]:
        """Get the state of the gantry's limit switches on each axis."""
        assert (
            self._present_nodes
        ), "No nodes available to read limit switch status from"
        res = await get_limit_switches(self._messenger, self._present_nodes)
        return {node_to_axis(node): bool(val) for node, val in res.items()}

    @staticmethod
    def _tip_motor_nodes(axis_current_keys: KeysView[OT3Axis]) -> List[NodeId]:
        return [axis_to_node(OT3Axis.Q)] if OT3Axis.Q in axis_current_keys else []

    @requires_update
    async def set_default_currents(self) -> None:
        """Set both run and hold currents from robot config to each node."""
        assert self._current_settings, "Invalid current settings"
        await set_currents(
            self._messenger,
            self._axis_map_to_present_nodes(
                {k: v.as_tuple() for k, v in self._current_settings.items()}
            ),
            use_tip_motor_message_for=self._tip_motor_nodes(
                self._current_settings.keys()
            ),
        )

    @requires_update
    async def set_active_current(self, axis_currents: OT3AxisMap[float]) -> None:
        """Set the active current.

        Args:
            axis_currents: Axes' currents

        Returns:
            None
        """
        assert self._current_settings, "Invalid current settings"
        await set_run_current(
            self._messenger,
            self._axis_map_to_present_nodes(axis_currents),
            use_tip_motor_message_for=self._tip_motor_nodes(axis_currents.keys()),
        )
        for axis, current in axis_currents.items():
            self._current_settings[axis].run_current = current

    @requires_update
    async def set_hold_current(self, axis_currents: OT3AxisMap[float]) -> None:
        """Set the hold current for motor.

        Args:
            axis_currents: Axes' currents

        Returns:
            None
        """
        assert self._current_settings, "Invalid current settings"
        await set_hold_current(
            self._messenger,
            self._axis_map_to_present_nodes(axis_currents),
            use_tip_motor_message_for=self._tip_motor_nodes(axis_currents.keys()),
        )
        for axis, current in axis_currents.items():
            self._current_settings[axis].hold_current = current

    @asynccontextmanager
    async def restore_current(self) -> AsyncIterator[None]:
        """Save the current."""
        old_current_settings = deepcopy(self._current_settings)
        try:
            yield
        finally:
            self._current_settings = old_current_settings
            await self.set_default_currents()

    @staticmethod
    def _build_event_watcher() -> aionotify.Watcher:
        watcher = aionotify.Watcher()
        watcher.watch(
            alias="modules",
            path="/dev",
            flags=(aionotify.Flags.CREATE | aionotify.Flags.DELETE),
        )
        return watcher

    async def _handle_watch_event(self) -> None:
        try:
            event = await self._event_watcher.get_event()
        except asyncio.IncompleteReadError:
            log.debug("incomplete read error when quitting watcher")
            return
        if event is not None:
            if "ot_module" in event.name:
                event_name = event.name
                flags = aionotify.Flags.parse(event.flags)
                event_description = AionotifyEvent.build(event_name, flags)
                await self.module_controls.handle_module_appearance(event_description)

    async def watch(self, loop: asyncio.AbstractEventLoop) -> None:
        can_watch = aionotify is not None
        if can_watch:
            await self._event_watcher.setup(loop)

        while can_watch and (not self._event_watcher.closed):
            await self._handle_watch_event()

    def get_slot_center_pos(self, slot_num: int) -> OT3AxisMap[float]:
        """Return the slot center."""
        slot_width = self.axis_bounds[OT3Axis.X][1] / 3
        slot_depth = self.axis_bounds[OT3Axis.Y][1] / 4

        centers_x = [slot_width * 2.5, slot_width * 0.5, slot_width * 1.5]
        center_y = (math.ceil(slot_num / 3) - 0.5) * slot_depth

        return {OT3Axis.X: centers_x[slot_num % 3], OT3Axis.Y: center_y}

    @property
    def axis_bounds(self) -> OT3AxisMap[Tuple[float, float]]:
        """Get the axis bounds."""
        # TODO (CM): gripper axis bounds need to be defined
        return {
            OT3Axis.Z_L: (0, 160),
            OT3Axis.Z_R: (0, 160),
            OT3Axis.P_L: (0, 110),
            OT3Axis.P_R: (0, 110),
            OT3Axis.X: (0, 455),
            OT3Axis.Y: (0, 412),
            OT3Axis.Z_G: (0, 1000),
        }

    @property
    def phony_bounds(self) -> OT3AxisMap[Tuple[float, float]]:
        """Get the axis bounds."""
        # TODO (AL, 2021-11-18): The bounds need to be defined
        phony_bounds = (0, 10000)
        return {
            OT3Axis.Z_L: phony_bounds,
            OT3Axis.Z_R: phony_bounds,
            OT3Axis.P_L: phony_bounds,
            OT3Axis.P_R: phony_bounds,
            OT3Axis.X: phony_bounds,
            OT3Axis.Y: phony_bounds,
            OT3Axis.Z_G: phony_bounds,
            OT3Axis.Q: phony_bounds,
        }

    def single_boundary(self, boundary: int) -> OT3AxisMap[float]:
        return {ax: bound[boundary] for ax, bound in self.phony_bounds.items()}

    def engaged_axes(self) -> OT3AxisMap[bool]:
        """Get engaged axes."""
        return {}

    async def disengage_axes(self, axes: List[OT3Axis]) -> None:
        """Disengage axes."""
        nodes = {axis_to_node(ax) for ax in axes}
        await set_disable_motor(self._messenger, nodes)

    async def engage_axes(self, axes: List[OT3Axis]) -> None:
        """Engage axes."""
        nodes = {axis_to_node(ax) for ax in axes}
        await set_enable_motor(self._messenger, nodes)

    def set_lights(self, button: Optional[bool], rails: Optional[bool]) -> None:
        """Set the light states."""
        return None

    def get_lights(self) -> Dict[str, bool]:
        """Get the light state."""
        return {}

    def pause(self) -> None:
        """Pause the controller activity."""
        return None

    def resume(self) -> None:
        """Resume the controller activity."""
        return None

    async def halt(self) -> None:
        """Halt the motors."""
        return None

    async def hard_halt(self) -> None:
        """Halt the motors."""
        return None

    async def probe(self, axis: OT3Axis, distance: float) -> OT3AxisMap[float]:
        """Probe."""
        return {}

    async def clean_up(self) -> None:
        """Clean up."""

        try:
            loop = asyncio.get_event_loop()
        except RuntimeError:
            return

        if hasattr(self, "_event_watcher"):
            if loop.is_running() and self._event_watcher:
                self._event_watcher.close()
        return None

    @staticmethod
    def _get_home_position() -> Dict[NodeId, float]:
        return {
            NodeId.head_l: 0,
            NodeId.head_r: 0,
            NodeId.gantry_x: 0,
            NodeId.gantry_y: 0,
            NodeId.pipette_left: 0,
            NodeId.pipette_right: 0,
            NodeId.gripper_z: 0,
            NodeId.gripper_g: 0,
        }

    @staticmethod
    def home_position() -> OT3AxisMap[float]:
        return {
            node_to_axis(k): v for k, v in OT3Controller._get_home_position().items()
        }

    @staticmethod
    def _replace_head_node(nodes: Set[NodeId]) -> Set[NodeId]:
        """Replace the head core node with its two sides.

        The node ID for the head central controller is what shows up in a network probe,
        but what we actually send commands to an overwhelming majority of the time is
        the head_l and head_r synthetic node IDs, and those are what we want in the
        network map.
        """
        if NodeId.head in nodes:
            nodes.remove(NodeId.head)
            nodes.add(NodeId.head_r)
            nodes.add(NodeId.head_l)
        return nodes

    @staticmethod
    def _replace_gripper_node(nodes: Set[NodeId]) -> Set[NodeId]:
        """Replace the gripper core node with its two axes.

        The node ID for the gripper controller is what shows up in a network probe,
        but what we actually send most commands to is the gripper_z and gripper_g
        synthetic nodes, so we should have them in the network map instead.
        """
        if NodeId.gripper in nodes:
            nodes.remove(NodeId.gripper)
            nodes.add(NodeId.gripper_z)
            nodes.add(NodeId.gripper_g)
        return nodes

    @staticmethod
    def _filter_probed_core_nodes(
        current_set: Set[NodeId], probed_set: Set[NodeId]
    ) -> Set[NodeId]:
        probed_set = OT3Controller._replace_head_node(probed_set)
        core_replaced: Set[NodeId] = {
            NodeId.gantry_x,
            NodeId.gantry_y,
            NodeId.head_l,
            NodeId.head_r,
        }
        current_set -= core_replaced
        current_set |= probed_set
        return current_set

    async def _probe_core(self, timeout: float = 5.0) -> None:
        """Update the list of core nodes present on the network.

        Unlike probe_network, this always waits for the nodes that must be present for
        a working machine, and no more.
        """
        core_nodes = {NodeId.gantry_x, NodeId.gantry_y, NodeId.head}
        core_present = set(await self._network_info.probe(core_nodes, timeout))
        self._present_nodes = self._filter_probed_core_nodes(
            self._present_nodes, core_present
        )

    async def probe_network(self, timeout: float = 5.0) -> None:
        """Update the list of nodes present on the network.

        The stored result is used to make sure that move commands include entries
        for all present axes, so none incorrectly move before the others are ready.
        """
        # TODO: Only add pipette ids to expected if the head indicates
        # they're present. In the meantime, we'll use get_attached_instruments to
        # see if we should expect instruments to be present, which should be removed
        # when that method actually does canbus stuff
        instrs = await self.get_attached_instruments({})
        expected = {NodeId.gantry_x, NodeId.gantry_y, NodeId.head}
        if instrs.get(OT3Mount.LEFT, cast("OT3AttachedPipette", {})).get(
            "config", None
        ):
            expected.add(NodeId.pipette_left)
        if instrs.get(OT3Mount.RIGHT, cast("OT3AttachedPipette", {})).get(
            "config", None
        ):
            expected.add(NodeId.pipette_right)
        if instrs.get(OT3Mount.GRIPPER, cast("AttachedGripper", {})).get(
            "config", None
        ):
            expected.add(NodeId.gripper)
        core_present = set(await self._network_info.probe(expected, timeout))
        self._present_nodes = self._replace_gripper_node(
            self._replace_head_node(core_present)
        )
        log.info(f"The present nodes are now {self._present_nodes}")

    def _axis_is_present(self, axis: OT3Axis) -> bool:
        try:
            return axis_to_node(axis) in self._present_nodes
        except KeyError:
            # Currently unhandled axis
            return False

    def _axis_map_to_present_nodes(
        self, to_xform: OT3AxisMap[MapPayload]
    ) -> NodeMap[MapPayload]:
        by_node = {axis_to_node(k): v for k, v in to_xform.items()}
        return {k: v for k, v in by_node.items() if k in self._present_nodes}

    async def liquid_probe(
        self,
        mount: OT3Mount,
        max_z_distance: float,
        mount_speed: float,
        plunger_speed: float,
        threshold_pascals: float,
        starting_mount_height: float,
        prep_move_speed: float,
        log_pressure: bool = True,
<<<<<<< HEAD
=======
        read_only: bool = False,
>>>>>>> 3bf68845
        sensor_id: SensorId = SensorId.S0,
    ) -> None:
        head_node = head_node_for_mount(OT3Mount(mount.value))
        tool = sensor_node_for_mount(OT3Mount(mount.value))
        positions = await liquid_probe(
            self._messenger,
            tool,
            head_node,
            max_z_distance,
            plunger_speed,
            mount_speed,
            starting_mount_height,
            prep_move_speed,
            threshold_pascals,
            log_pressure,
<<<<<<< HEAD
=======
            read_only,
>>>>>>> 3bf68845
            sensor_id,
        )
        pos_axes = dict()
        for node, point in positions.items():
            self._position.update({node: point[0]})
            self._encoder_position.update({node: point[1]})
            pos_axes[node_to_axis(node)] = point

    async def capacitive_probe(
        self,
        mount: OT3Mount,
        moving: OT3Axis,
        distance_mm: float,
        speed_mm_per_s: float,
        sensor_threshold_pf: float,
        probe: InstrumentProbeType,
    ) -> None:
        pos, _ = await capacitive_probe(
            self._messenger,
            sensor_node_for_mount(mount),
            axis_to_node(moving),
            distance_mm,
            speed_mm_per_s,
            sensor_id_for_instrument(probe),
            relative_threshold_pf=sensor_threshold_pf,
            log_sensor_values=True,
        )

        self._position[axis_to_node(moving)] = pos

    async def capacitive_pass(
        self,
        mount: OT3Mount,
        moving: OT3Axis,
        distance_mm: float,
        speed_mm_per_s: float,
        probe: InstrumentProbeType,
    ) -> List[float]:
        data = await capacitive_pass(
            self._messenger,
            sensor_node_for_mount(mount),
            axis_to_node(moving),
            distance_mm,
            speed_mm_per_s,
            sensor_id_for_instrument(probe),
        )
        self._position[axis_to_node(moving)] += distance_mm
        return data<|MERGE_RESOLUTION|>--- conflicted
+++ resolved
@@ -959,10 +959,7 @@
         starting_mount_height: float,
         prep_move_speed: float,
         log_pressure: bool = True,
-<<<<<<< HEAD
-=======
         read_only: bool = False,
->>>>>>> 3bf68845
         sensor_id: SensorId = SensorId.S0,
     ) -> None:
         head_node = head_node_for_mount(OT3Mount(mount.value))
@@ -978,10 +975,7 @@
             prep_move_speed,
             threshold_pascals,
             log_pressure,
-<<<<<<< HEAD
-=======
             read_only,
->>>>>>> 3bf68845
             sensor_id,
         )
         pos_axes = dict()
