--- conflicted
+++ resolved
@@ -638,27 +638,19 @@
         tip_action: str = "home",
         back_off: Optional[bool] = False,
     ) -> None:
-<<<<<<< HEAD
-        move_group = []
-=======
         # TODO: split this into two functions for homing and 'clamp'
         move_group = []
         # make sure either moves or distance and velocity is not None
         assert bool(moves) ^ (bool(distance) and bool(velocity))
->>>>>>> 31fdcce9
         if moves is not None:
             move_group = create_tip_action_group(
                 moves, [NodeId.pipette_left], tip_action
             )
         elif distance is not None and velocity is not None:
-<<<<<<< HEAD
-            move_group = create_gear_motor_home_group(float(distance), float(velocity))
-=======
             move_group = create_gear_motor_home_group(
                 float(distance), float(velocity), back_off
             )
 
->>>>>>> 31fdcce9
         runner = MoveGroupRunner(
             move_groups=[move_group],
             ignore_stalls=True if not ff.stall_detection_enabled() else False,
@@ -668,12 +660,8 @@
             self._gear_motor_position = {
                 NodeId.pipette_left: positions[NodeId.pipette_left][0]
             }
-<<<<<<< HEAD
-            print(f"setting gear motor position to {positions[NodeId.pipette_left][0]}")
-=======
         else:
             log.debug("no position returned from NodeId.pipette_left")
->>>>>>> 31fdcce9
 
     @requires_update
     async def gripper_grip_jaw(
