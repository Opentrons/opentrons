--- conflicted
+++ resolved
@@ -657,22 +657,6 @@
             )
         return new_group
 
-<<<<<<< HEAD
-    @requires_update
-    async def fast_home(
-        self, axes: Sequence[OT3Axis], margin: float
-    ) -> OT3AxisMap[float]:
-        """Fast home axes.
-        Args:
-            axes: List of axes to home.
-            margin: Margin
-        Returns:
-            New position.
-        """
-        return await self.home(axes)
-
-=======
->>>>>>> bf32bde3
     async def tip_action(
         self,
         axes: Sequence[OT3Axis],
@@ -1011,51 +995,6 @@
             node_to_axis(k): v for k, v in OT3Controller._get_home_position().items()
         }
 
-<<<<<<< HEAD
-    @staticmethod
-    def _replace_head_node(nodes: Set[NodeId]) -> Set[NodeId]:
-        """Replace the head core node with its two sides.
-        The node ID for the head central controller is what shows up in a network probe,
-        but what we actually send commands to an overwhelming majority of the time is
-        the head_l and head_r synthetic node IDs, and those are what we want in the
-        network map.
-        """
-        if NodeId.head in nodes:
-            nodes.remove(NodeId.head)
-            nodes.add(NodeId.head_r)
-            nodes.add(NodeId.head_l)
-        return nodes
-
-    @staticmethod
-    def _replace_gripper_node(nodes: Set[NodeId]) -> Set[NodeId]:
-        """Replace the gripper core node with its two axes.
-        The node ID for the gripper controller is what shows up in a network probe,
-        but what we actually send most commands to is the gripper_z and gripper_g
-        synthetic nodes, so we should have them in the network map instead.
-        """
-        if NodeId.gripper in nodes:
-            nodes.remove(NodeId.gripper)
-            nodes.add(NodeId.gripper_z)
-            nodes.add(NodeId.gripper_g)
-        return nodes
-
-    @staticmethod
-    def _filter_probed_core_nodes(
-        current_set: Set[NodeId], probed_set: Set[NodeId]
-    ) -> Set[NodeId]:
-        probed_set = OT3Controller._replace_head_node(probed_set)
-        core_replaced: Set[NodeId] = {
-            NodeId.gantry_x,
-            NodeId.gantry_y,
-            NodeId.head_l,
-            NodeId.head_r,
-        }
-        current_set -= core_replaced
-        current_set |= probed_set
-        return current_set
-
-=======
->>>>>>> bf32bde3
     async def _probe_core(self, timeout: float = 5.0) -> None:
         """Update the list of core nodes present on the network.
         Unlike probe_network, this always waits for the nodes that must be present for
