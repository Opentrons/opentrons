"""OT3 Hardware Controller Backend."""

from __future__ import annotations
import asyncio
from contextlib import asynccontextmanager
from functools import wraps
import logging
from copy import deepcopy
from typing import (
    Any,
    Awaitable,
    Callable,
    Dict,
    List,
    Optional,
    Tuple,
    TYPE_CHECKING,
    Sequence,
    AsyncIterator,
    cast,
    Set,
    TypeVar,
    Iterator,
    KeysView,
    Union,
)
from opentrons.config.types import OT3Config, GantryLoad
from opentrons.config import ot3_pipette_config, gripper_config, feature_flags as ff
from .ot3utils import (
    UpdateProgress,
    axis_convert,
    create_move_group,
    axis_to_node,
    get_current_settings,
    create_home_group,
    node_to_axis,
    pipette_type_for_subtype,
    sensor_node_for_mount,
    sensor_id_for_instrument,
    create_gripper_jaw_grip_group,
    create_gripper_jaw_home_group,
    create_gripper_jaw_hold_group,
    create_tip_action_group,
    PipetteAction,
    sub_system_to_node_id,
    NODEID_SUBSYSTEM,
    USBTARGET_SUBSYSTEM,
    filter_probed_core_nodes,
    motor_nodes,
)

try:
    import aionotify  # type: ignore[import]
except (OSError, ModuleNotFoundError):
    aionotify = None

from opentrons_hardware.drivers.can_bus import CanMessenger, DriverSettings
from opentrons_hardware.drivers.can_bus.abstract_driver import AbstractCanDriver
from opentrons_hardware.drivers.can_bus.build import build_driver
from opentrons_hardware.drivers.binary_usb import (
    BinaryMessenger,
    SerialUsbDriver,
    build_rear_panel_driver,
)
from opentrons_hardware.hardware_control.move_group_runner import MoveGroupRunner
from opentrons_hardware.hardware_control.motion_planning import (
    Move,
    Coordinates,
)

from opentrons_hardware.hardware_control.motor_enable_disable import (
    set_enable_motor,
    set_disable_motor,
)
from opentrons_hardware.hardware_control.motor_position_status import (
    get_motor_position,
    update_motor_position_estimation,
)
from opentrons_hardware.hardware_control.limit_switches import get_limit_switches
from opentrons_hardware.hardware_control.network import NetworkInfo
from opentrons_hardware.hardware_control.current_settings import (
    set_run_current,
    set_hold_current,
    set_currents,
)
from opentrons_hardware.firmware_bindings.constants import (
    NodeId,
    PipetteName as FirmwarePipetteName,
    SensorId,
    PipetteType,
    USBTarget,
    FirmwareTarget,
    ErrorCode,
)
from opentrons_hardware.firmware_bindings.messages.message_definitions import (
    StopRequest,
)
from opentrons_hardware.firmware_bindings.messages.payloads import EmptyPayload
from opentrons_hardware.hardware_control import status_bar

from opentrons_hardware.firmware_bindings.binary_constants import BinaryMessageId
from opentrons_hardware.firmware_bindings.messages.binary_message_definitions import (
    BinaryMessageDefinition,
    DoorSwitchStateInfo,
)
from opentrons_hardware import firmware_update


from opentrons.hardware_control.module_control import AttachedModulesControl
from opentrons.hardware_control.types import (
    BoardRevision,
    InstrumentFWInfo,
    OT3Axis,
    AionotifyEvent,
    OT3Mount,
    OT3AxisMap,
    CurrentConfig,
    MotorStatus,
    InstrumentProbeType,
    PipetteSubType,
    UpdateStatus,
    mount_to_subsystem,
    DoorState,
    OT3SubSystem,
)
from opentrons.hardware_control.errors import (
    InvalidPipetteName,
    InvalidPipetteModel,
    FirmwareUpdateRequired,
)
from opentrons_hardware.hardware_control.motion import (
    MoveStopCondition,
    MoveGroup,
)
from opentrons_hardware.hardware_control.types import NodeMap
from opentrons_hardware.hardware_control.tools import detector, types as ohc_tool_types

from opentrons_hardware.hardware_control.tool_sensors import (
    capacitive_probe,
    capacitive_pass,
    liquid_probe,
)
from opentrons_hardware.hardware_control.rear_panel_settings import (
    get_door_state,
    set_deck_light,
    get_deck_light_state,
)

from opentrons_hardware.drivers.gpio import OT3GPIO, RemoteOT3GPIO
from opentrons_shared_data.pipette.dev_types import PipetteName
from opentrons_shared_data.gripper.gripper_definition import GripForceProfile

if TYPE_CHECKING:
    from ..dev_types import (
        OT3AttachedPipette,
        AttachedGripper,
        OT3AttachedInstruments,
    )

log = logging.getLogger(__name__)

MapPayload = TypeVar("MapPayload")
Wrapped = TypeVar("Wrapped", bound=Callable[..., Awaitable[Any]])


def requires_update(func: Wrapped) -> Wrapped:
    """Decorator that raises FirmwareUpdateRequired if the update_required flag is set."""

    @wraps(func)
    async def wrapper(self: Any, *args: Any, **kwargs: Any) -> Any:
        if self.update_required and self.initialized:
            raise FirmwareUpdateRequired()
        return await func(self, *args, **kwargs)

    return cast(Wrapped, wrapper)


class OT3Controller:
    """OT3 Hardware Controller Backend."""

    _messenger: CanMessenger
    _usb_messenger: Optional[BinaryMessenger]
    _position: Dict[NodeId, float]
    _encoder_position: Dict[NodeId, float]
    _motor_status: Dict[NodeId, MotorStatus]
    _tool_detector: detector.OneshotToolDetector

    @classmethod
    async def build(
        cls, config: OT3Config, use_usb_bus: bool = False, check_updates: bool = True
    ) -> OT3Controller:
        """Create the OT3Controller instance.

        Args:
            config: Robot configuration

        Returns:
            Instance.
        """
        driver = await build_driver(DriverSettings())
        usb_driver = None
        if use_usb_bus:
            try:
                usb_driver = await build_rear_panel_driver()
            except IOError as e:
                log.error(
                    "No rear panel device found, probably an EVT bot, disable rearPanelIntegration feature flag if it is"
                )
                raise e
        return cls(
            config, driver=driver, usb_driver=usb_driver, check_updates=check_updates
        )

    def __init__(
        self,
        config: OT3Config,
        driver: AbstractCanDriver,
        usb_driver: Optional[SerialUsbDriver] = None,
        check_updates: bool = True,
    ) -> None:
        """Construct.

        Args:
            config: Robot configuration
            driver: The Can Driver
        """
        self._configuration = config
        self._module_controls: Optional[AttachedModulesControl] = None
        self._messenger = CanMessenger(driver=driver)
        self._messenger.start()
        self._gpio_dev, self._usb_messenger = self._build_system_hardware(usb_driver)
        self._tool_detector = detector.OneshotToolDetector(self._messenger)
        self._network_info = NetworkInfo(self._messenger, self._usb_messenger)
        self._position = self._get_home_position()
        self._encoder_position = self._get_home_position()
        self._motor_status = {}
        self._check_updates = check_updates
        self._update_required = False
        self._initialized = False
        self._update_tracker: Optional[UpdateProgress] = None
        self._status_bar = status_bar.StatusBar(messenger=self._usb_messenger)
        try:
            self._event_watcher = self._build_event_watcher()
        except AttributeError:
            log.warning(
                "Failed to initiate aionotify, cannot watch modules "
                "or door, likely because not running on linux"
            )
        self._present_devices: Set[FirmwareTarget] = set()
        self._current_settings: Optional[OT3AxisMap[CurrentConfig]] = None

    @property
    def initialized(self) -> bool:
        """True when the hardware controller has initialized and is ready."""
        return self._initialized

    @initialized.setter
    def initialized(self, value: bool) -> None:
        self._initialized = value

    @property
    def fw_version(self) -> Dict[OT3SubSystem, int]:
        """Get the firmware version."""
        subsystem_map: Dict[Union[NodeId, USBTarget], OT3SubSystem] = deepcopy(
            cast(Dict[Union[NodeId, USBTarget], OT3SubSystem], USBTARGET_SUBSYSTEM)
        )
        subsystem_map.update(
            cast(Dict[Union[NodeId, USBTarget], OT3SubSystem], NODEID_SUBSYSTEM)
        )
        return {
            subsystem_map[node.application_for()]: device.version
            for node, device in self._network_info.device_info.items()
        }

    @property
    def update_required(self) -> bool:
        return self._update_required and self._check_updates

    @update_required.setter
    def update_required(self, value: bool) -> None:
        if self._update_required != value:
            log.info(f"Firmware Update Flag set {self._update_required} -> {value}")
            self._update_required = value

    @staticmethod
    def _build_system_hardware(
        usb_driver: Optional[SerialUsbDriver],
    ) -> Tuple[Union[OT3GPIO, RemoteOT3GPIO], Optional[BinaryMessenger]]:
        if usb_driver is None:
            return OT3GPIO("hardware_control"), None
        else:
            usb_messenger = BinaryMessenger(usb_driver)
            usb_messenger.start()
            return RemoteOT3GPIO(usb_messenger), usb_messenger

    @staticmethod
    def _attached_pipettes_to_nodes(
        attached_pipettes: Dict[OT3Mount, PipetteSubType]
    ) -> Dict[NodeId, PipetteType]:
        pipette_nodes = {}
        for mount, subtype in attached_pipettes.items():
            subsystem = mount_to_subsystem(mount)
            node_id = sub_system_to_node_id(subsystem)
            pipette_type = pipette_type_for_subtype(subtype)
            pipette_nodes[node_id] = pipette_type
        return pipette_nodes

    def _motor_nodes(self) -> Set[NodeId]:
        return motor_nodes(self._present_devices)

    def get_instrument_update(
        self, mount: OT3Mount, pipette_subtype: Optional[PipetteSubType] = None
    ) -> InstrumentFWInfo:
        """Check whether the given instrument requires an update."""
        subsystem = mount_to_subsystem(mount)
        node_id = sub_system_to_node_id(subsystem)
        # get the pipette_type if this is a pipette
        attached_pipettes: Dict[NodeId, PipetteType] = dict()
        if mount in [OT3Mount.LEFT, OT3Mount.RIGHT] and pipette_subtype:
            attached_pipettes[node_id] = pipette_type_for_subtype(pipette_subtype)

        # check if this instrument requires an update
        firmware_updates = firmware_update.check_firmware_updates(
            self._network_info.device_info, attached_pipettes, targets={node_id}
        )
        device_info = self._network_info.device_info.get(node_id)
        current_fw_version = device_info.version if device_info else 0
        update_info = firmware_updates.get(node_id)
        update_required = bool(update_info)
        next_version = update_info[0] if update_info else None
        # set our global firmware update state if any updates are available
        self.update_required |= bool(firmware_updates)
        return InstrumentFWInfo(
            mount, update_required, current_fw_version, next_version
        )

    def get_update_progress(self) -> Set[UpdateStatus]:
        """Returns a set of UpdateStatus of the updates."""
        updates: Set[UpdateStatus] = set()
        if self._update_tracker:
            updates = self._update_tracker.get_progress()
        return updates

    async def update_firmware(
        self,
        attached_pipettes: Dict[OT3Mount, PipetteSubType],
        targets: Optional[Set[FirmwareTarget]] = None,
        force: bool = False,
    ) -> AsyncIterator[Set[UpdateStatus]]:
        """Updates the firmware on the OT3."""
        # Check that there arent updates already running for given nodes
        targets = targets or set(self._network_info.device_info)
        targets_updating = (
            self._update_tracker.targets if self._update_tracker else set()
        )
        targets_to_update = targets - targets_updating
        if not targets_to_update:
            log.info("No viable subsystem to update.")
            return

        attached_pipette_nodes = self._attached_pipettes_to_nodes(attached_pipettes)
        # Check if devices need an update, only checks nodes if given
        firmware_updates = firmware_update.check_firmware_updates(
            self._network_info.device_info,
            attached_pipette_nodes,
            targets=targets_to_update,
            force=force,
        )
        if not firmware_updates:
            log.info("No firmware updates required.")
            self.update_required = False
            return

        log.info("Firmware updates are available.")
        self._update_tracker = UpdateProgress(set(firmware_updates))
        self.update_required = True

        update_details = {
            target: update_info[1] for target, update_info in firmware_updates.items()
        }
        updater = firmware_update.RunUpdate(
            can_messenger=self._messenger,
            usb_messenger=self._usb_messenger,
            update_details=update_details,
            retry_count=3,
            timeout_seconds=20,
            erase=True,
        )

        # start the updates and yield progress to caller
        async for target, status_element in updater.run_updates():
            progress = self._update_tracker.update(target, status_element)
            yield progress

        # refresh the device_info cache and reset internal states
        await self._network_info.probe()
        self._update_tracker = None
        self.update_required = False

    async def update_to_default_current_settings(self, gantry_load: GantryLoad) -> None:
        self._current_settings = get_current_settings(
            self._configuration.current_settings, gantry_load
        )
        await self.set_default_currents()

    async def update_motor_status(self) -> None:
        """Retreieve motor and encoder status and position from all present nodes"""
        motor_nodes = self._motor_nodes()
        assert len(motor_nodes)
        response = await get_motor_position(self._messenger, motor_nodes)
        self._handle_motor_status_response(response)

    async def update_motor_estimation(self, axes: Sequence[OT3Axis]) -> None:
        """Update motor position estimation for commanded nodes, and update cache of data."""
        nodes = set([axis_to_node(a) for a in axes])
        response = await update_motor_position_estimation(self._messenger, nodes)
        self._handle_motor_status_response(response)

    @property
    def grip_force_profile(self) -> Optional[GripForceProfile]:
        return self._gripper_force_settings

    @grip_force_profile.setter
    def grip_force_profile(self, profile: Optional[GripForceProfile]) -> None:
        self._gripper_force_settings = profile

    @property
    def motor_run_currents(self) -> OT3AxisMap[float]:
        assert self._current_settings
        run_currents: OT3AxisMap[float] = {}
        for axis, settings in self._current_settings.items():
            run_currents[axis] = settings.run_current
        return run_currents

    @property
    def motor_hold_currents(self) -> OT3AxisMap[float]:
        assert self._current_settings
        hold_currents: OT3AxisMap[float] = {}
        for axis, settings in self._current_settings.items():
            hold_currents[axis] = settings.hold_current
        return hold_currents

    @property
    def gpio_chardev(self) -> Union[OT3GPIO, RemoteOT3GPIO]:
        """Get the GPIO device."""
        return self._gpio_dev

    @property
    def board_revision(self) -> BoardRevision:
        """Get the board revision"""
        return BoardRevision.UNKNOWN

    @property
    def module_controls(self) -> AttachedModulesControl:
        """Get the module controls."""
        if self._module_controls is None:
            raise AttributeError("Module controls not found.")
        return self._module_controls

    @module_controls.setter
    def module_controls(self, module_controls: AttachedModulesControl) -> None:
        """Set the module controls"""
        self._module_controls = module_controls

    def _get_motor_status(
        self, ax: Sequence[OT3Axis]
    ) -> Iterator[Optional[MotorStatus]]:
        return (self._motor_status.get(axis_to_node(a)) for a in ax)

    def check_motor_status(self, axes: Sequence[OT3Axis]) -> bool:
        return all(
            isinstance(status, MotorStatus) and status.motor_ok
            for status in self._get_motor_status(axes)
        )

    def check_encoder_status(self, axes: Sequence[OT3Axis]) -> bool:
        return all(
            isinstance(status, MotorStatus) and status.encoder_ok
            for status in self._get_motor_status(axes)
        )

    async def update_position(self) -> OT3AxisMap[float]:
        """Get the current position."""
        return axis_convert(self._position, 0.0)

    async def update_encoder_position(self) -> OT3AxisMap[float]:
        """Get the encoder current position."""
        return axis_convert(self._encoder_position, 0.0)

    def _handle_motor_status_response(
        self,
        response: NodeMap[Tuple[float, float, bool, bool]],
    ) -> None:
        for axis, pos in response.items():
            self._position.update({axis: pos[0]})
            self._encoder_position.update({axis: pos[1]})
            # TODO (FPS 6-01-2023): Remove this once the Feature Flag to ignore stall detection is removed.
            # This check will latch the motor status for an axis at "true" if it was ever set to true.
            # To account for the case where a motor axis has its power reset, we also depend on the
            # "encoder_ok" flag staying set (it will only be False if the motor axis has not been
            # homed since a power cycle)
            motor_ok_latch = (
                (not ff.stall_detection_enabled())
<<<<<<< HEAD
                and self._motor_status[axis].motor_ok
=======
                and ((axis in self._motor_status) and self._motor_status[axis].motor_ok)
>>>>>>> 9b56c3e6
                and self._motor_status[axis].encoder_ok
            )
            self._motor_status.update(
                {
                    axis: MotorStatus(
                        motor_ok=(pos[2] or motor_ok_latch), encoder_ok=pos[3]
                    )
                }
            )

    @requires_update
    async def move(
        self,
        origin: Coordinates[OT3Axis, float],
        moves: List[Move[OT3Axis]],
        stop_condition: MoveStopCondition = MoveStopCondition.none,
    ) -> None:
        """Move to a position.

        Args:
            origin: The starting point of the move
            moves: List of moves.
            stop_condition: The stop condition.

        Returns:
            None
        """
        group = create_move_group(origin, moves, self._motor_nodes(), stop_condition)
        move_group, _ = group
        runner = MoveGroupRunner(
            move_groups=[move_group],
            ignore_stalls=True if not ff.stall_detection_enabled() else False,
        )
        positions = await runner.run(can_messenger=self._messenger)
        self._handle_motor_status_response(positions)

    def _build_home_pipettes_runner(
        self,
        axes: Sequence[OT3Axis],
        gantry_load: GantryLoad,
    ) -> Optional[MoveGroupRunner]:
        speed_settings = self._configuration.motion_settings.max_speed_discontinuity[
            gantry_load
        ]

        distances_pipette = {
            ax: -1 * self.axis_bounds[ax][1] - self.axis_bounds[ax][0]
            for ax in axes
            if ax in OT3Axis.pipette_axes()
        }
        velocities_pipette = {
            ax: -1 * speed_settings[OT3Axis.to_kind(ax)]
            for ax in axes
            if ax in OT3Axis.pipette_axes()
        }

        move_group_pipette = []
        if distances_pipette and velocities_pipette:
            pipette_move = self._filter_move_group(
                create_home_group(distances_pipette, velocities_pipette)
            )
            move_group_pipette.append(pipette_move)

        if move_group_pipette:
            return MoveGroupRunner(move_groups=move_group_pipette, start_at_index=2)
        return None

    def _build_home_gantry_z_runner(
        self,
        axes: Sequence[OT3Axis],
        gantry_load: GantryLoad,
    ) -> Optional[MoveGroupRunner]:
        speed_settings = self._configuration.motion_settings.max_speed_discontinuity[
            gantry_load
        ]

        distances_gantry = {
            ax: -1 * self.axis_bounds[ax][1] - self.axis_bounds[ax][0]
            for ax in axes
            if ax in OT3Axis.gantry_axes() and ax not in OT3Axis.mount_axes()
        }
        velocities_gantry = {
            ax: -1 * speed_settings[OT3Axis.to_kind(ax)]
            for ax in axes
            if ax in OT3Axis.gantry_axes() and ax not in OT3Axis.mount_axes()
        }
        distances_z = {
            ax: -1 * self.axis_bounds[ax][1] - self.axis_bounds[ax][0]
            for ax in axes
            if ax in OT3Axis.mount_axes()
        }
        velocities_z = {
            ax: -1 * speed_settings[OT3Axis.to_kind(ax)]
            for ax in axes
            if ax in OT3Axis.mount_axes()
        }
        move_group_gantry_z = []
        if distances_z and velocities_z:
            z_move = self._filter_move_group(
                create_home_group(distances_z, velocities_z)
            )
            move_group_gantry_z.append(z_move)
        if distances_gantry and velocities_gantry:
            # home X axis before Y axis, to avoid collision with thermo-cycler lid
            # that could be in the back-left corner
            for ax in [OT3Axis.X, OT3Axis.Y]:
                if ax in axes:
                    gantry_move = self._filter_move_group(
                        create_home_group(
                            {ax: distances_gantry[ax]}, {ax: velocities_gantry[ax]}
                        )
                    )
                    move_group_gantry_z.append(gantry_move)
        if move_group_gantry_z:
            return MoveGroupRunner(move_groups=move_group_gantry_z)
        return None

    @requires_update
    async def home(
        self, axes: Sequence[OT3Axis], gantry_load: GantryLoad
    ) -> OT3AxisMap[float]:
        """Home each axis passed in, and reset the positions to 0.

        Args:
            axes: List[OT3Axis]

        Returns:
            A dictionary containing the new positions of each axis
        """
        checked_axes = [axis for axis in axes if self.axis_is_present(axis)]
        assert (
            OT3Axis.G not in checked_axes
        ), "Please home G axis using gripper_home_jaw()"
        if not checked_axes:
            return {}

        maybe_runners = (
            self._build_home_gantry_z_runner(checked_axes, gantry_load),
            self._build_home_pipettes_runner(checked_axes, gantry_load),
        )
        coros = [
            runner.run(can_messenger=self._messenger)
            for runner in maybe_runners
            if runner
        ]
        positions = await asyncio.gather(*coros)
        if OT3Axis.Q in checked_axes:
            await self.tip_action(
                [OT3Axis.Q],
                self.axis_bounds[OT3Axis.Q][1] - self.axis_bounds[OT3Axis.Q][0],
                self._configuration.motion_settings.max_speed_discontinuity.high_throughput[
                    OT3Axis.to_kind(OT3Axis.Q)
                ],
            )
        for position in positions:
            self._handle_motor_status_response(position)
        return axis_convert(self._position, 0.0)

    def _filter_move_group(self, move_group: MoveGroup) -> MoveGroup:
        new_group: MoveGroup = []
        for step in move_group:
            new_group.append(
                {
                    node: axis_step
                    for node, axis_step in step.items()
                    if node in self._motor_nodes()
                }
            )
        return new_group

    async def tip_action(
        self,
        axes: Sequence[OT3Axis],
        distance: float,
        speed: float,
        tip_action: str = "home",
    ) -> None:
        if tip_action == "home":
            speed = speed * -1
        move_group = create_tip_action_group(
            axes, distance, speed, cast(PipetteAction, tip_action)
        )
        runner = MoveGroupRunner(move_groups=[move_group])
        positions = await runner.run(can_messenger=self._messenger)
        for axis, point in positions.items():
            self._position.update({axis: point[0]})
            self._encoder_position.update({axis: point[1]})

    @requires_update
    async def gripper_grip_jaw(
        self,
        duty_cycle: float,
        stop_condition: MoveStopCondition = MoveStopCondition.none,
    ) -> None:
        move_group = create_gripper_jaw_grip_group(duty_cycle, stop_condition)
        runner = MoveGroupRunner(move_groups=[move_group])
        positions = await runner.run(can_messenger=self._messenger)
        self._handle_motor_status_response(positions)

    @requires_update
    async def gripper_hold_jaw(
        self,
        encoder_position_um: int,
    ) -> None:
        move_group = create_gripper_jaw_hold_group(encoder_position_um)
        runner = MoveGroupRunner(move_groups=[move_group])
        positions = await runner.run(can_messenger=self._messenger)
        self._handle_motor_status_response(positions)

    @requires_update
    async def gripper_home_jaw(self, duty_cycle: float) -> None:
        move_group = create_gripper_jaw_home_group(duty_cycle)
        runner = MoveGroupRunner(move_groups=[move_group])
        positions = await runner.run(can_messenger=self._messenger)
        self._handle_motor_status_response(positions)

    @staticmethod
    def _lookup_serial_key(pipette_name: FirmwarePipetteName) -> str:
        lookup_name = {
            FirmwarePipetteName.p1000_single: "P1KS",
            FirmwarePipetteName.p1000_multi: "P1KM",
            FirmwarePipetteName.p50_single: "P50S",
            FirmwarePipetteName.p50_multi: "P50M",
            FirmwarePipetteName.p1000_96: "P1KH",
            FirmwarePipetteName.p50_96: "P50H",
        }
        return lookup_name[pipette_name]

    @staticmethod
    def _combine_serial_number(pipette_info: ohc_tool_types.PipetteInformation) -> str:
        serialized_name = OT3Controller._lookup_serial_key(pipette_info.name)
        version = ot3_pipette_config.version_from_string(pipette_info.model)
        return f"{serialized_name}V{version.major}{version.minor}{pipette_info.serial}"

    @staticmethod
    def _build_attached_pip(
        attached: ohc_tool_types.PipetteInformation, mount: OT3Mount
    ) -> OT3AttachedPipette:
        if attached.name == FirmwarePipetteName.unknown:
            raise InvalidPipetteName(name=attached.name_int, mount=mount)
        try:
            # TODO (lc 12-8-2022) We should return model as an int rather than
            # a string.
            # TODO (lc 12-6-2022) We should also provide the full serial number
            # for PipetteInformation.serial so we don't have to use
            # helper methods to convert the serial back to what was flashed
            # on the eeprom.
            return {
                "config": ot3_pipette_config.load_ot3_pipette(
                    ot3_pipette_config.convert_pipette_name(
                        cast(PipetteName, attached.name.name), attached.model
                    )
                ),
                "id": OT3Controller._combine_serial_number(attached),
            }
        except KeyError:
            raise InvalidPipetteModel(
                name=attached.name.name, model=attached.model, mount=mount
            )

    @staticmethod
    def _build_attached_gripper(
        attached: ohc_tool_types.GripperInformation,
    ) -> AttachedGripper:
        model = gripper_config.info_num_to_model(attached.model)
        serial = attached.serial
        return {
            "config": gripper_config.load(model),
            "id": f"GRPV{attached.model.replace('.', '')}{serial}",
        }

    @staticmethod
    def _generate_attached_instrs(
        attached: ohc_tool_types.ToolSummary,
    ) -> Iterator[Tuple[OT3Mount, OT3AttachedInstruments]]:
        if attached.left:
            yield (
                OT3Mount.LEFT,
                OT3Controller._build_attached_pip(attached.left, OT3Mount.LEFT),
            )
        if attached.right:
            yield (
                OT3Mount.RIGHT,
                OT3Controller._build_attached_pip(attached.right, OT3Mount.RIGHT),
            )
        if attached.gripper:
            yield (
                OT3Mount.GRIPPER,
                OT3Controller._build_attached_gripper(attached.gripper),
            )

    async def get_attached_instruments(
        self, expected: Dict[OT3Mount, PipetteName]
    ) -> Dict[OT3Mount, OT3AttachedInstruments]:
        """Get attached instruments.

        Args:
            expected: Which mounts are expected.

        Returns:
            A map of mount to instrument name.
        """
        await self._probe_core()
        attached = await self._tool_detector.detect()

        current_tools = dict(OT3Controller._generate_attached_instrs(attached))
        # remove pipette_left, pipette_right and gripper
        self._present_devices -= set(
            axis_to_node(OT3Axis.of_main_tool_actuator(mount)) for mount in OT3Mount
        )
        # add pipette_left, pipette_right and gripper if present
        for mount in current_tools.keys():
            self._present_devices.add(
                axis_to_node(OT3Axis.of_main_tool_actuator(mount))
            )
        return current_tools

    async def get_limit_switches(self) -> OT3AxisMap[bool]:
        """Get the state of the gantry's limit switches on each axis."""
        motor_nodes = self._motor_nodes()
        assert motor_nodes, "No nodes available to read limit switch status from"
        res = await get_limit_switches(self._messenger, motor_nodes)
        return {node_to_axis(node): bool(val) for node, val in res.items()}

    @staticmethod
    def _tip_motor_nodes(axis_current_keys: KeysView[OT3Axis]) -> List[NodeId]:
        return [axis_to_node(OT3Axis.Q)] if OT3Axis.Q in axis_current_keys else []

    async def set_default_currents(self) -> None:
        """Set both run and hold currents from robot config to each node."""
        assert self._current_settings, "Invalid current settings"
        await set_currents(
            self._messenger,
            self._axis_map_to_present_nodes(
                {k: v.as_tuple() for k, v in self._current_settings.items()}
            ),
            use_tip_motor_message_for=self._tip_motor_nodes(
                self._current_settings.keys()
            ),
        )

    @requires_update
    async def set_active_current(self, axis_currents: OT3AxisMap[float]) -> None:
        """Set the active current.

        Args:
            axis_currents: Axes' currents

        Returns:
            None
        """
        assert self._current_settings, "Invalid current settings"
        await set_run_current(
            self._messenger,
            self._axis_map_to_present_nodes(axis_currents),
            use_tip_motor_message_for=self._tip_motor_nodes(axis_currents.keys()),
        )
        for axis, current in axis_currents.items():
            self._current_settings[axis].run_current = current

    @requires_update
    async def set_hold_current(self, axis_currents: OT3AxisMap[float]) -> None:
        """Set the hold current for motor.

        Args:
            axis_currents: Axes' currents

        Returns:
            None
        """
        assert self._current_settings, "Invalid current settings"
        await set_hold_current(
            self._messenger,
            self._axis_map_to_present_nodes(axis_currents),
            use_tip_motor_message_for=self._tip_motor_nodes(axis_currents.keys()),
        )
        for axis, current in axis_currents.items():
            self._current_settings[axis].hold_current = current

    @asynccontextmanager
    async def restore_current(self) -> AsyncIterator[None]:
        """Save the current."""
        old_current_settings = deepcopy(self._current_settings)
        try:
            yield
        finally:
            self._current_settings = old_current_settings
            await self.set_default_currents()

    @staticmethod
    def _build_event_watcher() -> aionotify.Watcher:
        watcher = aionotify.Watcher()
        watcher.watch(
            alias="modules",
            path="/dev",
            flags=(aionotify.Flags.CREATE | aionotify.Flags.DELETE),
        )
        return watcher

    async def _handle_watch_event(self) -> None:
        try:
            event = await self._event_watcher.get_event()
        except asyncio.IncompleteReadError:
            log.debug("incomplete read error when quitting watcher")
            return
        if event is not None:
            if "ot_module" in event.name:
                event_name = event.name
                flags = aionotify.Flags.parse(event.flags)
                event_description = AionotifyEvent.build(event_name, flags)
                await self.module_controls.handle_module_appearance(event_description)

    async def watch(self, loop: asyncio.AbstractEventLoop) -> None:
        can_watch = aionotify is not None
        if can_watch:
            await self._event_watcher.setup(loop)

        while can_watch and (not self._event_watcher.closed):
            await self._handle_watch_event()

    @property
    def axis_bounds(self) -> OT3AxisMap[Tuple[float, float]]:
        """Get the axis bounds."""
        # TODO (AL, 2021-11-18): The bounds need to be defined
        phony_bounds = (0, 10000)
        return {
            OT3Axis.Z_L: phony_bounds,
            OT3Axis.Z_R: phony_bounds,
            OT3Axis.P_L: phony_bounds,
            OT3Axis.P_R: phony_bounds,
            OT3Axis.X: phony_bounds,
            OT3Axis.Y: phony_bounds,
            OT3Axis.Z_G: phony_bounds,
            OT3Axis.Q: phony_bounds,
        }

    def engaged_axes(self) -> OT3AxisMap[bool]:
        """Get engaged axes."""
        return {}

    async def disengage_axes(self, axes: List[OT3Axis]) -> None:
        """Disengage axes."""
        nodes = {axis_to_node(ax) for ax in axes}
        await set_disable_motor(self._messenger, nodes)

    async def engage_axes(self, axes: List[OT3Axis]) -> None:
        """Engage axes."""
        nodes = {axis_to_node(ax) for ax in axes}
        await set_enable_motor(self._messenger, nodes)

    async def set_lights(self, button: Optional[bool], rails: Optional[bool]) -> None:
        """Set the light states."""
        if rails is not None:
            await set_deck_light(1 if rails else 0, self._usb_messenger)

    async def get_lights(self) -> Dict[str, bool]:
        """Get the light state."""
        return {
            "rails": await get_deck_light_state(self._usb_messenger),
            "button": False,
        }

    def pause(self) -> None:
        """Pause the controller activity."""
        return None

    def resume(self) -> None:
        """Resume the controller activity."""
        return None

    async def halt(self) -> None:
        """Halt the motors."""
        error = await self._messenger.ensure_send(
            NodeId.broadcast, StopRequest(payload=EmptyPayload())
        )
        if error != ErrorCode.ok:
            log.warning(f"Halt stop request failed: {error}")

    async def probe(self, axis: OT3Axis, distance: float) -> OT3AxisMap[float]:
        """Probe."""
        return {}

    async def clean_up(self) -> None:
        """Clean up."""

        try:
            loop = asyncio.get_event_loop()
        except RuntimeError:
            return

        if hasattr(self, "_event_watcher"):
            if loop.is_running() and self._event_watcher:
                self._event_watcher.close()
        return None

    @staticmethod
    def _get_home_position() -> Dict[NodeId, float]:
        return {
            NodeId.head_l: 0,
            NodeId.head_r: 0,
            NodeId.gantry_x: 0,
            NodeId.gantry_y: 0,
            NodeId.pipette_left: 0,
            NodeId.pipette_right: 0,
            NodeId.gripper_z: 0,
            NodeId.gripper_g: 0,
        }

    @staticmethod
    def home_position() -> OT3AxisMap[float]:
        return {
            node_to_axis(k): v for k, v in OT3Controller._get_home_position().items()
        }

    async def _probe_core(self, timeout: float = 5.0) -> None:
        """Update the list of core nodes present on the network.

        Unlike probe_network, this always waits for the nodes that must be present for
        a working machine, and no more.
        """
        core_nodes: Set[FirmwareTarget] = {
            NodeId.gantry_x,
            NodeId.gantry_y,
            NodeId.head,
        }
        if self._usb_messenger is not None:
            core_nodes.add(USBTarget.rear_panel)
        core_present = set(await self._network_info.probe(core_nodes, timeout))
        self._present_devices = filter_probed_core_nodes(
            self._present_devices, core_present
        )

    async def probe_network(self, timeout: float = 5.0) -> None:
        """Update the list of nodes present on the network.

        The stored result is used to make sure that move commands include entries
        for all present axes, so none incorrectly move before the others are ready.
        """
        # TODO: Only add pipette ids to expected if the head indicates
        # they're present. In the meantime, we'll use get_attached_instruments to
        # see if we should expect instruments to be present, which should be removed
        # when that method actually does canbus stuff
        instrs = await self.get_attached_instruments({})
        expected: Set[FirmwareTarget] = {NodeId.gantry_x, NodeId.gantry_y, NodeId.head}
        if self._usb_messenger:
            expected.add(USBTarget.rear_panel)
        if instrs.get(OT3Mount.LEFT, cast("OT3AttachedPipette", {})).get(
            "config", None
        ):
            expected.add(NodeId.pipette_left)
        if instrs.get(OT3Mount.RIGHT, cast("OT3AttachedPipette", {})).get(
            "config", None
        ):
            expected.add(NodeId.pipette_right)
        if instrs.get(OT3Mount.GRIPPER, cast("AttachedGripper", {})).get(
            "config", None
        ):
            expected.add(NodeId.gripper)
        core_present = set(await self._network_info.probe(expected, timeout))
        self._present_devices = core_present
        log.info(f"The present devices are now {self._present_devices}")

    def axis_is_present(self, axis: OT3Axis) -> bool:
        try:
            return axis_to_node(axis) in self._motor_nodes()
        except KeyError:
            # Currently unhandled axis
            return False

    def _axis_map_to_present_nodes(
        self, to_xform: OT3AxisMap[MapPayload]
    ) -> NodeMap[MapPayload]:
        by_node = {axis_to_node(k): v for k, v in to_xform.items()}
        return {k: v for k, v in by_node.items() if k in self._motor_nodes()}

    async def liquid_probe(
        self,
        mount: OT3Mount,
        max_z_distance: float,
        mount_speed: float,
        plunger_speed: float,
        threshold_pascals: float,
        log_pressure: bool = True,
        auto_zero_sensor: bool = True,
        num_baseline_reads: int = 10,
        sensor_id: SensorId = SensorId.S0,
    ) -> Dict[NodeId, float]:
        head_node = axis_to_node(OT3Axis.by_mount(mount))
        tool = sensor_node_for_mount(OT3Mount(mount.value))
        positions = await liquid_probe(
            self._messenger,
            tool,
            head_node,
            max_z_distance,
            plunger_speed,
            mount_speed,
            threshold_pascals,
            log_pressure,
            auto_zero_sensor,
            num_baseline_reads,
            sensor_id,
        )
        for node, point in positions.items():
            self._position.update({node: point[0]})
            self._encoder_position.update({node: point[1]})
        return self._position

    async def capacitive_probe(
        self,
        mount: OT3Mount,
        moving: OT3Axis,
        distance_mm: float,
        speed_mm_per_s: float,
        sensor_threshold_pf: float,
        probe: InstrumentProbeType,
    ) -> None:
        pos, _ = await capacitive_probe(
            self._messenger,
            sensor_node_for_mount(mount),
            axis_to_node(moving),
            distance_mm,
            speed_mm_per_s,
            sensor_id_for_instrument(probe),
            relative_threshold_pf=sensor_threshold_pf,
        )

        self._position[axis_to_node(moving)] = pos

    async def capacitive_pass(
        self,
        mount: OT3Mount,
        moving: OT3Axis,
        distance_mm: float,
        speed_mm_per_s: float,
        probe: InstrumentProbeType,
    ) -> List[float]:
        data = await capacitive_pass(
            self._messenger,
            sensor_node_for_mount(mount),
            axis_to_node(moving),
            distance_mm,
            speed_mm_per_s,
            sensor_id_for_instrument(probe),
        )
        self._position[axis_to_node(moving)] += distance_mm
        return data

    async def release_estop(self) -> None:
        if self._gpio_dev is None:
            log.error("no gpio control available")
            raise IOError("no gpio control")
        elif isinstance(self._gpio_dev, RemoteOT3GPIO):
            await self._gpio_dev.deactivate_estop()
        else:
            self._gpio_dev.deactivate_estop()

    async def engage_estop(self) -> None:
        if self._gpio_dev is None:
            log.error("no gpio control available")
            raise IOError("no gpio control")
        elif isinstance(self._gpio_dev, RemoteOT3GPIO):
            await self._gpio_dev.activate_estop()
        else:
            self._gpio_dev.activate_estop()

    async def release_sync(self) -> None:
        if self._gpio_dev is None:
            log.error("no gpio control available")
            raise IOError("no gpio control")
        elif isinstance(self._gpio_dev, RemoteOT3GPIO):
            await self._gpio_dev.deactivate_nsync_out()
        else:
            self._gpio_dev.deactivate_nsync_out()

    async def engage_sync(self) -> None:
        if self._gpio_dev is None:
            log.error("no gpio control available")
            raise IOError("no gpio control")
        elif isinstance(self._gpio_dev, RemoteOT3GPIO):
            await self._gpio_dev.activate_nsync_out()
        else:
            self._gpio_dev.activate_nsync_out()

    async def door_state(self) -> DoorState:
        door_open = await get_door_state(self._usb_messenger)
        return DoorState.OPEN if door_open else DoorState.CLOSED

    def add_door_state_listener(self, callback: Callable[[DoorState], None]) -> None:
        def _door_listener(msg: BinaryMessageDefinition) -> None:
            door_state = (
                DoorState.OPEN
                if cast(DoorSwitchStateInfo, msg).door_open.value
                else DoorState.CLOSED
            )
            callback(door_state)

        if self._usb_messenger is not None:
            self._usb_messenger.add_listener(
                _door_listener,
                lambda message_id: bool(
                    message_id == BinaryMessageId.door_switch_state_info
                ),
            )

    def status_bar_interface(self) -> status_bar.StatusBar:
        return self._status_bar<|MERGE_RESOLUTION|>--- conflicted
+++ resolved
@@ -501,12 +501,8 @@
             # homed since a power cycle)
             motor_ok_latch = (
                 (not ff.stall_detection_enabled())
-<<<<<<< HEAD
-                and self._motor_status[axis].motor_ok
-=======
                 and ((axis in self._motor_status) and self._motor_status[axis].motor_ok)
->>>>>>> 9b56c3e6
-                and self._motor_status[axis].encoder_ok
+                and self._motor_status[axis].encoder_okq
             )
             self._motor_status.update(
                 {
