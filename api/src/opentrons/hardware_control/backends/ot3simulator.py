--- conflicted
+++ resolved
@@ -480,11 +480,8 @@
         moving: OT3Axis,
         distance_mm: float,
         speed_mm_per_s: float,
-<<<<<<< HEAD
         sensor_id: Optional[SensorId] = SensorId.S0,
-=======
         sensor_threshold_pf: float,
->>>>>>> 9515027a
     ) -> None:
         self._position[axis_to_node(moving)] += distance_mm
 
