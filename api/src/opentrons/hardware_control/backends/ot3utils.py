"""Shared utilities for ot3 hardware control."""
<<<<<<< HEAD
from typing import Dict, Iterable, List, Tuple, TypeVar, Sequence, Union
=======
from typing import Dict, Iterable, List, Set, Tuple, TypeVar, Sequence
>>>>>>> 429b0f66
from typing_extensions import Literal
from opentrons.config.types import OT3MotionSettings, OT3CurrentSettings, GantryLoad
from opentrons.hardware_control.types import (
    OT3Axis,
    OT3AxisKind,
    OT3AxisMap,
    CurrentConfig,
    OT3SubSystem,
    OT3Mount,
    InstrumentProbeType,
    PipetteSubType,
    UpdateState,
    UpdateStatus,
)
import numpy as np

from opentrons_hardware.firmware_bindings.constants import (
    NodeId,
    PipetteType,
    SensorId,
    PipetteTipActionType,
)
from opentrons_hardware.firmware_update.types import FirmwareUpdateStatus, StatusElement
from opentrons_hardware.hardware_control.motion_planning import (
    AxisConstraints,
    SystemConstraints,
    Coordinates,
    Move,
    CoordinateValue,
)
from opentrons_hardware.hardware_control.tool_sensors import ProbeTarget
from opentrons_hardware.hardware_control.motion_planning.move_utils import (
    unit_vector_multiplication,
)
from opentrons_hardware.hardware_control.motion import (
    create_step,
    NodeIdMotionValues,
    create_home_step,
    MoveGroup,
    MoveType,
    MoveStopCondition,
    create_gripper_jaw_step,
    create_tip_action_step,
)

GRIPPER_JAW_HOME_TIME: float = 10
GRIPPER_JAW_GRIP_TIME: float = 10

PipetteAction = Literal["clamp", "home"]

# TODO: These methods exist to defer uses of NodeId to inside
# method bodies, which won't be evaluated until called. This is needed
# because the robot server doesn't have opentrons_ot3_firmware as a dep
# which is where they're defined, and therefore you can't have references
# to NodeId that are interpreted at import time because then the robot
# server tests fail when importing hardware controller. This is obviously
# terrible and needs to be fixed.

SUBSYSTEM_NODEID: Dict[OT3SubSystem, NodeId] = {
    OT3SubSystem.gantry_x: NodeId.gantry_x,
    OT3SubSystem.gantry_y: NodeId.gantry_y,
    OT3SubSystem.head: NodeId.head,
    OT3SubSystem.pipette_left: NodeId.pipette_left,
    OT3SubSystem.pipette_right: NodeId.pipette_right,
    OT3SubSystem.gripper: NodeId.gripper,
}


def axis_nodes() -> List["NodeId"]:
    return [
        NodeId.gantry_x,
        NodeId.gantry_y,
        NodeId.head_l,
        NodeId.head_r,
        NodeId.pipette_left,
        NodeId.pipette_right,
        NodeId.gripper_z,
        NodeId.gripper_g,
    ]


def node_axes() -> List[OT3Axis]:
    return [
        OT3Axis.X,
        OT3Axis.Y,
        OT3Axis.Z_L,
        OT3Axis.Z_R,
        OT3Axis.P_L,
        OT3Axis.P_R,
        OT3Axis.Z_G,
        OT3Axis.G,
    ]


def home_axes() -> List[OT3Axis]:
    return [
        OT3Axis.P_L,
        OT3Axis.P_R,
        OT3Axis.G,
        OT3Axis.Z_L,
        OT3Axis.Z_R,
        OT3Axis.Z_G,
        OT3Axis.X,
        OT3Axis.Y,
    ]


def axis_to_node(axis: OT3Axis) -> "NodeId":
    anm = {
        OT3Axis.X: NodeId.gantry_x,
        OT3Axis.Y: NodeId.gantry_y,
        OT3Axis.Z_L: NodeId.head_l,
        OT3Axis.Z_R: NodeId.head_r,
        OT3Axis.P_L: NodeId.pipette_left,
        OT3Axis.P_R: NodeId.pipette_right,
        OT3Axis.Z_G: NodeId.gripper_z,
        OT3Axis.G: NodeId.gripper_g,
        OT3Axis.Q: NodeId.pipette_left,
    }
    return anm[axis]


def node_to_axis(node: "NodeId") -> OT3Axis:
    nam = {
        NodeId.gantry_x: OT3Axis.X,
        NodeId.gantry_y: OT3Axis.Y,
        NodeId.head_l: OT3Axis.Z_L,
        NodeId.head_r: OT3Axis.Z_R,
        NodeId.pipette_left: OT3Axis.P_L,
        NodeId.pipette_right: OT3Axis.P_R,
        NodeId.gripper_z: OT3Axis.Z_G,
        NodeId.gripper_g: OT3Axis.G,
    }
    return nam[node]


def node_is_axis(node: "NodeId") -> bool:
    try:
        node_to_axis(node)
        return True
    except KeyError:
        return False


def axis_is_node(axis: OT3Axis) -> bool:
    try:
        axis_to_node(axis)
        return True
    except KeyError:
        return False


def sub_system_to_node_id(sub_sys: OT3SubSystem) -> "NodeId":
    """Convert a sub system to a NodeId."""
    return SUBSYSTEM_NODEID[sub_sys]


def node_id_to_subsystem(node_id: NodeId) -> "OT3SubSystem":
    """Convert a NodeId to a Subsystem"""
    node_to_subsystem = {
        node: subsystem for subsystem, node in SUBSYSTEM_NODEID.items()
    }
    return node_to_subsystem[node_id]


def get_current_settings(
    config: OT3CurrentSettings,
    gantry_load: GantryLoad,
) -> OT3AxisMap[CurrentConfig]:
    conf_by_pip = config.by_gantry_load(gantry_load)
    currents = {}
    for axis_kind in conf_by_pip["hold_current"].keys():
        for axis in OT3Axis.of_kind(axis_kind):
            currents[axis] = CurrentConfig(
                conf_by_pip["hold_current"][axis_kind],
                conf_by_pip["run_current"][axis_kind],
            )
    return currents


def get_system_constraints(
    config: OT3MotionSettings,
    gantry_load: GantryLoad,
) -> "SystemConstraints[OT3Axis]":
    conf_by_pip = config.by_gantry_load(gantry_load)
    constraints = {}
    for axis_kind in [
        OT3AxisKind.P,
        OT3AxisKind.X,
        OT3AxisKind.Y,
        OT3AxisKind.Z,
        OT3AxisKind.Z_G,
    ]:
        for axis in OT3Axis.of_kind(axis_kind):
            constraints[axis] = AxisConstraints.build(
                conf_by_pip["acceleration"][axis_kind],
                conf_by_pip["max_speed_discontinuity"][axis_kind],
                conf_by_pip["direction_change_speed_discontinuity"][axis_kind],
                conf_by_pip["default_max_speed"][axis_kind],
            )
    return constraints


def _convert_to_node_id_dict(
    axis_pos: Coordinates[OT3Axis, CoordinateValue],
) -> NodeIdMotionValues:
    target: NodeIdMotionValues = {}
    for axis, pos in axis_pos.items():
        if axis_is_node(axis):
            target[axis_to_node(axis)] = np.float64(pos)
    return target


def create_move_group(
    origin: Coordinates[OT3Axis, CoordinateValue],
    moves: List[Move[OT3Axis]],
    present_nodes: Iterable[NodeId],
    stop_condition: MoveStopCondition = MoveStopCondition.none,
) -> Tuple[MoveGroup, Dict[NodeId, float]]:
    pos = _convert_to_node_id_dict(origin)
    move_group: MoveGroup = []
    for move in moves:
        unit_vector = move.unit_vector
        for block in move.blocks:
            distances = unit_vector_multiplication(unit_vector, block.distance)
            node_id_distances = _convert_to_node_id_dict(distances)
            velocities = unit_vector_multiplication(unit_vector, block.initial_speed)
            accelerations = unit_vector_multiplication(unit_vector, block.acceleration)
            step = create_step(
                distance=node_id_distances,
                velocity=_convert_to_node_id_dict(velocities),
                acceleration=_convert_to_node_id_dict(accelerations),
                duration=block.time,
                present_nodes=present_nodes,
                stop_condition=stop_condition,
            )
            for ax in pos.keys():
                pos[ax] += node_id_distances.get(ax, 0)
            move_group.append(step)
    return move_group, {k: float(v) for k, v in pos.items()}


def create_home_group(
    distance: Dict[OT3Axis, float], velocity: Dict[OT3Axis, float]
) -> MoveGroup:
    node_id_distances = _convert_to_node_id_dict(distance)
    node_id_velocities = _convert_to_node_id_dict(velocity)
    step = create_home_step(
        distance=node_id_distances,
        velocity=node_id_velocities,
    )
    move_group: MoveGroup = [step]
    return move_group


def create_tip_action_group(
    axes: Sequence[OT3Axis], distance: float, velocity: float, action: PipetteAction
) -> MoveGroup:
    current_nodes = [axis_to_node(ax) for ax in axes]
    step = create_tip_action_step(
        velocity={node_id: np.float64(velocity) for node_id in current_nodes},
        distance={node_id: np.float64(distance) for node_id in current_nodes},
        present_nodes=current_nodes,
        action=PipetteTipActionType[action],
    )
    return [step]


def create_gripper_jaw_grip_group(
    duty_cycle: float,
    stop_condition: MoveStopCondition = MoveStopCondition.none,
) -> MoveGroup:
    step = create_gripper_jaw_step(
        duration=np.float64(GRIPPER_JAW_GRIP_TIME),
        duty_cycle=np.float32(duty_cycle),
        stop_condition=stop_condition,
        move_type=MoveType.grip,
    )
    move_group: MoveGroup = [step]
    return move_group


def create_gripper_jaw_home_group(dc: float) -> MoveGroup:
    step = create_gripper_jaw_step(
        duration=np.float64(GRIPPER_JAW_HOME_TIME),
        duty_cycle=np.float32(dc),
        stop_condition=MoveStopCondition.limit_switch,
        move_type=MoveType.home,
    )
    move_group: MoveGroup = [step]
    return move_group


def create_gripper_jaw_hold_group(encoder_position_um: int) -> MoveGroup:
    step = create_gripper_jaw_step(
        duration=np.float64(GRIPPER_JAW_GRIP_TIME),
        duty_cycle=np.float32(0),
        encoder_position_um=np.int32(encoder_position_um),
        stop_condition=MoveStopCondition.encoder_position,
        move_type=MoveType.linear,
    )
    move_group: MoveGroup = [step]
    return move_group


AxisMapPayload = TypeVar("AxisMapPayload")


def axis_convert(
    axis_map: Dict["NodeId", AxisMapPayload], default_value: AxisMapPayload
) -> OT3AxisMap[AxisMapPayload]:
    ret: OT3AxisMap[AxisMapPayload] = {k: default_value for k in node_axes()}
    for node, value in axis_map.items():
        if node_is_axis(node):
            ret[node_to_axis(node)] = value
    return ret


_sensor_node_lookup: Dict[OT3Mount, ProbeTarget] = {
    OT3Mount.LEFT: NodeId.pipette_left,
    OT3Mount.RIGHT: NodeId.pipette_right,
    OT3Mount.GRIPPER: NodeId.gripper,
}

_head_node_lookup: Dict[OT3Mount, NodeId] = {
    OT3Mount.LEFT: NodeId.head_l,
    OT3Mount.RIGHT: NodeId.head_r,
    OT3Mount.GRIPPER: NodeId.gripper_z,
}


def sensor_node_for_mount(mount: OT3Mount) -> ProbeTarget:
    return _sensor_node_lookup[mount]


_instr_sensor_id_lookup: Dict[InstrumentProbeType, SensorId] = {
    InstrumentProbeType.PRIMARY: SensorId.S0,
    InstrumentProbeType.SECONDARY: SensorId.S1,
}


def sensor_id_for_instrument(probe: InstrumentProbeType) -> SensorId:
    return _instr_sensor_id_lookup[probe]


_pipette_subtype_lookup = {
    PipetteSubType.pipette_single: PipetteType.pipette_single,
    PipetteSubType.pipette_multi: PipetteType.pipette_multi,
    PipetteSubType.pipette_96: PipetteType.pipette_96,
}


def pipette_type_for_subtype(pipette_subtype: PipetteSubType) -> PipetteType:
    return _pipette_subtype_lookup[pipette_subtype]


_update_state_lookup = {
    FirmwareUpdateStatus.queued: UpdateState.queued,
    FirmwareUpdateStatus.updating: UpdateState.updating,
    FirmwareUpdateStatus.done: UpdateState.done,
}


def fw_update_state_from_status(state: FirmwareUpdateStatus) -> UpdateState:
    return _update_state_lookup[state]


class UpdateProgress:
    """Class to keep track of Update progress."""

    def __init__(self, nodes: Set[NodeId]):
        self._tracker: Dict[OT3SubSystem, UpdateStatus] = {}
        self._total_progress = 0
        for node in nodes:
            subsystem = node_id_to_subsystem(node)
            self._tracker[subsystem] = UpdateStatus(subsystem, UpdateState.queued, 0)

    def get_progress(self) -> Tuple[Set[UpdateStatus], int]:
        """Gets the update status and total progress"""
        return set(self._tracker.values()), self._total_progress

    def update(
        self, node_id: NodeId, status_element: StatusElement
    ) -> Tuple[Set[UpdateStatus], int]:
        """Update internal states/progress of firmware updates."""
        fw_update_status, progress = status_element
        subsystem = node_id_to_subsystem(node_id)
        state = fw_update_state_from_status(fw_update_status)
        progress = int(progress * 100)
        self._tracker[subsystem] = UpdateStatus(subsystem, state, progress)
        # calculate the total progress of all updates
        progress_sum = 0
        for update_status in self._tracker.values():
            progress_sum += update_status.progress
        self._total_progress = int(progress_sum / len(self._tracker))
        return set(self._tracker.values()), self._total_progress<|MERGE_RESOLUTION|>--- conflicted
+++ resolved
@@ -1,9 +1,5 @@
 """Shared utilities for ot3 hardware control."""
-<<<<<<< HEAD
-from typing import Dict, Iterable, List, Tuple, TypeVar, Sequence, Union
-=======
 from typing import Dict, Iterable, List, Set, Tuple, TypeVar, Sequence
->>>>>>> 429b0f66
 from typing_extensions import Literal
 from opentrons.config.types import OT3MotionSettings, OT3CurrentSettings, GantryLoad
 from opentrons.hardware_control.types import (
@@ -328,12 +324,6 @@
     OT3Mount.GRIPPER: NodeId.gripper,
 }
 
-_head_node_lookup: Dict[OT3Mount, NodeId] = {
-    OT3Mount.LEFT: NodeId.head_l,
-    OT3Mount.RIGHT: NodeId.head_r,
-    OT3Mount.GRIPPER: NodeId.gripper_z,
-}
-
 
 def sensor_node_for_mount(mount: OT3Mount) -> ProbeTarget:
     return _sensor_node_lookup[mount]
