import asyncio
import copy
from typing import Dict, Optional, List, Tuple

from opentrons import types
from opentrons.config.pipette_config import configs
from . import modules


def find_config(prefix: str) -> str:
    """ Find the most recent config matching `prefix` or None """
    matches = [conf for conf in configs if conf.startswith(prefix)]
    if prefix in matches:
        return prefix
    else:
        return sorted(matches)[0]


_HOME_POSITION = {'X': 418.0, 'Y': 353.0, 'Z': 218.0,
                  'A': 218.0, 'B': 19.0, 'C': 19.0}


class Simulator:
    """ This is a subclass of hardware_control that only simulates the
    hardware actions. It is suitable for use on a dev machine or on
    a robot with no smoothie connected.
    """
    def __init__(
            self,
            attached_instruments: Dict[types.Mount, Dict[str, Optional[str]]],
            attached_modules: List[str],
            config, loop) -> None:
        self._config = config
        self._loop = loop
        self._attached_instruments = attached_instruments
        self._attached_modules = [('mod' + str(idx), mod)
                                  for idx, mod
                                  in enumerate(attached_modules)]
        self._position = copy.copy(_HOME_POSITION)

    def move(self, target_position: Dict[str, float]):
        self._position.update(target_position)

    def home(self, axes: List[str] = None) -> Dict[str, float]:
        # driver_3_0-> HOMED_POSITION
        checked_axes = axes or 'XYZABC'
        self._position.update({ax: _HOME_POSITION[ax]
                               for ax in checked_axes})
        return self._position

    def fast_home(self, axis: str, margin: float) -> Dict[str, float]:
        self._position[axis] = _HOME_POSITION[axis]
        return self._position

    def get_attached_instruments(
            self, expected: Dict[types.Mount, str])\
            -> Dict[types.Mount, Optional[str]]:
        """ Update the internal cache of attached instruments.

        This method allows after-init-time specification of attached simulated
        instruments. The method will return
        - the instruments specified at init-time, or if those do not exists,
        - the instruments specified in expected, or if that is not passed,
        - nothing

<<<<<<< HEAD
    def get_attached_instrument(self, mount) -> Dict[str, Optional[str]]:
        return self._attached_instruments.get(
            mount, {'mount': None, 'id': None})
=======
        :param expected: A mapping of mount to instrument model prefixes. When
                         loading instruments from a prefix, we return the
                         lexically-first model that matches the prefix. If the
                         models specified in expected do not match the models
                         specified in the `attached_instruments` argument of
                         :py:meth:`__init__`, :py:attr:`RuntimeError` is
                         raised.
        :raises RuntimeError: If an instrument is expected but not found.
        :returns: A dict of mount to either instrument model names or `None`.
        """
        to_return: Dict[types.Mount, Optional[str]] = {}
        for mount in types.Mount:
            expected_instr = expected.get(mount, None)
            init_instr = self._attached_instruments.get(mount, None)
            if expected_instr and init_instr\
               and not init_instr.startswith(expected_instr):
                raise RuntimeError(
                    'mount {}: expected instrument {} but got {}'
                    .format(mount.name, expected_instr, init_instr))
            elif init_instr and expected_instr:
                to_return[mount] = init_instr
            elif init_instr:
                to_return[mount] = init_instr
            elif expected_instr:
                to_return[mount] = find_config(expected_instr)
            else:
                to_return[mount] = None
        return to_return
>>>>>>> 0069ceb2

    def set_active_current(self, axis, amp):
        pass

    def set_pipette_speed(self, speed):
        pass

    def get_attached_modules(self) -> List[Tuple[str, str]]:
        return self._attached_modules

    def build_module(self, port: str, model: str) -> modules.AbstractModule:
        return modules.build(port, model, True)

    async def update_module(
            self, module: modules.AbstractModule,
            firmware_file: str,
            loop: Optional[asyncio.AbstractEventLoop])\
            -> modules.AbstractModule:
        return module<|MERGE_RESOLUTION|>--- conflicted
+++ resolved
@@ -8,8 +8,10 @@
 
 
 def find_config(prefix: str) -> str:
-    """ Find the most recent config matching `prefix` or None """
+    """ Find the most recent config matching `prefix` """
     matches = [conf for conf in configs if conf.startswith(prefix)]
+    if not matches:
+        raise KeyError('No match found for prefix {}'.format(prefix))
     if prefix in matches:
         return prefix
     else:
@@ -54,7 +56,7 @@
 
     def get_attached_instruments(
             self, expected: Dict[types.Mount, str])\
-            -> Dict[types.Mount, Optional[str]]:
+            -> Dict[types.Mount, Dict[str, Optional[str]]]:
         """ Update the internal cache of attached instruments.
 
         This method allows after-init-time specification of attached simulated
@@ -63,11 +65,6 @@
         - the instruments specified in expected, or if that is not passed,
         - nothing
 
-<<<<<<< HEAD
-    def get_attached_instrument(self, mount) -> Dict[str, Optional[str]]:
-        return self._attached_instruments.get(
-            mount, {'mount': None, 'id': None})
-=======
         :param expected: A mapping of mount to instrument model prefixes. When
                          loading instruments from a prefix, we return the
                          lexically-first model that matches the prefix. If the
@@ -78,25 +75,35 @@
         :raises RuntimeError: If an instrument is expected but not found.
         :returns: A dict of mount to either instrument model names or `None`.
         """
-        to_return: Dict[types.Mount, Optional[str]] = {}
+        to_return: Dict[types.Mount, Dict[str, Optional[str]]] = {}
         for mount in types.Mount:
             expected_instr = expected.get(mount, None)
-            init_instr = self._attached_instruments.get(mount, None)
-            if expected_instr and init_instr\
-               and not init_instr.startswith(expected_instr):
+            init_instr = self._attached_instruments.get(mount, {})
+            found_model = init_instr.get('model', '')
+            if expected_instr and found_model\
+                    and not found_model.startswith(expected_instr):
                 raise RuntimeError(
                     'mount {}: expected instrument {} but got {}'
                     .format(mount.name, expected_instr, init_instr))
-            elif init_instr and expected_instr:
+            elif found_model and expected_instr:
+                # Instrument detected matches instrument expected (note:
+                # "instrument detected" means passed as an argument to the
+                # constructor of this class)
                 to_return[mount] = init_instr
-            elif init_instr:
+            elif found_model:
+                # Instrument detected and no expected instrument specified
                 to_return[mount] = init_instr
             elif expected_instr:
-                to_return[mount] = find_config(expected_instr)
+                # Expected instrument specified and no instrument detected
+                to_return[mount] = {
+                    'model': find_config(expected_instr),
+                    'id': None}
             else:
-                to_return[mount] = None
+                # No instrument detected or expected
+                to_return[mount] = {
+                    'model': None,
+                    'id': None}
         return to_return
->>>>>>> 0069ceb2
 
     def set_active_current(self, axis, amp):
         pass
