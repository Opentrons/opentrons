--- conflicted
+++ resolved
@@ -147,13 +147,9 @@
         )
         self._flow_acceleration = self._active_tip_settings.default_flow_acceleration
 
-<<<<<<< HEAD
-        self._tip_overlap_lookup = self._liquid_class.versioned_tip_overlap_dictionary
-=======
         self._versioned_tip_overlap_dictionary = (
             self.get_nominal_tip_overlap_dictionary_by_configuration()
         )
->>>>>>> 75904530
 
         if use_old_aspiration_functions:
             self._pipetting_function_version = PIPETTING_FUNCTION_FALLBACK_VERSION
@@ -182,11 +178,7 @@
 
     @property
     def tip_overlap(self) -> Dict[str, Dict[str, float]]:
-<<<<<<< HEAD
-        return self._tip_overlap_lookup
-=======
         return self._versioned_tip_overlap_dictionary
->>>>>>> 75904530
 
     @property
     def nozzle_offset(self) -> Point:
@@ -278,13 +270,9 @@
         )
         self._flow_acceleration = self._active_tip_settings.default_flow_acceleration
 
-<<<<<<< HEAD
-        self._tip_overlap_lookup = self.liquid_class.versioned_tip_overlap_dictionary
-=======
         self._versioned_tip_overlap_dictionary = (
             self.get_nominal_tip_overlap_dictionary_by_configuration()
         )
->>>>>>> 75904530
         self._nozzle_manager = (
             nozzle_manager.NozzleConfigurationManager.build_from_config(
                 self._config, self._valid_nozzle_maps
@@ -593,10 +581,7 @@
                 "tip_length": self.current_tip_length,
                 "return_tip_height": self.active_tip_settings.default_return_tip_height,
                 "tip_overlap": self.tip_overlap["v0"],
-<<<<<<< HEAD
                 "versioned_tip_overlap": self.tip_overlap,
-=======
->>>>>>> 75904530
                 "back_compat_names": self._config.pipette_backcompat_names,
                 "supported_tips": self.liquid_class.supported_tips,
             }
@@ -691,13 +676,9 @@
         self._flow_acceleration = self._active_tip_settings.default_flow_acceleration
 
         self._fallback_tip_length = self._active_tip_settings.default_tip_length
-<<<<<<< HEAD
-        self._tip_overlap_lookup = self.liquid_class.versioned_tip_overlap_dictionary
-=======
         self._versioned_tip_overlap_dictionary = (
             self.get_nominal_tip_overlap_dictionary_by_configuration()
         )
->>>>>>> 75904530
         self._working_volume = min(tip_type.value, self.liquid_class.max_volume)
 
     def get_pick_up_configuration(  # noqa: C901
