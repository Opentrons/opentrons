"""Shared code for managing pipette configuration and storage."""
from dataclasses import dataclass
import logging
from typing import (
    Callable,
    Dict,
    Optional,
    Tuple,
    Any,
    cast,
    List,
    Sequence,
    Iterator,
    TypeVar,
)
from typing_extensions import Final
from opentrons_shared_data.pipette.dev_types import UlPerMmAction

from opentrons import types as top_types
from opentrons.hardware_control.types import (
    CriticalPoint,
    HardwareAction,
    Axis,
    OT3Mount,
)
from opentrons.hardware_control.errors import (
    TipAttachedError,
    NoTipAttachedError,
)
from opentrons.hardware_control.constants import (
    SHAKE_OFF_TIPS_SPEED,
    SHAKE_OFF_TIPS_PICKUP_DISTANCE,
    DROP_TIP_RELEASE_DISTANCE,
    SHAKE_OFF_TIPS_DROP_DISTANCE,
)

from opentrons.hardware_control.dev_types import PipetteDict
from .pipette import Pipette
from .instrument_calibration import PipetteOffsetByPipetteMount


MOD_LOG = logging.getLogger(__name__)

# TODO both pipette handlers should be combined once the pipette configurations
# are unified AND we separate out the concept of changing pipette state versus static state
HOME_POSITION: Final[float] = 230.15

MountType = TypeVar("MountType", top_types.Mount, OT3Mount)
InstrumentsByMount = Dict[MountType, Optional[Pipette]]
PipetteHandlingData = Tuple[Pipette, OT3Mount]


@dataclass(frozen=True)
class LiquidActionSpec:
    axis: Axis
    volume: float
    plunger_distance: float
    speed: float
    instr: Pipette
    current: float


# TODO during refactor we should figure out if
# we still need these dataclasses


@dataclass(frozen=True)
class PickUpTipPressSpec:
    relative_down: top_types.Point
    relative_up: top_types.Point
    current: Dict[Axis, float]
    speed: float


@dataclass(frozen=True)
class TipMotorPickUpTipSpec:
    tiprack_down: top_types.Point
    tiprack_up: top_types.Point
    pick_up_distance: float
    speed: float
<<<<<<< HEAD
    currents: Dict[Axis, float]
=======
    currents: Dict[OT3Axis, float]
    # FIXME we should throw this in a config
    # file of some sort
    home_buffer: float = 0
>>>>>>> 1ed53998


@dataclass(frozen=True)
class PickUpTipSpec:
    plunger_prep_pos: float
    plunger_currents: Dict[Axis, float]
    presses: List[PickUpTipPressSpec]
    shake_off_list: List[Tuple[top_types.Point, Optional[float]]]
    retract_target: float
    pick_up_motor_actions: Optional[TipMotorPickUpTipSpec]


@dataclass(frozen=True)
class DropTipMove:
    target_position: float
    current: Dict[Axis, float]
    speed: Optional[float]
    home_after: bool = False
    home_after_safety_margin: float = 0
    home_axes: Sequence[Axis] = tuple()
    is_ht_tip_action: bool = False
    # FIXME we should throw this in a config
    # file of some sort
    home_buffer: float = 0


@dataclass(frozen=True)
class DropTipSpec:
    drop_moves: List[DropTipMove]
    shake_moves: List[Tuple[top_types.Point, Optional[float]]]
    ending_current: Dict[Axis, float]


class PipetteHandlerProvider:
    IHP_LOG = MOD_LOG.getChild("InstrumentHandler")

    def __init__(self, attached_instruments: InstrumentsByMount[OT3Mount]):
        assert attached_instruments
        self._attached_instruments: InstrumentsByMount[OT3Mount] = attached_instruments
        self._ihp_log = PipetteHandlerProvider.IHP_LOG.getChild(str(id(self)))

    def reset_instrument(self, mount: Optional[OT3Mount] = None) -> None:
        """
        Reset the internal state of a pipette by its mount, without doing
        any lower level reconfiguration. This is useful to make sure that no
        settings changes from a protocol persist.

        :param mount: If specified, reset that mount. If not specified,
                      reset both
        """
        # need to have a reset function on the pipette
        def _reset(m: OT3Mount) -> None:
            self._ihp_log.info(f"Resetting configuration for {m}")
            p = self._attached_instruments[m]
            if not p:
                return
            p.reset_pipette_offset(OT3Mount.from_mount(m), to_default=False)
            p.reload_configurations()
            p.reset_state()

        if not mount:
            for m in type(list(self._attached_instruments.keys())[0]):
                _reset(m)
        else:
            _reset(mount)

    def get_instrument_offset(
        self, mount: OT3Mount
    ) -> Optional[PipetteOffsetByPipetteMount]:
        """Get the specified pipette's offset."""
        assert mount != OT3Mount.GRIPPER, "Wrong mount type to fetch pipette offset"
        try:
            pipette = self.get_pipette(mount)
        except top_types.PipetteNotAttachedError:
            return None
        return pipette.pipette_offset

    def reset_instrument_offset(self, mount: OT3Mount, to_default: bool) -> None:
        """
        Temporarily reset the pipette offset to default values.
        :param mount: Modify the given mount.
        """
        pipette = self.get_pipette(mount)
        pipette.reset_pipette_offset(mount, to_default)

    def save_instrument_offset(
        self, mount: OT3Mount, delta: top_types.Point
    ) -> PipetteOffsetByPipetteMount:
        """
        Save a new instrument offset the pipette offset to a particular value.
        :param mount: Modify the given mount.
        :param delta: The offset to set for the pipette.
        """
        pipette = self.get_pipette(mount)
        return pipette.save_pipette_offset(mount, delta)

    # TODO(mc, 2022-01-11): change returned map value type to `Optional[PipetteDict]`
    # instead of potentially returning an empty dict
    # For compatibility purposes only right now. We should change this
    # as soon as we can modify the /pipettes endpoint.
    def get_attached_instruments(self) -> Dict[OT3Mount, PipetteDict]:
        """Get the status dicts of the cached attached instruments.

        Also available as :py:meth:`get_attached_instruments`.

        This returns a dictified version of the
        :py:class:`hardware_control.instruments.pipette.Pipette` as a dict keyed by
        the :py:class:`top_types.Mount` to which the pipette is attached.
        If no pipette is attached on a given mount, the mount key will
        still be present but will have the value ``None``.

        Note that this is only a query of a cached value; to actively scan
        for changes, use :py:meth:`cache_instruments`. This process deactivates
        the motors and should be used sparingly.
        """
        return {
            m: self.get_attached_instrument(m)
            for m in self._attached_instruments.keys()
        }

    # TODO(mc, 2022-01-11): change return type to `Optional[PipetteDict]` instead
    # of potentially returning an empty dict
    def get_attached_instrument(self, mount: OT3Mount) -> PipetteDict:
        # TODO (lc 12-05-2022) Kill this code ASAP
        instr = self._attached_instruments[mount]
        result: Dict[str, Any] = {}
        if instr:
            configs = [
                "name",
                "min_volume",
                "max_volume",
                "channels",
                "aspirate_flow_rate",
                "dispense_flow_rate",
                "pipette_id",
                "current_volume",
                "display_name",
                "tip_length",
                "model",
                "blow_out_flow_rate",
                "working_volume",
                "tip_overlap",
                "available_volume",
                "return_tip_height",
                "default_aspirate_flow_rates",
                "default_blow_out_flow_rates",
                "default_dispense_flow_rates",
                "back_compat_names",
            ]

            instr_dict = instr.as_dict()
            # TODO (spp, 2021-08-27): Revisit this logic. Why do we need to build
            #  this dict newly every time? Any why only a few items are being updated?
            for key in configs:
                result[key] = instr_dict[key]
            result["channels"] = instr._max_channels.as_int
            result["has_tip"] = instr.has_tip
            result["tip_length"] = instr.current_tip_length
            result["aspirate_speed"] = self.plunger_speed(
                instr, instr.aspirate_flow_rate, "aspirate"
            )
            result["dispense_speed"] = self.plunger_speed(
                instr, instr.dispense_flow_rate, "dispense"
            )
            result["blow_out_speed"] = self.plunger_speed(
                instr, instr.blow_out_flow_rate, "dispense"
            )
            result["ready_to_aspirate"] = instr.ready_to_aspirate
            # TODO (12-5-2022) Not really sure what this is supposed to
            # be for.... revisit when we separate out static configs and
            # stateful configs.
            result["default_blow_out_speeds"] = {
                "2.0": self.plunger_speed(
                    instr,
                    instr.active_tip_settings.default_dispense_flowrate,
                    "dispense",
                )
            }
            result["default_dispense_speeds"] = {
                "2.0": self.plunger_speed(
                    instr,
                    instr.active_tip_settings.default_dispense_flowrate,
                    "dispense",
                )
            }
            result["default_aspirate_speeds"] = {
                "2.0": self.plunger_speed(
                    instr,
                    instr._active_tip_settings.default_aspirate_flowrate,
                    "aspirate",
                )
            }
            result[
                "default_blow_out_volume"
            ] = instr.active_tip_settings.default_blowout_volume
        return cast(PipetteDict, result)

    @property
    def attached_instruments(self) -> Dict[OT3Mount, PipetteDict]:
        return self.get_attached_instruments()

    @property
    def hardware_instruments(self) -> InstrumentsByMount[OT3Mount]:
        """Do not write new code that uses this."""
        return self._attached_instruments

    def set_current_tiprack_diameter(
        self, mount: OT3Mount, tiprack_diameter: float
    ) -> None:
        instr = self.get_pipette(mount)
        self._ihp_log.info(
            "Updating tip rack diameter on pipette mount: "
            f"{mount}, tip diameter: {tiprack_diameter} mm"
        )
        instr.current_tiprack_diameter = tiprack_diameter

    def set_working_volume(self, mount: OT3Mount, tip_volume: float) -> None:
        instr = self.get_pipette(mount)
        if not instr:
            raise top_types.PipetteNotAttachedError(
                "No pipette attached to {} mount".format(mount.name)
            )
        self._ihp_log.info(
            "Updating working volume on pipette mount:"
            f"{mount}, tip volume: {tip_volume} ul"
        )
        instr.working_volume = tip_volume

    def calibrate_plunger(
        self,
        mount: OT3Mount,
        top: Optional[float] = None,
        bottom: Optional[float] = None,
        blow_out: Optional[float] = None,
        drop_tip: Optional[float] = None,
    ) -> None:
        """
        Set calibration values for the pipette plunger.
        This can be called multiple times as the user sets each value,
        or you can set them all at once.
        :param top: Touching but not engaging the plunger.
        :param bottom: Must be above the pipette's physical hard-stop, while
        still leaving enough room for 'blow_out'
        :param blow_out: Plunger is pushed down enough to expel all liquids.
        :param drop_tip: Position that causes the tip to be released from the
        pipette
        """
        instr = self.get_pipette(mount)
        pos_dict: Dict[str, float] = {
            "top": instr.plunger_positions.top,
            "bottom": instr.plunger_positions.bottom,
            "blow_out": instr.plunger_positions.blow_out,
            "drop_tip": instr.plunger_positions.drop_tip,
        }
        if top is not None:
            pos_dict["top"] = top
        if bottom is not None:
            pos_dict["bottom"] = bottom
        if blow_out is not None:
            pos_dict["blow_out"] = blow_out
        if drop_tip is not None:
            pos_dict["drop_tip"] = drop_tip
        for key in pos_dict.keys():
            instr.update_config_item(key, pos_dict[key])

    def set_flow_rate(
        self,
        mount: OT3Mount,
        aspirate: Optional[float] = None,
        dispense: Optional[float] = None,
        blow_out: Optional[float] = None,
    ) -> None:
        this_pipette = self.get_pipette(mount)
        if aspirate:
            this_pipette.aspirate_flow_rate = aspirate
        if dispense:
            this_pipette.dispense_flow_rate = dispense
        if blow_out:
            this_pipette.blow_out_flow_rate = blow_out

    def set_pipette_speed(
        self,
        mount: OT3Mount,
        aspirate: Optional[float] = None,
        dispense: Optional[float] = None,
        blow_out: Optional[float] = None,
    ) -> None:
        this_pipette = self.get_pipette(mount)
        if aspirate:
            this_pipette.aspirate_flow_rate = self.plunger_flowrate(
                this_pipette, aspirate, "aspirate"
            )
        if dispense:
            this_pipette.dispense_flow_rate = self.plunger_flowrate(
                this_pipette, dispense, "dispense"
            )
        if blow_out:
            this_pipette.blow_out_flow_rate = self.plunger_flowrate(
                this_pipette, blow_out, "blowout"
            )

    def instrument_max_height(
        self,
        mount: OT3Mount,
        retract_distance: float,
        critical_point: Optional[CriticalPoint],
    ) -> float:
        """Return max achievable height of the attached instrument
        based on the current critical point
        """
        cp = self.critical_point_for(mount, critical_point)

        max_height = HOME_POSITION - retract_distance + cp.z

        return max_height

    async def reset(self) -> None:
        self._attached_instruments = {
            k: None for k in self._attached_instruments.keys()
        }

    async def add_tip(self, mount: OT3Mount, tip_length: float) -> None:
        instr = self._attached_instruments[mount]
        attached = self.attached_instruments
        instr_dict = attached[mount]
        if instr and not instr.has_tip:
            instr.add_tip(tip_length=tip_length)
            # TODO (spp, 2021-08-27): These items are being updated in a local copy
            #  of the PipetteDict, which gets thrown away. Fix this.
            instr_dict["has_tip"] = True
            instr_dict["tip_length"] = tip_length
        else:
            self._ihp_log.warning(
                "attach tip called while tip already attached to {instr}"
            )

    async def remove_tip(self, mount: OT3Mount) -> None:
        instr = self._attached_instruments[mount]
        attached = self.attached_instruments
        instr_dict = attached[mount]
        if instr and instr.has_tip:
            instr.remove_tip()
            # TODO (spp, 2021-08-27): These items are being updated in a local copy
            #  of the PipetteDict, which gets thrown away. Fix this.
            instr_dict["has_tip"] = False
            instr_dict["tip_length"] = 0.0
        else:
            self._ihp_log.warning("detach tip called with no tip")

    def critical_point_for(
        self, mount: OT3Mount, cp_override: Optional[CriticalPoint] = None
    ) -> top_types.Point:
        """Return the current critical point of the specified mount.

        The mount's critical point is the position of the mount itself, if no
        pipette is attached, or the pipette's critical point (which depends on
        tip status).

        If `cp_override` is specified, and that critical point actually exists,
        it will be used instead. Invalid `cp_override`s are ignored.
        """
        pip = self._attached_instruments[mount]
        if pip is not None and cp_override != CriticalPoint.MOUNT:
            return pip.critical_point(cp_override)
        else:
            # This offset is required because the motor driver coordinate system is
            # configured such that the end of a p300 single gen1's tip is 0.
            return top_types.Point(0, 0, 30)

    def ready_for_tip_action(self, target: Pipette, action: HardwareAction) -> None:
        if not target.has_tip:
            raise NoTipAttachedError(f"Cannot perform {action} without a tip attached")
        if (
            action == HardwareAction.ASPIRATE
            and target.current_volume == 0
            and not target.ready_to_aspirate
        ):
            raise RuntimeError("Pipette not ready to aspirate")
        self._ihp_log.debug(f"{action} on {target.name}")

    def plunger_position(
        self, instr: Pipette, ul: float, action: "UlPerMmAction"
    ) -> float:
        mm = ul / instr.ul_per_mm(ul, action)
        position = mm + instr.plunger_positions.bottom
        return round(position, 6)

    def plunger_speed(
        self, instr: Pipette, ul_per_s: float, action: "UlPerMmAction"
    ) -> float:
        mm_per_s = ul_per_s / instr.ul_per_mm(instr.config.max_volume, action)
        return round(mm_per_s, 6)

    def plunger_flowrate(
        self, instr: Pipette, mm_per_s: float, action: "UlPerMmAction"
    ) -> float:
        ul_per_s = mm_per_s * instr.ul_per_mm(instr.config.max_volume, action)
        return round(ul_per_s, 6)

    def plan_check_aspirate(
        self,
        mount: OT3Mount,
        volume: Optional[float],
        rate: float,
    ) -> Optional[LiquidActionSpec]:
        """Check preconditions for aspirate, parse args, and calculate positions.

        While the mechanics of issuing an aspirate move itself are left to child
        classes, determining things like aspiration volume from the allowed argument
        types is invariant between machines, and this method gathers that functionality.

        Coalesce
        - Optional volumes

        Check
        - Aspiration volumes compared to max and remaining

        Calculate
        - Plunger distances (possibly calling an overridden plunger_volume)
        """
        instrument = self.get_pipette(mount)
        self.ready_for_tip_action(instrument, HardwareAction.ASPIRATE)
        if volume is None:
            self._ihp_log.debug(
                "No aspirate volume defined. Aspirating up to "
                "max_volume for the pipette"
            )
            asp_vol = instrument.available_volume
        else:
            asp_vol = volume

        if asp_vol == 0:
            return None

        assert instrument.ok_to_add_volume(
            asp_vol
        ), "Cannot aspirate more than pipette max volume"

        dist = self.plunger_position(
            instrument, instrument.current_volume + asp_vol, "aspirate"
        )
        speed = self.plunger_speed(
            instrument, instrument.aspirate_flow_rate * rate, "aspirate"
        )

        return LiquidActionSpec(
            axis=Axis.of_main_tool_actuator(mount),
            volume=asp_vol,
            plunger_distance=dist,
            speed=speed,
            instr=instrument,
            current=instrument.plunger_motor_current.run,
        )

    def plan_check_dispense(
        self,
        mount: OT3Mount,
        volume: Optional[float],
        rate: float,
    ) -> Optional[LiquidActionSpec]:
        """Check preconditions for dispense, parse args, and calculate positions.

        While the mechanics of issuing a dispense move itself are left to child
        classes, determining things like dispense volume from the allowed argument
        types is invariant between machines, and this method gathers that functionality.

        Coalesce
        - Optional volumes

        Check
        - Dispense volumes compared to max and remaining

        Calculate
        - Plunger distances (possibly calling an overridden plunger_volume)
        """

        instrument = self.get_pipette(mount)
        self.ready_for_tip_action(instrument, HardwareAction.DISPENSE)

        if volume is None:
            disp_vol = instrument.current_volume
            self._ihp_log.debug(
                "No dispense volume specified. Dispensing all "
                "remaining liquid ({}uL) from pipette".format(disp_vol)
            )
        else:
            disp_vol = volume

        # Ensure we don't dispense more than the current volume
        disp_vol = min(instrument.current_volume, disp_vol)

        if disp_vol == 0:
            return None

        dist = self.plunger_position(
            instrument, instrument.current_volume - disp_vol, "dispense"
        )
        speed = self.plunger_speed(
            instrument, instrument.dispense_flow_rate * rate, "dispense"
        )
        return LiquidActionSpec(
            axis=Axis.of_main_tool_actuator(mount),
            volume=disp_vol,
            plunger_distance=dist,
            speed=speed,
            instr=instrument,
            current=instrument.plunger_motor_current.run,
        )

    def plan_check_blow_out(
        self, mount: OT3Mount, volume: Optional[float] = None
    ) -> LiquidActionSpec:
        """Check preconditions and calculate values for blowout."""
        instrument = self.get_pipette(mount)
        self.ready_for_tip_action(instrument, HardwareAction.BLOWOUT)
        speed = self.plunger_speed(instrument, instrument.blow_out_flow_rate, "blowout")
        if volume is None:
            ul = self.get_attached_instrument(mount)["default_blow_out_volume"]
        else:
            ul = volume

        distance_mm = ul / instrument.ul_per_mm(ul, "blowout")
        return LiquidActionSpec(
            axis=Axis.of_main_tool_actuator(mount),
            volume=0,
            plunger_distance=distance_mm,
            speed=speed,
            instr=instrument,
            current=instrument.plunger_motor_current.run,
        )

    @staticmethod
    def _build_pickup_shakes(
        instrument: Pipette,
    ) -> List[Tuple[top_types.Point, Optional[float]]]:
        def build_one_shake() -> List[Tuple[top_types.Point, Optional[float]]]:
            shake_dist = float(SHAKE_OFF_TIPS_PICKUP_DISTANCE)
            shake_speed = float(SHAKE_OFF_TIPS_SPEED)
            return [
                (top_types.Point(-shake_dist, 0, 0), shake_speed),  # left
                (top_types.Point(2 * shake_dist, 0, 0), shake_speed),  # right
                (top_types.Point(-shake_dist, 0, 0), shake_speed),  # center
                (top_types.Point(0, -shake_dist, 0), shake_speed),  # front
                (top_types.Point(0, 2 * shake_dist, 0), shake_speed),  # back
                (top_types.Point(0, -shake_dist, 0), shake_speed),  # center
                (top_types.Point(0, 0, DROP_TIP_RELEASE_DISTANCE), None),  # up
            ]

        return []

    def plan_check_pick_up_tip(
        self,
        mount: OT3Mount,
        tip_length: float,
        presses: Optional[int],
        increment: Optional[float],
    ) -> Tuple[PickUpTipSpec, Callable[[], None]]:

        # Prechecks: ready for pickup tip and press/increment are valid
        instrument = self.get_pipette(mount)
        if instrument.has_tip:
            raise TipAttachedError("Cannot pick up tip with a tip attached")
        self._ihp_log.debug(f"Picking up tip on {mount.name}")

        def add_tip_to_instr() -> None:
            instrument.add_tip(tip_length=tip_length)
            instrument.set_current_volume(0)

        if presses is None or presses < 0:
            checked_presses = instrument.pick_up_configurations.presses
        else:
            checked_presses = presses

        if not increment or increment < 0:
            check_incr = instrument.pick_up_configurations.increment
        else:
            check_incr = increment

        pick_up_speed = instrument.pick_up_configurations.speed

        def build_presses() -> Iterator[Tuple[float, float]]:
            # Press the nozzle into the tip <presses> number of times,
            # moving further by <increment> mm after each press
            for i in range(checked_presses):
                # move nozzle down into the tip
                press_dist = (
                    -1.0 * instrument.pick_up_configurations.distance
                    + -1.0 * check_incr * i
                )
                # move nozzle back up
                backup_dist = -press_dist
                yield (press_dist, backup_dist)

        if instrument.channels.value == 96:
            return (
                PickUpTipSpec(
                    plunger_prep_pos=instrument.plunger_positions.bottom,
                    plunger_currents={
                        Axis.of_main_tool_actuator(
                            mount
                        ): instrument.plunger_motor_current.run,
                    },
                    presses=[],
                    shake_off_list=[],
                    retract_target=instrument.pick_up_configurations.distance,
                    pick_up_motor_actions=TipMotorPickUpTipSpec(
                        # Move onto the posts
                        tiprack_down=top_types.Point(0, 0, -7),
                        tiprack_up=top_types.Point(0, 0, 2),
                        pick_up_distance=instrument.pick_up_configurations.distance,
                        speed=instrument.pick_up_configurations.speed,
<<<<<<< HEAD
                        currents={Axis.Q: instrument.pick_up_configurations.current},
=======
                        currents={OT3Axis.Q: instrument.pick_up_configurations.current},
                        home_buffer=10,
>>>>>>> 1ed53998
                    ),
                ),
                add_tip_to_instr,
            )
        return (
            PickUpTipSpec(
                plunger_prep_pos=instrument.plunger_positions.bottom,
                plunger_currents={
                    Axis.of_main_tool_actuator(
                        mount
                    ): instrument.plunger_motor_current.run
                },
                presses=[
                    PickUpTipPressSpec(
                        current={
                            Axis.by_mount(
                                mount
                            ): instrument.pick_up_configurations.current
                        },
                        speed=pick_up_speed,
                        relative_down=top_types.Point(0, 0, press_dist),
                        relative_up=top_types.Point(0, 0, backup_dist),
                    )
                    for press_dist, backup_dist in build_presses()
                ],
                shake_off_list=self._build_pickup_shakes(instrument),
                retract_target=instrument.pick_up_configurations.distance
                + check_incr * checked_presses
                + 2,
                pick_up_motor_actions=None,
            ),
            add_tip_to_instr,
        )

    @staticmethod
    def _shake_off_tips_drop(
        tiprack_diameter: float,
    ) -> List[Tuple[top_types.Point, Optional[float]]]:
        # tips don't always fall off, especially if resting against
        # tiprack or other tips below it. To ensure the tip has fallen
        # first, shake the pipette to dislodge partially-sealed tips,
        # then second, raise the pipette so loosened tips have room to fall
        shake_off_dist = SHAKE_OFF_TIPS_DROP_DISTANCE
        if tiprack_diameter > 0.0:
            shake_off_dist = min(shake_off_dist, tiprack_diameter / 4)
        shake_off_dist = max(shake_off_dist, 1.0)
        speed = SHAKE_OFF_TIPS_SPEED
        return [
            (top_types.Point(-shake_off_dist, 0, 0), speed),  # left
            (top_types.Point(2 * shake_off_dist, 0, 0), speed),  # right
            (top_types.Point(-shake_off_dist, 0, 0), speed),  # center
            (top_types.Point(0, 0, DROP_TIP_RELEASE_DISTANCE), None),  # top
        ]

    def _droptip_sequence_builder(
        self,
        bottom_pos: float,
        droptip_pos: float,
        plunger_currents: Dict[Axis, float],
        drop_tip_currents: Dict[Axis, float],
        speed: float,
        home_after: bool,
        home_axes: Sequence[Axis],
        is_ht_pipette: bool = False,
    ) -> Callable[[], List[DropTipMove]]:
        def build() -> List[DropTipMove]:
            base = [
                DropTipMove(
                    target_position=bottom_pos, current=plunger_currents, speed=None
                ),
                DropTipMove(
                    target_position=droptip_pos,
                    current=drop_tip_currents,
                    speed=speed,
                    home_after=home_after,
                    home_after_safety_margin=abs(bottom_pos - droptip_pos),
                    home_axes=home_axes,
                    is_ht_tip_action=is_ht_pipette,
                    home_buffer=10 if is_ht_pipette else 0,
                ),
                DropTipMove(  # always finish drop-tip at a known safe plunger position
                    target_position=bottom_pos, current=plunger_currents, speed=None
                ),
            ]
            return base

        return build

    def plan_check_drop_tip(
        self,
        mount: OT3Mount,
        home_after: bool,
    ) -> Tuple[DropTipSpec, Callable[[], None]]:
        instrument = self.get_pipette(mount)
        self.ready_for_tip_action(instrument, HardwareAction.DROPTIP)

        is_96_chan = instrument.channels.value == 96

        bottom = instrument.plunger_positions.bottom
        droptip = (
            instrument.drop_configurations.distance
            if is_96_chan
            else instrument.plunger_positions.drop_tip
        )
        speed = instrument.drop_configurations.speed
        shakes: List[Tuple[top_types.Point, Optional[float]]] = []

        def _remove_tips() -> None:
            instrument.set_current_volume(0)
            instrument.current_tiprack_diameter = 0.0
            instrument.remove_tip()

        drop_tip_current_axis = (
            Axis.Q if is_96_chan else Axis.of_main_tool_actuator(mount)
        )
        seq_builder_ot3 = self._droptip_sequence_builder(
            bottom,
            droptip,
            {Axis.of_main_tool_actuator(mount): instrument.plunger_motor_current.run},
            {drop_tip_current_axis: instrument.drop_configurations.current},
            speed,
            home_after,
            (Axis.of_main_tool_actuator(mount),),
            is_96_chan,
        )

        seq_ot3 = seq_builder_ot3()
        return (
            DropTipSpec(
                drop_moves=seq_ot3,
                shake_moves=shakes,
                ending_current={
                    Axis.of_main_tool_actuator(
                        mount
                    ): instrument.plunger_motor_current.run
                },
            ),
            _remove_tips,
        )

    def has_pipette(self, mount: OT3Mount) -> bool:
        return bool(self._attached_instruments[mount])

    def get_pipette(self, mount: OT3Mount) -> Pipette:
        pip = self._attached_instruments[mount]
        if not pip:
            raise top_types.PipetteNotAttachedError(
                f"No pipette attached to {mount.name} mount"
            )
        return pip


class OT3PipetteHandler(PipetteHandlerProvider):
    """Override for correct plunger_position."""

    def plunger_position(
        self, instr: Pipette, ul: float, action: "UlPerMmAction"
    ) -> float:
        mm = ul / instr.ul_per_mm(ul, action)
        position = instr.plunger_positions.bottom - mm
        return round(position, 6)

    def critical_point_for(
        self, mount: OT3Mount, cp_override: Optional[CriticalPoint] = None
    ) -> top_types.Point:
        pip = self._attached_instruments[OT3Mount.from_mount(mount)]
        if pip is not None and cp_override != CriticalPoint.MOUNT:
            return pip.critical_point(cp_override)
        else:
            return top_types.Point(0, 0, 0)<|MERGE_RESOLUTION|>--- conflicted
+++ resolved
@@ -78,14 +78,10 @@
     tiprack_up: top_types.Point
     pick_up_distance: float
     speed: float
-<<<<<<< HEAD
     currents: Dict[Axis, float]
-=======
-    currents: Dict[OT3Axis, float]
     # FIXME we should throw this in a config
     # file of some sort
     home_buffer: float = 0
->>>>>>> 1ed53998
 
 
 @dataclass(frozen=True)
@@ -697,12 +693,8 @@
                         tiprack_up=top_types.Point(0, 0, 2),
                         pick_up_distance=instrument.pick_up_configurations.distance,
                         speed=instrument.pick_up_configurations.speed,
-<<<<<<< HEAD
                         currents={Axis.Q: instrument.pick_up_configurations.current},
-=======
-                        currents={OT3Axis.Q: instrument.pick_up_configurations.current},
                         home_buffer=10,
->>>>>>> 1ed53998
                     ),
                 ),
                 add_tip_to_instr,
