--- conflicted
+++ resolved
@@ -937,12 +937,7 @@
     hcapi: OT3API,
     mount: OT3Mount,
     slot: int,
-<<<<<<< HEAD
     module_id: str,
-    method: CalibrationMethod = CalibrationMethod.LINEAR_SEARCH,
-=======
-    module: ModuleType,
->>>>>>> 1c89e5db
 ) -> Point:
     """
     Run automatic calibration for a module.
@@ -966,14 +961,8 @@
             await hcapi.add_tip(mount, hcapi.config.calibration.probe_length)
 
         # find the offset
-<<<<<<< HEAD
-        offset = await _calibrate_module(hcapi, mount, slot, method)
+        offset = await _calibrate_module(hcapi, mount, slot)
         await hcapi.save_module_offset(module_id, mount, slot, offset)
-=======
-        offset = await _calibrate_module(hcapi, mount, slot)
-        LOG.info(f"Found calibration value {offset} for module {module.name}")
-        # TODO (ba, 2023-03-09): save module calibration here
->>>>>>> 1c89e5db
         return offset
     finally:
         # remove probe
