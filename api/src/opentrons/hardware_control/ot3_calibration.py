--- conflicted
+++ resolved
@@ -1,7 +1,7 @@
 """Functions and utilites for OT3 calibration."""
 from __future__ import annotations
 from typing_extensions import Final, Literal, TYPE_CHECKING
-from typing import Tuple, List, Dict, Any, Optional
+from typing import Tuple, List, Dict, Any, Optional, Union
 import datetime
 import numpy as np
 from enum import Enum
@@ -17,7 +17,7 @@
 from opentrons_shared_data.deck import (
     get_calibration_square_position_in_slot,
     Z_PREP_OFFSET,
-    CALIBRATION_PROBE_DIAMETER,
+    CALIBRATION_PROBE_RADIUS,
     CALIBRATION_SQUARE_EDGES as SQUARE_EDGES,
 )
 from opentrons.calibration_storage.types import AttitudeMatrix
@@ -33,7 +33,6 @@
 GRIPPER_GRIP_FORCE: Final[float] = 20
 BELT_CAL_TRANSIT_HEIGHT: Final[float] = 50
 
-<<<<<<< HEAD
 PREP_OFFSET_DEPTH = Point(*Z_PREP_OFFSET)
 EDGES = {
     "left": Point(*SQUARE_EDGES["left"]),
@@ -44,34 +43,6 @@
 CALIBRATION_MIN_VALID_STRIDE: Final[float] = 0.1
 NON_REPEATABLE_STRIDES: List[float] = [0.0, 3.0]
 REPEATABLE_STRIDES: List[float] = [1.0, 0.25, 0.1, 0.025]
-
-
-@dataclass
-class DeckHeightValidRange:
-    min: float
-    max: float
-
-    @classmethod
-    def build(
-        cls, nominal_z: float, edge_settings: EdgeSenseSettings
-    ) -> "DeckHeightValidRange":
-        return cls(
-            min=nominal_z - edge_settings.overrun_tolerance_mm,
-            max=nominal_z + edge_settings.early_sense_tolerance_mm,
-        )
-=======
-# FIXME: add these to shared-data
-Z_PREP_OFFSET = Point(x=13, y=13, z=0)
-CALIBRATION_SQUARE_DEPTH: Final[float] = -0.25
-CALIBRATION_SQUARE_SIZE: Final[float] = 20
-CALIBRATION_PROBE_RADIUS: Final[float] = 2
-EDGES = {
-    "right": Point(x=CALIBRATION_SQUARE_SIZE * 0.5),
-    "left": Point(x=-CALIBRATION_SQUARE_SIZE * 0.5),
-    "top": Point(y=CALIBRATION_SQUARE_SIZE * 0.5),
-    "bottom": Point(y=-CALIBRATION_SQUARE_SIZE * 0.5),
-}
->>>>>>> de9552cd
 
 
 class CalibrationMethod(Enum):
@@ -179,16 +150,10 @@
     hcapi: OT3API,
     mount: OT3Mount,
     slot_edge_nominal: Point,
-<<<<<<< HEAD
-    search_axis: Literal[OT3Axis.X, OT3Axis.Y],
-    search_direction: Literal[1, -1],
-) -> float:
-=======
     search_axis: Union[Literal[OT3Axis.X, OT3Axis.Y]],
     direction_if_hit: Literal[1, -1],
     raise_verify_error: bool = False,
 ) -> Point:
->>>>>>> de9552cd
     """
     Find the true position of one edge of the calibration slot in the deck.
     The nominal position of the calibration slots is known because they're
@@ -315,7 +280,6 @@
     )
 
 
-
 async def find_calibration_structure_height(
     hcapi: OT3API, mount: OT3Mount, nominal_center: Point
 ) -> float:
@@ -359,214 +323,6 @@
     return _found_pos
 
 
-<<<<<<< HEAD
-async def _take_stride(
-    hcapi: OT3API,
-    mount: OT3Mount,
-    search_axis: OT3Axis,
-    probe_pos: Point,
-    stride_size: float,
-    max_stride_distance: float,
-    valid_z_range: DeckHeightValidRange,
-    in_search_direction: bool,
-    repeat_if_failed: bool,
-) -> Tuple[Point, Literal[1, -1], bool]:
-    """
-    Detect the presence of an edge by moving a probe along the search axis.
-
-    Returns
-    -------
-    1. The last target position of the stride sequence.
-    2. Whether or not we find the presence of the edge. If so, the last target position
-       is where the edge is.
-    3. The direction of the next stride sequence.
-    """
-    LOG.info(f"Probing at {probe_pos} with stride at {stride_size}mm")
-    edge_sense = hcapi.config.calibration.edge_sense
-    traveled = 0.0
-    stride_vector = search_axis.set_in_point(Point(0, 0, 0), stride_size)
-    target = probe_pos
-
-    goal_reached = False
-    while traveled < abs(max_stride_distance) or not repeat_if_failed:
-        target += stride_vector
-        found_height = await _probe_deck_at(
-            hcapi, mount, target, edge_sense.pass_settings
-        )
-        traveled += abs(stride_size)
-        # Something is wrong when we found deck too soon, end it now
-        if found_height > valid_z_range.max:
-            raise EarlyCapacitiveSenseTrigger(found_height, target.z)
-        # check against reasonble minimum height of the deck to see if we have made contact
-        touched_deck = found_height >= valid_z_range.min
-        if touched_deck:
-            LOG.info(f"Deck found; new deck height: {found_height}mm")
-            # Use the most updated deck height for the next movement
-            target = target._replace(z=found_height)
-        else:
-            LOG.info("Deck missed")
-        # If we're in our search direction, the goal is to find the deck.
-        # Or if we're against the search direction, we want to miss the deck.
-        goal_reached = touched_deck if in_search_direction else not touched_deck
-        LOG.info(
-            f"Goal reached for {stride_size} mm: {goal_reached}, stride_vector: {stride_vector}"
-        )
-        if goal_reached or not repeat_if_failed:
-            # reverse direction if reached goal
-            return (
-                target,
-                np.sign(
-                    (stride_size if stride_size != 0.0 else 1)
-                    * (-1 if goal_reached else 1)
-                ),
-                goal_reached,
-            )
-    # did not reach out goal before we ran out of strides, we should continue
-    # going the same direction in the next stride size
-    LOG.info(f"Ran out of {stride_size} stride")
-    return target, np.sign(stride_size), False
-
-
-async def find_edge_linear(
-    hcapi: OT3API,
-    mount: OT3Mount,
-    slot_edge_nominal: Point,
-    search_axis: Literal[OT3Axis.X, OT3Axis.Y],
-    search_direction: Literal[1, -1],
-) -> Point:
-    """
-    Find the true position of one edge of the calibration slot in the deck.
-
-    The nominal position of the calibration slots is known because they're
-    machined into the deck, but if we haven't yet calibrated we won't know
-    quite where they are. This routine finds the XY position that will
-    place the calibration probe such that its center is in the slot, and
-    one edge is on the edge of the slot.
-
-    Params
-    ------
-    hcapi: The api instance to run commands through
-    mount: The mount to calibrate
-    slot_edge_nominal: The point describing the nominal position of the
-        edge that we're checking. Its in-axis coordinate (i.e. its x coordinate
-        for an x edge) should be the nominal position that we'll compare to. Its
-        cross-axis coordiante (i.e. its y coordinate for an x edge) should be
-        the point along the edge to search at, usually the midpoint. Its z-axis
-        coordinate should be the current best estimate for the height of the deck.
-    search_axis: The axis along which to search
-    search_direction: The direction along which to search. This should be set
-        such that it goes from on the deck to off the deck. For instance, on
-        the minus y edge - the y-axis-aligned edge such that more negative
-        y coordinates than the edge are on the deck, and more positive y coordinates
-        than the edge are in the slot - the search direction should be +1.
-
-    Returns
-    -------
-    The absolute position at which the center of the effector is inside the slot
-    and its edge is aligned with the calibration slot edge.
-    """
-    edge_settings = hcapi.config.calibration.edge_sense
-    abs_position: Optional[Point] = None
-
-    # Every probe event has a Z-axis window where detections are considered valid
-    valid_z_range = DeckHeightValidRange.build(slot_edge_nominal.z, edge_settings)
-    next_target = slot_edge_nominal
-    next_dir = search_direction
-    for s in NON_REPEATABLE_STRIDES:
-        stride = np.copysign(s, next_dir)
-        in_search_direction = search_direction == next_dir
-        next_target, next_dir, _ = await _take_stride(
-            hcapi,
-            mount,
-            search_axis,
-            next_target,
-            stride,
-            abs(stride),  # not repeatable, max stride should be same as stride size
-            valid_z_range,
-            in_search_direction,
-            False,
-        )
-
-    for s in REPEATABLE_STRIDES:
-        stride = np.copysign(s, next_dir)
-        in_search_direction = search_direction == next_dir
-        next_target, next_dir, goal_reached = await _take_stride(
-            hcapi,
-            mount,
-            search_axis,
-            next_target,
-            stride,
-            abs(s * edge_settings.search_iteration_limit),
-            valid_z_range,
-            in_search_direction,
-            True,
-        )
-        if goal_reached and s <= CALIBRATION_MIN_VALID_STRIDE:
-            LOG.info(f"Edge found at {next_target}, stride size: {s} in {search_axis}")
-            abs_position = edge_offset_from_probe(
-                search_axis, search_direction, next_target
-            )
-
-    if not abs_position:
-        raise RuntimeError(
-            f"Unable to find edge for {search_direction} {search_axis} direction."
-        )
-    return abs_position
-
-
-async def find_slot_center_linear(
-    hcapi: OT3API, mount: OT3Mount, estimated_center: Point
-) -> Point:
-    """Find the center of the calibration slot by binary-searching its edges.
-
-    Params
-    ------
-    hcapi: The api instance to run commands through
-    mount: The mount to calibrate
-    estimated_center: The XY-center of a slot based on deck definition with the
-    estimated Z height obtained from `find_calibration_structure_center()`
-
-    Returns
-    -------
-    The XYZ-center of the slot, where the z-value is obtained by averaging the
-    z's of the four found edges.
-    """
-    # Find +X (right) edge
-    plus_x_edge = await find_edge_linear(
-        hcapi, mount, estimated_center + EDGES["right"], OT3Axis.X, 1
-    )
-    LOG.info(f"Found +x edge at {plus_x_edge}mm")
-    estimated_center = estimated_center._replace(x=plus_x_edge.x - EDGES["right"].x)
-
-    # Find -X (left) edge
-    minus_x_edge = await find_edge_linear(
-        hcapi, mount, estimated_center + EDGES["left"], OT3Axis.X, -1
-    )
-    LOG.info(f"Found -x edge at {minus_x_edge}mm")
-    estimated_center = estimated_center._replace(x=(plus_x_edge.x + minus_x_edge.x) / 2)
-
-    # Find +Y (top) edge
-    plus_y_edge = await find_edge_linear(
-        hcapi, mount, estimated_center + EDGES["top"], OT3Axis.Y, 1
-    )
-    LOG.info(f"Found +y edge at {plus_y_edge}mm")
-    estimated_center = estimated_center._replace(y=plus_y_edge.y - EDGES["top"].y)
-
-    # Find -Y (bottom) edge
-    minus_y_edge = await find_edge_linear(
-        hcapi, mount, estimated_center + EDGES["bottom"], OT3Axis.Y, -1
-    )
-    LOG.info(f"Found -y edge at {minus_y_edge}mm")
-    estimated_center = estimated_center._replace(y=(plus_y_edge.y + minus_y_edge.y) / 2)
-
-    # Found XY center and the average of the edges' Zs
-    return estimated_center._replace(
-        z=(plus_x_edge.z + minus_x_edge.z + plus_y_edge.z + minus_y_edge.z) / 4,
-    )
-
-
-=======
->>>>>>> de9552cd
 async def find_axis_center(
     hcapi: OT3API,
     mount: OT3Mount,
