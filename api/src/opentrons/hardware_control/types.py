--- conflicted
+++ resolved
@@ -1,22 +1,8 @@
 import enum
 import logging
 from dataclasses import dataclass
-<<<<<<< HEAD
 from types import DynamicClassAttribute
-from typing import (
-    NamedTuple,
-    Optional,
-    cast,
-    Tuple,
-    Union,
-    List,
-    Callable,
-    Dict,
-    TypeVar,
-)
-=======
 from typing import cast, Tuple, Union, List, Callable, Dict, TypeVar, Type
->>>>>>> 1ed53998
 from typing_extensions import Literal
 from opentrons import types as top_types
 from opentrons_shared_data.pipette.pipette_definition import PipetteChannelType
