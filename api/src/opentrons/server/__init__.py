#!/usr/bin/env python

import asyncio
import logging
import shutil
import tempfile
import threading
import time
import traceback

from typing import TYPE_CHECKING, Optional
from aiohttp import web

from opentrons.config import CONFIG
from .rpc import RPCServer
from .http import HTTPServer
from opentrons.api.routers import MainRouter

if TYPE_CHECKING:
    from opentrons.hardware_control.types import HardwareAPILike  # noqa(F501)

log = logging.getLogger(__name__)


@web.middleware
async def error_middleware(request, handler):
    try:
        response = await handler(request)
    except web.HTTPNotFound:
        log.exception("Exception handler for request {}".format(request))
        data = {
            'message': 'File was not found at {}'.format(request)
        }
        response = web.json_response(data, status=404)
    except Exception as e:
        log.exception("Exception in handler for request {}".format(request))
        data = {
            'message': 'An unexpected error occured - {}'.format(e),
            'traceback': traceback.format_exc()
        }
        response = web.json_response(data, status=500)

    return response


class ThreadedAsyncLock:
    """ A thread-safe async lock

    This is required to properly lock access to motion calls, which are
    a) done in async contexts (rpc methods and http methods) and should
       block as little as possible
    b) done from several different threads (rpc workers and main thread)

    This is a code wart that needs to be removed. It can be removed by
    - making smoothie async so we don't need worker threads anymore
    - removing said threads

    This object can be used as either an asynchronous context manager using
    ``async with`` or a synchronous context manager using ``with``.
    """

    def __init__(self):
        self._thread_lock = threading.RLock()

    async def __aenter__(self):
        pref = f"[ThreadedAsyncLock tid {threading.get_ident()} "\
               f"task {asyncio.Task.current_task()}] "
        log.debug(pref + 'will acquire')
        then = time.perf_counter()
        while not self._thread_lock.acquire(blocking=False):
            await asyncio.sleep(0.1)
        now = time.perf_counter()
        log.debug(pref + f'acquired in {now-then}s')

    async def __aexit__(self, exc_type, exc, tb):
        log.debug(f"[ThreadedAsyncLock tid {threading.get_ident()} "
                  f"task {asyncio.Task.current_task()}] will release")
        self._thread_lock.release()

    def __enter__(self):
        self._thread_lock.acquire()

    def __exit__(self, exc_type, exc, tb):
        self._thread_lock.release()


# Support for running using aiohttp CLI.
# See: https://docs.aiohttp.org/en/stable/web.html#command-line-interface-cli
def init(hardware: 'HardwareAPILike' = None,
         loop: asyncio.AbstractEventLoop = None):
    """
    Builds an application and sets up RPC and HTTP servers with it.

    :param loop: A specific aiohttp event loop to use. If not specified, the
                 server will use the default event loop.
    :param hardware: The hardware manager or hardware adapter to connect to.
                     If not specified, the server will use
                     :py:attr:`opentrons.hardware`
    """
    app = web.Application(middlewares=[error_middleware])
    app['com.opentrons.hardware'] = hardware
    app['com.opentrons.motion_lock'] = ThreadedAsyncLock()
    app['com.opentrons.response_file_tempdir'] = tempfile.mkdtemp()
    app['com.opentrons.http'] = HTTPServer(app, CONFIG['log_dir'])

    main_router = MainRouter(hardware, lock=app['com.opentrons.motion_lock'],
                             loop=loop)
    app['com.opentrons.rpc'] = RPCServer(
        app, main_router)
    app['com.opentrons.main_router'] = main_router

    async def dispose_response_file_tempdir(app):
        temppath = app.get('com.opentrons.response_file_tempdir')
        if temppath:
            try:
                shutil.rmtree(temppath)
            except Exception:
                log.exception(f"failed to remove app temp path {temppath}")

    async def kill_router(a):
        # Try to kill router hardware
        router = a['com.opentrons.main_router']
        if router.calibration_manager._hardware:
            router.calibration_manager._hardware.join()

    app.on_shutdown.append(kill_router)
    app.on_shutdown.append(dispose_response_file_tempdir)
    app.on_shutdown.freeze()
    return app


def run(hardware: 'HardwareAPILike',
<<<<<<< HEAD
        host: str,
        port: int,
=======
        host: Optional[str],
        port: Optional[int],
>>>>>>> 02110b24
        path: Optional[str]):
    """Start the aiohttp web service"""
    web.run_app(init(hardware=hardware), host=host, port=port, path=path)<|MERGE_RESOLUTION|>--- conflicted
+++ resolved
@@ -130,13 +130,8 @@
 
 
 def run(hardware: 'HardwareAPILike',
-<<<<<<< HEAD
-        host: str,
-        port: int,
-=======
         host: Optional[str],
         port: Optional[int],
->>>>>>> 02110b24
         path: Optional[str]):
     """Start the aiohttp web service"""
     web.run_app(init(hardware=hardware), host=host, port=port, path=path)