import typing
from uuid import uuid4, UUID
from enum import Enum
<<<<<<< HEAD
from dataclasses import dataclass, asdict, fields
=======
from dataclasses import dataclass, field
>>>>>>> b44360da

from opentrons.types import Mount, Point, Location
from opentrons.hardware_control.pipette import Pipette
from opentrons.hardware_control.types import CriticalPoint

from .constants import LOOKUP_LABWARE
from .util import StateMachine, WILDCARD
<<<<<<< HEAD
from .models import AttachedPipette, ComparisonStatus
=======
>>>>>>> b44360da
from opentrons.hardware_control import ThreadManager
from opentrons.protocol_api import labware, geometry

"""
A set of endpoints that can be used to create a session for any robot
calibration tasks such as checking your calibration data, performing mount
offset or a robot deck transform.
"""


class CalibrationException(Exception):
    pass


class SessionManager:
    """Small wrapper to keep track of robot calibration sessions created."""
    def __init__(self):
        self._sessions = {}

    @property
    def sessions(self):
        return self._sessions


@dataclass
class PipetteStatus:
    model: str
    name: str
    tip_length: float
    has_tip: bool
    tiprack_id: typing.Optional[UUID]


@dataclass
class LabwareInfo:
    """
    This class purely maps to :py:class:`.models.LabwareStatus` and is
    intended to inform a client about the tipracks required for a session.

    :note: The UUID class is utilized here instead of UUID4 for type checking
    as UUID4 is only valid in pydantic models.
    """
    alternatives: typing.List[str]
    forPipettes: typing.List[UUID]
    loadName: str
    slot: str
    namespace: str
    version: str
    id: UUID
    definition: labware.LabwareDefinition


@dataclass
class CheckMove:
    position: Point = Point(0, 0, 0)
    locationId: UUID = uuid4()


@dataclass
class Moves:
    """A mapping of calibration check state to gantry move parameters"""
    preparingFirstPipette: CheckMove = CheckMove()
    preparingSecondPipette: CheckMove = CheckMove()
    joggingFirstPipetteToHeight: CheckMove = CheckMove()
    joggingFirstPipetteToPointOne: CheckMove = CheckMove()
    joggingFirstPipetteToPointTwo: CheckMove = CheckMove()
    joggingFirstPipetteToPointThree: CheckMove = CheckMove()
    joggingSecondPipetteToHeight: CheckMove = CheckMove()
    joggingSecondPipetteToPointOne: CheckMove = CheckMove()


# vector from front bottom left of slot 12
TRASH_TIP_OFFSET = Point(20, 20, -20)


class CalibrationSession:
    """Class that controls state of the current robot calibration session"""
    def __init__(self, hardware: ThreadManager):
        self._hardware = hardware
        self._pip_info_by_id = self._key_by_uuid(
            hardware.get_attached_instruments()
        )
        self._deck = geometry.Deck()
        self._slot_options = ['8', '6']
        self._labware_info = self._determine_required_labware()
        self._moves = self._build_deck_moves()

    @classmethod
    async def build(cls, hardware: ThreadManager):
        await hardware.cache_instruments()
        await hardware.set_lights(rails=True)
        await hardware.home()
        return cls(hardware=hardware)

    # TODO: BC pipette_id is not very meaningful anymore as the mount is the
    # main accessor of a pipette inside of the check flow. This dict could
    # be keyed by mount and should probably have dataclass values.
    @staticmethod
    def _key_by_uuid(new_pipettes: typing.Dict) -> typing.Dict:
        pipette_dict = {}
        for mount, data in new_pipettes.items():
            if data:
                cp = None
                pipette_id = uuid4()
                if data['channels'] == 8:
                    cp = CriticalPoint.FRONT_NOZZLE
                pipette_dict[pipette_id] = {'mount': mount, 'tiprack_id': None,
                                            'critical_point': cp}
        return pipette_dict

    def _determine_required_labware(self) -> typing.Dict[UUID, LabwareInfo]:
        """
        A function that inserts tiprack information into two dataclasses
        :py:class:`.LabwareInfo` and :py:class:`.LabwareDefinition` based
        on the current pipettes attached.
        """
        lw: typing.Dict[UUID, LabwareInfo] = {}
        _prev_lw_uuid: typing.Optional[UUID] = None

        for pipette_id in self._pip_info_by_id.keys():
            mount = self._get_mount(pipette_id)
            pip_vol = self.get_pipette(mount)['max_volume']

            _lookup = LOOKUP_LABWARE[str(pip_vol)]
            load_name: str = _lookup.load_name

            prev_lw = lw.get(_prev_lw_uuid, None) if _prev_lw_uuid else None
            if _prev_lw_uuid and prev_lw and prev_lw.loadName == load_name:
                #  pipette uses same tiprack as previous, use existing
                lw[_prev_lw_uuid].forPipettes.append(pipette_id)
                self._pip_info_by_id[pipette_id]['tiprack_id'] = _prev_lw_uuid
            else:
                lw_def = labware.get_labware_definition(load_name)
                new_uuid: UUID = uuid4()
                _prev_lw_uuid = new_uuid
                slot = self._available_slot_options()
                lw[new_uuid] = LabwareInfo(
                    alternatives=list(_lookup.alternatives),
                    forPipettes=[pipette_id],
                    loadName=load_name,
                    slot=slot,
                    namespace=lw_def['namespace'],
                    version=lw_def['version'],
                    id=new_uuid,
                    definition=lw_def)
                self._pip_info_by_id[pipette_id]['tiprack_id'] = new_uuid
        return lw

    def _build_deck_moves(self) -> Moves:
        return Moves(
                joggingFirstPipetteToHeight=self._build_height_dict('5'),
                joggingFirstPipetteToPointOne=self._build_cross_dict('1BLC'),
                joggingFirstPipetteToPointTwo=self._build_cross_dict('3BRC'),
                joggingFirstPipetteToPointThree=self._build_cross_dict('7TLC'),
                joggingSecondPipetteToHeight=self._build_height_dict('5'),
                joggingSecondPipetteToPointOne=self._build_cross_dict('1BLC'))

    def _build_cross_dict(self, pos_id: str) -> CheckMove:
        cross_coords = self._deck.get_calibration_position(pos_id).position
        return CheckMove(position=Point(*cross_coords), locationId=uuid4())

    def _build_height_dict(self, slot: str) -> CheckMove:
        pos = Point(*self._deck.get_slot_center(slot))
        updated_pos = pos - Point(20, 0, pos.z)
        return CheckMove(position=updated_pos, locationId=uuid4())

    def _available_slot_options(self) -> str:
        if self._slot_options:
            return self._slot_options.pop(0)
        else:
            raise KeyError("No available slots remaining")

    def _get_mount(self, pipette_id: UUID) -> Mount:
        return self._pip_info_by_id[pipette_id]['mount']

    async def _jog(self, mount: Mount, vector: Point):
        """
        General function that can be used by all session types to jog around
        a specified pipette.
        """
        await self.hardware.move_rel(mount, vector)

    def _has_tip(self, pipette_id: UUID) -> bool:
        pip = self.get_pipette(self._get_mount(pipette_id))
        return bool(pip['has_tip'])

    async def _pick_up_tip(self, mount: Mount):
        tiprack_id = next(pip_info['tiprack_id'] for id, pip_info in
                          self._pip_info_by_id.items() if
                          pip_info['mount'] == mount)
        if tiprack_id:
            lw_info = self.get_tiprack(tiprack_id)
            # Note: ABC DeckItem cannot have tiplength b/c of
            # mod geometry contexts. Ignore type checking error here.
            tip_length = self._deck[lw_info.slot].tip_length  # type: ignore
        else:
            tip_length = self.get_pipette(mount)['fallback_tip_length']
        await self.hardware.pick_up_tip(mount, tip_length)

    async def _trash_tip(self, mount: Mount):
        fixed_trash = self._deck.position_for('12')
        await self.hardware.retract(mount)
        high_point = await self.hardware.current_position(mount)
        drop_point = fixed_trash.point._replace(
                x=fixed_trash.point.x,
                y=fixed_trash.point.y,
                z=high_point[Axis.by_mount(mount)])
        await self.hardware.move_to(mount, drop_point + TRASH_TIP_OFFSET)
        await self.hardware.drop_tip(mount)

    async def cache_instruments(self):
        await self.hardware.cache_instruments()
        new_dict = self._key_by_uuid(self.hardware.get_attached_instruments())
        self._pip_info_by_id.clear()
        self._pip_info_by_id.update(new_dict)

    @property
    def hardware(self) -> ThreadManager:
        return self._hardware

    def get_pipette(self, mount: Mount) -> Pipette.DictType:
        return self.pipettes[mount]

    async def get_pipette_point(self, pip_id: UUID) -> Point:
        pos = await self._hardware.current_position(self._get_mount(
                                                    pip_id))
        return Point(*pos)

    def get_tiprack(self, uuid: UUID) -> LabwareInfo:
        return self._labware_info[uuid]

    @property
    def pipettes(self) -> typing.Dict[Mount, Pipette.DictType]:
        return self.hardware.attached_instruments

    def pipette_status(self) -> typing.Dict[UUID, PipetteStatus]:
        """
        Public property to help format the current labware status of a given
        session for the client.
        """
        to_dict = {}
<<<<<<< HEAD
        for id, data in self._pip_info_by_id.items():
=======
        for inst_id, data in self._relate_mount.items():
>>>>>>> b44360da
            pip = self.get_pipette(data['mount'])
            p = PipetteStatus(
                model=str(pip['model']),
                name=str(pip['name']),
                tip_length=float(pip['tip_length']),
                has_tip=bool(pip['has_tip']),
                tiprack_id=data['tiprack_id'],
            )
            to_dict[inst_id] = p
        return to_dict

    @property
    def labware_status(self) -> typing.Dict[UUID, LabwareInfo]:
        """
        Public property to help format the current labware status of a given
        session for the client.
        """
        return self._labware_info


# TODO: BC: move the check specific stuff to the check sub dir

class CalibrationCheckState(str, Enum):
    sessionStarted = "sessionStarted"
    labwareLoaded = "labwareLoaded"
    preparingFirstPipette = "preparingFirstPipette"
    inspectingFirstTip = "inspectingFirstTip"
    joggingFirstPipetteToHeight = "joggingFirstPipetteToHeight"
    comparingFirstPipetteHeight = "comparingFirstPipetteHeight"
    joggingFirstPipetteToPointOne = "joggingFirstPipetteToPointOne"
    comparingFirstPipettePointOne = "comparingFirstPipettePointOne"
    joggingFirstPipetteToPointTwo = "joggingFirstPipetteToPointTwo"
    comparingFirstPipettePointTwo = "comparingFirstPipettePointTwo"
    joggingFirstPipetteToPointThree = "joggingFirstPipetteToPointThree"
    comparingFirstPipettePointThree = "comparingFirstPipettePointThree"
    preparingSecondPipette = "preparingSecondPipette"
    inspectingSecondTip = "inspectingSecondTip"
    joggingSecondPipetteToHeight = "joggingSecondPipetteToHeight"
    comparingSecondPipetteHeight = "comparingSecondPipetteHeight"
    joggingSecondPipetteToPointOne = "joggingSecondPipetteToPointOne"
    comparingSecondPipettePointOne = "comparingSecondPipettePointOne"
    returningTip = "returningTip"
    sessionExited = "sessionExited"
    badCalibrationData = "badCalibrationData"
    noPipettesAttached = "noPipettesAttached"
    checkComplete = "checkComplete"


class CalibrationCheckTrigger(str, Enum):
    load_labware = "loadLabware"
    prepare_pipette = "preparePipette"
    jog = "jog"
<<<<<<< HEAD
    pick_up_tip = "pick_up_tip"
    confirm_tip_attached = "confirm_tip_attached"
    invalidate_tip = "invalidate_tip"
    compare_point = "compare_point"
    go_to_next_check = "go_to_next_check"
    exit = "exit"
    reject_calibration = "reject_calibration"
    no_pipettes = "no_pipettes"
=======
    pick_up_tip = "pickUpTip"
    confirm_tip_attached = "confirmTip"
    invalidate_tip = "invalidateTip"
    confirm_step = "confirmStep"
    exit = "sessionExit"
    reject_calibration = "rejectCalibration"
    no_pipettes = "noPipettes"
>>>>>>> b44360da


CHECK_TRANSITIONS = [
    {
        "trigger": CalibrationCheckTrigger.load_labware,
        "from_state": CalibrationCheckState.sessionStarted,
        "to_state": CalibrationCheckState.labwareLoaded,
        "before": "_load_tip_rack_objects"
    },
    {
        "trigger": CalibrationCheckTrigger.prepare_pipette,
        "from_state": CalibrationCheckState.labwareLoaded,
        "to_state": CalibrationCheckState.preparingFirstPipette,
        "after": "_move_first_pipette",
    },
    {
        "trigger": CalibrationCheckTrigger.jog,
        "from_state": CalibrationCheckState.preparingFirstPipette,
        "to_state": CalibrationCheckState.preparingFirstPipette,
        "before": "_jog_first_pipette"
    },
    {
        "trigger": CalibrationCheckTrigger.pick_up_tip,
        "from_state": CalibrationCheckState.preparingFirstPipette,
        "to_state": CalibrationCheckState.badCalibrationData,
        "condition": "_is_tip_pick_up_dangerous"
    },
    {
        "trigger": CalibrationCheckTrigger.pick_up_tip,
        "from_state": CalibrationCheckState.preparingFirstPipette,
        "to_state": CalibrationCheckState.inspectingFirstTip,
        "before": "_pick_up_pipette_tip"
    },
    {
        "trigger": CalibrationCheckTrigger.invalidate_tip,
        "from_state": CalibrationCheckState.inspectingFirstTip,
        "to_state": CalibrationCheckState.preparingFirstPipette,
        "after": "_move_first_pipette",
    },
    {
        "trigger": CalibrationCheckTrigger.confirm_tip_attached,
        "from_state": CalibrationCheckState.inspectingFirstTip,
        "to_state": CalibrationCheckState.joggingFirstPipetteToHeight,
        "after": "_move_first_pipette",
    },
    {
        "trigger": CalibrationCheckTrigger.jog,
        "from_state": CalibrationCheckState.joggingFirstPipetteToHeight,
        "to_state": CalibrationCheckState.joggingFirstPipetteToHeight,
        "before": "_jog_first_pipette"
    },
    {
        "trigger": CalibrationCheckTrigger.compare_point,
        "from_state": CalibrationCheckState.joggingFirstPipetteToHeight,
        "to_state": CalibrationCheckState.comparingFirstPipetteHeight,
        "after": "_register_point_first_pipette"
    },
    {
        "trigger": CalibrationCheckTrigger.go_to_next_check,
        "from_state": CalibrationCheckState.comparingFirstPipetteHeight,
        "to_state": CalibrationCheckState.joggingFirstPipetteToPointOne,
        "after": "_move_first_pipette",
    },
    {
        "trigger": CalibrationCheckTrigger.jog,
        "from_state": CalibrationCheckState.joggingFirstPipetteToPointOne,
        "to_state": CalibrationCheckState.joggingFirstPipetteToPointOne,
        "before": "_jog_first_pipette"
    },
    {
        "trigger": CalibrationCheckTrigger.compare_point,
        "from_state": CalibrationCheckState.joggingFirstPipetteToPointOne,
        "to_state": CalibrationCheckState.comparingFirstPipettePointOne,
        "after": "_register_point_first_pipette"
    },
    {
        "trigger": CalibrationCheckTrigger.go_to_next_check,
        "from_state": CalibrationCheckState.comparingFirstPipettePointOne,
        "to_state": CalibrationCheckState.joggingFirstPipetteToPointTwo,
        "after": "_move_first_pipette",
    },
    {
        "trigger": CalibrationCheckTrigger.jog,
        "from_state": CalibrationCheckState.joggingFirstPipetteToPointTwo,
        "to_state": CalibrationCheckState.joggingFirstPipetteToPointTwo,
        "before": "_jog_first_pipette"
    },
    {
        "trigger": CalibrationCheckTrigger.compare_point,
        "from_state": CalibrationCheckState.joggingFirstPipetteToPointTwo,
        "to_state": CalibrationCheckState.comparingFirstPipettePointTwo,
        "after": "_register_point_first_pipette"
    },
    {
        "trigger": CalibrationCheckTrigger.go_to_next_check,
        "from_state": CalibrationCheckState.comparingFirstPipettePointTwo,
        "to_state": CalibrationCheckState.joggingFirstPipetteToPointThree,
        "after": "_move_first_pipette",
    },
    {
        "trigger": CalibrationCheckTrigger.jog,
        "from_state": CalibrationCheckState.joggingFirstPipetteToPointThree,
        "to_state": CalibrationCheckState.joggingFirstPipetteToPointThree,
        "before": "_jog_first_pipette"
    },
    {
        "trigger": CalibrationCheckTrigger.compare_point,
        "from_state": CalibrationCheckState.joggingFirstPipetteToPointThree,
        "to_state": CalibrationCheckState.comparingFirstPipettePointThree,
        "after": "_register_point_first_pipette"
    },
    {
        "trigger": CalibrationCheckTrigger.go_to_next_check,
        "from_state": CalibrationCheckState.comparingFirstPipettePointThree,
        "to_state": CalibrationCheckState.preparingSecondPipette,
        "condition": "_is_checking_both_mounts",
        "before": "_trash_first_pipette_tip",
        "after": "_move_second_pipette",
    },
    {
        "trigger": CalibrationCheckTrigger.go_to_next_check,
        "from_state": CalibrationCheckState.comparingFirstPipettePointThree,
        "to_state": CalibrationCheckState.checkComplete,
        "before": "_trash_first_pipette_tip",
    },
    {
        "trigger": CalibrationCheckTrigger.jog,
        "from_state": CalibrationCheckState.preparingSecondPipette,
        "to_state": CalibrationCheckState.preparingSecondPipette,
        "before": "_jog_second_pipette"
    },
    {
        "trigger": CalibrationCheckTrigger.pick_up_tip,
        "from_state": CalibrationCheckState.preparingSecondPipette,
        "to_state": CalibrationCheckState.badCalibrationData,
        "condition": "_is_tip_pick_up_dangerous"
    },
    {
        "trigger": CalibrationCheckTrigger.pick_up_tip,
        "from_state": CalibrationCheckState.preparingSecondPipette,
        "to_state": CalibrationCheckState.inspectingSecondTip,
        "before": "_pick_up_pipette_tip"
    },
    {
        "trigger": CalibrationCheckTrigger.invalidate_tip,
        "from_state": CalibrationCheckState.inspectingSecondTip,
        "to_state": CalibrationCheckState.preparingSecondPipette,
        "after": "_move_second_pipette",
    },
    {
        "trigger": CalibrationCheckTrigger.confirm_tip_attached,
        "from_state": CalibrationCheckState.inspectingSecondTip,
        "to_state": CalibrationCheckState.joggingSecondPipetteToHeight,
        "after": "_move_second_pipette",
    },
    {
        "trigger": CalibrationCheckTrigger.jog,
        "from_state": CalibrationCheckState.joggingSecondPipetteToHeight,
        "to_state": CalibrationCheckState.joggingSecondPipetteToHeight,
        "before": "_jog_second_pipette"
    },
    {
        "trigger": CalibrationCheckTrigger.compare_point,
        "from_state": CalibrationCheckState.joggingSecondPipetteToHeight,
        "to_state": CalibrationCheckState.comparingSecondPipetteHeight,
        "after": "_register_point_second_pipette"
    },
    {
        "trigger": CalibrationCheckTrigger.go_to_next_check,
        "from_state": CalibrationCheckState.comparingSecondPipetteHeight,
        "to_state": CalibrationCheckState.joggingSecondPipetteToPointOne,
        "after": "_move_second_pipette",
    },
    {
        "trigger": CalibrationCheckTrigger.jog,
        "from_state": CalibrationCheckState.joggingSecondPipetteToPointOne,
        "to_state": CalibrationCheckState.joggingSecondPipetteToPointOne,
        "before": "_jog_second_pipette"
    },
    {
        "trigger": CalibrationCheckTrigger.compare_point,
        "from_state": CalibrationCheckState.joggingSecondPipetteToPointOne,
        "to_state": CalibrationCheckState.comparingSecondPipettePointOne,
        "after": "_register_point_second_pipette"
    },
    {
        "trigger": CalibrationCheckTrigger.go_to_next_check,
        "from_state": CalibrationCheckState.comparingSecondPipettePointOne,
        "to_state": CalibrationCheckState.checkComplete,
        "before": "_trash_second_pipette_tip",
    },
    {
        "trigger": CalibrationCheckTrigger.exit,
        "from_state": WILDCARD,
        "to_state": CalibrationCheckState.sessionExited
    },
    {
        "trigger": CalibrationCheckTrigger.reject_calibration,
        "from_state": WILDCARD,
        "to_state": CalibrationCheckState.badCalibrationData
    },
    {
        "trigger": CalibrationCheckTrigger.no_pipettes,
        "from_state": WILDCARD,
        "to_state": CalibrationCheckState.noPipettesAttached
    }
]

MOVE_TO_TIP_RACK_SAFETY_BUFFER = Point(0, 0, 10)

DEFAULT_OK_TIP_PICK_UP_VECTOR = Point(5, 5, 5)
P1000_OK_TIP_PICK_UP_VECTOR = Point(10, 10, 10)
OK_HEIGHT_VECTOR = Point(0, 0, 5)
OK_XY_VECTOR = Point(5, 5, 0)


@dataclass
class ComparisonParams:
    reference_state: CalibrationCheckState
    threshold_vector: Point


COMPARISON_STATE_MAP: typing.Dict[CalibrationCheckState, ComparisonParams] = {
    CalibrationCheckState.comparingFirstPipetteHeight: ComparisonParams(
        reference_state=CalibrationCheckState.joggingFirstPipetteToHeight,
        threshold_vector=OK_HEIGHT_VECTOR,
    ),
    CalibrationCheckState.comparingFirstPipettePointOne: ComparisonParams(
        reference_state=CalibrationCheckState.joggingFirstPipetteToPointOne,
        threshold_vector=OK_XY_VECTOR,
    ),
    CalibrationCheckState.comparingFirstPipettePointTwo: ComparisonParams(
        reference_state=CalibrationCheckState.joggingFirstPipetteToPointTwo,
        threshold_vector=OK_XY_VECTOR,
    ),
    CalibrationCheckState.comparingFirstPipettePointThree: ComparisonParams(
        reference_state=CalibrationCheckState.joggingFirstPipetteToPointThree,
        threshold_vector=OK_XY_VECTOR,
    ),
    CalibrationCheckState.comparingSecondPipetteHeight: ComparisonParams(
        reference_state=CalibrationCheckState.joggingSecondPipetteToHeight,
        threshold_vector=OK_HEIGHT_VECTOR,
    ),
    CalibrationCheckState.comparingSecondPipettePointOne: ComparisonParams(
        reference_state=CalibrationCheckState.joggingSecondPipetteToPointOne,
        threshold_vector=OK_XY_VECTOR,
    ),
}


class CheckCalibrationSession(CalibrationSession, StateMachine):
    def __init__(self, hardware: 'ThreadManager'):
        CalibrationSession.__init__(self, hardware)
        StateMachine.__init__(self, states=[s for s in CalibrationCheckState],
                              transitions=CHECK_TRANSITIONS,
                              initial_state="sessionStarted")
        self.session_type = 'check'
        self._saved_points: typing.Dict[CalibrationCheckState, Point] = {}
        self._can_distinguish_instr_offset = True
        self._first_mount: typing.Optional[Mount] = None
        self._second_mount: typing.Optional[Mount] = None
        if len(self._pip_info_by_id) == 2:
            self._first_mount = Mount.RIGHT
            self._second_mount = Mount.LEFT
        else:
            only_id, only_info = next(iter(self._pip_info_by_id.items()))
            self._first_mount = only_info['mount']
            # if only checking cal with pipette on left mount we
            # can't be sure that diffs are due to instrument
            # offset or deck transform or both
            if self._first_mount == Mount.LEFT:
                self._can_distiguish_instr_offset = False

    async def _is_checking_both_mounts(self):
        return self._second_mount is not None

    async def _load_tip_rack_objects(self):
        """
        A function that takes tip rack information
        and loads them onto the deck.
        """
        for name, lw_data in self._labware_info.items():
            parent = self._deck.position_for(lw_data.slot)
            lw = labware.Labware(lw_data.definition, parent)
            self._deck[lw_data.slot] = lw

            for index, id in enumerate(lw_data.forPipettes):
                mount = self._get_mount(id)
                is_second_mount = mount == self._second_mount
                pips_share_rack = len(lw_data.forPipettes) == 2
                well_name = 'A1'
                if is_second_mount and pips_share_rack:
                    well_name = 'B1'
                well = lw.wells_by_name()[well_name]
                position = well.top().point + MOVE_TO_TIP_RACK_SAFETY_BUFFER
                move = CheckMove(position=position, locationId=uuid4())

                if is_second_mount:
                    self._moves.preparingSecondPipette = move
                else:
                    self._moves.preparingFirstPipette = move

    async def delete_session(self):
        for mount in self._pip_info_by_id.values():
            try:
<<<<<<< HEAD
                await self._trash_tip(mount['mount'])
            except (TipAttachError, AssertionError):
=======
                await self._return_tip(mount['mount'])
            except (CalibrationException, AssertionError):
>>>>>>> b44360da
                pass
        await self.hardware.home()
        await self.hardware.set_lights(rails=False)

    def _get_preparing_state_mount(self) -> typing.Optional[Mount]:
        mount = None
        if self.current_state_name == \
                CalibrationCheckState.preparingFirstPipette:
            mount = self._first_mount
        elif self.current_state_name == \
                CalibrationCheckState.preparingSecondPipette:
            mount = self._second_mount
        return mount

    async def _is_tip_pick_up_dangerous(self):
        """
        Function to determine whether jogged to pick up tip position is
        outside of the safe threshold for conducting the rest of the check.
        """
        mount = self._get_preparing_state_mount()
        assert mount, f'cannot check if tip pick up dangerous from state:' \
                      f' {self.current_state_name}'

        current_pt = await self.hardware.gantry_position(mount)

        ref_pt = self._saved_points[getattr(CalibrationCheckState,
                                            self.current_state_name)]

        threshold_vector = DEFAULT_OK_TIP_PICK_UP_VECTOR
        if str(self.get_pipette(mount)['model']).startswith('p1000'):
            threshold_vector = P1000_OK_TIP_PICK_UP_VECTOR
        xyThresholdMag = Point(0, 0, 0).magnitude_to(
                threshold_vector._replace(z=0))
        zThresholdMag = Point(0, 0, 0).magnitude_to(
                threshold_vector._replace(x=0, y=0))
        xyDiffMag = ref_pt._replace(z=0).magnitude_to(
                current_pt._replace(z=0))
        zDiffMag = ref_pt._replace(x=0, y=0).magnitude_to(
                current_pt._replace(x=0, y=0))
        return xyDiffMag > xyThresholdMag or zDiffMag > zThresholdMag

    async def _pick_up_pipette_tip(self):
        """
        Function to pick up tip. It will attempt to pick up a tip in
        the current location, and save any offset it might have from the
        original position.
        """
<<<<<<< HEAD
        mount = self._get_preparing_state_mount()
        assert mount, f'cannot pick up tip from state:' \
                      f' {self.current_state_name}'

        await self._pick_up_tip(mount)

    async def _trash_first_pipette_tip(self):
        assert self._first_mount, \
                'cannot trash tip from first mount, pipette not present'
        await self._trash_tip(self._first_mount)

    async def _trash_second_pipette_tip(self):
        assert self._second_mount, \
                'cannot trash tip from first mount, pipette not present'
        await self._trash_tip(self._second_mount)
=======
        if self._has_tip(pipette_id):
            raise CalibrationException(f"Tip is already attached "
                                       f"to {pipette_id} pipette.")
        tiprack_id = self._relate_mount[pipette_id]['tiprack_id']
        mount = self._get_mount(pipette_id)
        await self._pick_up_tip(mount, tiprack_id)

    async def _invalidate_tip(self, pipette_id: UUID, **kwargs):
        if not self._has_tip(pipette_id):
            raise CalibrationException(f"No tip attached to {pipette_id} "
                                       f"pipette.")
        await self.hardware.remove_tip(self._get_mount(pipette_id))

    async def _return_tip_for_pipette(self, pipette_id: UUID, **kwargs):
        if not self._has_tip(pipette_id):
            raise CalibrationException(f"No tip attached to {pipette_id} "
                                       f"pipette.")
        await self._prepare_pipette(pipette_id=pipette_id)
        await self._return_tip(self._get_mount(pipette_id))
>>>>>>> b44360da

    @staticmethod
    def _create_tiprack_param(position: typing.Dict):
        new_dict = {}
        for loc, data in position.items():
            for loc_id, values in data.items():
                offset = list(values['offset'])
                pos_dict = {'offset': offset, 'locationId': str(loc)}
                new_dict[str(loc_id)] = {'pipetteId': str(loc_id),
                                         'location': pos_dict}
        return new_dict

    def format_params(self, next_state: str) -> typing.Dict:
        template_dict = {}
        if next_state == 'jog':
            template_dict['vector'] = [0, 0, 0]
        return template_dict

    def get_comparisons_by_step(
            self) -> typing.Dict[CalibrationCheckState, ComparisonStatus]:
        comparisons = {}
        for jogged_state, comp in COMPARISON_STATE_MAP.items():
            ref_pt = self._saved_points.get(getattr(CalibrationCheckState,
                                                    comp.reference_state),
                                            None)
            jogged_pt = self._saved_points.get(getattr(CalibrationCheckState,
                                                       jogged_state), None)
            if (ref_pt is not None and jogged_pt is not None):
                diff_magnitude = None
                if comp.threshold_vector.z == 0:
                    diff_magnitude = ref_pt._replace(z=0).magnitude_to(
                            jogged_pt._replace(z=0))
                elif comp.threshold_vector.x == 0 and \
                        comp.threshold_vector.y == 0:
                    diff_magnitude = ref_pt._replace(x=0, y=0).magnitude_to(
                            jogged_pt._replace(x=0, y=0))
                assert diff_magnitude, \
                    'step comparisons must check z or (x and y) magnitude'

                threshold_mag = Point(0, 0, 0).magnitude_to(
                        comp.threshold_vector)
                exceeds = diff_magnitude > threshold_mag
                comparisons[getattr(CalibrationCheckState, jogged_state)] = \
                    ComparisonStatus(differenceVector=abs(ref_pt - jogged_pt),
                                     thresholdVector=comp.threshold_vector,
                                     exceedsThreshold=exceeds)
        return comparisons

    async def _register_point_first_pipette(self):
        self._saved_points[getattr(CalibrationCheckState,
                                   self.current_state_name)] = \
            await self.hardware.gantry_position(self._first_mount)

    async def _register_point_second_pipette(self):
        self._saved_points[getattr(CalibrationCheckState,
                                   self.current_state_name)] = \
            await self.hardware.gantry_position(self._second_mount)

    async def _move_first_pipette(self):
        assert self._first_mount, \
                'cannot move pipette on first mount, pipette not present'
        await self._move(self._first_mount,
                         Location(getattr(self._moves,
                                          self.current_state_name).position,
                                  None))
        await self._register_point_first_pipette()

    async def _move_second_pipette(self):
        assert self._second_mount, \
                'cannot move pipette on second mount, pipette not present'
        await self._move(self._second_mount,
                         Location(getattr(self._moves,
                                          self.current_state_name).position,
                                  None))
        await self._register_point_second_pipette()

    async def _move(self,
                    mount: Mount,
                    to_loc: Location):
        from_pt = await self.hardware.gantry_position(mount)
        from_loc = Location(from_pt, None)
        cp = next(pip_info['critical_point'] for id, pip_info in
                  self._pip_info_by_id.items() if
                  pip_info['mount'] == mount)

        max_height = self.hardware.get_instrument_max_height(mount)
        moves = geometry.plan_moves(from_loc, to_loc,
                                    self._deck, max_height)
        for move in moves:
            await self.hardware.move_to(
                mount, move[0], move[1], critical_point=cp)

    async def _jog_first_pipette(self, vector: Point):
        assert self._first_mount, \
                'cannot jog pipette on first mount, pipette not present'
        await super(self.__class__, self)._jog(self._first_mount, vector)

    async def _jog_second_pipette(self, vector: Point):
        assert self._second_mount, \
                'cannot jog pipette on second mount, pipette not present'
        await super(self.__class__, self)._jog(self._second_mount, vector)<|MERGE_RESOLUTION|>--- conflicted
+++ resolved
@@ -1,11 +1,7 @@
 import typing
 from uuid import uuid4, UUID
 from enum import Enum
-<<<<<<< HEAD
-from dataclasses import dataclass, asdict, fields
-=======
-from dataclasses import dataclass, field
->>>>>>> b44360da
+from dataclasses import dataclass
 
 from opentrons.types import Mount, Point, Location
 from opentrons.hardware_control.pipette import Pipette
@@ -13,10 +9,7 @@
 
 from .constants import LOOKUP_LABWARE
 from .util import StateMachine, WILDCARD
-<<<<<<< HEAD
-from .models import AttachedPipette, ComparisonStatus
-=======
->>>>>>> b44360da
+from .models import ComparisonStatus
 from opentrons.hardware_control import ThreadManager
 from opentrons.protocol_api import labware, geometry
 
@@ -258,11 +251,7 @@
         session for the client.
         """
         to_dict = {}
-<<<<<<< HEAD
-        for id, data in self._pip_info_by_id.items():
-=======
-        for inst_id, data in self._relate_mount.items():
->>>>>>> b44360da
+        for inst_id, data in self._pip_info_by_id.items():
             pip = self.get_pipette(data['mount'])
             p = PipetteStatus(
                 model=str(pip['model']),
@@ -315,24 +304,14 @@
     load_labware = "loadLabware"
     prepare_pipette = "preparePipette"
     jog = "jog"
-<<<<<<< HEAD
-    pick_up_tip = "pick_up_tip"
-    confirm_tip_attached = "confirm_tip_attached"
-    invalidate_tip = "invalidate_tip"
-    compare_point = "compare_point"
-    go_to_next_check = "go_to_next_check"
-    exit = "exit"
-    reject_calibration = "reject_calibration"
-    no_pipettes = "no_pipettes"
-=======
     pick_up_tip = "pickUpTip"
     confirm_tip_attached = "confirmTip"
     invalidate_tip = "invalidateTip"
-    confirm_step = "confirmStep"
-    exit = "sessionExit"
+    compare_point = "comparePoint"
+    go_to_next_check = "goToNextCheck"
+    exit = "exitSession"
     reject_calibration = "rejectCalibration"
     no_pipettes = "noPipettes"
->>>>>>> b44360da
 
 
 CHECK_TRANSITIONS = [
@@ -638,13 +617,8 @@
     async def delete_session(self):
         for mount in self._pip_info_by_id.values():
             try:
-<<<<<<< HEAD
                 await self._trash_tip(mount['mount'])
-            except (TipAttachError, AssertionError):
-=======
-                await self._return_tip(mount['mount'])
             except (CalibrationException, AssertionError):
->>>>>>> b44360da
                 pass
         await self.hardware.home()
         await self.hardware.set_lights(rails=False)
@@ -692,7 +666,10 @@
         the current location, and save any offset it might have from the
         original position.
         """
-<<<<<<< HEAD
+        # TODO: remove this check? is it still relevant given state machine?
+        # if self._has_tip(pipette_id):
+        #     raise CalibrationException(f"Tip is already attached "
+        #                                f"to {pipette_id} pipette.")
         mount = self._get_preparing_state_mount()
         assert mount, f'cannot pick up tip from state:' \
                       f' {self.current_state_name}'
@@ -708,27 +685,6 @@
         assert self._second_mount, \
                 'cannot trash tip from first mount, pipette not present'
         await self._trash_tip(self._second_mount)
-=======
-        if self._has_tip(pipette_id):
-            raise CalibrationException(f"Tip is already attached "
-                                       f"to {pipette_id} pipette.")
-        tiprack_id = self._relate_mount[pipette_id]['tiprack_id']
-        mount = self._get_mount(pipette_id)
-        await self._pick_up_tip(mount, tiprack_id)
-
-    async def _invalidate_tip(self, pipette_id: UUID, **kwargs):
-        if not self._has_tip(pipette_id):
-            raise CalibrationException(f"No tip attached to {pipette_id} "
-                                       f"pipette.")
-        await self.hardware.remove_tip(self._get_mount(pipette_id))
-
-    async def _return_tip_for_pipette(self, pipette_id: UUID, **kwargs):
-        if not self._has_tip(pipette_id):
-            raise CalibrationException(f"No tip attached to {pipette_id} "
-                                       f"pipette.")
-        await self._prepare_pipette(pipette_id=pipette_id)
-        await self._return_tip(self._get_mount(pipette_id))
->>>>>>> b44360da
 
     @staticmethod
     def _create_tiprack_param(position: typing.Dict):
