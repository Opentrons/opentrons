import typing
import logging
from uuid import uuid4, UUID
from enum import Enum
from dataclasses import dataclass

from opentrons.types import Mount, Point, Location
from opentrons.hardware_control.pipette import Pipette
from opentrons.hardware_control.types import CriticalPoint, Axis

from .constants import LOOKUP_LABWARE
from .util import StateMachine, WILDCARD
from .models import ComparisonStatus
from .helper_classes import LabwareInfo, CheckMove, Moves, DeckCalibrationError
from opentrons.hardware_control import ThreadManager
from opentrons.protocol_api import labware, geometry

MODULE_LOG = logging.getLogger(__name__)

"""
A set of endpoints that can be used to create a session for any robot
calibration tasks such as checking your calibration data, performing mount
offset or a robot deck transform.
"""


class CalibrationException(Exception):
    pass


class NoPipetteException(CalibrationException):
    pass


class SessionManager:
    """Small wrapper to keep track of robot calibration sessions created."""
    def __init__(self):
        self._sessions = {}

    @property
    def sessions(self):
        return self._sessions


class PipetteRank(str, Enum):
    """The rank in the order of pipettes to use within flow"""
    first = 'first'
    second = 'second'

    def __str__(self):
        return self.name


@dataclass
class PipetteInfo:
    rank: PipetteRank
    mount: Mount
    tiprack_id: typing.Optional[UUID]
    critical_point: typing.Optional[CriticalPoint]


@dataclass
class PipetteStatus:
    model: str
    name: str
    tip_length: float
    mount: str
    has_tip: bool
    rank: str
    tiprack_id: typing.Optional[UUID]


<<<<<<< HEAD
@dataclass
class LabwareInfo:
    """
    This class purely maps to :py:class:`.models.LabwareStatus` and is
    intended to inform a client about the tipracks required for a session.
    """
    alternatives: typing.List[str]
    forMounts: typing.List[Mount]
    loadName: str
    slot: str
    namespace: str
    version: str
    id: UUID
    definition: labware.LabwareDefinition


@dataclass
class CheckMove:
    position: Point = Point(0, 0, 0)
    locationId: UUID = uuid4()


@dataclass
class Moves:
    """A mapping of calibration check state to gantry move parameters"""
    preparingFirstPipette: CheckMove = CheckMove()
    preparingSecondPipette: CheckMove = CheckMove()
    joggingFirstPipetteToHeight: CheckMove = CheckMove()
    joggingFirstPipetteToPointOne: CheckMove = CheckMove()
    joggingFirstPipetteToPointTwo: CheckMove = CheckMove()
    joggingFirstPipetteToPointThree: CheckMove = CheckMove()
    joggingSecondPipetteToHeight: CheckMove = CheckMove()
    joggingSecondPipetteToPointOne: CheckMove = CheckMove()


=======
>>>>>>> 334be7fd
# vector from front bottom left of slot 12
TRASH_TIP_OFFSET = Point(20, 20, -20)


class CalibrationSession:
    """Class that controls state of the current robot calibration session"""
    def __init__(self, hardware: ThreadManager):
        self._hardware = hardware
        self._deck = geometry.Deck()
        self._pip_info_by_mount = self._get_pip_info_by_mount(
                hardware.get_attached_instruments())
        self._labware_info = self._determine_required_labware()
        self._moves = self._build_deck_moves()

    @classmethod
    async def build(cls, hardware: ThreadManager):
        await hardware.cache_instruments()
        await hardware.set_lights(rails=True)
        await hardware.home()
        return cls(hardware=hardware)

    @staticmethod
    def _get_pip_info_by_mount(
            new_pipettes: typing.Dict[Mount, Pipette.DictType]) \
            -> typing.Dict[Mount, PipetteInfo]:
        pip_info_by_mount = {}
        attached_pips = {m: p for m, p in new_pipettes.items() if p}
        num_pips = len(attached_pips)
        for mount, data in attached_pips.items():
            if data:
                rank = PipetteRank.first
                if num_pips == 2 and mount == Mount.LEFT:
                    rank = PipetteRank.second
                cp = None
                if data['channels'] == 8:
                    cp = CriticalPoint.FRONT_NOZZLE
                pip_info_by_mount[mount] = PipetteInfo(tiprack_id=None,
                                                       critical_point=cp,
                                                       rank=rank,
                                                       mount=mount)
        return pip_info_by_mount

    def _determine_required_labware(self) -> typing.Dict[UUID, LabwareInfo]:
        """
        A function that inserts tiprack information into two dataclasses
        :py:class:`.LabwareInfo` and :py:class:`.LabwareDefinition` based
        on the current pipettes attached.
        """
        lw: typing.Dict[UUID, LabwareInfo] = {}
        _prev_lw_uuid: typing.Optional[UUID] = None

        for mount, pip_info in self._pip_info_by_mount.items():
            load_name: str = self._load_name_for_mount(mount)
            prev_lw = lw.get(_prev_lw_uuid, None) if _prev_lw_uuid else None
            if _prev_lw_uuid and prev_lw and prev_lw.loadName == load_name:
                #  pipette uses same tiprack as previous, use existing
                lw[_prev_lw_uuid].forMounts.append(mount)
                self._pip_info_by_mount[mount].tiprack_id = _prev_lw_uuid
            else:
                lw_def = labware.get_labware_definition(load_name)
                new_uuid: UUID = uuid4()
                _prev_lw_uuid = new_uuid
                slot = self._get_tip_rack_slot_for_mount(mount)
                lw[new_uuid] = LabwareInfo(
                    alternatives=self._alt_load_names_for_mount(mount),
                    forMounts=[mount],
                    loadName=load_name,
                    slot=slot,
                    namespace=lw_def['namespace'],
                    version=lw_def['version'],
                    id=new_uuid,
                    definition=lw_def)
                self._pip_info_by_mount[mount].tiprack_id = new_uuid
        return lw

    def _alt_load_names_for_mount(self, mount: Mount) -> typing.List[str]:
        pip_vol = self.pipettes[mount]['max_volume']
        return list(LOOKUP_LABWARE[str(pip_vol)].alternatives)

    def _load_name_for_mount(self, mount: Mount) -> str:
        pip_vol = self.pipettes[mount]['max_volume']
        return LOOKUP_LABWARE[str(pip_vol)].load_name

    def _build_deck_moves(self) -> Moves:
        return Moves(
                joggingFirstPipetteToHeight=self._build_height_dict('5'),
                joggingFirstPipetteToPointOne=self._build_cross_dict('1BLC'),
                joggingFirstPipetteToPointTwo=self._build_cross_dict('3BRC'),
                joggingFirstPipetteToPointThree=self._build_cross_dict('7TLC'),
                joggingSecondPipetteToHeight=self._build_height_dict('5'),
                joggingSecondPipetteToPointOne=self._build_cross_dict('1BLC'))

    def _build_cross_dict(self, pos_id: str) -> CheckMove:
        cross_coords = self._deck.get_calibration_position(pos_id).position
        return CheckMove(position=Point(*cross_coords), locationId=uuid4())

    def _build_height_dict(self, slot: str) -> CheckMove:
        pos = Point(*self._deck.get_slot_center(slot))
        updated_pos = pos - Point(20, 0, pos.z)
        return CheckMove(position=updated_pos, locationId=uuid4())

    def _get_tip_rack_slot_for_mount(self, mount) -> str:
        if len(self._pip_info_by_mount) == 2:
            shared_tiprack = self._load_name_for_mount(Mount.LEFT) == \
                    self._load_name_for_mount(Mount.RIGHT)
            if mount == Mount.LEFT and not shared_tiprack:
                return '6'
            else:
                return '8'
        else:
            return '8'

    async def _jog(self, mount: Mount, vector: Point):
        """
        General function that can be used by all session types to jog around
        a specified pipette.
        """
        await self.hardware.move_rel(mount, vector)

    async def _pick_up_tip(self, mount: Mount):
        pip_info = self._pip_info_by_mount[mount]
        if pip_info.tiprack_id:
            lw_info = self.get_tiprack(pip_info.tiprack_id)
            # Note: ABC DeckItem cannot have tiplength b/c of
            # mod geometry contexts. Ignore type checking error here.
            tip_length = self._deck[lw_info.slot].tip_length  # type: ignore
        else:
            tip_length = self.pipettes[mount]['fallback_tip_length']
        await self.hardware.pick_up_tip(mount, tip_length)

    async def _trash_tip(self, mount: Mount):
        fixed_trash = self._deck.position_for('12')
        await self.hardware.retract(mount)
        high_point = await self.hardware.current_position(mount)
        drop_point = fixed_trash.point._replace(
                x=fixed_trash.point.x,
                y=fixed_trash.point.y,
                z=high_point[Axis.by_mount(mount)])
        await self.hardware.move_to(mount, drop_point + TRASH_TIP_OFFSET)
        await self._drop_tip(mount)

    async def _drop_tip(self, mount: Mount):
        await self.hardware.drop_tip(mount)

    async def cache_instruments(self):
        await self.hardware.cache_instruments()
        new_dict = self._get_pip_info_by_mount(
                self.hardware.get_attached_instruments())
        self._pip_info_by_mount.clear()
        self._pip_info_by_mount.update(new_dict)

    @property
    def hardware(self) -> ThreadManager:
        return self._hardware

    def get_tiprack(self, uuid: UUID) -> LabwareInfo:
        return self._labware_info[uuid]

    @property
    def pipettes(self) -> typing.Dict[Mount, Pipette.DictType]:
        return self.hardware.attached_instruments

    @property
    def labware_status(self) -> typing.Dict[UUID, LabwareInfo]:
        """
        Public property to help format the current labware status of a given
        session for the client.
        """
        return self._labware_info


# TODO: BC: move the check specific stuff to the check sub dir

class CalibrationCheckState(str, Enum):
    sessionStarted = "sessionStarted"
    labwareLoaded = "labwareLoaded"
    preparingFirstPipette = "preparingFirstPipette"
    inspectingFirstTip = "inspectingFirstTip"
    joggingFirstPipetteToHeight = "joggingFirstPipetteToHeight"
    comparingFirstPipetteHeight = "comparingFirstPipetteHeight"
    joggingFirstPipetteToPointOne = "joggingFirstPipetteToPointOne"
    comparingFirstPipettePointOne = "comparingFirstPipettePointOne"
    joggingFirstPipetteToPointTwo = "joggingFirstPipetteToPointTwo"
    comparingFirstPipettePointTwo = "comparingFirstPipettePointTwo"
    joggingFirstPipetteToPointThree = "joggingFirstPipetteToPointThree"
    comparingFirstPipettePointThree = "comparingFirstPipettePointThree"
    preparingSecondPipette = "preparingSecondPipette"
    inspectingSecondTip = "inspectingSecondTip"
    joggingSecondPipetteToHeight = "joggingSecondPipetteToHeight"
    comparingSecondPipetteHeight = "comparingSecondPipetteHeight"
    joggingSecondPipetteToPointOne = "joggingSecondPipetteToPointOne"
    comparingSecondPipettePointOne = "comparingSecondPipettePointOne"
    returningTip = "returningTip"
    sessionExited = "sessionExited"
    badCalibrationData = "badCalibrationData"
    checkComplete = "checkComplete"


class CalibrationCheckTrigger(str, Enum):
    load_labware = "loadLabware"
    prepare_pipette = "preparePipette"
    jog = "jog"
    pick_up_tip = "pickUpTip"
    confirm_tip_attached = "confirmTip"
    invalidate_tip = "invalidateTip"
    compare_point = "comparePoint"
    go_to_next_check = "goToNextCheck"
    exit = "exitSession"
    reject_calibration = "rejectCalibration"


CHECK_TRANSITIONS = [
    {
        "trigger": CalibrationCheckTrigger.load_labware,
        "from_state": CalibrationCheckState.sessionStarted,
        "to_state": CalibrationCheckState.labwareLoaded,
        "before": "_load_tip_rack_objects"
    },
    {
        "trigger": CalibrationCheckTrigger.prepare_pipette,
        "from_state": CalibrationCheckState.labwareLoaded,
        "to_state": CalibrationCheckState.preparingFirstPipette,
        "after": "_move_first_pipette",
    },
    {
        "trigger": CalibrationCheckTrigger.jog,
        "from_state": CalibrationCheckState.preparingFirstPipette,
        "to_state": CalibrationCheckState.preparingFirstPipette,
        "before": "_jog_first_pipette"
    },
    {
        "trigger": CalibrationCheckTrigger.pick_up_tip,
        "from_state": CalibrationCheckState.preparingFirstPipette,
        "to_state": CalibrationCheckState.badCalibrationData,
        "condition": "_is_tip_pick_up_dangerous"
    },
    {
        "trigger": CalibrationCheckTrigger.pick_up_tip,
        "from_state": CalibrationCheckState.preparingFirstPipette,
        "to_state": CalibrationCheckState.inspectingFirstTip,
        "before": "_pick_up_pipette_tip"
    },
    {
        "trigger": CalibrationCheckTrigger.invalidate_tip,
        "from_state": CalibrationCheckState.inspectingFirstTip,
        "to_state": CalibrationCheckState.preparingFirstPipette,
        "before": "_return_first_tip",
        "after": "_move_first_pipette"
    },
    {
        "trigger": CalibrationCheckTrigger.confirm_tip_attached,
        "from_state": CalibrationCheckState.inspectingFirstTip,
        "to_state": CalibrationCheckState.joggingFirstPipetteToHeight,
        "after": "_move_first_pipette",
    },
    {
        "trigger": CalibrationCheckTrigger.jog,
        "from_state": CalibrationCheckState.joggingFirstPipetteToHeight,
        "to_state": CalibrationCheckState.joggingFirstPipetteToHeight,
        "before": "_jog_first_pipette"
    },
    {
        "trigger": CalibrationCheckTrigger.compare_point,
        "from_state": CalibrationCheckState.joggingFirstPipetteToHeight,
        "to_state": CalibrationCheckState.comparingFirstPipetteHeight,
        "after": "_register_point_first_pipette"
    },
    {
        "trigger": CalibrationCheckTrigger.go_to_next_check,
        "from_state": CalibrationCheckState.comparingFirstPipetteHeight,
        "to_state": CalibrationCheckState.joggingFirstPipetteToPointOne,
        "after": "_move_first_pipette",
    },
    {
        "trigger": CalibrationCheckTrigger.jog,
        "from_state": CalibrationCheckState.joggingFirstPipetteToPointOne,
        "to_state": CalibrationCheckState.joggingFirstPipetteToPointOne,
        "before": "_jog_first_pipette"
    },
    {
        "trigger": CalibrationCheckTrigger.compare_point,
        "from_state": CalibrationCheckState.joggingFirstPipetteToPointOne,
        "to_state": CalibrationCheckState.comparingFirstPipettePointOne,
        "after": "_register_point_first_pipette"
    },
    {
        "trigger": CalibrationCheckTrigger.go_to_next_check,
        "from_state": CalibrationCheckState.comparingFirstPipettePointOne,
        "to_state": CalibrationCheckState.joggingFirstPipetteToPointTwo,
        "after": "_move_first_pipette",
    },
    {
        "trigger": CalibrationCheckTrigger.jog,
        "from_state": CalibrationCheckState.joggingFirstPipetteToPointTwo,
        "to_state": CalibrationCheckState.joggingFirstPipetteToPointTwo,
        "before": "_jog_first_pipette"
    },
    {
        "trigger": CalibrationCheckTrigger.compare_point,
        "from_state": CalibrationCheckState.joggingFirstPipetteToPointTwo,
        "to_state": CalibrationCheckState.comparingFirstPipettePointTwo,
        "after": "_register_point_first_pipette"
    },
    {
        "trigger": CalibrationCheckTrigger.go_to_next_check,
        "from_state": CalibrationCheckState.comparingFirstPipettePointTwo,
        "to_state": CalibrationCheckState.joggingFirstPipetteToPointThree,
        "after": "_move_first_pipette",
    },
    {
        "trigger": CalibrationCheckTrigger.jog,
        "from_state": CalibrationCheckState.joggingFirstPipetteToPointThree,
        "to_state": CalibrationCheckState.joggingFirstPipetteToPointThree,
        "before": "_jog_first_pipette"
    },
    {
        "trigger": CalibrationCheckTrigger.compare_point,
        "from_state": CalibrationCheckState.joggingFirstPipetteToPointThree,
        "to_state": CalibrationCheckState.comparingFirstPipettePointThree,
        "after": "_register_point_first_pipette"
    },
    {
        "trigger": CalibrationCheckTrigger.go_to_next_check,
        "from_state": CalibrationCheckState.comparingFirstPipettePointThree,
        "to_state": CalibrationCheckState.preparingSecondPipette,
        "condition": "_is_checking_both_mounts",
        "before": "_trash_first_pipette_tip",
        "after": "_move_second_pipette",
    },
    {
        "trigger": CalibrationCheckTrigger.go_to_next_check,
        "from_state": CalibrationCheckState.comparingFirstPipettePointThree,
        "to_state": CalibrationCheckState.checkComplete,
        "before": "_trash_first_pipette_tip",
    },
    {
        "trigger": CalibrationCheckTrigger.jog,
        "from_state": CalibrationCheckState.preparingSecondPipette,
        "to_state": CalibrationCheckState.preparingSecondPipette,
        "before": "_jog_second_pipette"
    },
    {
        "trigger": CalibrationCheckTrigger.pick_up_tip,
        "from_state": CalibrationCheckState.preparingSecondPipette,
        "to_state": CalibrationCheckState.badCalibrationData,
        "condition": "_is_tip_pick_up_dangerous"
    },
    {
        "trigger": CalibrationCheckTrigger.pick_up_tip,
        "from_state": CalibrationCheckState.preparingSecondPipette,
        "to_state": CalibrationCheckState.inspectingSecondTip,
        "before": "_pick_up_pipette_tip"
    },
    {
        "trigger": CalibrationCheckTrigger.invalidate_tip,
        "from_state": CalibrationCheckState.inspectingSecondTip,
        "to_state": CalibrationCheckState.preparingSecondPipette,
        "before": "_return_second_tip",
        "after": "_move_second_pipette"
    },
    {
        "trigger": CalibrationCheckTrigger.confirm_tip_attached,
        "from_state": CalibrationCheckState.inspectingSecondTip,
        "to_state": CalibrationCheckState.joggingSecondPipetteToHeight,
        "after": "_move_second_pipette",
    },
    {
        "trigger": CalibrationCheckTrigger.jog,
        "from_state": CalibrationCheckState.joggingSecondPipetteToHeight,
        "to_state": CalibrationCheckState.joggingSecondPipetteToHeight,
        "before": "_jog_second_pipette"
    },
    {
        "trigger": CalibrationCheckTrigger.compare_point,
        "from_state": CalibrationCheckState.joggingSecondPipetteToHeight,
        "to_state": CalibrationCheckState.comparingSecondPipetteHeight,
        "after": "_register_point_second_pipette"
    },
    {
        "trigger": CalibrationCheckTrigger.go_to_next_check,
        "from_state": CalibrationCheckState.comparingSecondPipetteHeight,
        "to_state": CalibrationCheckState.joggingSecondPipetteToPointOne,
        "after": "_move_second_pipette",
    },
    {
        "trigger": CalibrationCheckTrigger.jog,
        "from_state": CalibrationCheckState.joggingSecondPipetteToPointOne,
        "to_state": CalibrationCheckState.joggingSecondPipetteToPointOne,
        "before": "_jog_second_pipette"
    },
    {
        "trigger": CalibrationCheckTrigger.compare_point,
        "from_state": CalibrationCheckState.joggingSecondPipetteToPointOne,
        "to_state": CalibrationCheckState.comparingSecondPipettePointOne,
        "after": "_register_point_second_pipette"
    },
    {
        "trigger": CalibrationCheckTrigger.go_to_next_check,
        "from_state": CalibrationCheckState.comparingSecondPipettePointOne,
        "to_state": CalibrationCheckState.checkComplete,
        "before": "_trash_second_pipette_tip",
    },
    {
        "trigger": CalibrationCheckTrigger.exit,
        "from_state": WILDCARD,
        "to_state": CalibrationCheckState.sessionExited
    },
    {
        "trigger": CalibrationCheckTrigger.reject_calibration,
        "from_state": WILDCARD,
        "to_state": CalibrationCheckState.badCalibrationData
    }
]

MOVE_TO_TIP_RACK_SAFETY_BUFFER = Point(0, 0, 10)

DEFAULT_OK_TIP_PICK_UP_VECTOR = Point(15, 15, 15)
P1000_OK_TIP_PICK_UP_VECTOR = Point(10, 10, 10)
OK_HEIGHT_VECTOR = Point(0.0, 0.0, 5.0)
OK_XY_VECTOR = Point(5.0, 5.0, 0.0)


@dataclass
class ComparisonParams:
    reference_state: CalibrationCheckState
    threshold_vector: Point


COMPARISON_STATE_MAP: typing.Dict[CalibrationCheckState, ComparisonParams] = {
    CalibrationCheckState.comparingFirstPipetteHeight: ComparisonParams(
        reference_state=CalibrationCheckState.joggingFirstPipetteToHeight,
        threshold_vector=OK_HEIGHT_VECTOR,
    ),
    CalibrationCheckState.comparingFirstPipettePointOne: ComparisonParams(
        reference_state=CalibrationCheckState.joggingFirstPipetteToPointOne,
        threshold_vector=OK_XY_VECTOR,
    ),
    CalibrationCheckState.comparingFirstPipettePointTwo: ComparisonParams(
        reference_state=CalibrationCheckState.joggingFirstPipetteToPointTwo,
        threshold_vector=OK_XY_VECTOR,
    ),
    CalibrationCheckState.comparingFirstPipettePointThree: ComparisonParams(
        reference_state=CalibrationCheckState.joggingFirstPipetteToPointThree,
        threshold_vector=OK_XY_VECTOR,
    ),
    CalibrationCheckState.comparingSecondPipetteHeight: ComparisonParams(
        reference_state=CalibrationCheckState.joggingSecondPipetteToHeight,
        threshold_vector=OK_HEIGHT_VECTOR,
    ),
    CalibrationCheckState.comparingSecondPipettePointOne: ComparisonParams(
        reference_state=CalibrationCheckState.joggingSecondPipetteToPointOne,
        threshold_vector=OK_XY_VECTOR,
    ),
}


class CheckCalibrationSession(CalibrationSession, StateMachine):
    def __init__(self, hardware: 'ThreadManager'):
        CalibrationSession.__init__(self, hardware)
        StateMachine.__init__(self, states=[s for s in CalibrationCheckState],
                              transitions=CHECK_TRANSITIONS,
                              initial_state="sessionStarted")
        self.session_type = 'check'
        self._saved_points: typing.Dict[CalibrationCheckState, Point] = {}
<<<<<<< HEAD

    def _get_pipette_by_rank(self, rank: PipetteRank) -> \
            typing.Optional[PipetteInfo]:
        try:
            return next(p for p in self._pip_info_by_mount.values()
                        if p.rank == rank)
        except StopIteration:
            return None

    def can_distinguish_instr_offset(self):
        """
         whether or not we can separate out
         calibration diffs that are due to instrument
         offset or deck transform or both
        """
        first_pip = self._get_pipette_by_rank(PipetteRank.first)
        return first_pip and first_pip.mount != Mount.LEFT
=======
        self._can_distinguish_instr_offset = True
        self._first_mount: typing.Optional[Mount] = None
        self._second_mount: typing.Optional[Mount] = None
        if len(self._pip_info_by_id) == 2:
            self._first_mount = Mount.RIGHT
            self._second_mount = Mount.LEFT
        elif len(self._pip_info_by_id) == 1:
            only_id, only_info = next(iter(self._pip_info_by_id.items()))
            self._first_mount = only_info['mount']
            # if only checking cal with pipette on left mount we
            # can't be sure that diffs are due to instrument
            # offset or deck transform or both
            if self._first_mount == Mount.LEFT:
                self._can_distiguish_instr_offset = False
        else:
            raise NoPipetteException("Cannot start calibration check "
                                     "with fewer than one pipette.")
>>>>>>> 334be7fd

    async def _is_checking_both_mounts(self):
        return len(self._pip_info_by_mount) == 2

    async def _load_tip_rack_objects(self):
        """
        A function that takes tip rack information
        and loads them onto the deck.
        """
        second_pip = self._get_pipette_by_rank(PipetteRank.second)
        for name, lw_data in self._labware_info.items():
            parent = self._deck.position_for(lw_data.slot)
            lw = labware.Labware(lw_data.definition, parent)
            self._deck[lw_data.slot] = lw

            for mount in lw_data.forMounts:
                is_second_mount = second_pip and second_pip.mount == mount
                pips_share_rack = len(lw_data.forMounts) == 2
                well_name = 'A1'
                if is_second_mount and pips_share_rack:
                    well_name = 'B1'
                well = lw.wells_by_name()[well_name]
                position = well.top().point + MOVE_TO_TIP_RACK_SAFETY_BUFFER
                move = CheckMove(position=position, locationId=uuid4())

                if is_second_mount:
                    self._moves.preparingSecondPipette = move
                else:
                    self._moves.preparingFirstPipette = move

    def pipette_status(self) -> typing.Dict[Mount, PipetteStatus]:
        """
        Public property to help format the current labware status of a given
        session for the client.
        """
        to_dict = {}
        for mount, pip_info in self._pip_info_by_mount.items():
            hw_pip = self.pipettes[mount]
            p = PipetteStatus(
                model=str(hw_pip['model']),
                name=str(hw_pip['name']),
                mount=str(mount),
                tip_length=float(hw_pip['tip_length']),
                has_tip=bool(hw_pip['has_tip']),
                tiprack_id=pip_info.tiprack_id,
                rank=str(pip_info.rank),
            )
            to_dict[mount] = p
        return to_dict

    async def delete_session(self):
        for mount in self._pip_info_by_mount.keys():
            try:
                await self._trash_tip(mount)
            except (CalibrationException, AssertionError):
                pass
        await self.hardware.home()
        await self.hardware.set_lights(rails=False)

    def _get_preparing_state_mount(self) -> typing.Optional[Mount]:
        pip = None
        if self.current_state_name == \
                CalibrationCheckState.preparingFirstPipette:
            pip = self._get_pipette_by_rank(PipetteRank.first)
        elif self.current_state_name == \
                CalibrationCheckState.preparingSecondPipette:
            pip = self._get_pipette_by_rank(PipetteRank.second)
        assert pip, f'cannot check prepare pipette from state:' \
                    f' {self.current_state_name}'
        return pip.mount

    async def _is_tip_pick_up_dangerous(self):
        """
        Function to determine whether jogged to pick up tip position is
        outside of the safe threshold for conducting the rest of the check.
        """
        mount = self._get_preparing_state_mount()
        assert mount, 'cannot attempt tip pick up, no mount specified'

        current_pt = await self.hardware.gantry_position(mount)

        ref_pt = self._saved_points[getattr(CalibrationCheckState,
                                            self.current_state_name)]

        threshold_vector = DEFAULT_OK_TIP_PICK_UP_VECTOR
        pip_model = self.pipettes[mount]['model']
        if str(pip_model).startswith('p1000'):
            threshold_vector = P1000_OK_TIP_PICK_UP_VECTOR
        xyThresholdMag = Point(0, 0, 0).magnitude_to(
                threshold_vector._replace(z=0))
        zThresholdMag = Point(0, 0, 0).magnitude_to(
                threshold_vector._replace(x=0, y=0))
        xyDiffMag = ref_pt._replace(z=0).magnitude_to(
                current_pt._replace(z=0))
        zDiffMag = ref_pt._replace(x=0, y=0).magnitude_to(
                current_pt._replace(x=0, y=0))
        return xyDiffMag > xyThresholdMag or zDiffMag > zThresholdMag

    async def _pick_up_pipette_tip(self):
        """
        Function to pick up tip. It will attempt to pick up a tip in
        the current location, and save any offset it might have from the
        original position.
        """
        mount = self._get_preparing_state_mount()
        assert mount, 'cannot attempt tip pick up, no mount specified'
        assert self.pipettes[mount]['has_tip'] is False, \
            f"Tip is already attached to {mount} pipette, " \
            "cannot pick up another"

        await self._pick_up_tip(mount)

    async def _trash_first_pipette_tip(self):
        first_pip = self._get_pipette_by_rank(PipetteRank.first)
        assert first_pip, \
            'cannot trash tip from first mount, pipette not present'
        await self._trash_tip(first_pip.mount)

    async def _trash_second_pipette_tip(self):
        second_pip = self._get_pipette_by_rank(PipetteRank.second)
        assert second_pip, \
            'cannot trash tip from first mount, pipette not present'
        await self._trash_tip(second_pip.mount)

    @staticmethod
    def _create_tiprack_param(position: typing.Dict):
        new_dict = {}
        for loc, data in position.items():
            for loc_id, values in data.items():
                offset = list(values['offset'])
                pos_dict = {'offset': offset, 'locationId': str(loc)}
                new_dict[str(loc_id)] = {'pipetteId': str(loc_id),
                                         'location': pos_dict}
        return new_dict

    def format_params(self, next_state: str) -> typing.Dict:
        template_dict = {}
        if next_state == 'jog':
            template_dict['vector'] = [0, 0, 0]
        return template_dict

    def get_comparisons_by_step(
            self) -> typing.Dict[CalibrationCheckState, ComparisonStatus]:
        comparisons = {}
        for jogged_state, comp in COMPARISON_STATE_MAP.items():
            ref_pt = self._saved_points.get(getattr(CalibrationCheckState,
                                                    comp.reference_state),
                                            None)
            jogged_pt = self._saved_points.get(getattr(CalibrationCheckState,
                                                       jogged_state), None)
            if (ref_pt is not None and jogged_pt is not None):
                diff_magnitude = None
                if comp.threshold_vector.z == 0.0:
                    diff_magnitude = ref_pt._replace(z=0.0).magnitude_to(
                            jogged_pt._replace(z=0.0))
                elif comp.threshold_vector.x == 0.0 and \
                        comp.threshold_vector.y == 0.0:
                    diff_magnitude = ref_pt._replace(
                            x=0.0, y=0.0).magnitude_to(jogged_pt._replace(
                                                       x=0.0, y=0.0))
                assert diff_magnitude is not None, \
                    'step comparisons must check z or (x and y) magnitude'

                threshold_mag = Point(0, 0, 0).magnitude_to(
                        comp.threshold_vector)
                exceeds = diff_magnitude > threshold_mag
                transform_type = DeckCalibrationError.UNKNOWN

                if exceeds and not self._can_distiguish_instr_offset:
                    transform_type = DeckCalibrationError.BAD_INSTRUMENT_OFFSET
                elif exceeds:
                    transform_type = DeckCalibrationError.BAD_DECK_TRANSFORM
                comparisons[getattr(CalibrationCheckState, jogged_state)] = \
                    ComparisonStatus(differenceVector=(jogged_pt - ref_pt),
                                     thresholdVector=comp.threshold_vector,
                                     exceedsThreshold=exceeds,
                                     transformType=transform_type)
        return comparisons

    async def _register_point_first_pipette(self):
        first_pip = self._get_pipette_by_rank(PipetteRank.first)
        assert first_pip, 'cannot register point for missing first pipette'
        self._saved_points[getattr(CalibrationCheckState,
                                   self.current_state_name)] = \
            await self.hardware.gantry_position(first_pip.mount)

    async def _register_point_second_pipette(self):
        second_pip = self._get_pipette_by_rank(PipetteRank.second)
        assert second_pip, 'cannot register point for missing second pipette'
        self._saved_points[getattr(CalibrationCheckState,
                                   self.current_state_name)] = \
            await self.hardware.gantry_position(second_pip.mount)

    async def _move_first_pipette(self):
        first_pip = self._get_pipette_by_rank(PipetteRank.first)
        assert first_pip, \
            'cannot move pipette on first mount, pipette not present'
        await self._move(first_pip.mount,
                         Location(getattr(self._moves,
                                          self.current_state_name).position,
                                  None))
        await self._register_point_first_pipette()

    async def _move_second_pipette(self):
        second_pip = self._get_pipette_by_rank(PipetteRank.second)
        assert second_pip, \
            'cannot move pipette on second mount, pipette not present'
        await self._move(second_pip.mount,
                         Location(getattr(self._moves,
                                          self.current_state_name).position,
                                  None))
        await self._register_point_second_pipette()

    async def _move(self,
                    mount: Mount,
                    to_loc: Location):
        from_pt = await self.hardware.gantry_position(mount)
        from_loc = Location(from_pt, None)

        cp = self._pip_info_by_mount[mount].critical_point

        max_height = self.hardware.get_instrument_max_height(mount)
        moves = geometry.plan_moves(from_loc, to_loc,
                                    self._deck, max_height)
        for move in moves:
            await self.hardware.move_to(
                mount, move[0], move[1], critical_point=cp)

    async def _jog_first_pipette(self, vector: Point):
        first_pip = self._get_pipette_by_rank(PipetteRank.first)
        assert first_pip, \
            'cannot jog pipette on first mount, pipette not present'
        await super(self.__class__, self)._jog(first_pip.mount, vector)

    async def _jog_second_pipette(self, vector: Point):
        second_pip = self._get_pipette_by_rank(PipetteRank.second)
        assert second_pip, \
            'cannot jog pipette on second mount, pipette not present'
        await super(self.__class__, self)._jog(second_pip.mount, vector)

    async def _return_first_tip(self):
        first_pip = self._get_pipette_by_rank(PipetteRank.first)
        assert first_pip, \
            'cannot drop tip on first mount, pipette not present'
        state_name = CalibrationCheckState.preparingFirstPipette
        loc = Location(getattr(self._moves, state_name).position, None)
        await self._move(first_pip.mount, loc)
        await self._drop_tip(first_pip.mount)

    async def _return_second_tip(self):
        second_pip = self._get_pipette_by_rank(PipetteRank.second)
        assert second_pip, \
            'cannot drop tip on second mount, pipette not present'
        state_name = CalibrationCheckState.preparingSecondPipette
        loc = Location(getattr(self._moves, state_name).position, None)
        await self._move(second_pip.mount, loc)
        await self._drop_tip(second_pip.mount)<|MERGE_RESOLUTION|>--- conflicted
+++ resolved
@@ -70,44 +70,6 @@
     tiprack_id: typing.Optional[UUID]
 
 
-<<<<<<< HEAD
-@dataclass
-class LabwareInfo:
-    """
-    This class purely maps to :py:class:`.models.LabwareStatus` and is
-    intended to inform a client about the tipracks required for a session.
-    """
-    alternatives: typing.List[str]
-    forMounts: typing.List[Mount]
-    loadName: str
-    slot: str
-    namespace: str
-    version: str
-    id: UUID
-    definition: labware.LabwareDefinition
-
-
-@dataclass
-class CheckMove:
-    position: Point = Point(0, 0, 0)
-    locationId: UUID = uuid4()
-
-
-@dataclass
-class Moves:
-    """A mapping of calibration check state to gantry move parameters"""
-    preparingFirstPipette: CheckMove = CheckMove()
-    preparingSecondPipette: CheckMove = CheckMove()
-    joggingFirstPipetteToHeight: CheckMove = CheckMove()
-    joggingFirstPipetteToPointOne: CheckMove = CheckMove()
-    joggingFirstPipetteToPointTwo: CheckMove = CheckMove()
-    joggingFirstPipetteToPointThree: CheckMove = CheckMove()
-    joggingSecondPipetteToHeight: CheckMove = CheckMove()
-    joggingSecondPipetteToPointOne: CheckMove = CheckMove()
-
-
-=======
->>>>>>> 334be7fd
 # vector from front bottom left of slot 12
 TRASH_TIP_OFFSET = Point(20, 20, -20)
 
@@ -136,19 +98,23 @@
         pip_info_by_mount = {}
         attached_pips = {m: p for m, p in new_pipettes.items() if p}
         num_pips = len(attached_pips)
-        for mount, data in attached_pips.items():
-            if data:
-                rank = PipetteRank.first
-                if num_pips == 2 and mount == Mount.LEFT:
-                    rank = PipetteRank.second
-                cp = None
-                if data['channels'] == 8:
-                    cp = CriticalPoint.FRONT_NOZZLE
-                pip_info_by_mount[mount] = PipetteInfo(tiprack_id=None,
-                                                       critical_point=cp,
-                                                       rank=rank,
-                                                       mount=mount)
-        return pip_info_by_mount
+        if num_pips > 0:
+            for mount, data in attached_pips.items():
+                if data:
+                    rank = PipetteRank.first
+                    if num_pips == 2 and mount == Mount.LEFT:
+                        rank = PipetteRank.second
+                    cp = None
+                    if data['channels'] == 8:
+                        cp = CriticalPoint.FRONT_NOZZLE
+                    pip_info_by_mount[mount] = PipetteInfo(tiprack_id=None,
+                                                        critical_point=cp,
+                                                        rank=rank,
+                                                        mount=mount)
+            return pip_info_by_mount
+        else:
+            raise NoPipetteException("Cannot start calibration check "
+                                     "with fewer than one pipette.")
 
     def _determine_required_labware(self) -> typing.Dict[UUID, LabwareInfo]:
         """
@@ -572,7 +538,6 @@
                               initial_state="sessionStarted")
         self.session_type = 'check'
         self._saved_points: typing.Dict[CalibrationCheckState, Point] = {}
-<<<<<<< HEAD
 
     def _get_pipette_by_rank(self, rank: PipetteRank) -> \
             typing.Optional[PipetteInfo]:
@@ -590,25 +555,6 @@
         """
         first_pip = self._get_pipette_by_rank(PipetteRank.first)
         return first_pip and first_pip.mount != Mount.LEFT
-=======
-        self._can_distinguish_instr_offset = True
-        self._first_mount: typing.Optional[Mount] = None
-        self._second_mount: typing.Optional[Mount] = None
-        if len(self._pip_info_by_id) == 2:
-            self._first_mount = Mount.RIGHT
-            self._second_mount = Mount.LEFT
-        elif len(self._pip_info_by_id) == 1:
-            only_id, only_info = next(iter(self._pip_info_by_id.items()))
-            self._first_mount = only_info['mount']
-            # if only checking cal with pipette on left mount we
-            # can't be sure that diffs are due to instrument
-            # offset or deck transform or both
-            if self._first_mount == Mount.LEFT:
-                self._can_distiguish_instr_offset = False
-        else:
-            raise NoPipetteException("Cannot start calibration check "
-                                     "with fewer than one pipette.")
->>>>>>> 334be7fd
 
     async def _is_checking_both_mounts(self):
         return len(self._pip_info_by_mount) == 2
@@ -777,7 +723,7 @@
                 exceeds = diff_magnitude > threshold_mag
                 transform_type = DeckCalibrationError.UNKNOWN
 
-                if exceeds and not self._can_distiguish_instr_offset:
+                if exceeds and not self.can_distiguish_instr_offset():
                     transform_type = DeckCalibrationError.BAD_INSTRUMENT_OFFSET
                 elif exceeds:
                     transform_type = DeckCalibrationError.BAD_DECK_TRANSFORM
