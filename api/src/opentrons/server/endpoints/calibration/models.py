--- conflicted
+++ resolved
@@ -58,11 +58,7 @@
     currentStep: str = Field(..., description="Current step of session")
     nextSteps: Dict[str, Dict[str, str]] =\
         Field(..., description="Next Available Step in Session")
-<<<<<<< HEAD
-    sessionToken: UUID4 = Field(..., description="Session token")
     labware: List[LabwareStatus]
-=======
->>>>>>> 959e3051
 
     class Config:
         json_encoders = {UUID4: convert_uuid}
