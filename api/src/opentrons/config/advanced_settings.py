import json
import logging
import os
import sys
from functools import lru_cache
from typing import (
    TYPE_CHECKING,
    Any,
    Dict,
    Mapping,
    Tuple,
    Union,
    Optional,
    NamedTuple,
    cast,
    List,
)

<<<<<<< HEAD
from opentrons.config import CONFIG, ARCHITECTURE, SystemArchitecture
from opentrons_shared_data.robot import RobotTypeEnum
=======
from opentrons.config import CONFIG
from opentrons_shared_data.robot.dev_types import RobotTypeEnum
>>>>>>> 3b26b137

if TYPE_CHECKING:
    from pathlib import Path

log = logging.getLogger(__name__)


SettingsMap = Dict[str, Optional[bool]]


class SettingException(Exception):
    def __init__(self, message: str, error: str) -> None:
        super(Exception, self).__init__(message)
        self.error = error


class SettingsData(NamedTuple):
    settings_map: SettingsMap
    version: int


class SettingDefinition:
    def __init__(
        self,
        _id: str,
        title: str,
        description: str,
        robot_type: List[RobotTypeEnum],
        old_id: Optional[str] = None,
        restart_required: bool = False,
        show_if: Optional[Tuple[str, bool]] = None,
        internal_only: bool = False,
        default_true_on_robot_types: Optional[List[RobotTypeEnum]] = None,
    ):
        self.id = _id
        #: The id of the setting for programmatic access through
        #: get_adv_setting
        self.old_id = old_id
        #: the old id before migration, if any
        self.title = title
        #: User facing title
        self.description = description
        #: User facing description
        self.restart_required = restart_required
        #: True if the user must restart
        self.show_if = show_if
        #: A tuple of (other setting id, setting value) that must match reality
        #: to show this setting in http endpoints
        self.robot_type = robot_type
        #: A list of RobotTypeEnums that are compatible with this feature flag.
        self.internal_only = internal_only
        #: A flag determining whether this setting is user-facing.
        self.default_true_on_robot_types = default_true_on_robot_types or []
        #: Robot types for which null/unset means the setting is activated

    def __repr__(self) -> str:
        return "{}: {}".format(self.__class__, self.id)

    def should_show(self) -> bool:
        """
        Use show_if attribute to determine if setting should be presented
        to users
        """
        if not self.show_if:
            return True
        return (
            get_setting_with_env_overload(self.show_if[0], self.robot_type[0])
            == self.show_if[1]
        )

    async def on_change(self, value: Optional[bool]) -> None:
        """
        An opportunity for side effects as a result of change a setting
        value
        """
        if self.restart_required:
            set_restart_required()


class Setting(NamedTuple):
    value: Optional[bool]
    definition: SettingDefinition


# If you add or remove any settings here BE SURE TO ADD A MIGRATION below.
# You will also need to update the migration tests in:
# api/tests/opentrons/config/test_advanced_settings_migration.py
settings = [
    SettingDefinition(
        _id="shortFixedTrash",
        old_id="short-fixed-trash",
        title="Short (55mm) fixed trash",
        description="Trash box is 55mm tall (rather than the 77mm default)",
        robot_type=[RobotTypeEnum.OT2],
    ),
    SettingDefinition(
        _id="deckCalibrationDots",
        old_id="dots-deck-type",
        title="Deck calibration to dots",
        description="Perform deck calibration to dots rather than crosses, for"
        " robots that do not have crosses etched on the deck",
        robot_type=[RobotTypeEnum.OT2],
    ),
    SettingDefinition(
        _id="disableHomeOnBoot",
        old_id="disable-home-on-boot",
        title="Disable home on boot",
        description="Prevent robot from homing motors on boot",
        robot_type=[RobotTypeEnum.OT2, RobotTypeEnum.FLEX],
    ),
    SettingDefinition(
        _id="useOldAspirationFunctions",
        title="Use older aspirate behavior",
        description="Aspirate with the less accurate volumetric calibrations"
        " that were used before version 3.7.0. Use this if you"
        " need consistency with pre-v3.7.0 results. This only"
        " affects GEN1 P10S, P10M, P50S, P50M, and P300S pipettes.",
        robot_type=[RobotTypeEnum.OT2],
    ),
    SettingDefinition(
        _id="enableDoorSafetySwitch",
        title="Enable robot door safety switch",
        description="Automatically pause protocols when robot door opens. "
        "Opening the robot door during a run will "
        "pause your robot only after it has completed its "
        "current motion.",
        robot_type=[RobotTypeEnum.OT2],
        default_true_on_robot_types=[RobotTypeEnum.FLEX],
    ),
    SettingDefinition(
        _id="enableOT3HardwareController",
        title="Enable experimental OT-3 hardware controller",
        description=(
            "Do not enable. This is an Opentrons-internal setting to test "
            "new hardware."
        ),
        restart_required=True,
        robot_type=[RobotTypeEnum.FLEX],
        internal_only=True,
    ),
    SettingDefinition(
        _id="rearPanelIntegration",
        title="Enable robots with the new usb connected rear-panel board.",
        description="This is an Opentrons-internal setting to test new rear-panel.",
        robot_type=[RobotTypeEnum.FLEX],
        internal_only=True,
    ),
    SettingDefinition(
        _id="disableStallDetection",
        title="Disable stall detection on the Flex.",
        description="This is an Opentrons-internal setting for hardware-testing.",
        robot_type=[RobotTypeEnum.FLEX],
    ),
    SettingDefinition(
        _id="disableStatusBar",
        title="Disable the LED status bar on the Flex.",
        description="This setting disables the LED status bar on the Flex.",
        robot_type=[RobotTypeEnum.FLEX],
    ),
    SettingDefinition(
        _id="estopNotRequired",
        title="If enabled, the Flex gantry can move with no estop attached.",
        description="This setting allows the gantry on the Flex to move with no estop attached.",
        show_if=(
            "estopNotRequired",
            True,
        ),  # Configured so this only shows if it has been set by a user
        robot_type=[RobotTypeEnum.FLEX],
        internal_only=True,
    ),
    SettingDefinition(
        _id="disableOverpressureDetection",
        title="Disable Flex pipette pressure sensing.",
        description="When this setting is on, Flex will continue its activities regardless of pressure changes inside the pipette. Do not turn this setting on unless you are intentionally causing pressures over 8 kPa inside the pipette air channel.",
        robot_type=[RobotTypeEnum.FLEX],
    ),
    SettingDefinition(
        _id="enableErrorRecoveryExperiments",
        title="Enable error recovery experiments",
        description=(
            "Do not enable."
            " This is an Opentrons internal setting to enable additional,"
            " in-development error recovery features."
        ),
        robot_type=[RobotTypeEnum.FLEX],
        internal_only=True,
    ),
    SettingDefinition(
        _id="enableOEMMode",
        title="Enable OEM Mode",
        description="This setting anonymizes Opentrons branding in the ODD app.",
        robot_type=[RobotTypeEnum.FLEX],
    ),
    SettingDefinition(
        _id="enablePerformanceMetrics",
        title="Enable performance metrics",
        description=(
            "Do not enable."
            " This is an Opentrons internal setting to collect performance metrics."
            " Do not turn this on unless you are playing with the performance metrics system."
        ),
        robot_type=[RobotTypeEnum.OT2, RobotTypeEnum.FLEX],
        internal_only=True,
    ),
]


settings_by_id: Dict[str, SettingDefinition] = {s.id: s for s in settings}
settings_by_old_id: Dict[str, SettingDefinition] = {
    s.old_id: s for s in settings if s.old_id
}


def get_setting_definition(setting_id: str) -> Optional[SettingDefinition]:
    clean = _clean_id(setting_id)
    for setting in settings:
        if setting.id == clean:
            return setting
    return None


def get_adv_setting(setting: str, robot_type: RobotTypeEnum) -> Optional[Setting]:
    setting = _clean_id(setting)
    s = get_all_adv_settings(robot_type, include_internal=True)
    return s.get(setting, None)


def _filtered_key(
    definition: SettingDefinition,
    robot_type: RobotTypeEnum,
    include_internal: bool,
) -> bool:
    if include_internal:
        return robot_type in definition.robot_type
    else:
        return robot_type in definition.robot_type and not definition.internal_only


@lru_cache(maxsize=1)
def get_all_adv_settings(
    robot_type: RobotTypeEnum, include_internal: bool = False
) -> Dict[str, Setting]:
    """Get all the advanced setting values and definitions"""
    settings_file = CONFIG["feature_flags_file"]

    values, _ = _read_settings_file(settings_file)

    return {
        key: Setting(value=value, definition=settings_by_id[key])
        for key, value in values.items()
        if key in settings_by_id
        and _filtered_key(settings_by_id[key], robot_type, include_internal)
    }


async def set_adv_setting(_id: str, value: Optional[bool]) -> None:
    _id = _clean_id(_id)
    settings_file = CONFIG["feature_flags_file"]
    setting_data = _read_settings_file(settings_file)
    if _id not in setting_data.settings_map:
        raise ValueError(f"{_id} is not recognized")
    # Side effecting
    await settings_by_id[_id].on_change(value)

    setting_data.settings_map[_id] = value
    _write_settings_file(setting_data.settings_map, setting_data.version, settings_file)
    # Clear the lru cache
    get_all_adv_settings.cache_clear()


def _clean_id(_id: str) -> str:
    if _id in settings_by_old_id.keys():
        _id = settings_by_old_id[_id].id
    return _id


def _read_json_file(path: Union[str, "Path"]) -> Dict[str, Any]:
    try:
        with open(path, "r") as fd:
            data = json.load(fd)
    except FileNotFoundError:
        data = {}
    except json.JSONDecodeError as e:
        sys.stderr.write(f"Could not load advanced settings file {path}: {e}\n")
        data = {}
    return cast(Dict[str, Any], data)


def _read_settings_file(settings_file: "Path") -> SettingsData:
    """
    Read the settings file, which is a json object with settings IDs as keys
    and boolean values. For each key, look up the `Settings` object with that
    key. If the key is one of the old IDs (kebab case), replace it with the
    new ID and rewrite the settings file

    :param settings_file: the path to the settings file
    :return: a dict with all new settings IDs as the keys, and boolean values
        (the values stored in the settings file, or `False` if the key was not
        found). Along with the version.
    """
    # Read settings from persistent file
    data = _read_json_file(settings_file)
    settings, version = _migrate(data)
    settings = _ensure(settings)

    if data.get("_version") != version:
        _write_settings_file(settings, version, settings_file)

    return SettingsData(settings_map=settings, version=version)


def _write_settings_file(
    data: Mapping[str, Any],
    version: int,
    settings_file: "Path",
) -> None:
    try:
        with settings_file.open("w") as fd:
            json.dump({**data, "_version": version}, fd)
            fd.flush()
            os.fsync(fd.fileno())
    except OSError:
        log.exception(f"Failed to write advanced settings file to {settings_file}")


def _migrate0to1(previous: Mapping[str, Any]) -> SettingsMap:
    """
    Migrate to version 1 of the feature flags file. Replaces old IDs with new
    IDs and sets any False values to None
    """
    next: SettingsMap = {}

    for s in settings:
        id = s.id
        old_id = s.old_id

        if previous.get(id) is True:
            next[id] = True
        elif old_id and previous.get(old_id) is True:
            next[id] = True
        else:
            next[id] = None

    return next


def _migrate1to2(previous: SettingsMap) -> SettingsMap:
    """
    Migration to version 2 of the feature flags file. Adds the
    disableLogAggregation config element.
    """
    newmap = {k: v for k, v in previous.items()}
    newmap["disableLogAggregation"] = None
    return newmap


def _migrate2to3(previous: SettingsMap) -> SettingsMap:
    """
    Migration to version 3 of the feature flags file. Adds the
    enableApi1BackCompat config element.
    """
    newmap = {k: v for k, v in previous.items()}
    newmap["enableApi1BackCompat"] = None
    newmap["useProtocolApi2"] = None
    return newmap


def _migrate3to4(previous: SettingsMap) -> SettingsMap:
    """
    Migration to version 4 of the feature flags file. Adds the
    useV1HttpApi config element.
    """
    newmap = {k: v for k, v in previous.items()}
    newmap["useV1HttpApi"] = None
    return newmap


def _migrate4to5(previous: SettingsMap) -> SettingsMap:
    """
    Migration to version 5 of the feature flags file. Adds the
    enableDoorSafetyFeature config element.
    """
    newmap = {k: v for k, v in previous.items()}
    newmap["enableDoorSafetySwitch"] = None
    return newmap


def _migrate5to6(previous: SettingsMap) -> SettingsMap:
    """
    Migration to version 6 of the feature flags file. Adds the
    enableTipLengthCalibration config element.
    """
    newmap = {k: v for k, v in previous.items()}
    newmap["enableTipLengthCalibration"] = None
    return newmap


def _migrate6to7(previous: SettingsMap) -> SettingsMap:
    """
    Migration to version 7 of the feature flags file. Adds the
    enableHttpProtocolSessions config element.
    """
    newmap = {k: v for k, v in previous.items()}
    newmap["enableHttpProtocolSessions"] = None
    return newmap


def _migrate7to8(previous: SettingsMap) -> SettingsMap:
    """
    Migration to version 8 of the feature flags file. Adds the
    enableFastProtocolUpload config element.
    """
    newmap = {k: v for k, v in previous.items()}
    newmap["enableFastProtocolUpload"] = None
    return newmap


def _migrate8to9(previous: SettingsMap) -> SettingsMap:
    """Migrate to version 9 of the feature flags file.

    - Adds the enableProtocolEngine config element.
    """
    newmap = {k: v for k, v in previous.items()}
    newmap["enableProtocolEngine"] = None
    return newmap


def _migrate9to10(previous: SettingsMap) -> SettingsMap:
    """Migrate to version 10 of the feature flags file.

    - Removes deprecated useProtocolApi2 option
    - Removes deprecated enableApi1BackCompat option
    - Removed deprecated useV1HttpApi option
    - Removes deprecated enableTipLengthCalibration option
    - Removes deprecated enableFastProtocolUpload option
    - Adds disableFastProtocolUpload option
    """
    removals = [
        "useProtocolApi2",
        "enableApi1BackCompat",
        "useV1HttpApi",
        "enableTipLengthCalibration",
        "enableFastProtocolUpload",
    ]
    newmap = {k: v for k, v in previous.items() if k not in removals}
    newmap["disableFastProtocolUpload"] = None
    return newmap


def _migrate10to11(previous: SettingsMap) -> SettingsMap:
    """Migrate to version 11 of the feature flags file.

    - Removes deprecated enableProtocolEngine option
    """
    removals = ["enableProtocolEngine"]
    newmap = {k: v for k, v in previous.items() if k not in removals}
    return newmap


def _migrate11to12(previous: SettingsMap) -> SettingsMap:
    """Migrate to version 12 of the feature flags file.

    - Adds the enableOT3HardwareController config element.
    """
    newmap = {k: v for k, v in previous.items()}
    newmap["enableOT3HardwareController"] = None
    return newmap


def _migrate12to13(previous: SettingsMap) -> SettingsMap:
    """Migrate to version 13 of the feature flags file.

    - Removes deprecated calibrateToBottom option
    """
    removals = ["calibrateToBottom"]
    newmap = {k: v for k, v in previous.items() if k not in removals}
    return newmap


def _migrate13to14(previous: SettingsMap) -> SettingsMap:
    """Migrate to version 14 of the feature flags file.

    - Removes deprecated enableHttpProtocolSessions option
    """
    removals = ["enableHttpProtocolSessions"]
    newmap = {k: v for k, v in previous.items() if k not in removals}
    return newmap


def _migrate14to15(previous: SettingsMap) -> SettingsMap:
    """Migrate to version 15 of the feature flags file.

    - adds enableHeaterShakerPAPI option
    """
    newmap = {k: v for k, v in previous.items()}
    newmap["enableHeaterShakerPAPI"] = None
    return newmap


def _migrate15to16(previous: SettingsMap) -> SettingsMap:
    """Migrate to version 16 of the feature flags file.

    - Removes deprecated enableHeaterShakerPAPI option
    """
    removals = ["enableHeaterShakerPAPI"]
    newmap = {k: v for k, v in previous.items() if k not in removals}
    return newmap


def _migrate16to17(previous: SettingsMap) -> SettingsMap:
    """Migrate to version 17 of the advanced settings file.

    - Adds enableProtocolEnginePAPICore option
    """
    newmap = {k: v for k, v in previous.items()}
    newmap["enableProtocolEnginePAPICore"] = None
    return newmap


def _migrate17to18(previous: SettingsMap) -> SettingsMap:
    """Migrate to version 18 of the advanced settings file.

    - Adds enableLoadLiquid option
    """
    newmap = {k: v for k, v in previous.items()}
    newmap["enableLoadLiquid"] = None
    return newmap


def _migrate18to19(previous: SettingsMap) -> SettingsMap:
    """Migrate to version 19 of the feature flags file.

    - Removes deprecated enableLoadLiquid option
    """
    removals = ["enableLoadLiquid"]
    newmap = {k: v for k, v in previous.items() if k not in removals}
    return newmap


def _migrate19to20(previous: SettingsMap) -> SettingsMap:
    """Migrate to version 20 of the feature flags file.

    - Adds the enableOT3FirmwareUpdates config element.
    """
    newmap = {k: v for k, v in previous.items()}
    newmap["enableOT3FirmwareUpdates"] = None
    return newmap


def _migrate20to21(previous: SettingsMap) -> SettingsMap:
    """Migrate to version 21 of the feature flags file.

    - Removes deprecated enableProtocolEnginePAPICore option
    """
    removals = ["enableProtocolEnginePAPICore"]
    newmap = {k: v for k, v in previous.items() if k not in removals}
    return newmap


def _migrate21to22(previous: SettingsMap) -> SettingsMap:
    """Migrate to version 22 of the feature flags file.

    - Removes deprecated enableOT3FirmwareUpdates option
    """
    removals = ["enableOT3FirmwareUpdates"]
    newmap = {k: v for k, v in previous.items() if k not in removals}
    return newmap


def _migrate22to23(previous: SettingsMap) -> SettingsMap:
    """Migrate to version 23 of the feature flags file.

    - Adds the rearPanelIntegration config element.
    """
    newmap = {k: v for k, v in previous.items()}
    newmap["rearPanelIntegration"] = None
    return newmap


def _migrate23to24(previous: SettingsMap) -> SettingsMap:
    """Migrate to version 24 of the feature flags file.

    - flips the rearPanelIntegration config element default to true.
    """
    newmap = {k: v for k, v in previous.items()}
    newmap["rearPanelIntegration"] = True
    return newmap


def _migrate24to25(previous: SettingsMap) -> SettingsMap:
    """Migrate to version 25 of the feature flags file.

    - Adds the disableStallDetection config element.
    """
    newmap = {k: v for k, v in previous.items()}
    newmap["disableStallDetection"] = None
    return newmap


def _migrate25to26(previous: SettingsMap) -> SettingsMap:
    """Migrate to version 26 of the feature flags file.

    - Adds the disableStatusBar config element.
    """
    newmap = {k: v for k, v in previous.items()}
    newmap["disableStatusBar"] = None
    return newmap


def _migrate26to27(previous: SettingsMap) -> SettingsMap:
    """Migrate to version 27 of the feature flags file.

    - Adds the disableOverpressureDetection config element.
    """
    newmap = {k: v for k, v in previous.items()}
    newmap["disableOverpressureDetection"] = None
    return newmap


def _migrate27to28(previous: SettingsMap) -> SettingsMap:
    """Migrate to version 28 of the feature flags file.

    - Adds the disableTipPresenceDetection config element.
    """
    newmap = {k: v for k, v in previous.items()}
    newmap["disableTipPresenceDetection"] = None
    return newmap


def _migrate28to29(previous: SettingsMap) -> SettingsMap:
    """Migrate to version 29 of the feature flags file.

    - Adds the estopNotRequired config element.
    """
    newmap = {k: v for k, v in previous.items()}
    newmap["estopNotRequired"] = None
    return newmap


def _migrate29to30(previous: SettingsMap) -> SettingsMap:
    """Migrate to version 30 of the feature flags file.

    - Removes the disableTipPresenceDetection flag.
    """
    return {k: v for k, v in previous.items() if "disableTipPresenceDetection" != k}


def _migrate30to31(previous: SettingsMap) -> SettingsMap:
    """Migrate to version 31 of the feature flags file.

    - Adds the enableErrorRecoveryExperiments config element.
    """
    newmap = {k: v for k, v in previous.items()}
    newmap["enableErrorRecoveryExperiments"] = None
    return newmap


def _migrate31to32(previous: SettingsMap) -> SettingsMap:
    """Migrate to version 32 of the feature flags file.

    - Adds the enableOEMMode config element.
    """
    newmap = {k: v for k, v in previous.items()}
    newmap["enableOEMMode"] = None
    return newmap


def _migrate32to33(previous: SettingsMap) -> SettingsMap:
    """Migrate to version 33 of the feature flags file.

    - Adds the enablePerformanceMetrics config element.
    """
    newmap = {k: v for k, v in previous.items()}
    newmap["enablePerformanceMetrics"] = None
    return newmap


def _migrate33to34(previous: SettingsMap) -> SettingsMap:
    """Migrate to version 34 of the feature flags file.

    - Removes disableFastProtocolUpload
    """
    removals = ["disableFastProtocolUpload"]
    newmap = {k: v for k, v in previous.items() if k not in removals}
    return newmap


def _migrate34to35(previous: SettingsMap) -> SettingsMap:
    """Migrate to version 35 of the feature flags file.

    - Removes disableLogAggregation
    """
    removals = ["disableLogAggregation"]
    newmap = {k: v for k, v in previous.items() if k not in removals}
    return newmap


_MIGRATIONS = [
    _migrate0to1,
    _migrate1to2,
    _migrate2to3,
    _migrate3to4,
    _migrate4to5,
    _migrate5to6,
    _migrate6to7,
    _migrate7to8,
    _migrate8to9,
    _migrate9to10,
    _migrate10to11,
    _migrate11to12,
    _migrate12to13,
    _migrate13to14,
    _migrate14to15,
    _migrate15to16,
    _migrate16to17,
    _migrate17to18,
    _migrate18to19,
    _migrate19to20,
    _migrate20to21,
    _migrate21to22,
    _migrate22to23,
    _migrate23to24,
    _migrate24to25,
    _migrate25to26,
    _migrate26to27,
    _migrate27to28,
    _migrate28to29,
    _migrate29to30,
    _migrate30to31,
    _migrate31to32,
    _migrate32to33,
    _migrate33to34,
    _migrate34to35,
]
"""
List of all migrations to apply, indexed by (version - 1). See _migrate below
for how the migration functions are applied. Each migration function should
return a new dictionary (rather than modify their input)
"""


def _migrate(data: Mapping[str, Any]) -> SettingsData:
    """
    Check the version integer of the JSON file data a run any necessary
    migrations to get us to the latest file format. Returns dictionary of
    settings and version migrated to
    """
    next = dict(data)
    version = next.pop("_version", 0)
    target_version = len(_MIGRATIONS)
    migrations = _MIGRATIONS[version:]

    if len(migrations) > 0:
        log.info(
            "Migrating advanced settings from version {} to {}".format(
                version, target_version
            )
        )

    for m in migrations:
        next = m(next)

    return SettingsData(settings_map=next, version=target_version)


def _ensure(data: Mapping[str, Any]) -> SettingsMap:
    """Ensure config data is valid, regardless of version.

    Even after migration, we may have an invalid file. For instance,
    the user may have _downgraded_. Make sure all required keys are present,
    regardless of config version.
    """
    newdata = {k: v for k, v in data.items()}
    for s in settings:
        if s.id not in newdata:
            newdata[s.id] = None
    return newdata


def get_setting_with_env_overload(setting_name: str, robot_type: RobotTypeEnum) -> bool:
    env_name = "OT_API_FF_" + setting_name
    defn = get_setting_definition(setting_name)
    if env_name in os.environ:
        return os.environ[env_name].lower() in {"1", "true", "on"}
    else:
        s = get_adv_setting(setting_name, robot_type)
        if s is not None:
            return s.value is True
        if defn is None:
            return False
        if robot_type in defn.default_true_on_robot_types:
            return True
        return False


_SETTINGS_RESTART_REQUIRED = False
# This is a bit of global state that indicates whether a setting has changed
# that requires a restart. It's OK for this to be global because the behavior
# it's catching is global - changing the kind of setting that requires a
# a restart anywhere, even if you theoretically have two servers running in
# the same process, will require _all_ of them to be restarted.


def is_restart_required() -> bool:
    return _SETTINGS_RESTART_REQUIRED


def set_restart_required() -> bool:
    """Set the restart required flag."""
    global _SETTINGS_RESTART_REQUIRED
    _SETTINGS_RESTART_REQUIRED = True
    return _SETTINGS_RESTART_REQUIRED<|MERGE_RESOLUTION|>--- conflicted
+++ resolved
@@ -16,13 +16,8 @@
     List,
 )
 
-<<<<<<< HEAD
-from opentrons.config import CONFIG, ARCHITECTURE, SystemArchitecture
+from opentrons.config import CONFIG
 from opentrons_shared_data.robot import RobotTypeEnum
-=======
-from opentrons.config import CONFIG
-from opentrons_shared_data.robot.dev_types import RobotTypeEnum
->>>>>>> 3b26b137
 
 if TYPE_CHECKING:
     from pathlib import Path
