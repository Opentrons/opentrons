--- conflicted
+++ resolved
@@ -115,13 +115,8 @@
     high_throughput={
         OT3AxisKind.X: 10,
         OT3AxisKind.Y: 10,
-<<<<<<< HEAD
-        OT3AxisKind.Z: 10,
+        OT3AxisKind.Z: 5,
         OT3AxisKind.P: 5,
-=======
-        OT3AxisKind.Z: 5,
-        OT3AxisKind.P: 10,
->>>>>>> b3356c11
         OT3AxisKind.Z_G: 10,
         OT3AxisKind.Q: 5,
     },
