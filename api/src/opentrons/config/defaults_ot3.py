--- conflicted
+++ resolved
@@ -88,13 +88,8 @@
         OT3AxisKind.Q: 10,
     },
     low_throughput={
-<<<<<<< HEAD
-        OT3AxisKind.X: 400,
-        OT3AxisKind.Y: 325,
-=======
         OT3AxisKind.X: 350,
         OT3AxisKind.Y: 300,
->>>>>>> 8f169468
         OT3AxisKind.Z: 100,
         OT3AxisKind.P: 70,
         OT3AxisKind.Z_G: 50,
@@ -103,15 +98,9 @@
 
 DEFAULT_ACCELERATIONS: Final[ByGantryLoad[Dict[OT3AxisKind, float]]] = ByGantryLoad(
     high_throughput={
-<<<<<<< HEAD
-        OT3AxisKind.X: 300,
-        OT3AxisKind.Y: 300,
-        OT3AxisKind.Z: 120,
-=======
         OT3AxisKind.X: 700,
         OT3AxisKind.Y: 600,
         OT3AxisKind.Z: 150,
->>>>>>> 8f169468
         OT3AxisKind.P: 30,
         OT3AxisKind.Z_G: 150,
         OT3AxisKind.Q: 10,
@@ -194,11 +183,7 @@
     },
     low_throughput={
         OT3AxisKind.X: 1.25,
-<<<<<<< HEAD
-        OT3AxisKind.Y: 1.25,
-=======
         OT3AxisKind.Y: 1.2,
->>>>>>> 8f169468
         OT3AxisKind.Z: 1.0,
         # TODO: verify this value
         OT3AxisKind.P: 1.0,
