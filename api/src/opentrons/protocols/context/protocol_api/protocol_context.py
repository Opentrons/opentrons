--- conflicted
+++ resolved
@@ -1,32 +1,14 @@
 import logging
-<<<<<<< HEAD
 from typing import Dict, List, Optional, Set
 from collections import OrderedDict
 
 from opentrons import types
-from opentrons.protocols.api_support.types import APIVersion
 from opentrons.hardware_control import SyncHardwareAPI, SynchronousAdapter
 from opentrons.hardware_control.modules import AbstractModule, ModuleModel
 from opentrons.hardware_control.types import DoorState, PauseType
-=======
-from typing import Dict, Optional, Set, List, Union
-from collections import OrderedDict
-
-from opentrons import types
-
-from opentrons.hardware_control import ThreadManager, SynchronousAdapter
-from opentrons.hardware_control.modules import AbstractModule, ModuleModel
-from opentrons.hardware_control.types import DoorState, PauseType
-
->>>>>>> 016f4fb9
 from opentrons.protocols.api_support.definitions import MAX_SUPPORTED_VERSION
 from opentrons.protocols.api_support.types import APIVersion
-from opentrons.protocols.api_support.util import (
-    AxisMaxSpeeds,
-    HardwareToManage,
-    HardwareManager,
-)
-
+from opentrons.protocols.api_support.util import AxisMaxSpeeds
 from opentrons.protocols.context.protocol_api.instrument_context import (
     InstrumentContextImplementation,
 )
@@ -37,24 +19,13 @@
     InstrumentDict,
     LoadModuleResult,
 )
-<<<<<<< HEAD
-from opentrons.protocols.api_support.util import AxisMaxSpeeds
-from opentrons.protocols.labware import load_from_definition, get_labware_definition
-from opentrons_shared_data.labware.dev_types import LabwareDefinition
-
-=======
-
 from opentrons.protocols.geometry import module_geometry
 from opentrons.protocols.geometry.deck import Deck
 from opentrons.protocols.geometry.deck_item import DeckItem
-
 from opentrons.protocols.labware import load_from_definition, get_labware_definition
 
-from opentrons.protocols.types import Protocol
-
 from opentrons_shared_data.labware.dev_types import LabwareDefinition
 
->>>>>>> 016f4fb9
 
 logger = logging.getLogger(__name__)
 
@@ -173,11 +144,7 @@
         )
 
         # Try to find in the hardware instance
-<<<<<<< HEAD
         available_modules, simulating_module = self._sync_hardware.find_modules(
-=======
-        available_modules, simulating_module = self._hw_manager.hardware.find_modules(
->>>>>>> 016f4fb9
             model, resolved_type
         )
 
