from __future__ import annotations

import logging
from typing import TYPE_CHECKING, Optional, cast

from opentrons import types
from opentrons.hardware_control.modules import Thermocycler
from opentrons.hardware_control.types import CriticalPoint
from opentrons.protocol_api.labware import Labware, Well
from opentrons.protocols.api_support.labware_like import LabwareLike
from opentrons.protocols.context.instrument import AbstractInstrument
from opentrons.protocols.context.paired_instrument import AbstractPairedInstrument
from opentrons.protocols.context.protocol import AbstractProtocol
from opentrons.protocols.geometry import planning
from opentrons.protocols.api_support.util import build_edges
from opentrons.protocols.geometry.module_geometry import ThermocyclerGeometry

if TYPE_CHECKING:
    from opentrons.hardware_control import types as hc_types
    from opentrons.protocols.api_support.util import HardwareManager

logger = logging.getLogger(__name__)


class PairedInstrument(AbstractPairedInstrument):
    def __init__(
        self,
        primary_instrument: AbstractInstrument,
        secondary_instrument: AbstractInstrument,
        pair_policy: hc_types.PipettePair,
        ctx: AbstractProtocol,
        hardware_manager: HardwareManager,
    ):
        self.p_instrument = primary_instrument
        self.s_instrument = secondary_instrument
        self._pair_policy = pair_policy
        self._ctx = ctx
        self._hw_manager = hardware_manager

    def pick_up_tip(
        self,
        target: Well,
        secondary_target: Well,
        tiprack: Labware,
        presses: Optional[int],
        increment: Optional[float],
        tip_length: float,
    ):
        self.move_to(target.top())

        self._hw_manager.hardware.set_current_tiprack_diameter(
            self._pair_policy, target.diameter
        )
        self._hw_manager.hardware.pick_up_tip(
            self._pair_policy, tip_length, presses, increment
        )

        self._hw_manager.hardware.set_working_volume(
            self._pair_policy, target.max_volume
        )

        tiprack.use_tips(target, self.p_instrument.get_channels())
        tiprack.use_tips(secondary_target, self.s_instrument.get_channels())

    def drop_tip(self, target: types.Location, home_after: bool):
        self.move_to(target)
        self._hw_manager.hardware.drop_tip(self._pair_policy, home_after=home_after)
        return self

    def move_to(
        self,
        location: types.Location,
        force_direct: bool = False,
        minimum_z_height: Optional[float] = None,
        speed: Optional[float] = None,
    ):
        if not speed:
            speed = self.p_instrument.get_default_speed()

        last_location = self._ctx.get_last_location()
        if last_location:
            from_lw = last_location.labware
        else:
            from_lw = LabwareLike(None)

        from_center = "centerMultichannelOnWells" in from_lw.quirks_from_any_parent()
        cp_override = CriticalPoint.XY_CENTER if from_center else None
        from_loc = types.Location(
            self._hw_manager.hardware.gantry_position(
                self._pair_policy.primary, critical_point=cp_override
            ),
            from_lw,
        )

        for mod in self._ctx.get_loaded_modules().values():
            if isinstance(mod.module, Thermocycler):
                cast(ThermocyclerGeometry, mod.geometry).flag_unsafe_move(
                    to_loc=location,
                    from_loc=from_loc,
                    lid_position=mod.module.lid_status,
                )

        primary_height = self._hw_manager.hardware.get_instrument_max_height(
            self._pair_policy.primary
        )
        secondary_height = self._hw_manager.hardware.get_instrument_max_height(
            self._pair_policy.secondary
        )
        moves = planning.plan_moves(
            from_loc,
            location,
            self._ctx.get_deck(),
            min(primary_height, secondary_height),
            force_direct=force_direct,
            minimum_z_height=minimum_z_height,
        )
        logger.debug("move_to: {}->{} via:\n\t{}".format(from_loc, location, moves))
        try:
            for move in moves:
                self._hw_manager.hardware.move_to(
                    self._pair_policy,
                    move[0],
                    critical_point=move[1],
                    speed=speed,
                    max_speeds=self._ctx.get_max_speeds().data,
                )
        except Exception:
            self._ctx.set_last_location(None)
            raise
        else:
            self._ctx.set_last_location(location)
        return self

    def aspirate(
        self,
        volume: float,
        location: types.Location,
        rate: float,
    ) -> None:

        if self.p_instrument.get_current_volume() == 0:
            # Make sure we're at the top of the labware and clear of any
            # liquid to prepare the pipette for aspiration
            primary_ready = self.p_instrument.get_pipette()["ready_to_aspirate"]
            secondary_ready = self.s_instrument.get_pipette()["ready_to_aspirate"]
            if not primary_ready or not secondary_ready:
                if location.labware.is_well:
                    self.move_to(location.labware.as_well().top())
                else:
                    # TODO(seth,2019/7/29): This should be a warning exposed
                    #  via rpc to the runapp
                    logger.warning(
                        "When aspirate is called on something other than a "
                        "well relative position, we can't move to the top of"
                        " the well to prepare for aspiration. This might "
                        "cause over aspiration if the previous command is a "
                        "blow_out."
                    )
                self._hw_manager.hardware.prepare_for_aspirate(self._pair_policy)
            self.move_to(location)
        elif location != self._ctx.get_last_location():
            self.move_to(location)

        self._hw_manager.hardware.aspirate(self._pair_policy, volume, rate)

    def dispense(self, volume: float, location: types.Location, rate: float) -> None:
        if location != self._ctx.get_last_location():
            self.move_to(location)
        self._hw_manager.hardware.dispense(self._pair_policy, volume, rate)

<<<<<<< HEAD
    def blow_out(self, location: Optional[types.Location]):
        if location:
=======
    def blow_out(self, location: types.Location):
        if location != self._ctx.get_last_location():
>>>>>>> 963c6e88
            self.move_to(location)
        self._hw_manager.hardware.blow_out(self._pair_policy)

<<<<<<< HEAD
    def air_gap(self, volume: Optional[float], height: float):
        loc = self._ctx.location_cache
        if not loc or not loc.labware.is_well:
            raise RuntimeError("No previous Well cached to perform air gap")
        target = loc.labware.as_well().top(height)
        self.move_to(target)
        # Aspirate now returns a partial function for run log purposes
        # but air gap only cares about executing an aspirate so here
        # we automatically call the partial function
        self.aspirate(volume)[1]()

    def touch_tip(
        self, location: Optional[Well], radius: float, v_offset: float, speed: float
    ):
        if location is None:
            if not self._ctx.location_cache:
                raise RuntimeError("No valid current location cache present")
            else:
                well = self._ctx.location_cache.labware
                # type checked below
        else:
            well = LabwareLike(location)

        if well.is_well:
            if "touchTipDisabled" in well.quirks_from_any_parent():
                self._log.info(f"Ignoring touch tip on labware {well}")
                return self
            if well.parent.as_labware().is_tiprack:
                self._log.warning(
                    "Touch_tip being performed on a tiprack. "
                    "Please re-check your code"
                )

            move_with_z_offset = well.as_well().top().point + types.Point(
                0, 0, v_offset
            )
            to_loc = types.Location(move_with_z_offset, well)
            self.move_to(to_loc)
        else:
            # If location is a not a valid well, raise a type error
            raise TypeError("location should be a Well, but it is {}".format(location))

=======
    def touch_tip(self, well: Well, radius: float, v_offset: float, speed: float):
>>>>>>> 963c6e88
        edges = build_edges(
            well,
            v_offset,
            self._pair_policy.primary,
            self._ctx.get_deck(),
            radius,
        )
        for edge in edges:
            self._hw_manager.hardware.move_to(self._pair_policy, edge, speed)<|MERGE_RESOLUTION|>--- conflicted
+++ resolved
@@ -168,62 +168,12 @@
             self.move_to(location)
         self._hw_manager.hardware.dispense(self._pair_policy, volume, rate)
 
-<<<<<<< HEAD
-    def blow_out(self, location: Optional[types.Location]):
-        if location:
-=======
     def blow_out(self, location: types.Location):
         if location != self._ctx.get_last_location():
->>>>>>> 963c6e88
             self.move_to(location)
         self._hw_manager.hardware.blow_out(self._pair_policy)
 
-<<<<<<< HEAD
-    def air_gap(self, volume: Optional[float], height: float):
-        loc = self._ctx.location_cache
-        if not loc or not loc.labware.is_well:
-            raise RuntimeError("No previous Well cached to perform air gap")
-        target = loc.labware.as_well().top(height)
-        self.move_to(target)
-        # Aspirate now returns a partial function for run log purposes
-        # but air gap only cares about executing an aspirate so here
-        # we automatically call the partial function
-        self.aspirate(volume)[1]()
-
-    def touch_tip(
-        self, location: Optional[Well], radius: float, v_offset: float, speed: float
-    ):
-        if location is None:
-            if not self._ctx.location_cache:
-                raise RuntimeError("No valid current location cache present")
-            else:
-                well = self._ctx.location_cache.labware
-                # type checked below
-        else:
-            well = LabwareLike(location)
-
-        if well.is_well:
-            if "touchTipDisabled" in well.quirks_from_any_parent():
-                self._log.info(f"Ignoring touch tip on labware {well}")
-                return self
-            if well.parent.as_labware().is_tiprack:
-                self._log.warning(
-                    "Touch_tip being performed on a tiprack. "
-                    "Please re-check your code"
-                )
-
-            move_with_z_offset = well.as_well().top().point + types.Point(
-                0, 0, v_offset
-            )
-            to_loc = types.Location(move_with_z_offset, well)
-            self.move_to(to_loc)
-        else:
-            # If location is a not a valid well, raise a type error
-            raise TypeError("location should be a Well, but it is {}".format(location))
-
-=======
     def touch_tip(self, well: Well, radius: float, v_offset: float, speed: float):
->>>>>>> 963c6e88
         edges = build_edges(
             well,
             v_offset,
