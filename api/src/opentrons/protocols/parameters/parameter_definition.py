"""Parameter definition and associated validators."""
<<<<<<< HEAD

from typing import Generic, Optional, List, Set, Union
=======
from abc import abstractmethod, ABC
from typing import Generic, Optional, List, Set, Union, get_args
>>>>>>> 5ce130b4

from opentrons.protocols.parameters.types import (
    ParamType,
    ParameterChoice,
    PrimitiveAllowedTypes,
    ParameterDefinitionError,
    ParameterValueError,
)
from opentrons.protocols.parameters import validation
from opentrons.protocol_engine.types import (
    RunTimeParameter,
    NumberParameter,
    BooleanParameter,
    EnumParameter,
    EnumChoice,
)
from opentrons.util.get_union_elements import get_union_elements


class AbstractParameterDefinition(ABC, Generic[ParamType]):
    @property
    @abstractmethod
    def variable_name(self) -> str:
        ...

    @property
    @abstractmethod
    def value(self) -> ParamType:
        ...

    @value.setter
    @abstractmethod
    def value(self, new_value: ParamType) -> None:
        ...

    @abstractmethod
    def as_protocol_engine_type(self) -> RunTimeParameter:
        ...


class ParameterDefinition(AbstractParameterDefinition[PrimitiveAllowedTypes]):
    """The definition for a user defined parameter."""

    def __init__(
        self,
        display_name: str,
        variable_name: str,
        parameter_type: type,
        default: PrimitiveAllowedTypes,
        minimum: Optional[PrimitiveAllowedTypes] = None,
        maximum: Optional[PrimitiveAllowedTypes] = None,
        choices: Optional[List[ParameterChoice]] = None,
        description: Optional[str] = None,
        unit: Optional[str] = None,
    ) -> None:
        """Initializes a parameter.

        This stores the type, default values, range or list of possible values, and other information
        that is defined when a parameter is created for a protocol, as well as validators for setting
        a non-default value for the parameter.

        Arguments:
            display_name: The display name of the parameter as it would show up on the frontend.
            variable_name: The variable name the parameter will be referred to in the run context.
            parameter_type: Can be bool, int, float or str. Must match the type of default and all choices or
                min and max values
            default: The default value the parameter is set to. This will be used in initial analysis.
            minimum: The minimum value the parameter can be set to (inclusive). Mutually exclusive with choices.
            maximum: The maximum value the parameter can be set to (inclusive). Mutually exclusive with choices.
            choices: A sequence of possible choices that this parameter can be set to.
                Mutually exclusive with minimum and maximum.
            description: An optional description for the parameter.
            unit: An optional suffix for float and int type parameters.
        """
        self._display_name = validation.ensure_display_name(display_name)
        self._variable_name = validation.ensure_variable_name(variable_name)
        self._description = validation.ensure_description(description)
        self._unit = validation.ensure_unit_string_length(unit)

<<<<<<< HEAD
        if parameter_type not in get_union_elements(AllowedTypes):
=======
        if parameter_type not in get_args(PrimitiveAllowedTypes):
>>>>>>> 5ce130b4
            raise ParameterDefinitionError(
                "Parameters can only be of type int, float, str, or bool."
            )
        self._type = parameter_type

        self._choices: Optional[List[ParameterChoice]] = choices
        self._allowed_values: Optional[Set[PrimitiveAllowedTypes]] = None

        self._minimum: Optional[Union[int, float]] = None
        self._maximum: Optional[Union[int, float]] = None

        validation.validate_options(default, minimum, maximum, choices, parameter_type)
        if choices is not None:
            self._allowed_values = {choice["value"] for choice in choices}
        else:
            assert isinstance(minimum, (int, float)) and isinstance(
                maximum, (int, float)
            )
            self._minimum = minimum
            self._maximum = maximum

        self._default: PrimitiveAllowedTypes = default
        self.value: PrimitiveAllowedTypes = default

    @property
    def value(self) -> PrimitiveAllowedTypes:
        """The current value of the parameter."""
        return self._value

    @value.setter
    def value(self, new_value: PrimitiveAllowedTypes) -> None:
        validation.validate_type(new_value, self._type)
        if self._allowed_values is not None and new_value not in self._allowed_values:
            raise ParameterValueError(
                f"Parameter must be set to one of the allowed values of {self._allowed_values}."
            )
        elif (
            isinstance(self._minimum, (int, float))
            and isinstance(self._maximum, (int, float))
            and isinstance(new_value, (int, float))
            and not (self._minimum <= new_value <= self._maximum)
        ):
            raise ParameterValueError(
                f"Parameter must be between {self._minimum} and {self._maximum} inclusive."
            )
        self._value = new_value

    @property
    def variable_name(self) -> str:
        """The in-protocol variable name of the parameter."""
        return self._variable_name

    @property
    def parameter_type(self) -> type:
        """The python type of the parameter."""
        return self._type

    def as_protocol_engine_type(self) -> RunTimeParameter:
        """Returns parameter as a Protocol Engine type to send to client."""
        parameter: RunTimeParameter
        if self._type is bool:
            parameter = BooleanParameter(
                displayName=self._display_name,
                variableName=self._variable_name,
                description=self._description,
                value=bool(self._value),
                default=bool(self._default),
            )
        elif self._choices is not None:
            choices = [
                EnumChoice(
                    displayName=str(choice["display_name"]),
                    value=choice["value"],
                )
                for choice in self._choices
            ]
            parameter = EnumParameter(
                type=validation.convert_type_string_for_enum(self._type),
                displayName=self._display_name,
                variableName=self._variable_name,
                description=self._description,
                choices=choices,
                value=self._value,
                default=self._default,
            )
        elif self._minimum is not None and self._maximum is not None:
            parameter = NumberParameter(
                type=validation.convert_type_string_for_num_param(self._type),
                displayName=self._display_name,
                variableName=self._variable_name,
                description=self._description,
                suffix=self._unit,
                min=float(self._minimum),
                max=float(self._maximum),
                value=float(self._value),
                default=float(self._default),
            )
        else:
            raise ParameterDefinitionError(
                f"Cannot resolve parameter {self._display_name} to protocol engine type."
            )

        return parameter


def create_int_parameter(
    display_name: str,
    variable_name: str,
    default: int,
    minimum: Optional[int] = None,
    maximum: Optional[int] = None,
    choices: Optional[List[ParameterChoice]] = None,
    description: Optional[str] = None,
    unit: Optional[str] = None,
) -> ParameterDefinition:
    """Creates an integer parameter."""
    return ParameterDefinition(
        parameter_type=int,
        display_name=display_name,
        variable_name=variable_name,
        default=default,
        minimum=minimum,
        maximum=maximum,
        choices=choices,
        description=description,
        unit=unit,
    )


def create_float_parameter(
    display_name: str,
    variable_name: str,
    default: float,
    minimum: Optional[float] = None,
    maximum: Optional[float] = None,
    choices: Optional[List[ParameterChoice]] = None,
    description: Optional[str] = None,
    unit: Optional[str] = None,
) -> ParameterDefinition:
    """Creates a float parameter."""
    return ParameterDefinition(
        parameter_type=float,
        display_name=display_name,
        variable_name=variable_name,
        default=default,
        minimum=minimum,
        maximum=maximum,
        choices=choices,
        description=description,
        unit=unit,
    )


def create_bool_parameter(
    display_name: str,
    variable_name: str,
    default: bool,
    choices: List[ParameterChoice],
    description: Optional[str] = None,
) -> ParameterDefinition:
    """Creates a boolean parameter."""
    return ParameterDefinition(
        parameter_type=bool,
        display_name=display_name,
        variable_name=variable_name,
        default=default,
        choices=choices,
        description=description,
    )


def create_str_parameter(
    display_name: str,
    variable_name: str,
    default: str,
    choices: Optional[List[ParameterChoice]] = None,
    description: Optional[str] = None,
) -> ParameterDefinition:
    """Creates a string parameter."""
    return ParameterDefinition(
        parameter_type=str,
        display_name=display_name,
        variable_name=variable_name,
        default=default,
        choices=choices,
        description=description,
    )<|MERGE_RESOLUTION|>--- conflicted
+++ resolved
@@ -1,11 +1,6 @@
 """Parameter definition and associated validators."""
-<<<<<<< HEAD
-
+from abc import abstractmethod, ABC
 from typing import Generic, Optional, List, Set, Union
-=======
-from abc import abstractmethod, ABC
-from typing import Generic, Optional, List, Set, Union, get_args
->>>>>>> 5ce130b4
 
 from opentrons.protocols.parameters.types import (
     ParamType,
@@ -85,11 +80,7 @@
         self._description = validation.ensure_description(description)
         self._unit = validation.ensure_unit_string_length(unit)
 
-<<<<<<< HEAD
-        if parameter_type not in get_union_elements(AllowedTypes):
-=======
-        if parameter_type not in get_args(PrimitiveAllowedTypes):
->>>>>>> 5ce130b4
+        if parameter_type not in get_union_elements(PrimitiveAllowedTypes):
             raise ParameterDefinitionError(
                 "Parameters can only be of type int, float, str, or bool."
             )
