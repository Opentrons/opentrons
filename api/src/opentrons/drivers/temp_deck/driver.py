from os import environ
import logging
from threading import Event, Thread
from time import sleep
from typing import Optional, Mapping
from serial.serialutil import SerialException

from opentrons.drivers import serial_communication, utils
from opentrons.drivers.serial_communication import SerialNoResponse

'''
- Driver is responsible for providing an interface for the temp-deck
- Driver is the only system component that knows about the temp-deck's GCODES
  or how the temp-deck communications

- Driver is NOT responsible interpreting the temperatures or states in any way
  or knowing anything about what the device is being used for
'''

log = logging.getLogger(__name__)

ERROR_KEYWORD = 'error'
ALARM_KEYWORD = 'alarm'

DEFAULT_TEMP_DECK_TIMEOUT = 1

DEFAULT_STABILIZE_DELAY = 0.1
DEFAULT_COMMAND_RETRIES = 3

GCODES = {
    'GET_TEMP': 'M105',
    'SET_TEMP': 'M104',
    'DEVICE_INFO': 'M115',
    'DISENGAGE': 'M18',
    'PROGRAMMING_MODE': 'dfu'
}

TEMP_DECK_BAUDRATE = 115200

TEMP_DECK_COMMAND_TERMINATOR = '\r\n\r\n'
TEMP_DECK_ACK = 'ok\r\nok\r\n'


class TempDeckError(Exception):
    pass


class TempDeck:
    def __init__(self, config={}):
        self.run_flag = Event()
        self.run_flag.set()

        self._connection = None
        self._config = config

        self._temperature = {'current': 25, 'target': None}
        self._update_thread = None

    def connect(self, port=None) -> Optional[str]:
        if environ.get('ENABLE_VIRTUAL_SMOOTHIE', '').lower() == 'true':
            return None
        try:
            self.disconnect()
            self._connect_to_port(port)
            self._wait_for_ack()  # verify the device is there
        except (SerialException, SerialNoResponse) as e:
            return str(e)
        return ''

    def disconnect(self):
        if self.is_connected():
            self._connection.close()
        self._connection = None

    def is_connected(self) -> bool:
        if not self._connection:
            return False
        return self._connection.is_open

    @property
    def port(self) -> Optional[str]:
        if not self._connection:
            return None
        return self._connection.port

    def deactivate(self) -> str:
        self.run_flag.wait()

        try:
            self._send_command(GCODES['DISENGAGE'])
        except (TempDeckError, SerialException, SerialNoResponse) as e:
            return str(e)
        return ''

    def set_temperature(self, celsius) -> str:
        self.run_flag.wait()
        celsius = round(float(celsius), GCODE_ROUNDING_PRECISION)
        try:
<<<<<<< HEAD
            celsius = round(float(celsius), utils.GCODE_ROUNDING_PRECISION)
=======
>>>>>>> 341385c3
            self._send_command(
                '{0} S{1}'.format(GCODES['SET_TEMP'], celsius))
        except (TempDeckError, SerialException, SerialNoResponse) as e:
            return str(e)
        self._temperature.update({'target': celsius})
        return ''

    def update_temperature(self, default=None) -> str:
        if self._update_thread and self._update_thread.is_alive():
            updated_temperature = default or self._temperature.copy()
            self._temperature.update(updated_temperature)
        else:
            try:
                self._update_thread = Thread(
                    target=self._recursive_update_temperature,
                    args=[DEFAULT_COMMAND_RETRIES],
                    name='Tempdeck recursive update temperature')
                self._update_thread.start()
            except (TempDeckError, SerialException, SerialNoResponse) as e:
                return str(e)
        return ''

    @property
    def target(self) -> int:
        return self._temperature.get('target')

    @property
    def temperature(self) -> int:
        return self._temperature.get('current')

    @property
    def status(self) -> str:
        current = self._temperature.get('current')
        target = self._temperature.get('target')
        delta = 0.7
        if target:
            diff = target - current
            if abs(diff) < delta:   # To avoid status fluctuation near target
                return 'holding at target'
            elif diff < 0:
                return 'cooling'
            else:
                return 'heating'
        else:
            return 'idle'

    def get_device_info(self) -> Mapping[str, str]:
        '''
        Queries Temp-Deck for it's build version, model, and serial number

        returns: dict
            Where keys are the strings 'version', 'model', and 'serial',
            and each value is a string identifier

            {
                'serial': '1aa11bb22',
                'model': '1aa11bb22',
                'version': '1aa11bb22'
            }

        Example input from Temp-Deck's serial response:
            "serial:aa11bb22 model:aa11bb22 version:aa11bb22"
        '''
        try:
            return self._recursive_get_info(DEFAULT_COMMAND_RETRIES)
        except (TempDeckError, SerialException, SerialNoResponse) as e:
            return {'error': str(e)}

    def pause(self):
        self.run_flag.clear()

    def resume(self):
        self.run_flag.set()

    def enter_programming_mode(self) -> str:
        try:
            self._send_command(GCODES['PROGRAMMING_MODE'])
        except (TempDeckError, SerialException, SerialNoResponse) as e:
            return str(e)
        return ''

    def _connect_to_port(self, port=None):
        try:
            temp_deck = environ.get('OT_TEMP_DECK_ID', None)
            self._connection = serial_communication.connect(
                device_name=temp_deck,
                port=port,
                baudrate=TEMP_DECK_BAUDRATE
            )
        except SerialException:
            # if another process is using the port, pyserial raises an
            # exception that describes a "readiness to read" which is confusing
            error_msg = 'Unable to access Serial port to Temp-Deck. This is '
            error_msg += 'because another process is currently using it, or '
            error_msg += 'the Serial port is disabled on this device (OS)'
            raise SerialException(error_msg)

    def _wait_for_ack(self):
        '''
        This methods writes a sequence of newline characters, which will
        guarantee temp-deck responds with 'ok\r\nok\r\n' within 1 seconds
        '''
        self._send_command('\r\n', timeout=DEFAULT_TEMP_DECK_TIMEOUT)

    # Potential place for command optimization (buffering, flushing, etc)
    def _send_command(self, command, timeout=DEFAULT_TEMP_DECK_TIMEOUT):
        """

        """

        command_line = command + ' ' + TEMP_DECK_COMMAND_TERMINATOR
        ret_code = self._recursive_write_and_return(
            command_line, timeout, DEFAULT_COMMAND_RETRIES)

        # Smoothieware returns error state if a switch was hit while moving
        if (ERROR_KEYWORD in ret_code.lower()) or \
                (ALARM_KEYWORD in ret_code.lower()):
            log.error(
                'Received error message from Temp-Deck: {}'.format(ret_code))
            raise TempDeckError(ret_code)

        return ret_code.strip()

    def _recursive_write_and_return(self, cmd, timeout, retries):
        try:
            return serial_communication.write_and_return(
                cmd,
                TEMP_DECK_ACK,
                self._connection,
                timeout)
        except SerialNoResponse as e:
            retries -= 1
            if retries <= 0:
                raise e
            sleep(DEFAULT_STABILIZE_DELAY)
            if self._connection:
                self._connection.close()
                self._connection.open()
            return self._recursive_write_and_return(
                cmd, timeout, retries)

    def _recursive_update_temperature(self, retries):
        try:
            res = self._send_command(GCODES['GET_TEMP'])
            res = utils.parse_temperature_response(res)
            self._temperature.update(res)
            return None
        except utils.ParseError as e:
            retries -= 1
            if retries <= 0:
                raise TempDeckError(e)
            sleep(DEFAULT_STABILIZE_DELAY)
            return self._recursive_update_temperature(retries)

    def _recursive_get_info(self, retries) -> Mapping[str, str]:
        try:
            device_info = self._send_command(GCODES['DEVICE_INFO'])
            return utils.parse_device_information(device_info)
        except utils.ParseError as e:
            retries -= 1
            if retries <= 0:
                raise TempDeckError(e)
            sleep(DEFAULT_STABILIZE_DELAY)
            return self._recursive_get_info(retries)<|MERGE_RESOLUTION|>--- conflicted
+++ resolved
@@ -96,10 +96,7 @@
         self.run_flag.wait()
         celsius = round(float(celsius), GCODE_ROUNDING_PRECISION)
         try:
-<<<<<<< HEAD
             celsius = round(float(celsius), utils.GCODE_ROUNDING_PRECISION)
-=======
->>>>>>> 341385c3
             self._send_command(
                 '{0} S{1}'.format(GCODES['SET_TEMP'], celsius))
         except (TempDeckError, SerialException, SerialNoResponse) as e:
