--- conflicted
+++ resolved
@@ -49,9 +49,6 @@
         ...
 
     @abstractmethod
-<<<<<<< HEAD
-    async def get_plate_presence(self) -> AbsorbanceReaderPlatePresence:
-=======
     async def get_uptime(self) -> int:
         """Get device uptime"""
         ...
@@ -64,5 +61,4 @@
     @abstractmethod
     async def update_firmware(self, firmware_file_path: str) -> Tuple[bool, str]:
         """Updates the firmware on the device."""
->>>>>>> 5e839c7c
         ...