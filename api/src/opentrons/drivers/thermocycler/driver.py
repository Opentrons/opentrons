--- conflicted
+++ resolved
@@ -36,13 +36,10 @@
 LID_TARGET_MAX = 110
 BLOCK_TARGET_MIN = 0
 BLOCK_TARGET_MAX = 99
-<<<<<<< HEAD
-=======
 BLOCK_VOL_MIN = 0
 BLOCK_VOL_MAX = 100
 TEMP_UPDATE_RETRIES = 50
 TEMP_BUFFER_MAX_LEN = 10
->>>>>>> 9c306534
 
 
 TC_BAUDRATE = 115200
