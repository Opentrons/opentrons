import asyncio
import contextlib
from os import environ
import logging
from time import sleep, time
from threading import Event, RLock
from typing import Any, Dict, Optional, Union, List, Tuple, cast
from enum import Enum

from math import isclose

from opentrons.drivers.command_builder import CommandBuilder
from serial.serialutil import SerialException  # type: ignore

from opentrons.config.types import RobotConfig
from opentrons.config.robot_configs import current_for_revision
from opentrons.drivers import serial_communication
from opentrons.drivers.types import MoveSplits
from opentrons.drivers.utils import (
    AxisMoveTimestamp, parse_key_values, parse_number, parse_optional_number
)
from opentrons.drivers.rpi_drivers.gpio_simulator import SimulatingGPIOCharDev
from opentrons.drivers.rpi_drivers.dev_types import GPIODriverLike
from opentrons.system import smoothie_update
from . import HOMED_POSITION, Y_BOUND_OVERRIDE


"""
- Driver is responsible for providing an interface for motion control
- Driver is the only system component that knows about GCODES or how smoothie
  communications

- Driver is NOT responsible interpreting the motions in any way
  or knowing anything about what the axes are used for
"""

log = logging.getLogger(__name__)

ERROR_KEYWORD = 'error'
ALARM_KEYWORD = 'alarm'

PLUNGER_BACKLASH_MM = 0.3
LOW_CURRENT_Z_SPEED = 30
CURRENT_CHANGE_DELAY = 0.005
PIPETTE_READ_DELAY = 0.1

Y_SWITCH_BACK_OFF_MM = 28
Y_SWITCH_REVERSE_BACK_OFF_MM = 10
Y_BACKOFF_LOW_CURRENT = 0.8
Y_BACKOFF_SLOW_SPEED = 50
Y_RETRACT_SPEED = 8
Y_RETRACT_DISTANCE = 3

UNSTICK_DISTANCE = 1
UNSTICK_SPEED = 1

DEFAULT_AXES_SPEED = 400

XY_HOMING_SPEED = 80

HOME_SEQUENCE = ['ZABC', 'X', 'Y']
AXES = ''.join(HOME_SEQUENCE)
# Ignore these axis when sending move or home command
DISABLE_AXES = ''

MOVEMENT_ERROR_MARGIN = 1/160  # Largest movement in mm for any step
SEC_PER_MIN = 60

DEFAULT_ACK_TIMEOUT = 5
DEFAULT_EXECUTE_TIMEOUT = 12000
DEFAULT_SMOOTHIE_TIMEOUT = 1
DEFAULT_MOVEMENT_TIMEOUT = 30
SMOOTHIE_BOOT_TIMEOUT = 3
DEFAULT_STABILIZE_DELAY = 0.1

DEFAULT_COMMAND_RETRIES = 3


class GCODE(str, Enum):
    HOME = "G28.2"
    MOVE = "G0"
    DWELL = "G4"
    CURRENT_POSITION = "M114.2"
    LIMIT_SWITCH_STATUS = "M119"
    PROBE = "G38.2"
    ABSOLUTE_COORDS = "G90"
    RELATIVE_COORDS = "G91"
    RESET_FROM_ERROR = "M999"
    PUSH_SPEED = "M120"
    POP_SPEED = "M121"
    SET_SPEED = "G0"
    STEPS_PER_MM = "M92"
    READ_INSTRUMENT_ID = "M369"
    WRITE_INSTRUMENT_ID = "M370"
    READ_INSTRUMENT_MODEL = "M371"
    WRITE_INSTRUMENT_MODEL = "M372"
    SET_MAX_SPEED = "M203.1"
    SET_CURRENT = "M907"
    DISENGAGE_MOTOR = "M18"
    HOMING_STATUS = "G28.6"
    ACCELERATION = "M204"
    WAIT = "M400"
    PIPETTE_RETRACT = "M365.3"
    PIPETTE_DEBOUNCE = "M365.2"
    PIPETTE_MAX_TRAVEL = "M365.1"
    PIPETTE_HOME = "M365.0"
    MICROSTEPPING_B_ENABLE = "M52"
    MICROSTEPPING_B_DISABLE = "M53"
    MICROSTEPPING_C_ENABLE = "M54"
    MICROSTEPPING_C_DISABLE = "M55"
    VERSION = "version"


MICROSTEPPING_GCODES = {
    'B': {
        'ENABLE': GCODE.MICROSTEPPING_B_ENABLE,
        'DISABLE': GCODE.MICROSTEPPING_B_DISABLE,
    },
    'C': {
        'ENABLE': GCODE.MICROSTEPPING_C_ENABLE,
        'DISABLE': GCODE.MICROSTEPPING_C_DISABLE,
    }
}

# Number of digits after the decimal point for coordinates being sent
# to Smoothie
GCODE_ROUNDING_PRECISION = 3

SMOOTHIE_COMMAND_TERMINATOR = '\r\n\r\n'
SMOOTHIE_ACK = 'ok\r\nok\r\n'


class SmoothieError(Exception):
    def __init__(self, ret_code: str = None, command: str = None) -> None:
        self.ret_code = ret_code or ''
        self.command = command
        super().__init__()

    def __repr__(self):
        return f'<SmoothieError: {self.ret_code} from {self.command}>'

    def __str__(self):
        return f'SmoothieError: {self.command} returned {self.ret_code}'


class SmoothieAlarm(Exception):
    def __init__(self, ret_code: str = None, command: str = None) -> None:
        self.ret_code = ret_code
        self.command = command
        super().__init__()

    def __repr__(self):
        return f'<SmoothieAlarm: {self.ret_code} from {self.command}>'

    def __str__(self):
        return f'SmoothieAlarm: {self.command} returned {self.ret_code}'


class TipProbeError(SmoothieAlarm):
    def __init__(self, ret_code: str = None, command: str = None) -> None:
        self.ret_code = ret_code
        self.command = command
        super().__init__(ret_code, command)

    def __repr__(self):
        return f'<TipProbeError: {self.ret_code} from {self.command}'

    def __str__(self):
        return 'Tip probe could not complete: the switch was never touched. '\
            'This may be because there is no tip on the pipette.'


class ParseError(Exception):
    pass


def _parse_position_response(raw_axis_values) -> Dict[str, float]:
    parsed_values = parse_key_values(raw_axis_values)
    if len(parsed_values) < 6:
        msg = f'Unexpected response in _parse_position_response: {raw_axis_values}'
        log.error(msg)
        raise ParseError(msg)

    data = {
        k.title(): parse_number(v, GCODE_ROUNDING_PRECISION)
        for k, v in parsed_values.items()
    }
    return data


def _parse_instrument_data(smoothie_response):
    try:
        items = smoothie_response.split('\n')[0].strip().split(':')
        mount = items[0]
        # data received from Smoothieware is stringified HEX values
        # because of how Smoothieware handles GCODE messages
        data = bytearray.fromhex(items[1])
    except (ValueError, IndexError, TypeError, AttributeError):
        raise ParseError(
            f'Unexpected argument to _parse_instrument_data: {smoothie_response}'
        )
    return {mount: data}


def _byte_array_to_ascii_string(byte_array):
    # remove trailing null characters
    try:
        for c in [b'\x00', b'\xFF']:
            if c in byte_array:
                byte_array = byte_array[:byte_array.index(c)]
        res = byte_array.decode()
    except (ValueError, TypeError, AttributeError):
        log.exception('Unexpected argument to _byte_array_to_ascii_string:')
        raise ParseError(
            f'Unexpected argument to _byte_array_to_ascii_string: {byte_array}'
        )
    return res


def _byte_array_to_hex_string(byte_array):
    # data must be sent as stringified HEX values
    # because of how Smoothieware parses GCODE messages
    try:
        res = ''.join('%02x' % b for b in byte_array)
    except TypeError:
        log.exception('Unexpected argument to _byte_array_to_hex_string:')
        raise ParseError(
            f'Unexpected argument to _byte_array_to_hex_string: {byte_array}'
        )
    return res


def _parse_switch_values(raw_switch_values: str) -> Dict[str, bool]:
    if not raw_switch_values or not isinstance(raw_switch_values, str):
        raise ParseError(
            f'Unexpected argument to _parse_switch_values: {raw_switch_values}'
        )

    # probe has a space after it's ":" for some reason
    if 'Probe: ' in raw_switch_values:
        raw_switch_values = raw_switch_values.replace('Probe: ', 'Probe:')

    parsed_values = parse_key_values(raw_switch_values)
    res = {
        k.title(): bool(parse_optional_number(v, rounding_val=GCODE_ROUNDING_PRECISION))
        for (k, v) in parsed_values.items()
        if any(n in k for n in ['max', 'Probe'])
    }
    # remove the extra "_max" character from each axis key in the dict
    res = {
        key.split('_')[0]: val
        for key, val in res.items()
    }
    if len((list(AXES) + ['Probe']) & res.keys()) != 7:
        raise ParseError(
            f'Unexpected argument to _parse_switch_values: {raw_switch_values}'
        )
    return res


def _parse_homing_status_values(raw_homing_status_values):
    """
    Parse the Smoothieware response to a G28.6 command (homing-status)
    A "1" means it has been homed, and "0" means it has not been homed

    Example response after homing just X axis:
    "X:1 Y:0 Z:0 A:0 B:0 C:0"

    returns: dict
        Key is axis, value is True if the axis needs to be homed
    """
    parsed_values = parse_key_values(raw_homing_status_values)
    res = {
        k.title(): bool(parse_number(v, GCODE_ROUNDING_PRECISION))
        for k, v in parsed_values.items()
    }
    if len(list(AXES) & res.keys()) != 6:
        raise ParseError(
            f'Unexpected argument to '
            f'_parse_homing_status_values: {raw_homing_status_values}'
        )
    return res


def _command_builder() -> CommandBuilder:
    """Create a CommandBuilder"""
    return CommandBuilder(terminator=SMOOTHIE_COMMAND_TERMINATOR)


class SmoothieDriver_3_0_0:
    def __init__(
            self,
            config: RobotConfig,
            gpio_chardev: GPIODriverLike = None,
            handle_locks: bool = True):
        self.run_flag = Event()
        self.run_flag.set()

        self._position = HOMED_POSITION.copy()

        # why do we do this after copying the HOMED_POSITION?
        self._update_position({axis: 0 for axis in AXES})

        self.simulating = True
        self._connection = None
        self._config = config

        self._gpio_chardev = gpio_chardev or SimulatingGPIOCharDev('simulated')

        # Current settings:
        # The amperage of each axis, has been organized into three states:
        # Current-Settings is the amperage each axis was last set to
        # Active-Current-Settings is set when an axis is moving/homing
        # Dwelling-Current-Settings is set when an axis is NOT moving/homing
        self._current_settings: Dict[str, Dict[str, float]] = {
            'now': cast(
                Dict[str, float],
                current_for_revision(
                    config.low_current, self._gpio_chardev.board_rev).copy()),
            'saved': cast(
                Dict[str, float],
                current_for_revision(
                    config.low_current, self._gpio_chardev.board_rev).copy()),
        }
        self._active_current_settings: Dict[str, Dict[str, float]] = {
            'now': cast(
                Dict[str, float],
                current_for_revision(
                    config.high_current, self._gpio_chardev.board_rev).copy()),
            'saved': cast(
                Dict[str, float],
                current_for_revision(
                    config.high_current, self._gpio_chardev.board_rev).copy()),
        }
        self._dwelling_current_settings: Dict[str, Dict[str, float]] = {
            'now': cast(
                Dict[str, float],
                current_for_revision(
                    config.low_current, self._gpio_chardev.board_rev).copy()),
            'saved': cast(
                Dict[str, float],
                current_for_revision(
                    config.low_current, self._gpio_chardev.board_rev).copy()),
        }

        # Active axes are axes that are in use. An axis might be disabled if
        # a motor has had a failure and the robot is operating without that
        # axis until it can be repaired. This will be an unusual circumstance.
        self._active_axes = {ax: False for ax in AXES}

        # Engaged axes are axes that have not been disengaged (GCode M18) since
        # their last "move" or "home" operations. Disengaging an axis stops the
        # power output to the associated motor, primarily for the purpose of
        # reducing heat. When a "disengage" command is sent for an axis, this
        # dict should be updated to False for that axis, and when a "move" or
        # "home" command is sent for an axis, that axis should be updated to
        # True.
        self.engaged_axes = {ax: True for ax in AXES}

        # motor speed settings
        self._max_speed_settings = config.default_max_speed.copy()
        self._saved_max_speed_settings = self._max_speed_settings.copy()
        self._combined_speed = float(DEFAULT_AXES_SPEED)
        self._saved_axes_speed = float(self._combined_speed)
        self._steps_per_mm: Dict[str, float] = {}
        self._acceleration = config.acceleration.copy()
        self._saved_acceleration = config.acceleration.copy()

        # position after homing
        self._homed_position = HOMED_POSITION.copy()
        self.homed_flags: Dict[str, bool] = {}
        self.update_homed_flags(flags={
            'X': False,
            'Y': False,
            'Z': False,
            'A': False,
            'B': False,
            'C': False
        })

        class DummyLock:
            def __enter__(self):
                pass

            def __exit__(self, *args, **kwargs):
                pass

        if handle_locks:
            self._serial_lock: Union[RLock, DummyLock] = RLock()
        else:
            self._serial_lock = DummyLock()
        self._is_hard_halting = Event()
        self._move_split_config: MoveSplits = {}
        #: Cache of currently configured splits from callers
        self._axes_moved_at = AxisMoveTimestamp(AXES)

    @property
    def gpio_chardev(self):
        return self._gpio_chardev

    @gpio_chardev.setter
    def gpio_chardev(self, gpio_chardev):
        self._gpio_chardev = gpio_chardev

    @property
    def homed_position(self) -> Dict[str, float]:
        return self._homed_position.copy()

    @property
    def axis_bounds(self) -> Dict[str, float]:
        bounds = {k: v for k, v in self._homed_position.items()}
        bounds['Y'] = Y_BOUND_OVERRIDE
        return bounds

    def _update_position(self, target):
        self._position.update({
            axis: value
            for axis, value in target.items() if value is not None
        })

    def update_position(self, default=None):
        if default is None:
            default = self._position

        if self.simulating:
            updated_position = self._position.copy()
            updated_position.update(**default)
        else:
            def _recursive_update_position(retries):
                try:
                    position_response = self._send_command(
<<<<<<< HEAD
                        _command_builder().with_gcode(gcode=GCODE.CURRENT_POSITION)
=======
                        _command_builder().add_gcode(gcode=GCODE.CURRENT_POSITION)
>>>>>>> 6a78e78f
                    )
                    return _parse_position_response(position_response)
                except ParseError as e:
                    retries -= 1
                    if retries <= 0:
                        raise e
                    if not self.simulating:
                        sleep(DEFAULT_STABILIZE_DELAY)
                    return _recursive_update_position(retries)

            updated_position = _recursive_update_position(
                DEFAULT_COMMAND_RETRIES)

        self._update_position(updated_position)

    def configure_splits_for(self, config: MoveSplits):
        """ Configure the driver to automatically split moves on a given
        axis that execute (including pauses) after a specified amount of
        time. The move created will adhere to the split config.

        To remove the setting, set None for the specified axis.

        Only pipette axes may be specified for splitting
        """
        assert all((ax.lower() in 'bc' for ax in config.keys())),\
            'splits may only be configured for plunger axes'
        self._move_split_config.update(config)
        log.info(f"Updated move split config with {config}")
        self._axes_moved_at.reset_moved(config.keys())

    def read_pipette_id(self, mount) -> Optional[str]:
        """
        Reads in an attached pipette's ID
        The ID is unique to this pipette, and is a string of unknown length

        :param mount: string with value 'left' or 'right'
        :return id string, or None
        """
        res: Optional[str] = None
        if self.simulating:
            res = '1234567890'
        else:
            try:
                res = self._read_from_pipette(GCODE.READ_INSTRUMENT_ID, mount)
            except UnicodeDecodeError:
                log.exception("Failed to decode pipette ID string:")
                res = None
        return res

    def read_pipette_model(self, mount) -> Optional[str]:
        """
        Reads an attached pipette's MODEL
        The MODEL is a unique string for this model of pipette

        :param mount: string with value 'left' or 'right'
        :return model string, or None
        """
        if self.simulating:
            res = None
        else:
            res = self._read_from_pipette(
                GCODE.READ_INSTRUMENT_MODEL, mount)
            if res and '_v' not in res:
                # Backward compatibility for pipettes programmed with model
                # strings that did not include the _v# designation
                res = res + '_v1'
            elif res and '_v13' in res:
                # Backward compatibility for pipettes programmed with model
                # strings that did not include the "." to seperate version
                # major and minor values
                res = res.replace('_v13', '_v1.3')

        return res

    def write_pipette_id(self, mount: str, data_string: str):
        """
        Writes to an attached pipette's ID memory location
        The ID is unique to this pipette, and is a string of unknown length

        NOTE: To enable write-access to the pipette, it's button must be held

        mount:
            String (str) with value 'left' or 'right'
        data_string:
            String (str) that is of unknown length, and should be unique to
            this one pipette
        """
        self._write_to_pipette(
            GCODE.WRITE_INSTRUMENT_ID, mount, data_string)

    def write_pipette_model(self, mount: str, data_string: str):
        """
        Writes to an attached pipette's MODEL memory location
        The MODEL is a unique string for this model of pipette

        NOTE: To enable write-access to the pipette, it's button must be held

        mount:
            String (str) with value 'left' or 'right'
        data_string:
            String (str) that is unique to this model of pipette
        """
        self._write_to_pipette(GCODE.WRITE_INSTRUMENT_MODEL, mount, data_string)

    def update_pipette_config(
            self, axis: str, data: Dict[str, float])\
            -> Dict[str, Dict[str, float]]:
        """
        Updates the following configs for a given pipette mount based on
        the detected pipette type:
        - homing positions M365.0
        - Max Travel M365.1
        - endstop debounce M365.2 (NOT for zprobe debounce)
        - retract from endstop distance M365.3

        Returns the data as the value of a dict with the axis as a key.
        For instance, calling update_pipette_config('B', {'retract': 2})
        would return (if successful) {'B': {'retract': 2}}
        """
        if self.simulating:
            return {axis: data}

        gcodes = {
            'retract': GCODE.PIPETTE_RETRACT,
            'debounce': GCODE.PIPETTE_DEBOUNCE,
            'max_travel': GCODE.PIPETTE_MAX_TRAVEL,
            'home': GCODE.PIPETTE_HOME
        }

        res_msg: Dict[str, Dict[str, float]] = {axis: {}}

        for key, value in data.items():
<<<<<<< HEAD
            cmd = _command_builder().with_gcode(
=======
            cmd = _command_builder().add_gcode(
>>>>>>> 6a78e78f
                gcode=gcodes[key]
            )
            if key == 'debounce':
                # debounce variable for all axes, so do not specify an axis
<<<<<<< HEAD
                cmd.with_float(prefix='O', value=value, precision=None)
            else:
                cmd.with_float(prefix=axis, value=value, precision=None)
=======
                cmd.add_float(prefix='O', value=value, precision=None)
            else:
                cmd.add_float(prefix=axis, value=value, precision=None)
>>>>>>> 6a78e78f
            res = self._send_command(cmd)
            if res is None:
                raise ValueError(
                    f'{key} was not updated to {value} on {axis} axis')
            res_msg[axis][key] = value

        return res_msg

    # FIXME (JG 9/28/17): Should have a more thought out
    # way of simulating vs really running
    def connect(self, port: str = None):
        if environ.get('ENABLE_VIRTUAL_SMOOTHIE', '').lower() == 'true':
            self.simulating = True
            return
        self.disconnect()
        self._connect_to_port(port)
        self._setup()

    def disconnect(self):
        if self.is_connected():
            self._connection.close()  # type: ignore
        self._connection = None
        self.simulating = True

    def is_connected(self) -> bool:
        if not self._connection:
            return False
        return self._connection.is_open

    def _connect_to_port(self, port: str = None):
        try:
            smoothie_id = environ.get('OT_SMOOTHIE_ID', 'AMA')
            self._connection = serial_communication.connect(
                device_name=smoothie_id,
                port=port,
                baudrate=self._config.serial_speed
            )
            self.simulating = False
        except SerialException:
            # if another process is using the port, pyserial raises an
            # exception that describes a "readiness to read" which is confusing
            error_msg = 'Unable to access UART port to Smoothie. This is '
            error_msg += 'because another process is currently using it, or '
            error_msg += 'the UART port is disabled on this device (OS)'
            raise SerialException(error_msg)

    @property
    def port(self) -> Optional[str]:
        if not self._connection:
            return None
        return self._connection.port

    def get_fw_version(self) -> str:
        """
        Queries Smoothieware for it's build version, and returns
        the parsed response.

        returns: str
            Current version of attached Smoothi-driver. Versions are derived
            from git branch-hash (eg: edge-66ec883NOMSD)

        Example Smoothieware response:

        Build version: edge-66ec883NOMSD, Build date: Jan 28 2018 15:26:57, MCU: LPC1769, System Clock: 120MHz  # NOQA
          CNC Build   NOMSD Build
        6 axis
        """
        version = 'Virtual Smoothie'
        if not self.simulating:
<<<<<<< HEAD
            version = self._send_command(_command_builder().with_gcode(
=======
            version = self._send_command(_command_builder().add_gcode(
>>>>>>> 6a78e78f
                gcode=GCODE.VERSION))
            version = version.split(',')[0].split(':')[-1].strip()
            version = version.replace('NOMSD', '')
        return version

    @property
    def position(self) -> Dict[str, float]:
        """
        Instead of sending M114.2 we are storing target values in
        self._position since movement and home commands are blocking and
        assumed to go the correct place.

        Cases where Smoothie would not be in the correct place (such as if a
        belt slips) would not be corrected by getting position with M114.2
        because Smoothie would also not be aware of slippage.
        """
        return {k.upper(): v for k, v in self._position.items()}

    @property
    def switch_state(self) -> Dict[str, bool]:
        """Returns the state of all SmoothieBoard limit switches"""
<<<<<<< HEAD
        res = self._send_command(_command_builder().with_gcode(
=======
        res = self._send_command(_command_builder().add_gcode(
>>>>>>> 6a78e78f
            gcode=GCODE.LIMIT_SWITCH_STATUS
        ))
        return _parse_switch_values(res)

    def update_homed_flags(
            self, flags: Dict[str, bool] = None):
        """
        Returns Smoothieware's current homing-status, which is a dictionary
        of boolean values for each axis (XYZABC). If an axis is False, then it
        still needs to be homed, and it's coordinate cannot be trusted.
        Smoothieware sets it's internal homing flags for all axes to False when
        it has yet to home since booting/restarting, or an endstop/homing error
        """
        if flags and isinstance(flags, dict):
            self.homed_flags.update(flags)

        elif self.simulating:
            self.homed_flags.update({ax: False for ax in AXES})

        elif self.is_connected():

            def _recursive_update_homed_flags(retries: int):
                try:
                    res = self._send_command(
<<<<<<< HEAD
                        _command_builder().with_gcode(gcode=GCODE.HOMING_STATUS))
=======
                        _command_builder().add_gcode(gcode=GCODE.HOMING_STATUS))
>>>>>>> 6a78e78f
                    flags = _parse_homing_status_values(res)
                    self.homed_flags.update(flags)
                except ParseError as e:
                    retries -= 1
                    if retries <= 0:
                        raise e
                    if not self.simulating:
                        sleep(DEFAULT_STABILIZE_DELAY)
                    return _recursive_update_homed_flags(retries)

            _recursive_update_homed_flags(DEFAULT_COMMAND_RETRIES)

    @property
    def current(self) -> Dict[str, float]:
        return self._current_settings['now']

    @property
    def speed(self):
        pass

    @property
    def steps_per_mm(self) -> Dict[str, float]:
        return self._steps_per_mm

    @contextlib.contextmanager
    def restore_speed(self, value: Union[float, str]):
        self.set_speed(value, update=False)
        try:
            yield
        finally:
            self.set_speed(self._combined_speed)

    def _build_speed_command(self, speed: float) -> CommandBuilder:
<<<<<<< HEAD
        return _command_builder().with_gcode(
            gcode=GCODE.SET_SPEED
        ).with_int(prefix="F", value=int(float(speed) * SEC_PER_MIN))
=======
        return _command_builder().add_gcode(
            gcode=GCODE.SET_SPEED
        ).add_int(prefix="F", value=int(float(speed) * SEC_PER_MIN))
>>>>>>> 6a78e78f

    def set_speed(self, value: Union[float, str], update: bool = True):
        """ set total axes movement speed in mm/second"""
        if update:
            self._combined_speed = float(value)
        command = self._build_speed_command(float(value))
        log.debug(f"set_speed: {command}")
        self._send_command(command)

    def push_speed(self):
        self._saved_axes_speed = float(self._combined_speed)

    def pop_speed(self):
        self.set_speed(self._saved_axes_speed)

    @contextlib.contextmanager
    def restore_axis_max_speed(self, new_max_speeds: Dict[str, float]):
        self.set_axis_max_speed(new_max_speeds, update=False)
        try:
            yield
        finally:
            self.set_axis_max_speed(self._max_speed_settings)  # type: ignore

    def set_axis_max_speed(
            self, settings: Dict[str, float], update: bool = True):
        """
        Sets the maximum speed (mm/sec) that a given axis will move

        settings
            Dict with axes as valies (e.g.: 'X', 'Y', 'Z', 'A', 'B', or 'C')
            and floating point number for millimeters per second (mm/sec)
        update
            bool, True to save the settings for future use
        """
        if update:
            self._max_speed_settings.update(settings)  # type: ignore

<<<<<<< HEAD
        command = _command_builder().with_gcode(gcode=GCODE.SET_MAX_SPEED)
        for axis, value in sorted(settings.items()):
            command = command.with_float(
                prefix=axis, value=value, precision=None
            )
=======
        command = _command_builder().add_gcode(gcode=GCODE.SET_MAX_SPEED)
        for axis, value in sorted(settings.items()):
            command = command.add_float(
                prefix=axis, value=value, precision=None
            )

>>>>>>> 6a78e78f
        log.debug(f"set_axis_max_speed: {command}")
        self._send_command(command)

    def push_axis_max_speed(self):
        self._saved_max_speed_settings = self._max_speed_settings.copy()

    def pop_axis_max_speed(self):
        self.set_axis_max_speed(self._saved_max_speed_settings)  # type: ignore

    def set_acceleration(self, settings: Dict[str, float]):
        """
        Sets the acceleration (mm/sec^2) that a given axis will move

        settings
            Dict with axes as valies (e.g.: 'X', 'Y', 'Z', 'A', 'B', or 'C')
            and floating point number for mm-per-second-squared (mm/sec^2)
        """
        self._acceleration.update(settings)

<<<<<<< HEAD
        command = _command_builder().with_gcode(
            gcode=GCODE.ACCELERATION
        ).with_int(
            prefix="S", value=10000
        )
        for axis, value in sorted(settings.items()):
            command.with_float(prefix=axis, value=value, precision=None)
=======
        command = _command_builder().add_gcode(
            gcode=GCODE.ACCELERATION
        ).add_int(
            prefix="S", value=10000
        )
        for axis, value in sorted(settings.items()):
            command.add_float(prefix=axis, value=value, precision=None)
>>>>>>> 6a78e78f

        log.debug(f"set_acceleration: {command}")
        self._send_command(command)

    def push_acceleration(self):
        self._saved_acceleration = self._acceleration.copy()

    def pop_acceleration(self):
        self.set_acceleration(self._saved_acceleration)

    def set_active_current(self, settings: Dict[str, float]):
        """
        Sets the amperage of each motor for when it is activated by driver.
        Values are initialized from the `robot_config.high_current` values,
        and can then be changed through this method by other parts of the API.

        For example, `Pipette` setting the active-current of it's pipette,
        depending on what model pipette it is, and what action it is performing

        settings
            Dict with axes as valies (e.g.: 'X', 'Y', 'Z', 'A', 'B', or 'C')
            and floating point number for current (generally between 0.1 and 2)
        """
        self._active_current_settings['now'].update(settings)

        # if an axis specified in the `settings` is currently active,
        # reset it's current to the new active-current value
        active_axes_to_update = {
            axis: amperage
            for axis, amperage in self._active_current_settings['now'].items()
            if self._active_axes.get(axis) is True
            if self.current[axis] != amperage
        }
        if active_axes_to_update:
            self._save_current(active_axes_to_update, axes_active=True)

    def push_active_current(self):
        self._active_current_settings['saved'].update(
            self._active_current_settings['now'])

    def pop_active_current(self):
        self.set_active_current(self._active_current_settings['saved'])

    def set_dwelling_current(self, settings: Dict[str, float]):
        """
        Sets the amperage of each motor for when it is dwelling.
        Values are initialized from the `robot_config.log_current` values,
        and can then be changed through this method by other parts of the API.

        For example, `Pipette` setting the dwelling-current of it's pipette,
        depending on what model pipette it is.

        settings
            Dict with axes as valies (e.g.: 'X', 'Y', 'Z', 'A', 'B', or 'C')
            and floating point number for current (generally between 0.1 and 2)
        """
        self._dwelling_current_settings['now'].update(settings)

        # if an axis specified in the `settings` is currently dwelling,
        # reset it's current to the new dwelling-current value
        dwelling_axes_to_update = {
            axis: amps
            for axis, amps in self._dwelling_current_settings['now'].items()
            if self._active_axes.get(axis) is False
            if self.current[axis] != amps
        }
        if dwelling_axes_to_update:
            self._save_current(dwelling_axes_to_update, axes_active=False)

    def push_dwelling_current(self):
        self._dwelling_current_settings['saved'].update(
            self._dwelling_current_settings['now'])

    def pop_dwelling_current(self):
        self.set_dwelling_current(self._dwelling_current_settings['saved'])

    def _save_current(
            self, settings: Dict[str, float], axes_active: bool = True):
        """
        Sets the current in Amperes (A) by axis. Currents are limited to be
        between 0.0-2.0 amps per axis motor.

        Note: this method does not send gcode commands, but instead stores the
        desired current setting. A seperate call to _generate_current_command()
        will return a gcode command that can be used to set Smoothie's current

        settings
            Dict with axes as valies (e.g.: 'X', 'Y', 'Z', 'A', 'B', or 'C')
            and floating point number for current (generally between 0.1 and 2)
        """
        self._active_axes.update({
            ax: axes_active
            for ax in settings.keys()
        })
        self._current_settings['now'].update(settings)
        log.debug(f"_save_current: {self.current}")

    def _set_saved_current(self):
        """
        Sends the driver's current settings to the serial port as gcode. Call
        this method to set the axis-current state on the actual Smoothie
        motor-driver.
        """
        self._send_command(self._generate_current_command())

    def _generate_current_command(self) -> CommandBuilder:
        """
        Returns a constructed GCode string that contains this driver's
        axis-current settings, plus a small delay to wait for those settings
        to take effect.
        """
<<<<<<< HEAD
        command = _command_builder().with_gcode(gcode=GCODE.SET_CURRENT)
        for axis, value in sorted(self.current.items()):
            command.with_float(prefix=axis, value=value, precision=None)

        command.with_gcode(
            gcode=GCODE.DWELL
        ).with_float(
=======
        command = _command_builder().add_gcode(gcode=GCODE.SET_CURRENT)
        for axis, value in sorted(self.current.items()):
            command.add_float(prefix=axis, value=value, precision=None)

        command.add_gcode(
            gcode=GCODE.DWELL
        ).add_float(
>>>>>>> 6a78e78f
            prefix="P", value=CURRENT_CHANGE_DELAY, precision=None
        )
        log.debug(f"_generate_current_command: {command}")
        return command

    def disengage_axis(self, axes: str):
        """
        Disable the stepper-motor-driver's 36v output to motor
        This is a safe GCODE to send to Smoothieware, as it will automatically
        re-engage the motor if it receives a home or move command

        axes
            String containing the axes to be disengaged
            (e.g.: 'XY' or 'ZA' or 'XYZABC')
        """
        axes = ''.join(set(axes.upper()) & set(AXES))
        if axes:
            log.debug(f"disengage_axis: {axes}")
            self._send_command(
<<<<<<< HEAD
                _command_builder().with_gcode(
                    gcode=GCODE.DISENGAGE_MOTOR
                ).add_word(word=axes))
=======
                _command_builder().add_gcode(
                    gcode=GCODE.DISENGAGE_MOTOR
                ).add_element(element=axes))
>>>>>>> 6a78e78f
            for axis in axes:
                self.engaged_axes[axis] = False

    def dwell_axes(self, axes: str):
        """
        Sets motors to low current, for when they are not moving.

        Dwell for XYZA axes is only called after HOMING
        Dwell for BC axes is called after both HOMING and MOVING

        axes:
            String containing the axes to set to low current (eg: 'XYZABC')
        """
        axes = ''.join(set(axes) & set(AXES) - set(DISABLE_AXES))
        dwelling_currents = {
            ax: self._dwelling_current_settings['now'][ax]
            for ax in axes
            if self._active_axes[ax] is True
        }
        if dwelling_currents:
            self._save_current(dwelling_currents, axes_active=False)

    def activate_axes(self, axes: str):
        """
        Sets motors to a high current, for when they are moving
        and/or must hold position

        Activating XYZABC axes before both HOMING and MOVING

        axes:
            String containing the axes to set to high current (eg: 'XYZABC')
        """
        axes = ''.join(set(axes) & set(AXES) - set(DISABLE_AXES))
        active_currents = {
            ax: self._active_current_settings['now'][ax]
            for ax in axes
            if self._active_axes[ax] is False
        }
        if active_currents:
            self._save_current(active_currents, axes_active=True)

    # ----------- Private functions --------------- #

    def _wait_for_ack(self):
        """
        In the case where smoothieware has just been reset, we want to
        ignore all the garbage it spits out

        This methods writes a sequence of newline characters, which will
        guarantee Smoothieware responds with 'ok\r\nok\r\n' within 3 seconds
        """
        self._send_command(_command_builder(), timeout=SMOOTHIE_BOOT_TIMEOUT)

    def _reset_from_error(self):
        # smoothieware will ignore new messages for a short time
        # after it has entered an error state, so sleep for some milliseconds
        if not self.simulating:
            sleep(DEFAULT_STABILIZE_DELAY)
        log.debug("reset_from_error")
        self._send_command(
<<<<<<< HEAD
            _command_builder().with_gcode(gcode=GCODE.RESET_FROM_ERROR)
=======
            _command_builder().add_gcode(gcode=GCODE.RESET_FROM_ERROR)
>>>>>>> 6a78e78f
        )
        self.update_homed_flags()

    # Potential place for command optimization (buffering, flushing, etc)
    def _send_command(
            self,
            command: CommandBuilder,
            timeout: float = DEFAULT_EXECUTE_TIMEOUT,
            suppress_error_msg: bool = False,
            ack_timeout: float = DEFAULT_ACK_TIMEOUT,
            suppress_home_after_error: bool = False):
        """
        Submit a GCODE command to the robot, followed by M400 to block until
        done. This method also ensures that any command on the B or C axis
        (the axis for plunger control) do current ramp-up and ramp-down, so
        that plunger motors rest at a low current to prevent burn-out.

        In the case of a limit-switch alarm during any command other than home,
        the robot should home the axis from the alarm and then raise a
        SmoothieError. The robot should *not* recover and continue to run the
        protocol, as this could result in unpredictable handling of liquids.
        When a SmoothieError is raised, the user should inspect the physical
        configuration of the robot and the protocol and determine why the limit
        switch was hit unexpectedly. This is usually due to an undetected
        collision in a previous move command.

        SmoothieErrors are also raised when a command is sent to a pipette that
        is not present, such as when identifying which pipettes are on a robot.
        In this case, the message should not be logged, so the caller of this
        function should specify `supress_error_msg=True`.

        :param command: the GCODE to submit to the robot
        :param timeout: the time to wait for the smoothie to execute the
            command (after an m400). this should be long enough to allow the
            command to execute. If this is None, the timeout will be infinite.
            This is almost certainly not what you want.
        :param suppress_error_msg: flag for indicating that smoothie errors
            should not be logged
        :param ack_timeout: The time to wait for the smoothie to ack a
            command. For commands that queue (like move) or are short (like
            pipette interrogation) this should be a small number, and is the
            default. For commands the smoothie only acks after execution,
            like home, it should be long enough to allow the command to
            complete in the worst case. If this is None, the timeout will
            be infinite. This is almost certainly not what you want.
        """
        if self.simulating:
            return
        try:
            with self._serial_lock:
                return self._send_command_unsynchronized(command,
                                                         ack_timeout,
                                                         timeout)
        except SmoothieError as se:
            # XXX: This is a reentrancy error because another command could
            # swoop in here. We're already resetting though and errors (should
            # be) rare so it's probably fine, but the actual solution to this
            # is locking at a higher level like in APIv2.
            self._reset_from_error()
            error_axis = se.ret_code.strip()[-1]
            if not suppress_error_msg:
                log.warning(
                        f"alarm/error: command={command}, resp={se.ret_code}")
            if (GCODE.MOVE in command or GCODE.PROBE in command)\
               and not suppress_home_after_error:
                if error_axis not in 'XYZABC':
                    error_axis = AXES
                log.info("Homing after alarm/error")
                self.home(error_axis)
            raise SmoothieError(se.ret_code, str(command))

    def _send_command_unsynchronized(self,
                                     command: CommandBuilder,
                                     ack_timeout: float,
                                     execute_timeout: float):
        command_str = command.build()
        cmd_ret = self._write_with_retries(
            command_str,
            ack_timeout, DEFAULT_COMMAND_RETRIES)
        cmd_ret = self._remove_unwanted_characters(command_str, cmd_ret)
        self._handle_return(cmd_ret)
        wait_ret = serial_communication.write_and_return(
<<<<<<< HEAD
            _command_builder().with_gcode(gcode=GCODE.WAIT).build(),
            SMOOTHIE_ACK, self._connection, timeout=execute_timeout,
            tag='smoothie')
        wait_ret = self._remove_unwanted_characters(
            _command_builder().with_gcode(gcode=GCODE.WAIT).build(),
=======
            _command_builder().add_gcode(gcode=GCODE.WAIT).build(),
            SMOOTHIE_ACK, self._connection, timeout=execute_timeout,
            tag='smoothie')
        wait_ret = self._remove_unwanted_characters(
            _command_builder().add_gcode(gcode=GCODE.WAIT).build(),
>>>>>>> 6a78e78f
            wait_ret)
        self._handle_return(wait_ret)
        return cmd_ret.strip()

    def _handle_return(self, ret_code: str):
        """ Check the return string from smoothie for an error condition.

        Usually raises a SmoothieError, which can be handled by the error
        handling in write_with_retries. However, if the hard halt line has
        been set, we need to catch that halt and _not_ handle it, since it
        is used for things like cancelling protocols and needs to be
        handled elsewhere. In that case, we raise SmoothieAlarm, which isn't
        (and shouldn't be) handled by the normal error handling.
        """
        is_alarm = ALARM_KEYWORD in ret_code.lower()
        is_error = ERROR_KEYWORD in ret_code.lower()
        if self._is_hard_halting.is_set():
            # This is the alarm from setting the hard halt
            if is_alarm:
                self._is_hard_halting.clear()
                raise SmoothieAlarm(ret_code)
            elif is_error:
                # this would be a race condition
                raise SmoothieError(ret_code)
        else:
            if is_alarm or is_error:
                # info-level logging for errors of form "no L instrument found"
                if 'instrument found' in ret_code.lower():
                    log.info(f"smoothie: {ret_code}")
                    raise SmoothieError(ret_code)

                # the two errors below happen when we're recovering from a hard
                # halt. in that case, some try/finallys above us may send
                # further commands. smoothie responds to those commands with
                # errors like these. if we raise exceptions here, they
                # overwrite the original exception and we don't properly
                #  handle it. This hack to get around this is really bad!
                if 'alarm lock' not in ret_code.lower()\
                   and 'after halt you should home' not in ret_code.lower():
                    log.error(f"alarm/error outside hard halt: {ret_code}")
                    raise SmoothieError(ret_code)

    def _remove_unwanted_characters(self, command: str, response: str) -> str:
        # smoothieware can enter a weird state, where it repeats back
        # the sent command at the beginning of its response.
        # Check for this echo, and strips the command from the response
        def _is_token_command(_s: str) -> bool:
            """check if token is a command"""
            # A single letter token cannot be assumed to be a command.
            # For example: "M369 L" response is "L:2132121212".
            return len(_s) > 1
        # Split at spaces.
        tokens = (c.strip() for c in command.strip().split(' '))
        # A list of commands to remove from response.
        remove_from_response = [
            c for c in tokens if _is_token_command(c)
        ]

        # also removing any inadvertent newline/return characters
        # this is ok because all data we need from Smoothie is returned on
        # the first line in the response
        remove_from_response += ['\r', '\n']
        modified_response = str(response)

        for cmd in remove_from_response:
            modified_response = modified_response.replace(cmd, '')

        if modified_response != response:
            log.debug(f'Removed characters from response: {response}')
            log.debug(f'Newly formatted response: {modified_response}')

        return modified_response

    def _write_with_retries(self, cmd: str, timeout: float, retries: int):
        for attempt in range(retries):
            try:
                ret = serial_communication.write_and_return(
                    cmd,
                    SMOOTHIE_ACK,
                    self._connection,
                    timeout=timeout,
                    tag='smoothie')
                if attempt != 0:
                    log.warning(
                        f"required {attempt} retries for {cmd.strip()}")
                return ret
            except serial_communication.SerialNoResponse:
                if not self.simulating:
                    sleep(DEFAULT_STABILIZE_DELAY)
                if self._connection:
                    self._connection.close()
                    self._connection.open()
        raise serial_communication.SerialNoResponse()

    def _home_x(self):
        log.debug("_home_x")
        # move the gantry forward on Y axis with low power
        self._save_current({'Y': Y_BACKOFF_LOW_CURRENT})
        self.push_axis_max_speed()
        self.set_axis_max_speed({'Y': Y_BACKOFF_SLOW_SPEED})

        # move away from the Y endstop switch, then backward half that distance
<<<<<<< HEAD
        relative_retract_command = _command_builder().with_gcode(
            # set to relative coordinate system
            gcode=GCODE.RELATIVE_COORDS
        ).with_gcode(
            gcode=GCODE.MOVE
        ).with_int(
            # move towards front of machine
            prefix="Y", value=int(-Y_SWITCH_BACK_OFF_MM)
        ).with_gcode(
            gcode=GCODE.MOVE
        ).with_int(
            # move towards back of machine
            prefix="Y", value=int(Y_SWITCH_REVERSE_BACK_OFF_MM)
        ).with_gcode(
=======
        relative_retract_command = _command_builder().add_gcode(
            # set to relative coordinate system
            gcode=GCODE.RELATIVE_COORDS
        ).add_gcode(
            gcode=GCODE.MOVE
        ).add_int(
            # move towards front of machine
            prefix="Y", value=int(-Y_SWITCH_BACK_OFF_MM)
        ).add_gcode(
            gcode=GCODE.MOVE
        ).add_int(
            # move towards back of machine
            prefix="Y", value=int(Y_SWITCH_REVERSE_BACK_OFF_MM)
        ).add_gcode(
>>>>>>> 6a78e78f
            # set back to abs coordinate system
            gcode=GCODE.ABSOLUTE_COORDS
        )

<<<<<<< HEAD
        command = self._generate_current_command().with_builder(
=======
        command = self._generate_current_command().add_builder(
>>>>>>> 6a78e78f
            builder=relative_retract_command
        )
        self._send_command(command)
        self.dwell_axes('Y')

        # time it is safe to home the X axis
        try:
            # override firmware's default XY homing speed, to avoid resonance
            self.set_axis_max_speed({'X': XY_HOMING_SPEED})
            self.activate_axes('X')
<<<<<<< HEAD
            command = self._generate_current_command().with_gcode(
                gcode=GCODE.HOME
            ).add_word("X")
=======
            command = self._generate_current_command().add_gcode(
                gcode=GCODE.HOME
            ).add_element("X")
>>>>>>> 6a78e78f
            # home commands are acked after execution rather than queueing, so
            # we want a long ack timeout and a short execution timeout
            home_timeout = (HOMED_POSITION['X'] / XY_HOMING_SPEED) * 2
            self._send_command(command, ack_timeout=home_timeout,
                               timeout=5)
            self.update_homed_flags(flags={'X': True})
        finally:
            self.pop_axis_max_speed()
            self.dwell_axes('X')
            self._set_saved_current()

    def _home_y(self):
        log.debug("_home_y")
        # override firmware's default XY homing speed, to avoid resonance
        self.push_axis_max_speed()
        self.set_axis_max_speed({'Y': XY_HOMING_SPEED})

        self.activate_axes('Y')
        # home the Y at normal speed (fast)
<<<<<<< HEAD
        command = self._generate_current_command().with_gcode(
            gcode=GCODE.HOME
        ).add_word("Y")
=======
        command = self._generate_current_command().add_gcode(
            gcode=GCODE.HOME
        ).add_element("Y")
>>>>>>> 6a78e78f
        fast_home_timeout = (HOMED_POSITION['Y'] / XY_HOMING_SPEED) * 2
        # home commands are executed before ack, set a long ack timeout
        self._send_command(command, ack_timeout=fast_home_timeout,
                           timeout=5)

        # slow the maximum allowed speed on Y axis
        self.set_axis_max_speed({'Y': Y_RETRACT_SPEED})

        # retract, then home, then retract again
<<<<<<< HEAD
        relative_retract_command = _command_builder().with_gcode(
            # set to relative coordinate system
            gcode=GCODE.RELATIVE_COORDS
        ).with_gcode(
            gcode=GCODE.MOVE
        ).with_int(
            # move 3 millimeters away from switch
            prefix="Y", value=-Y_RETRACT_DISTANCE
        ).with_gcode(
=======
        relative_retract_command = _command_builder().add_gcode(
            # set to relative coordinate system
            gcode=GCODE.RELATIVE_COORDS
        ).add_gcode(
            gcode=GCODE.MOVE
        ).add_int(
            # move 3 millimeters away from switch
            prefix="Y", value=-Y_RETRACT_DISTANCE
        ).add_gcode(
>>>>>>> 6a78e78f
            # set back to abs coordinate system
            gcode=GCODE.ABSOLUTE_COORDS
        )
        try:
            self._send_command(relative_retract_command)
            # home commands are executed before ack, use a long ack timeout
            slow_timeout = (Y_RETRACT_DISTANCE / Y_RETRACT_SPEED) * 2
            self._send_command(
<<<<<<< HEAD
                _command_builder().with_gcode(gcode=GCODE.HOME).add_word("Y"),
=======
                _command_builder().add_gcode(gcode=GCODE.HOME).add_element("Y"),
>>>>>>> 6a78e78f
                ack_timeout=slow_timeout,
                timeout=5)
            self.update_homed_flags(flags={'Y': True})
            self._send_command(
                relative_retract_command)
        finally:
            self.pop_axis_max_speed()  # bring max speeds back to normal
            self.dwell_axes('Y')
            self._set_saved_current()

    def _setup(self):
        log.debug("_setup")
        try:
            self._wait_for_ack()
        except serial_communication.SerialNoResponse:
            # incase motor-driver is stuck in bootloader and unresponsive,
            # use gpio to reset into a ktimen state
            log.debug("wait for ack failed, resetting")
            self._smoothie_reset()
        log.debug("wait for ack done")
        self._reset_from_error()
        log.debug("_reset")
        self.update_steps_per_mm(self._config.gantry_steps_per_mm)
        self.update_steps_per_mm({
            ax: self._config.default_pipette_configs['stepsPerMM']
            for ax in 'BC'})
        log.debug("sent steps")
        self._send_command(
<<<<<<< HEAD
            _command_builder().with_gcode(gcode=GCODE.ABSOLUTE_COORDS)
=======
            _command_builder().add_gcode(gcode=GCODE.ABSOLUTE_COORDS)
>>>>>>> 6a78e78f
        )
        log.debug("sent abs")
        self._save_current(self.current, axes_active=False)
        log.debug("sent current")
        self.update_position(default=self.homed_position)
        self.pop_axis_max_speed()
        self.pop_speed()
        self.pop_acceleration()
        log.debug("setup done")

    def _build_steps_per_mm(self, data: Dict[str, float]) -> CommandBuilder:
        """ Build the set steps/mm command string without sending """
        command = _command_builder()

        if not data:
            return command

<<<<<<< HEAD
        command.with_gcode(
            gcode=GCODE.STEPS_PER_MM
        )
        for axis, value in data.items():
            command.with_float(prefix=axis, value=value, precision=None)
=======
        command.add_gcode(
            gcode=GCODE.STEPS_PER_MM
        )
        for axis, value in data.items():
            command.add_float(prefix=axis, value=value, precision=None)
>>>>>>> 6a78e78f
        return command

    def update_steps_per_mm(self, data: Union[Dict[str, float], str]):
        # Using M92, update steps per mm for a given axis
        if self.simulating:
            if isinstance(data, dict):
                self.steps_per_mm.update(data)
            return

        if isinstance(data, str):
            # Unfortunately update server calls driver._setup() before the
            # update can correctly load the robot_config change on disk.
            # Need to account for old command format to avoid this issue.
<<<<<<< HEAD
            self._send_command(_command_builder().with_gcode(data))
=======
            self._send_command(_command_builder().add_gcode(data))
>>>>>>> 6a78e78f
        else:
            self.steps_per_mm.update(data)
            cmd = self._build_steps_per_mm(data)
            self._send_command(cmd)

    def _read_from_pipette(self, gcode: str, mount: str) -> Optional[str]:
        """
        Read from an attached pipette's internal memory. The gcode used
        determines which portion of memory is read and returned.

        All motors must be disengaged to consistently read over I2C lines

        gcode:
            String (str) containing a GCode
            either 'READ_INSTRUMENT_ID' or 'READ_INSTRUMENT_MODEL'
        mount:
            String (str) with value 'left' or 'right'
        """
        allowed_mounts = {'left': 'L', 'right': 'R'}
        allowed_mount = allowed_mounts.get(mount)
        if not allowed_mount:
            raise ValueError(f'Unexpected mount: {mount}')
        try:
            # EMI interference from both plunger motors has been found to
            # prevent the I2C lines from communicating between Smoothieware and
            # pipette's onboard EEPROM. To avoid, turn off both plunger motors
            self.disengage_axis('ZABC')
            self.delay(PIPETTE_READ_DELAY)
            # request from Smoothieware the information from that pipette
            res = self._send_command(
<<<<<<< HEAD
                _command_builder().with_gcode(gcode=gcode).add_word(allowed_mount),
=======
                _command_builder().add_gcode(gcode=gcode).add_element(allowed_mount),
>>>>>>> 6a78e78f
                suppress_error_msg=True)
            if res:
                res = _parse_instrument_data(res)
                assert allowed_mount in res
                # data is read/written as strings of HEX characters
                # to avoid firmware weirdness in how it parses GCode arguments
                return _byte_array_to_ascii_string(res[allowed_mount])
        except (ParseError, AssertionError, SmoothieError):
            pass
        return None

    def _write_to_pipette(self, gcode: str, mount: str, data_string: str):
        """
        Write to an attached pipette's internal memory. The gcode used
        determines which portion of memory is written to.

        NOTE: To enable write-access to the pipette, it's button must be held

        gcode:
            String (str) containing a GCode
            either 'WRITE_INSTRUMENT_ID' or 'WRITE_INSTRUMENT_MODEL'
        mount:
            String (str) with value 'left' or 'right'
        data_string:
            String (str) that is of unkown length
        """
        allowed_mounts = {'left': 'L', 'right': 'R'}
        allowed_mount = allowed_mounts.get(mount)
        if not allowed_mount:
            raise ValueError(f'Unexpected mount: {mount}')
        if not isinstance(data_string, str):
            raise ValueError(
                'Expected {0}, not {1}'.format(str, type(data_string)))
        # EMI interference from both plunger motors has been found to
        # prevent the I2C lines from communicating between Smoothieware and
        # pipette's onboard EEPROM. To avoid, turn off both plunger motors
        self.disengage_axis('BC')
        self.delay(CURRENT_CHANGE_DELAY)
        # data is read/written as strings of HEX characters
        # to avoid firmware weirdness in how it parses GCode arguments
        byte_string = _byte_array_to_hex_string(
            bytearray(data_string.encode()))
<<<<<<< HEAD
        command = _command_builder().with_gcode(
            gcode=gcode
        ).add_word(
            word=allowed_mount
        ).add_word(
            word=byte_string
=======
        command = _command_builder().add_gcode(
            gcode=gcode
        ).add_element(
            element=allowed_mount
        ).add_element(
            element=byte_string
>>>>>>> 6a78e78f
        )
        log.debug(f"_write_to_pipette: {command}")
        self._send_command(command)

    # ----------- END Private functions ----------- #

    # ----------- Public interface ---------------- #
    def move(self, target: Dict[str, float], home_flagged_axes: bool = False,  # noqa: C901, E501
             speed: float = None):
        """
        Move to the `target` Smoothieware coordinate, along any of the size
        axes, XYZABC.

        :param target: dict setting the coordinate that Smoothieware will be
            at when `move()` returns. `target` keys are the axis in
            upper-case, and the values are the coordinate in mm (float)
        :param home_flagged_axes: boolean (default=False)
            If set to `True`, each axis included within the target coordinate
            may be homed before moving, determined by Smoothieware's internal
            homing-status flags (`True` means it has already homed). All axes'
            flags are set to `False` by Smoothieware under three conditions:
            1) Smoothieware boots or resets, 2) if a HALT gcode or signal
            is sent, or 3) a homing/limitswitch error occured.
        :param speed: Optional speed for the move. If not specified, set to the
            current cached _combined_speed. To avoid conflict with callers that
            expect the smoothie's speed setting to always be combined_speed,
            the smoothie is set back to this state after every move


        If the current move split config indicates that the move should be
        broken up, the driver will do so. If the new position requires a
        change in position of an axis with a split configuration, it may be
        split into multiple moves such that the axis will move a maximum of the
        specified split distance at the specified current and speed. If the
        axis would move less than the split distance, it will move the
        entire distance at the specified current and speed.

        This command respects the run flag and will wait until it is set.

        The function may issue up to 3 moves:
        - if move splitting is required, the split move
        - the actual move, plus a bit extra to give room to preload backlash
        - if we preload backlash we then issue a third move to preload backlash
        """
        self.run_flag.wait()

        def valid_movement(axis: str, coord: float) -> bool:
            """ True if the axis is not disabled and the coord is different
            from the current position cache
            """
            return not (
                (axis in DISABLE_AXES) or
                isclose(coord, self.position[axis],
                        rel_tol=1e-05, abs_tol=1e-08)
            )

        def only_moving(move_target: Dict[str, float]) -> Dict[str, float]:
            """ Filter a target dict to have only those axes which have valid
            movements"""
            return {ax: coord for ax, coord in move_target.items()
                    if valid_movement(ax, coord)}

        def create_coords_list(coords_dict: Dict[str, float]) -> CommandBuilder:
            """ Build the gcode string for a move """
            cmd = _command_builder()
            for axis, coords in sorted(coords_dict.items()):
                if valid_movement(axis, coords):
<<<<<<< HEAD
                    cmd.with_float(prefix=axis, value=coords,
                                   precision=GCODE_ROUNDING_PRECISION)
=======
                    cmd.add_float(prefix=axis, value=coords,
                                  precision=GCODE_ROUNDING_PRECISION)
>>>>>>> 6a78e78f
            return cmd

        moving_target = only_moving(target)
        if not moving_target:
            log.info(
                f"No axes move in {target} from position {self.position}")
            return

        backlash_target = {
            axis: value + PLUNGER_BACKLASH_MM
            for axis, value in target.items()
            if axis in 'BC' and self.position[axis] < value
        }

        # whatever else we do to our motion target, if nothing moves in the
        # input we will not command it to move
        non_moving_axes = [ax for ax in AXES if ax not in moving_target.keys()]

        # cache which axes move because we might take them out of moving target
        moving_axes = list(moving_target.keys())

        def build_split(
                here: float, dest: float, split_distance: float) -> float:
            """ Return the destination for the split move """
            if dest < here:
                return max(dest, here-split_distance)
            else:
                return min(dest, here+split_distance)

        since_moved = self._axes_moved_at.time_since_moved()
        # generate the split moves if necessary
        split_target = {
            ax: build_split(
                self.position[ax],
                backlash_target.get(ax, moving_target[ax]),
                split.split_distance)
            for ax, split in self._move_split_config.items()
            # a split is only necessary if:
            # - the axis is moving
            if (ax in moving_target)
            # - we have a split configuration
            and split
            # - it's been long enough since the last time it moved
            and ((since_moved[ax] is None)
                 or (split.after_time < since_moved[ax]))}  # type: ignore

        split_command_string = create_coords_list(split_target)
        primary_command_string = create_coords_list(moving_target)
        backlash_command_string = create_coords_list(backlash_target)

        self.dwell_axes(''.join(non_moving_axes))
        self.activate_axes(''.join(moving_axes))

        checked_speed = speed or self._combined_speed

        if split_command_string:
            # set fullstepping if necessary
            split_prefix, split_postfix = self._build_fullstep_configurations(
                ''.join((ax for ax in split_target.keys()
                         if self._move_split_config[ax].fullstep))
            )

            # move at the slowest required speed
            split_speed = min(split.split_speed
                              for ax, split in self._move_split_config.items()
                              if ax in split_target)

            # use the higher current from the split config without changing
            # our global cache
<<<<<<< HEAD
            split_prefix = step_prefix.with_builder(
                self._build_speed_command(split_speed)
=======
            split_prefix.add_builder(
                builder=self._build_speed_command(split_speed)
>>>>>>> 6a78e78f
            )
            cached = {}
            for ax in split_target.keys():
                cached[ax] = self.current[ax]
                self.current[ax] = self._move_split_config[ax].split_current
<<<<<<< HEAD
            split_prefix = self._generate_current_command()
            for ax in split_target.keys():
                self.current[ax] = cached[ax]

            split_postfix = step_postfix
            split_command = _command_builder().with_gcode(
                gcode=GCODE.MOVE
            ).with_builder(
=======
            split_prefix.add_builder(
                builder=self._generate_current_command()
            )
            for ax in split_target.keys():
                self.current[ax] = cached[ax]

            split_command = _command_builder().add_gcode(
                gcode=GCODE.MOVE
            ).add_builder(
>>>>>>> 6a78e78f
                builder=split_command_string
            )
        else:
            split_prefix = _command_builder()
            split_command = _command_builder()
            split_postfix = _command_builder()

        command = _command_builder()

        if split_command_string or (checked_speed != self._combined_speed):
<<<<<<< HEAD
            command.with_builder(
=======
            command.add_builder(
>>>>>>> 6a78e78f
                builder=self._build_speed_command(checked_speed)
            )

        # introduce the standard currents
<<<<<<< HEAD
        command.with_builder(
=======
        command.add_builder(
>>>>>>> 6a78e78f
            builder=self._generate_current_command()
        )

        if backlash_command_string:
<<<<<<< HEAD
            command.with_gcode(
                gcode=GCODE.MOVE
            ).with_builder(
                builder=backlash_command_string
            )

        command.with_gcode(
            GCODE.MOVE
        ).with_builder(
            builder=primary_command_string
        )
        if checked_speed != self._combined_speed:
            command.with_builder(
=======
            command.add_gcode(
                gcode=GCODE.MOVE
            ).add_builder(
                builder=backlash_command_string
            )

        command.add_gcode(
            GCODE.MOVE
        ).add_builder(
            builder=primary_command_string
        )
        if checked_speed != self._combined_speed:
            command.add_builder(
>>>>>>> 6a78e78f
                builder=self._build_speed_command(self._combined_speed)
            )

        for axis in target.keys():
            self.engaged_axes[axis] = True
        if home_flagged_axes:
            self.home_flagged_axes(''.join(list(target.keys())))

        def _do_split():
            try:
                for sc in (c for c in (split_prefix, split_command) if c):
                    self._send_command(sc)
            finally:
                if split_postfix:
                    self._send_command(split_postfix)
        try:
            log.debug(f"move: {command}")
            # TODO (hmg) a movement's timeout should be calculated by
            # how long the movement is expected to take.
            _do_split()
            self._send_command(command, timeout=DEFAULT_EXECUTE_TIMEOUT)
        finally:
            # dwell pipette motors because they get hot
            plunger_axis_moved = ''.join(set('BC') & set(target.keys()))
            if plunger_axis_moved:
                self.dwell_axes(plunger_axis_moved)
                self._set_saved_current()
            self._axes_moved_at.mark_moved(moving_axes)

        self._update_position(target)

    def home(self,
             axis: str = AXES,
             disabled: str = DISABLE_AXES) -> Dict[str, float]:

        self.run_flag.wait()

        axis = axis.upper()

        # If Y is requested make sure we home X first
        if 'Y' in axis:
            axis += 'X'
        # If horizontal movement is requested, ensure we raise the instruments
        if 'X' in axis:
            axis += 'ZA'
        # These two additions are safe even if they duplicate requested axes
        # because of the use of set operations below, which will de-duplicate
        # characters from the resulting string

        # HOME_SEQUENCE defines a pattern for homing, specifically that the
        # ZABC axes should be homed first so that horizontal movement doesn't
        # happen with the pipette down (which could bump into things). Then
        # the X axis is homed, which has to happen before Y. Finally Y can be
        # homed. This variable will contain the sequence just explained, but
        # filters out unrequested axes using set intersection (&) and then
        # filters out disabled axes using set difference (-)
        home_sequence = list(filter(
            None,
            [
                ''.join(set(group) & set(axis) - set(disabled))
                for group in HOME_SEQUENCE
            ]))

        non_moving_axes = ''.join(
            ax for ax in AXES if ax not in home_sequence
        )
        self.dwell_axes(non_moving_axes)
        log.info(f"Homing axes {axis} in sequence {home_sequence}")
        for axes in home_sequence:
            if 'X' in axes:
                self._home_x()
            elif 'Y' in axes:
                self._home_y()
            else:
                # if we are homing neither the X nor Y axes, simple home
                self.activate_axes(axes)
                self._do_relative_splits_during_home_for(
                    ''.join(ax for ax in axes if ax in 'BC'))

                command = self._generate_current_command()
<<<<<<< HEAD
                command.with_gcode(
                    gcode=GCODE.HOME
                ).add_word(
                    word=''.join(sorted(axes))
=======
                command.add_gcode(
                    gcode=GCODE.HOME
                ).add_element(
                    element=''.join(sorted(axes))
>>>>>>> 6a78e78f
                )
                try:
                    # home commands are executed before ack, use a long ack
                    # timeout and short execute timeout
                    self._send_command(
                        command, ack_timeout=DEFAULT_EXECUTE_TIMEOUT,
                        timeout=DEFAULT_ACK_TIMEOUT)
                    self.update_homed_flags(flags={ax: True for ax in axes})
                finally:
                    # always dwell an axis after it has been homed
                    self.dwell_axes(axes)
                    self._set_saved_current()

        # Only update axes that have been selected for homing
        homed_axes = "".join(home_sequence)
        homed = {
            ax: self.homed_position.get(ax)
            for ax in homed_axes
        }
        self.update_position(default=homed)

        for ax in homed_axes:
            self.engaged_axes[ax] = True

        # coordinate after homing might not sync with default in API
        # so update this driver's homed position using current coordinates
        new = {
            ax: self.position[ax]
            for ax in homed_axes
        }
        self._homed_position.update(new)
        self._axes_moved_at.mark_moved(homed_axes)
        return self.position

    def _build_fullstep_configurations(self, axes: str) \
            -> Tuple[CommandBuilder, CommandBuilder]:
        """ For one or more specified pipette axes,
        build a prefix and postfix command string that will configure
        the step mode and steps/mm value to
        - in the prefix: set full stepping with an appropriate steps/mm
        - in the postfix: set 1/32 microstepping with the correct steps/mm

        Prefix will always be empty or end with a space, and postfix will
        always be empty or start with a space, so they can be added to
        command strings easily
        """
        prefix = _command_builder()
        postfix = _command_builder()
        if not axes:
            return prefix, postfix
        assert all((ax in 'BC' for ax in axes)),\
            'only plunger axes have controllable microstepping'
        for ax in axes:
<<<<<<< HEAD
            prefix.with_gcode(gcode=MICROSTEPPING_GCODES[ax]['DISABLE'])
        for ax in axes:
            postfix.with_gcode(gcode=MICROSTEPPING_GCODES[ax]['ENABLE'])

        prefix.with_builder(builder=self._build_steps_per_mm({
            ax: self.steps_per_mm[ax] / 32
            for ax in axes
        })).with_gcode(
            gcode=GCODE.DWELL
        ).with_float(prefix='P', value=0.01, precision=None)

        postfix.with_builder(builder=self._build_steps_per_mm({
            ax: self.steps_per_mm[ax]
            for ax in axes
        })).with_gcode(
            gcode=GCODE.DWELL
        ).with_float(prefix='P', value=0.01, precision=None)
=======
            prefix.add_gcode(gcode=MICROSTEPPING_GCODES[ax]['DISABLE'])
        for ax in axes:
            postfix.add_gcode(gcode=MICROSTEPPING_GCODES[ax]['ENABLE'])

        prefix.add_builder(builder=self._build_steps_per_mm({
            ax: self.steps_per_mm[ax] / 32
            for ax in axes
        })).add_gcode(
            gcode=GCODE.DWELL
        ).add_float(prefix='P', value=0.01, precision=None)

        postfix.add_builder(builder=self._build_steps_per_mm({
            ax: self.steps_per_mm[ax]
            for ax in axes
        })).add_gcode(
            gcode=GCODE.DWELL
        ).add_float(prefix='P', value=0.01, precision=None)
>>>>>>> 6a78e78f
        return prefix, postfix

    def _do_relative_splits_during_home_for(self, axes: str):
        """ Handle split moves for unsticking axes before home.

        This is particularly ugly bit of code that flips the motor controller
        into relative mode since we don't necessarily ktime where we are.

        It will induce a movement. It should really only be called before a
        home because it doesn't update the position cache.

        :param axes: A string that is a sequence of plunger axis names.
        """
        assert all(ax.lower() in 'bc' for ax in axes),\
            'only plunger axes may be unstuck'
        since_moved = self._axes_moved_at.time_since_moved()
<<<<<<< HEAD
        split_currents = _command_builder().with_gcode(
            gcode=GCODE.SET_CURRENT
        )
        split_moves = _command_builder().with_gcode(
=======
        split_currents = _command_builder().add_gcode(
            gcode=GCODE.SET_CURRENT
        )
        split_moves = _command_builder().add_gcode(
>>>>>>> 6a78e78f
            gcode=GCODE.MOVE
        )
        applicable_speeds: List[float] = []
        log.debug(f"Finding splits for {axes} with since moved {since_moved}")
        to_unstick = [
            ax for ax in axes if
            (since_moved.get(ax) is None
             or (
             self._move_split_config.get(ax)
             and since_moved[ax]  # type: ignore
                 > self._move_split_config[ax].after_time))   # type: ignore
        ]
        for axis in axes:
            msc = self._move_split_config.get(axis)
            log.debug(f"axis {axis}: msc {msc}")
            if not msc:
                continue
            if axis in to_unstick:
                log.debug(f"adding unstick for {axis}")
<<<<<<< HEAD
                split_currents.with_float(
                    prefix=axis, value=msc.split_current, precision=None
                )
                split_moves.with_float(
=======
                split_currents.add_float(
                    prefix=axis, value=msc.split_current, precision=None
                )
                split_moves.add_float(
>>>>>>> 6a78e78f
                    prefix=axis, value=-msc.split_distance, precision=None
                )
                applicable_speeds.append(msc.split_speed)
        if not applicable_speeds:
            log.debug("no unstick needed")
            # nothing to do
            return

        fullstep_prefix, fullstep_postfix\
            = self._build_fullstep_configurations(
                ''.join(to_unstick))

        command_sequence = [
<<<<<<< HEAD
            fullstep_prefix.with_builder(
                builder=split_currents
            ).with_gcode(
                gcode=GCODE.DWELL
            ).with_float(
                prefix="P", value=CURRENT_CHANGE_DELAY, precision=None
            ).with_builder(
                builder=self._build_speed_command(min(applicable_speeds))
            ).with_gcode(gcode=GCODE.RELATIVE_COORDS),
=======
            fullstep_prefix.add_builder(
                builder=split_currents
            ).add_gcode(
                gcode=GCODE.DWELL
            ).add_float(
                prefix="P", value=CURRENT_CHANGE_DELAY, precision=None
            ).add_builder(
                builder=self._build_speed_command(min(applicable_speeds))
            ).add_gcode(gcode=GCODE.RELATIVE_COORDS),
>>>>>>> 6a78e78f
            split_moves
            ]
        try:
            for command_string in command_sequence:
                self._send_command(
                    command_string, timeout=DEFAULT_EXECUTE_TIMEOUT,
                    suppress_home_after_error=True)
        except SmoothieError:
            pass
        finally:
            self._send_command(
<<<<<<< HEAD
                _command_builder().with_gcode(
                    gcode=GCODE.ABSOLUTE_COORDS
                ).with_builder(
                    builder=fullstep_postfix
                ).with_builder(
=======
                _command_builder().add_gcode(
                    gcode=GCODE.ABSOLUTE_COORDS
                ).add_builder(
                    builder=fullstep_postfix
                ).add_builder(
>>>>>>> 6a78e78f
                    builder=self._build_speed_command(self._combined_speed))
            )

    def fast_home(self, axis, safety_margin):
        """ home after a controlled motor stall

        Given a ktimen distance we have just stalled along an axis, move
        that distance away from the homing switch. Then finish with home.
        """
        # move some mm distance away from the target axes endstop switch(es)
        destination = {
            ax: self.homed_position.get(ax) - abs(safety_margin)
            for ax in axis.upper()
        }

        # there is a chance the axis will hit it's home switch too soon
        # if this happens, catch the error and continue with homing afterwards
        try:
            self.move(destination)
        except SmoothieError:
            pass

        # then home once we're closer to the endstop(s)
        disabled = ''.join(ax for ax in AXES if ax not in axis.upper())
        return self.home(axis=axis, disabled=disabled)

    def unstick_axes(
            self, axes: str, distance: float = None, speed: float = None):
        """
        The plunger axes on OT2 can build up static friction over time and
        when it's cold. To get over this, the robot can move that plunger at
        normal current and a very slow speed to increase the torque, removing
        the static friction

        axes:
            String containing each axis to be moved. Ex: 'BC' or 'ZABC'

        distance:
            Distance to travel in millimeters (default is 1mm)

        speed:
            Millimeters-per-second to travel to travel at (default is 1mm/sec)
        """
        for ax in axes:
            if ax not in AXES:
                raise ValueError(f'Unknown axes: {axes}')

        if distance is None:
            distance = UNSTICK_DISTANCE
        if speed is None:
            speed = UNSTICK_SPEED

        self.push_active_current()
        self.set_active_current({
            ax: self._config.high_current['default'][ax]  # type: ignore
            for ax in axes
            })
        self.push_axis_max_speed()
        self.set_axis_max_speed({ax: speed for ax in axes})

        # only need to request switch state once
        state_of_switches = {ax: False for ax in AXES}
        if not self.simulating:
            state_of_switches = self.switch_state

        # incase axes is pressing endstop, home it slowly instead of moving
        homing_axes = ''.join(ax for ax in axes if state_of_switches[ax])
        moving_axes = {
            ax: self.position[ax] - distance  # retract
            for ax in axes
            if (not state_of_switches[ax]) and (ax not in homing_axes)
        }

        try:
            if moving_axes:
                self.move(moving_axes)
            if homing_axes:
                self.home(homing_axes)
        finally:
            self.pop_active_current()
            self.pop_axis_max_speed()

    def pause(self):
        if not self.simulating:
            self.run_flag.clear()

    def resume(self):
        if not self.simulating:
            self.run_flag.set()

    def delay(self, seconds: float):
        # per http://smoothieware.org/supported-g-codes:
        # In grbl mode P is float seconds to comply with gcode standards
<<<<<<< HEAD
        command = _command_builder().with_gcode(
            gcode=GCODE.DWELL
        ).with_float(
            prefix="P", value=seconds, precision=None
        )
=======
        command = _command_builder().add_gcode(
            gcode=GCODE.DWELL
        ).add_float(
            prefix="P", value=seconds, precision=None
        )

>>>>>>> 6a78e78f
        log.debug(f"delay: {command}")
        self._send_command(command, timeout=int(seconds) + 1)

    def probe_axis(
            self, axis: str, probing_distance: float) -> Dict[str, float]:
        if axis.upper() in AXES:
            self.engaged_axes[axis] = True
<<<<<<< HEAD
            command = _command_builder().with_gcode(
                gcode=GCODE.PROBE
            ).with_int(
                prefix="F", value=420   # 420 mm/min (7 mm/sec) to avoid resonance
            ).with_float(
=======
            command = _command_builder().add_gcode(
                gcode=GCODE.PROBE
            ).add_int(
                prefix="F", value=420   # 420 mm/min (7 mm/sec) to avoid resonance
            ).add_float(
>>>>>>> 6a78e78f
                prefix=axis.upper(), value=probing_distance, precision=None
            )
            log.debug(f"probe_axis: {command}")
            try:
                self._send_command(
                    command=command, ack_timeout=DEFAULT_MOVEMENT_TIMEOUT,
                    suppress_home_after_error=True)
            except SmoothieError as se:
                log.exception("Tip probe failure")
                self.home(axis)
                if 'probe' in str(se).lower():
                    raise TipProbeError(se.ret_code, se.command)
                else:
                    raise
            self.update_position(self.position)
            return self.position
        else:
            raise RuntimeError(f"Cant probe axis {axis}")

    def turn_on_blue_button_light(self):
        self._gpio_chardev.set_button_light(blue=True)

    def turn_on_green_button_light(self):
        self._gpio_chardev.set_button_light(green=True)

    def turn_on_red_button_light(self):
        self._gpio_chardev.set_button_light(red=True)

    def turn_off_button_light(self):
        self._gpio_chardev.set_button_light(
            red=False, green=False, blue=False)

    def turn_on_rail_lights(self):
        self._gpio_chardev.set_rail_lights(True)

    def turn_off_rail_lights(self):
        self._gpio_chardev.set_rail_lights(False)

    def get_rail_lights_on(self):
        return self._gpio_chardev.get_rail_lights()

    def read_button(self):
        return self._gpio_chardev.read_button()

    def read_window_switches(self):
        return self._gpio_chardev.read_window_switches()

    def set_lights(self, button: bool = None, rails: bool = None):
        if button is not None:
            self._gpio_chardev.set_button_light(blue=button)
        if rails is not None:
            self._gpio_chardev.set_rail_lights(rails)

    def get_lights(self) -> Dict[str, bool]:
        return {'button': self._gpio_chardev.get_button_light()[2],
                'rails': self._gpio_chardev.get_rail_lights()}

    def kill(self):
        """
        In order to terminate Smoothie motion immediately (including
        interrupting a command in progress, we set the reset pin low and then
        back to high, then call `_setup` method to send the RESET_FROM_ERROR
        Smoothie code to return Smoothie to a normal waiting state and reset
        any other state needed for the driver.
        """
        log.debug("kill")
        self.hard_halt()
        self._reset_from_error()
        self._setup()

    def home_flagged_axes(self, axes_string: str):
        """
        Given a list of axes to check, this method will home each axis if
        Smoothieware's internal flag sets it as needing to be homed
        """
        axes_that_need_to_home = [
            axis
            for axis, already_homed in self.homed_flags.items()
            if (not already_homed) and (axis in axes_string)
        ]
        if axes_that_need_to_home:
            axes_string = ''.join(axes_that_need_to_home)
            self.home(axes_string)

    def _smoothie_reset(self):
        log.debug(f'Resetting Smoothie (simulating: {self.simulating})')
        if self.simulating:
            pass
        else:
            self._gpio_chardev.set_reset_pin(False)
            self._gpio_chardev.set_isp_pin(True)
            sleep(0.25)
            self._gpio_chardev.set_reset_pin(True)
            sleep(0.25)
            self._wait_for_ack()
            self._reset_from_error()

    def _smoothie_programming_mode(self):
        log.debug(f'Setting Smoothie to ISP mode (simulating: {self.simulating})')
        if self.simulating:
            pass
        else:
            self._gpio_chardev.set_reset_pin(False)
            self._gpio_chardev.set_isp_pin(False)
            sleep(0.25)
            self._gpio_chardev.set_reset_pin(True)
            sleep(0.25)
            self._gpio_chardev.set_isp_pin(True)
            sleep(0.25)

    def hard_halt(self):
        log.debug(f'Halting Smoothie (simulating: {self.simulating}')
        if self.simulating:
            pass
        else:
            self._is_hard_halting.set()
            self._gpio_chardev.set_halt_pin(False)
            sleep(0.25)
            self._gpio_chardev.set_halt_pin(True)
            sleep(0.25)
            self.run_flag.set()

    async def update_firmware(self,  # noqa: C901
                              filename: str,
                              loop: asyncio.AbstractEventLoop = None,
                              explicit_modeset: bool = True) -> str:
        """
        Program the smoothie board with a given hex file.

        If explicit_modeset is True (default), explicitly place the smoothie in
        programming mode.

        If explicit_modeset is False, assume the smoothie is already in
        programming mode.
        """
        try:
            smoothie_update._ensure_programmer_executable()
        except OSError as ose:
            if ose.errno == 30:
                # This is "read only filesystem" and happens on buildroot
                pass
            else:
                raise

        if not self.is_connected():
            log.info("Getting port to connect")
            self._connect_to_port()

        assert self._connection,\
            'driver must have been initialized with a port'
        # get port name
        port = self._connection.port

        if explicit_modeset:
            log.info("Setting programming mode")
            # set smoothieware into programming mode
            self._smoothie_programming_mode()
            # close the port so other application can access it
            self._connection.close()

        # run lpc21isp, THIS WILL TAKE AROUND 1 MINUTE TO COMPLETE
        update_cmd = f'lpc21isp -wipe -donotstart {filename} ' \
                     f'{port} {self._config.serial_speed} 12000'
        kwargs: Dict[str, Any] = {
            'stdout': asyncio.subprocess.PIPE,
            'stderr': asyncio.subprocess.PIPE}
        if loop:
            kwargs['loop'] = loop
        log.info(update_cmd)
        before = time()
        proc = await asyncio.create_subprocess_shell(
            update_cmd, **kwargs)
        created = time()
        log.info(f"created lpc21isp subproc in {created-before}")
        out_b, err_b = await proc.communicate()
        done = time()
        log.info(f"ran lpc21isp subproc in {done-created}")
        if proc.returncode != 0:
            log.error(
                f"Smoothie update failed: {proc.returncode}"
                f" {out_b!r} {err_b!r}")
            raise RuntimeError(
                f"Failed to program smoothie: {proc.returncode}: {err_b!r}")
        else:
            log.info("Smoothie update complete")
        try:
            self._connection.close()
        except Exception:
            log.exception('Failed to close smoothie connection.')
        # re-open the port
        self._connection.open()
        # reset smoothieware
        self._smoothie_reset()
        # run setup gcodes
        self._setup()

        return out_b.decode().strip()

    # ----------- END Public interface ------------ #<|MERGE_RESOLUTION|>--- conflicted
+++ resolved
@@ -429,11 +429,7 @@
             def _recursive_update_position(retries):
                 try:
                     position_response = self._send_command(
-<<<<<<< HEAD
-                        _command_builder().with_gcode(gcode=GCODE.CURRENT_POSITION)
-=======
                         _command_builder().add_gcode(gcode=GCODE.CURRENT_POSITION)
->>>>>>> 6a78e78f
                     )
                     return _parse_position_response(position_response)
                 except ParseError as e:
@@ -566,24 +562,14 @@
         res_msg: Dict[str, Dict[str, float]] = {axis: {}}
 
         for key, value in data.items():
-<<<<<<< HEAD
-            cmd = _command_builder().with_gcode(
-=======
             cmd = _command_builder().add_gcode(
->>>>>>> 6a78e78f
                 gcode=gcodes[key]
             )
             if key == 'debounce':
                 # debounce variable for all axes, so do not specify an axis
-<<<<<<< HEAD
-                cmd.with_float(prefix='O', value=value, precision=None)
-            else:
-                cmd.with_float(prefix=axis, value=value, precision=None)
-=======
                 cmd.add_float(prefix='O', value=value, precision=None)
             else:
                 cmd.add_float(prefix=axis, value=value, precision=None)
->>>>>>> 6a78e78f
             res = self._send_command(cmd)
             if res is None:
                 raise ValueError(
@@ -653,11 +639,7 @@
         """
         version = 'Virtual Smoothie'
         if not self.simulating:
-<<<<<<< HEAD
-            version = self._send_command(_command_builder().with_gcode(
-=======
             version = self._send_command(_command_builder().add_gcode(
->>>>>>> 6a78e78f
                 gcode=GCODE.VERSION))
             version = version.split(',')[0].split(':')[-1].strip()
             version = version.replace('NOMSD', '')
@@ -679,11 +661,7 @@
     @property
     def switch_state(self) -> Dict[str, bool]:
         """Returns the state of all SmoothieBoard limit switches"""
-<<<<<<< HEAD
-        res = self._send_command(_command_builder().with_gcode(
-=======
         res = self._send_command(_command_builder().add_gcode(
->>>>>>> 6a78e78f
             gcode=GCODE.LIMIT_SWITCH_STATUS
         ))
         return _parse_switch_values(res)
@@ -708,11 +686,7 @@
             def _recursive_update_homed_flags(retries: int):
                 try:
                     res = self._send_command(
-<<<<<<< HEAD
-                        _command_builder().with_gcode(gcode=GCODE.HOMING_STATUS))
-=======
                         _command_builder().add_gcode(gcode=GCODE.HOMING_STATUS))
->>>>>>> 6a78e78f
                     flags = _parse_homing_status_values(res)
                     self.homed_flags.update(flags)
                 except ParseError as e:
@@ -746,15 +720,9 @@
             self.set_speed(self._combined_speed)
 
     def _build_speed_command(self, speed: float) -> CommandBuilder:
-<<<<<<< HEAD
-        return _command_builder().with_gcode(
-            gcode=GCODE.SET_SPEED
-        ).with_int(prefix="F", value=int(float(speed) * SEC_PER_MIN))
-=======
         return _command_builder().add_gcode(
             gcode=GCODE.SET_SPEED
         ).add_int(prefix="F", value=int(float(speed) * SEC_PER_MIN))
->>>>>>> 6a78e78f
 
     def set_speed(self, value: Union[float, str], update: bool = True):
         """ set total axes movement speed in mm/second"""
@@ -792,20 +760,12 @@
         if update:
             self._max_speed_settings.update(settings)  # type: ignore
 
-<<<<<<< HEAD
-        command = _command_builder().with_gcode(gcode=GCODE.SET_MAX_SPEED)
-        for axis, value in sorted(settings.items()):
-            command = command.with_float(
-                prefix=axis, value=value, precision=None
-            )
-=======
         command = _command_builder().add_gcode(gcode=GCODE.SET_MAX_SPEED)
         for axis, value in sorted(settings.items()):
             command = command.add_float(
                 prefix=axis, value=value, precision=None
             )
 
->>>>>>> 6a78e78f
         log.debug(f"set_axis_max_speed: {command}")
         self._send_command(command)
 
@@ -825,15 +785,6 @@
         """
         self._acceleration.update(settings)
 
-<<<<<<< HEAD
-        command = _command_builder().with_gcode(
-            gcode=GCODE.ACCELERATION
-        ).with_int(
-            prefix="S", value=10000
-        )
-        for axis, value in sorted(settings.items()):
-            command.with_float(prefix=axis, value=value, precision=None)
-=======
         command = _command_builder().add_gcode(
             gcode=GCODE.ACCELERATION
         ).add_int(
@@ -841,7 +792,6 @@
         )
         for axis, value in sorted(settings.items()):
             command.add_float(prefix=axis, value=value, precision=None)
->>>>>>> 6a78e78f
 
         log.debug(f"set_acceleration: {command}")
         self._send_command(command)
@@ -953,15 +903,6 @@
         axis-current settings, plus a small delay to wait for those settings
         to take effect.
         """
-<<<<<<< HEAD
-        command = _command_builder().with_gcode(gcode=GCODE.SET_CURRENT)
-        for axis, value in sorted(self.current.items()):
-            command.with_float(prefix=axis, value=value, precision=None)
-
-        command.with_gcode(
-            gcode=GCODE.DWELL
-        ).with_float(
-=======
         command = _command_builder().add_gcode(gcode=GCODE.SET_CURRENT)
         for axis, value in sorted(self.current.items()):
             command.add_float(prefix=axis, value=value, precision=None)
@@ -969,7 +910,6 @@
         command.add_gcode(
             gcode=GCODE.DWELL
         ).add_float(
->>>>>>> 6a78e78f
             prefix="P", value=CURRENT_CHANGE_DELAY, precision=None
         )
         log.debug(f"_generate_current_command: {command}")
@@ -989,15 +929,9 @@
         if axes:
             log.debug(f"disengage_axis: {axes}")
             self._send_command(
-<<<<<<< HEAD
-                _command_builder().with_gcode(
-                    gcode=GCODE.DISENGAGE_MOTOR
-                ).add_word(word=axes))
-=======
                 _command_builder().add_gcode(
                     gcode=GCODE.DISENGAGE_MOTOR
                 ).add_element(element=axes))
->>>>>>> 6a78e78f
             for axis in axes:
                 self.engaged_axes[axis] = False
 
@@ -1058,11 +992,7 @@
             sleep(DEFAULT_STABILIZE_DELAY)
         log.debug("reset_from_error")
         self._send_command(
-<<<<<<< HEAD
-            _command_builder().with_gcode(gcode=GCODE.RESET_FROM_ERROR)
-=======
             _command_builder().add_gcode(gcode=GCODE.RESET_FROM_ERROR)
->>>>>>> 6a78e78f
         )
         self.update_homed_flags()
 
@@ -1145,19 +1075,11 @@
         cmd_ret = self._remove_unwanted_characters(command_str, cmd_ret)
         self._handle_return(cmd_ret)
         wait_ret = serial_communication.write_and_return(
-<<<<<<< HEAD
-            _command_builder().with_gcode(gcode=GCODE.WAIT).build(),
-            SMOOTHIE_ACK, self._connection, timeout=execute_timeout,
-            tag='smoothie')
-        wait_ret = self._remove_unwanted_characters(
-            _command_builder().with_gcode(gcode=GCODE.WAIT).build(),
-=======
             _command_builder().add_gcode(gcode=GCODE.WAIT).build(),
             SMOOTHIE_ACK, self._connection, timeout=execute_timeout,
             tag='smoothie')
         wait_ret = self._remove_unwanted_characters(
             _command_builder().add_gcode(gcode=GCODE.WAIT).build(),
->>>>>>> 6a78e78f
             wait_ret)
         self._handle_return(wait_ret)
         return cmd_ret.strip()
@@ -1260,22 +1182,6 @@
         self.set_axis_max_speed({'Y': Y_BACKOFF_SLOW_SPEED})
 
         # move away from the Y endstop switch, then backward half that distance
-<<<<<<< HEAD
-        relative_retract_command = _command_builder().with_gcode(
-            # set to relative coordinate system
-            gcode=GCODE.RELATIVE_COORDS
-        ).with_gcode(
-            gcode=GCODE.MOVE
-        ).with_int(
-            # move towards front of machine
-            prefix="Y", value=int(-Y_SWITCH_BACK_OFF_MM)
-        ).with_gcode(
-            gcode=GCODE.MOVE
-        ).with_int(
-            # move towards back of machine
-            prefix="Y", value=int(Y_SWITCH_REVERSE_BACK_OFF_MM)
-        ).with_gcode(
-=======
         relative_retract_command = _command_builder().add_gcode(
             # set to relative coordinate system
             gcode=GCODE.RELATIVE_COORDS
@@ -1290,16 +1196,11 @@
             # move towards back of machine
             prefix="Y", value=int(Y_SWITCH_REVERSE_BACK_OFF_MM)
         ).add_gcode(
->>>>>>> 6a78e78f
             # set back to abs coordinate system
             gcode=GCODE.ABSOLUTE_COORDS
         )
 
-<<<<<<< HEAD
-        command = self._generate_current_command().with_builder(
-=======
         command = self._generate_current_command().add_builder(
->>>>>>> 6a78e78f
             builder=relative_retract_command
         )
         self._send_command(command)
@@ -1310,15 +1211,9 @@
             # override firmware's default XY homing speed, to avoid resonance
             self.set_axis_max_speed({'X': XY_HOMING_SPEED})
             self.activate_axes('X')
-<<<<<<< HEAD
-            command = self._generate_current_command().with_gcode(
-                gcode=GCODE.HOME
-            ).add_word("X")
-=======
             command = self._generate_current_command().add_gcode(
                 gcode=GCODE.HOME
             ).add_element("X")
->>>>>>> 6a78e78f
             # home commands are acked after execution rather than queueing, so
             # we want a long ack timeout and a short execution timeout
             home_timeout = (HOMED_POSITION['X'] / XY_HOMING_SPEED) * 2
@@ -1338,15 +1233,9 @@
 
         self.activate_axes('Y')
         # home the Y at normal speed (fast)
-<<<<<<< HEAD
-        command = self._generate_current_command().with_gcode(
-            gcode=GCODE.HOME
-        ).add_word("Y")
-=======
         command = self._generate_current_command().add_gcode(
             gcode=GCODE.HOME
         ).add_element("Y")
->>>>>>> 6a78e78f
         fast_home_timeout = (HOMED_POSITION['Y'] / XY_HOMING_SPEED) * 2
         # home commands are executed before ack, set a long ack timeout
         self._send_command(command, ack_timeout=fast_home_timeout,
@@ -1356,17 +1245,6 @@
         self.set_axis_max_speed({'Y': Y_RETRACT_SPEED})
 
         # retract, then home, then retract again
-<<<<<<< HEAD
-        relative_retract_command = _command_builder().with_gcode(
-            # set to relative coordinate system
-            gcode=GCODE.RELATIVE_COORDS
-        ).with_gcode(
-            gcode=GCODE.MOVE
-        ).with_int(
-            # move 3 millimeters away from switch
-            prefix="Y", value=-Y_RETRACT_DISTANCE
-        ).with_gcode(
-=======
         relative_retract_command = _command_builder().add_gcode(
             # set to relative coordinate system
             gcode=GCODE.RELATIVE_COORDS
@@ -1376,7 +1254,6 @@
             # move 3 millimeters away from switch
             prefix="Y", value=-Y_RETRACT_DISTANCE
         ).add_gcode(
->>>>>>> 6a78e78f
             # set back to abs coordinate system
             gcode=GCODE.ABSOLUTE_COORDS
         )
@@ -1385,11 +1262,7 @@
             # home commands are executed before ack, use a long ack timeout
             slow_timeout = (Y_RETRACT_DISTANCE / Y_RETRACT_SPEED) * 2
             self._send_command(
-<<<<<<< HEAD
-                _command_builder().with_gcode(gcode=GCODE.HOME).add_word("Y"),
-=======
                 _command_builder().add_gcode(gcode=GCODE.HOME).add_element("Y"),
->>>>>>> 6a78e78f
                 ack_timeout=slow_timeout,
                 timeout=5)
             self.update_homed_flags(flags={'Y': True})
@@ -1418,11 +1291,7 @@
             for ax in 'BC'})
         log.debug("sent steps")
         self._send_command(
-<<<<<<< HEAD
-            _command_builder().with_gcode(gcode=GCODE.ABSOLUTE_COORDS)
-=======
             _command_builder().add_gcode(gcode=GCODE.ABSOLUTE_COORDS)
->>>>>>> 6a78e78f
         )
         log.debug("sent abs")
         self._save_current(self.current, axes_active=False)
@@ -1440,19 +1309,11 @@
         if not data:
             return command
 
-<<<<<<< HEAD
-        command.with_gcode(
-            gcode=GCODE.STEPS_PER_MM
-        )
-        for axis, value in data.items():
-            command.with_float(prefix=axis, value=value, precision=None)
-=======
         command.add_gcode(
             gcode=GCODE.STEPS_PER_MM
         )
         for axis, value in data.items():
             command.add_float(prefix=axis, value=value, precision=None)
->>>>>>> 6a78e78f
         return command
 
     def update_steps_per_mm(self, data: Union[Dict[str, float], str]):
@@ -1466,11 +1327,7 @@
             # Unfortunately update server calls driver._setup() before the
             # update can correctly load the robot_config change on disk.
             # Need to account for old command format to avoid this issue.
-<<<<<<< HEAD
-            self._send_command(_command_builder().with_gcode(data))
-=======
             self._send_command(_command_builder().add_gcode(data))
->>>>>>> 6a78e78f
         else:
             self.steps_per_mm.update(data)
             cmd = self._build_steps_per_mm(data)
@@ -1501,11 +1358,7 @@
             self.delay(PIPETTE_READ_DELAY)
             # request from Smoothieware the information from that pipette
             res = self._send_command(
-<<<<<<< HEAD
-                _command_builder().with_gcode(gcode=gcode).add_word(allowed_mount),
-=======
                 _command_builder().add_gcode(gcode=gcode).add_element(allowed_mount),
->>>>>>> 6a78e78f
                 suppress_error_msg=True)
             if res:
                 res = _parse_instrument_data(res)
@@ -1548,21 +1401,12 @@
         # to avoid firmware weirdness in how it parses GCode arguments
         byte_string = _byte_array_to_hex_string(
             bytearray(data_string.encode()))
-<<<<<<< HEAD
-        command = _command_builder().with_gcode(
-            gcode=gcode
-        ).add_word(
-            word=allowed_mount
-        ).add_word(
-            word=byte_string
-=======
         command = _command_builder().add_gcode(
             gcode=gcode
         ).add_element(
             element=allowed_mount
         ).add_element(
             element=byte_string
->>>>>>> 6a78e78f
         )
         log.debug(f"_write_to_pipette: {command}")
         self._send_command(command)
@@ -1630,13 +1474,8 @@
             cmd = _command_builder()
             for axis, coords in sorted(coords_dict.items()):
                 if valid_movement(axis, coords):
-<<<<<<< HEAD
-                    cmd.with_float(prefix=axis, value=coords,
-                                   precision=GCODE_ROUNDING_PRECISION)
-=======
                     cmd.add_float(prefix=axis, value=coords,
                                   precision=GCODE_ROUNDING_PRECISION)
->>>>>>> 6a78e78f
             return cmd
 
         moving_target = only_moving(target)
@@ -1706,28 +1545,13 @@
 
             # use the higher current from the split config without changing
             # our global cache
-<<<<<<< HEAD
-            split_prefix = step_prefix.with_builder(
-                self._build_speed_command(split_speed)
-=======
             split_prefix.add_builder(
                 builder=self._build_speed_command(split_speed)
->>>>>>> 6a78e78f
             )
             cached = {}
             for ax in split_target.keys():
                 cached[ax] = self.current[ax]
                 self.current[ax] = self._move_split_config[ax].split_current
-<<<<<<< HEAD
-            split_prefix = self._generate_current_command()
-            for ax in split_target.keys():
-                self.current[ax] = cached[ax]
-
-            split_postfix = step_postfix
-            split_command = _command_builder().with_gcode(
-                gcode=GCODE.MOVE
-            ).with_builder(
-=======
             split_prefix.add_builder(
                 builder=self._generate_current_command()
             )
@@ -1737,7 +1561,6 @@
             split_command = _command_builder().add_gcode(
                 gcode=GCODE.MOVE
             ).add_builder(
->>>>>>> 6a78e78f
                 builder=split_command_string
             )
         else:
@@ -1748,39 +1571,16 @@
         command = _command_builder()
 
         if split_command_string or (checked_speed != self._combined_speed):
-<<<<<<< HEAD
-            command.with_builder(
-=======
             command.add_builder(
->>>>>>> 6a78e78f
                 builder=self._build_speed_command(checked_speed)
             )
 
         # introduce the standard currents
-<<<<<<< HEAD
-        command.with_builder(
-=======
         command.add_builder(
->>>>>>> 6a78e78f
             builder=self._generate_current_command()
         )
 
         if backlash_command_string:
-<<<<<<< HEAD
-            command.with_gcode(
-                gcode=GCODE.MOVE
-            ).with_builder(
-                builder=backlash_command_string
-            )
-
-        command.with_gcode(
-            GCODE.MOVE
-        ).with_builder(
-            builder=primary_command_string
-        )
-        if checked_speed != self._combined_speed:
-            command.with_builder(
-=======
             command.add_gcode(
                 gcode=GCODE.MOVE
             ).add_builder(
@@ -1794,7 +1594,6 @@
         )
         if checked_speed != self._combined_speed:
             command.add_builder(
->>>>>>> 6a78e78f
                 builder=self._build_speed_command(self._combined_speed)
             )
 
@@ -1875,17 +1674,10 @@
                     ''.join(ax for ax in axes if ax in 'BC'))
 
                 command = self._generate_current_command()
-<<<<<<< HEAD
-                command.with_gcode(
-                    gcode=GCODE.HOME
-                ).add_word(
-                    word=''.join(sorted(axes))
-=======
                 command.add_gcode(
                     gcode=GCODE.HOME
                 ).add_element(
                     element=''.join(sorted(axes))
->>>>>>> 6a78e78f
                 )
                 try:
                     # home commands are executed before ack, use a long ack
@@ -1939,25 +1731,6 @@
         assert all((ax in 'BC' for ax in axes)),\
             'only plunger axes have controllable microstepping'
         for ax in axes:
-<<<<<<< HEAD
-            prefix.with_gcode(gcode=MICROSTEPPING_GCODES[ax]['DISABLE'])
-        for ax in axes:
-            postfix.with_gcode(gcode=MICROSTEPPING_GCODES[ax]['ENABLE'])
-
-        prefix.with_builder(builder=self._build_steps_per_mm({
-            ax: self.steps_per_mm[ax] / 32
-            for ax in axes
-        })).with_gcode(
-            gcode=GCODE.DWELL
-        ).with_float(prefix='P', value=0.01, precision=None)
-
-        postfix.with_builder(builder=self._build_steps_per_mm({
-            ax: self.steps_per_mm[ax]
-            for ax in axes
-        })).with_gcode(
-            gcode=GCODE.DWELL
-        ).with_float(prefix='P', value=0.01, precision=None)
-=======
             prefix.add_gcode(gcode=MICROSTEPPING_GCODES[ax]['DISABLE'])
         for ax in axes:
             postfix.add_gcode(gcode=MICROSTEPPING_GCODES[ax]['ENABLE'])
@@ -1975,7 +1748,6 @@
         })).add_gcode(
             gcode=GCODE.DWELL
         ).add_float(prefix='P', value=0.01, precision=None)
->>>>>>> 6a78e78f
         return prefix, postfix
 
     def _do_relative_splits_during_home_for(self, axes: str):
@@ -1992,17 +1764,10 @@
         assert all(ax.lower() in 'bc' for ax in axes),\
             'only plunger axes may be unstuck'
         since_moved = self._axes_moved_at.time_since_moved()
-<<<<<<< HEAD
-        split_currents = _command_builder().with_gcode(
-            gcode=GCODE.SET_CURRENT
-        )
-        split_moves = _command_builder().with_gcode(
-=======
         split_currents = _command_builder().add_gcode(
             gcode=GCODE.SET_CURRENT
         )
         split_moves = _command_builder().add_gcode(
->>>>>>> 6a78e78f
             gcode=GCODE.MOVE
         )
         applicable_speeds: List[float] = []
@@ -2022,17 +1787,10 @@
                 continue
             if axis in to_unstick:
                 log.debug(f"adding unstick for {axis}")
-<<<<<<< HEAD
-                split_currents.with_float(
-                    prefix=axis, value=msc.split_current, precision=None
-                )
-                split_moves.with_float(
-=======
                 split_currents.add_float(
                     prefix=axis, value=msc.split_current, precision=None
                 )
                 split_moves.add_float(
->>>>>>> 6a78e78f
                     prefix=axis, value=-msc.split_distance, precision=None
                 )
                 applicable_speeds.append(msc.split_speed)
@@ -2046,17 +1804,6 @@
                 ''.join(to_unstick))
 
         command_sequence = [
-<<<<<<< HEAD
-            fullstep_prefix.with_builder(
-                builder=split_currents
-            ).with_gcode(
-                gcode=GCODE.DWELL
-            ).with_float(
-                prefix="P", value=CURRENT_CHANGE_DELAY, precision=None
-            ).with_builder(
-                builder=self._build_speed_command(min(applicable_speeds))
-            ).with_gcode(gcode=GCODE.RELATIVE_COORDS),
-=======
             fullstep_prefix.add_builder(
                 builder=split_currents
             ).add_gcode(
@@ -2066,7 +1813,6 @@
             ).add_builder(
                 builder=self._build_speed_command(min(applicable_speeds))
             ).add_gcode(gcode=GCODE.RELATIVE_COORDS),
->>>>>>> 6a78e78f
             split_moves
             ]
         try:
@@ -2078,19 +1824,11 @@
             pass
         finally:
             self._send_command(
-<<<<<<< HEAD
-                _command_builder().with_gcode(
-                    gcode=GCODE.ABSOLUTE_COORDS
-                ).with_builder(
-                    builder=fullstep_postfix
-                ).with_builder(
-=======
                 _command_builder().add_gcode(
                     gcode=GCODE.ABSOLUTE_COORDS
                 ).add_builder(
                     builder=fullstep_postfix
                 ).add_builder(
->>>>>>> 6a78e78f
                     builder=self._build_speed_command(self._combined_speed))
             )
 
@@ -2184,20 +1922,12 @@
     def delay(self, seconds: float):
         # per http://smoothieware.org/supported-g-codes:
         # In grbl mode P is float seconds to comply with gcode standards
-<<<<<<< HEAD
-        command = _command_builder().with_gcode(
-            gcode=GCODE.DWELL
-        ).with_float(
-            prefix="P", value=seconds, precision=None
-        )
-=======
         command = _command_builder().add_gcode(
             gcode=GCODE.DWELL
         ).add_float(
             prefix="P", value=seconds, precision=None
         )
 
->>>>>>> 6a78e78f
         log.debug(f"delay: {command}")
         self._send_command(command, timeout=int(seconds) + 1)
 
@@ -2205,19 +1935,11 @@
             self, axis: str, probing_distance: float) -> Dict[str, float]:
         if axis.upper() in AXES:
             self.engaged_axes[axis] = True
-<<<<<<< HEAD
-            command = _command_builder().with_gcode(
-                gcode=GCODE.PROBE
-            ).with_int(
-                prefix="F", value=420   # 420 mm/min (7 mm/sec) to avoid resonance
-            ).with_float(
-=======
             command = _command_builder().add_gcode(
                 gcode=GCODE.PROBE
             ).add_int(
                 prefix="F", value=420   # 420 mm/min (7 mm/sec) to avoid resonance
             ).add_float(
->>>>>>> 6a78e78f
                 prefix=axis.upper(), value=probing_distance, precision=None
             )
             log.debug(f"probe_axis: {command}")
