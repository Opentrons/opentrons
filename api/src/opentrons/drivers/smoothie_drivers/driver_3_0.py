import asyncio
from os import environ
import logging
from time import sleep
from threading import Event
from typing import Any, Dict, Optional

from serial.serialutil import SerialException

from opentrons.drivers import serial_communication
from opentrons.drivers.rpi_drivers import gpio
from opentrons.system import smoothie_update
'''
- Driver is responsible for providing an interface for motion control
- Driver is the only system component that knows about GCODES or how smoothie
  communications

- Driver is NOT responsible interpreting the motions in any way
  or knowing anything about what the axes are used for
'''

log = logging.getLogger(__name__)

ERROR_KEYWORD = 'error'
ALARM_KEYWORD = 'alarm'

# TODO (artyom, ben 20171026): move to config
HOMED_POSITION = {
    'X': 418,
    'Y': 353,
    'Z': 218,
    'A': 218,
    'B': 19,
    'C': 19
}

PLUNGER_BACKLASH_MM = 0.3
LOW_CURRENT_Z_SPEED = 30
CURRENT_CHANGE_DELAY = 0.005

Y_SWITCH_BACK_OFF_MM = 28
Y_SWITCH_REVERSE_BACK_OFF_MM = 10
Y_BACKOFF_LOW_CURRENT = 0.8
Y_BACKOFF_SLOW_SPEED = 50
Y_RETRACT_SPEED = 8
Y_RETRACT_DISTANCE = 3

UNSTICK_DISTANCE = 1
UNSTICK_SPEED = 1

DEFAULT_AXES_SPEED = 400

XY_HOMING_SPEED = 80

HOME_SEQUENCE = ['ZABC', 'X', 'Y']
AXES = ''.join(HOME_SEQUENCE)
# Ignore these axis when sending move or home command
DISABLE_AXES = ''

MOVEMENT_ERROR_MARGIN = 1/160  # Largest movement in mm for any step
SEC_PER_MIN = 60

DEFAULT_SMOOTHIE_TIMEOUT = 1
DEFAULT_MOVEMENT_TIMEOUT = 30
SMOOTHIE_BOOT_TIMEOUT = 3
DEFAULT_STABILIZE_DELAY = 0.1

DEFAULT_COMMAND_RETRIES = 3

GCODES = {'HOME': 'G28.2',
          'MOVE': 'G0',
          'DWELL': 'G4',
          'CURRENT_POSITION': 'M114.2',
          'LIMIT_SWITCH_STATUS': 'M119',
          'PROBE': 'G38.2 F420',  # 420 mm/min (7 mm/sec) to avoid resonance
          'ABSOLUTE_COORDS': 'G90',
          'RELATIVE_COORDS': 'G91',
          'RESET_FROM_ERROR': 'M999',
          'PUSH_SPEED': 'M120',
          'POP_SPEED': 'M121',
          'SET_SPEED': 'G0F',
          'STEPS_PER_MM': 'M92',
          'READ_INSTRUMENT_ID': 'M369',
          'WRITE_INSTRUMENT_ID': 'M370',
          'READ_INSTRUMENT_MODEL': 'M371',
          'WRITE_INSTRUMENT_MODEL': 'M372',
          'SET_MAX_SPEED': 'M203.1',
          'SET_CURRENT': 'M907',
          'DISENGAGE_MOTOR': 'M18',
          'HOMING_STATUS': 'G28.6',
          'ACCELERATION': 'M204 S10000',
          'WAIT': 'M400'}

# Number of digits after the decimal point for coordinates being sent
# to Smoothie
GCODE_ROUNDING_PRECISION = 3

SMOOTHIE_COMMAND_TERMINATOR = '\r\n\r\n'
SMOOTHIE_ACK = 'ok\r\nok\r\n'


class SmoothieError(Exception):
    pass


class ParseError(Exception):
    pass


def _parse_number_from_substring(smoothie_substring):
    '''
    Returns the number in the expected string "N:12.3", where "N" is the
    axis, and "12.3" is a floating point value for the axis' position
    '''
    try:
        return round(
            float(smoothie_substring.split(':')[1]),
            GCODE_ROUNDING_PRECISION
        )
    except (ValueError, IndexError, TypeError, AttributeError):
        log.exception('Unexpected argument to _parse_number_from_substring:')
        raise ParseError(
            'Unexpected argument to _parse_number_from_substring: {}'.format(
                smoothie_substring))


def _parse_axis_from_substring(smoothie_substring):
    '''
    Returns the axis in the expected string "N:12.3", where "N" is the
    axis, and "12.3" is a floating point value for the axis' position
    '''
    try:
        return smoothie_substring.split(':')[0].title()  # upper 1st letter
    except (ValueError, IndexError, TypeError, AttributeError):
        log.exception('Unexpected argument to _parse_axis_from_substring:')
        raise ParseError(
            'Unexpected argument to _parse_axis_from_substring: {}'.format(
                smoothie_substring))


def _parse_position_response(raw_axis_values):
    parsed_values = raw_axis_values.strip().split(' ')
    if len(parsed_values) < 8:
        msg = 'Unexpected response in _parse_position_response: {}'.format(
            raw_axis_values)
        log.error(msg)
        raise ParseError(msg)

    data = {
        _parse_axis_from_substring(s): _parse_number_from_substring(s)
        for s in parsed_values[2:]  # remove first two items ('ok', 'MCS:')
    }
    return data


def _parse_instrument_data(smoothie_response):
    try:
        items = smoothie_response.split('\n')[0].strip().split(':')
        mount = items[0]
        # data received from Smoothieware is stringified HEX values
        # because of how Smoothieware handles GCODE messages
        data = bytearray.fromhex(items[1])
    except (ValueError, IndexError, TypeError, AttributeError):
        raise ParseError(
            'Unexpected argument to _parse_instrument_data: {}'.format(
                smoothie_response))
    return {mount: data}


def _byte_array_to_ascii_string(byte_array):
    # remove trailing null characters
    try:
        for c in [b'\x00', b'\xFF']:
            if c in byte_array:
                byte_array = byte_array[:byte_array.index(c)]
        res = byte_array.decode()
    except (ValueError, TypeError, AttributeError):
        log.exception('Unexpected argument to _byte_array_to_ascii_string:')
        raise ParseError(
            'Unexpected argument to _byte_array_to_ascii_string: {}'.format(
                byte_array))
    return res


def _byte_array_to_hex_string(byte_array):
    # data must be sent as stringified HEX values
    # because of how Smoothieware parses GCODE messages
    try:
        res = ''.join('%02x' % b for b in byte_array)
    except TypeError:
        log.exception('Unexpected argument to _byte_array_to_hex_string:')
        raise ParseError(
            'Unexpected argument to _byte_array_to_hex_string: {}'.format(
                byte_array))
    return res


def _parse_switch_values(raw_switch_values):
    if not raw_switch_values or not isinstance(raw_switch_values, str):
        raise ParseError(
            'Unexpected argument to _parse_switch_values: {}'.format(
                raw_switch_values))

    # probe has a space after it's ":" for some reason
    if 'Probe: ' in raw_switch_values:
        raw_switch_values = raw_switch_values.replace('Probe: ', 'Probe:')

    parsed_values = raw_switch_values.strip().split(' ')
    res = {
        _parse_axis_from_substring(s): bool(_parse_number_from_substring(s))
        for s in parsed_values
        if any([n in s for n in ['max', 'Probe']])
    }
    # remove the extra "_max" character from each axis key in the dict
    res = {
        key.split('_')[0]: val
        for key, val in res.items()
    }
    if len((list(AXES) + ['Probe']) & res.keys()) != 7:
        raise ParseError(
            'Unexpected argument to _parse_switch_values: {}'.format(
                raw_switch_values))
    return res


def _parse_homing_status_values(raw_homing_status_values):
    '''
        Parse the Smoothieware response to a G28.6 command (homing-status)
        A "1" means it has been homed, and "0" means it has not been homed

        Example response after homing just X axis:
        "X:1 Y:0 Z:0 A:0 B:0 C:0"

        returns: dict
            Key is axis, value is True if the axis needs to be homed
    '''
    if not raw_homing_status_values or \
            not isinstance(raw_homing_status_values, str):
        raise ParseError(
            'Unexpected argument to _parse_homing_status_values: {}'.format(
                raw_homing_status_values))
    parsed_values = raw_homing_status_values.strip().split(' ')
    res = {
        _parse_axis_from_substring(s): bool(_parse_number_from_substring(s))
        for s in parsed_values
    }
    if len(list(AXES) & res.keys()) != 6:
        raise ParseError(
            'Unexpected argument to _parse_homing_status_values: {}'.format(
                raw_homing_status_values))
    return res


class SmoothieDriver_3_0_0:
    def __init__(self, config):
        self.run_flag = Event()
        self.run_flag.set()

        self._position = HOMED_POSITION.copy()
        self.log = []

        # why do we do this after copying the HOMED_POSITION?
        self._update_position({axis: 0 for axis in AXES})

        self.simulating = True
        self._connection = None
        self._config = config

        # Current settings:
        # The amperage of each axis, has been organized into three states:
        # Current-Settings is the amperage each axis was last set to
        # Active-Current-Settings is set when an axis is moving/homing
        # Dwelling-Current-Settings is set when an axis is NOT moving/homing
        self._current_settings = {
            'now': config.low_current.copy(),
            'saved': config.low_current.copy()  # used in push/pop methods
        }
        self._active_current_settings = {
            'now': config.high_current.copy(),
            'saved': config.high_current.copy()  # used in push/pop methods
        }
        self._dwelling_current_settings = {
            'now': config.low_current.copy(),
            'saved': config.low_current.copy()  # used in push/pop methods
        }

        # Active axes are axes that are in use. An axis might be disabled if
        # a motor has had a failure and the robot is operating without that
        # axis until it can be repaired. This will be an unusual circumstance.
        self._active_axes = {ax: False for ax in AXES}

        # Engaged axes are axes that have not been disengaged (GCode M18) since
        # their last "move" or "home" operations. Disengaging an axis stops the
        # power output to the associated motor, primarily for the purpose of
        # reducing heat. When a "disengage" command is sent for an axis, this
        # dict should be updated to False for that axis, and when a "move" or
        # "home" command is sent for an axis, that axis should be updated to
        # True.
        self.engaged_axes = {ax: True for ax in AXES}

        # motor speed settings
        self._max_speed_settings = config.default_max_speed.copy()
        self._saved_max_speed_settings = self._max_speed_settings.copy()
        self._combined_speed = float(DEFAULT_AXES_SPEED)
        self._saved_axes_speed = float(self._combined_speed)
        self._steps_per_mm = {}
        self._acceleration = config.acceleration.copy()
        self._saved_acceleration = config.acceleration.copy()

        # position after homing
        self._homed_position = HOMED_POSITION.copy()
        self.homed_flags = {}
        self.update_homed_flags(flags={
            'X': False,
            'Y': False,
            'Z': False,
            'A': False,
            'B': False,
            'C': False
        })

    @property
    def homed_position(self):
        return self._homed_position.copy()

    def _update_position(self, target):
        self._position.update({
            axis: value
            for axis, value in target.items() if value is not None
        })

        self.log += [self._position.copy()]

    def update_position(self, default=None):
        if default is None:
            default = self._position

        if self.simulating:
            updated_position = self._position.copy()
            updated_position.update(**default)
        else:
            def _recursive_update_position(retries):
                try:
                    position_response = self._send_command(
                        GCODES['CURRENT_POSITION'])
                    return _parse_position_response(position_response)
                except ParseError as e:
                    retries -= 1
                    if retries <= 0:
                        raise e
                    if not self.simulating:
                        sleep(DEFAULT_STABILIZE_DELAY)
                    return _recursive_update_position(retries)

            updated_position = _recursive_update_position(
                DEFAULT_COMMAND_RETRIES)

        self._update_position(updated_position)

    def read_pipette_id(self, mount) -> Optional[str]:
        '''
        Reads in an attached pipette's ID
        The ID is unique to this pipette, and is a string of unknown length

        :param mount: string with value 'left' or 'right'
        :return id string, or None
        '''
        res: Optional[str] = None
        if self.simulating:
            res = '1234567890'
        else:
            try:
                res = self._read_from_pipette(
                    GCODES['READ_INSTRUMENT_ID'], mount)
            except UnicodeDecodeError:
                log.exception("Failed to decode pipette ID string:")
                res = None
        return res

    def read_pipette_model(self, mount) -> Optional[str]:
        '''
        Reads an attached pipette's MODEL
        The MODEL is a unique string for this model of pipette

        :param mount: string with value 'left' or 'right'
        :return model string, or None
        '''
        if self.simulating:
            res = None
        else:
            res = self._read_from_pipette(
                GCODES['READ_INSTRUMENT_MODEL'], mount)
            if res and '_v' not in res:
                # Backward compatibility for pipettes programmed with model
                # strings that did not include the _v# designation
                res = res + '_v1'
            elif res and '_v13' in res:
                # Backward compatibility for pipettes programmed with model
                # strings that did not include the "." to seperate version
                # major and minor values
                res = res.replace('_v13', '_v1.3')

        return res

    def write_pipette_id(self, mount, data_string):
        '''
        Writes to an attached pipette's ID memory location
        The ID is unique to this pipette, and is a string of unknown length

        NOTE: To enable write-access to the pipette, it's button must be held

        mount:
            String (str) with value 'left' or 'right'
        data_string:
            String (str) that is of unknown length, and should be unique to
            this one pipette
        '''
        self._write_to_pipette(
            GCODES['WRITE_INSTRUMENT_ID'], mount, data_string)

    def write_pipette_model(self, mount, data_string):
        '''
        Writes to an attached pipette's MODEL memory location
        The MODEL is a unique string for this model of pipette

        NOTE: To enable write-access to the pipette, it's button must be held

        mount:
            String (str) with value 'left' or 'right'
        data_string:
            String (str) that is unique to this model of pipette
        '''
        self._write_to_pipette(
            GCODES['WRITE_INSTRUMENT_MODEL'], mount, data_string)

    def update_pipette_config(self, axis, data):
        '''
        Updates the following configs for a given pipette mount based on
        the detected pipette type:
        - homing positions M365.0
        - Max Travel M365.1
        - endstop debounce M365.2 (NOT for zprobe debounce)
        - retract from endstop distance M365.3
        '''
        gcodes = {
            'retract': 'M365.3',
            'debounce': 'M365.2',
            'max_travel': 'M365.1',
            'home': 'M365.0'}

        res_msg = f'The following configs were updated for {axis}: '

        def _parse_command(result):
            # ensure smoothie received code and changed value through
            # return message. Format of return message:
            # <Axis> (or E for endstop) updated <Value>
            nonlocal res_msg
            arr_result = result.strip().split(' ')
            res_msg = res_msg + arr_result[0] + ',' + arr_result[2]

        for key, value in data.items():
            if key == 'debounce':
                # debounce variable for all axes, so do not specify an axis
                cmd = f' O{value}'
            else:
                cmd = f' {axis}{value}'
            res = self._send_command(gcodes[key] + cmd)
            if res is None:
                raise ValueError(
                    f'{key} was not updated to {value} on {axis} axis')
            _parse_command(res)

        return res_msg

    # FIXME (JG 9/28/17): Should have a more thought out
    # way of simulating vs really running
    def connect(self, port=None):
        if environ.get('ENABLE_VIRTUAL_SMOOTHIE', '').lower() == 'true':
            self.simulating = True
            return
        self.disconnect()
        self._connect_to_port(port)
        self._setup()

    def disconnect(self):
        if self.is_connected():
            self._connection.close()
        self._connection = None
        self.simulating = True

    def is_connected(self):
        if not self._connection:
            return False
        return self._connection.is_open

    def _connect_to_port(self, port=None):
        try:
            smoothie_id = environ.get('OT_SMOOTHIE_ID', 'FT232R')
            self._connection = serial_communication.connect(
                device_name=smoothie_id,
                port=port,
                baudrate=self._config.serial_speed
            )
            self.simulating = False
        except SerialException:
            # if another process is using the port, pyserial raises an
            # exception that describes a "readiness to read" which is confusing
            error_msg = 'Unable to access UART port to Smoothie. This is '
            error_msg += 'because another process is currently using it, or '
            error_msg += 'the UART port is disabled on this device (OS)'
            raise SerialException(error_msg)

    @property
    def port(self):
        if not self._connection:
            return None
        return self._connection.port

    def get_fw_version(self):
        '''
        Queries Smoothieware for it's build version, and returns
        the parsed response.

        returns: str
            Current version of attached Smoothi-driver. Versions are derived
            from git branch-hash (eg: edge-66ec883NOMSD)

        Example Smoothieware response:

        Build version: edge-66ec883NOMSD, Build date: Jan 28 2018 15:26:57, MCU: LPC1769, System Clock: 120MHz  # NOQA
          CNC Build   NOMSD Build
        6 axis
        '''
        version = 'Virtual Smoothie'
        if not self.simulating:
            version = self._send_command('version')
            version = version.split(',')[0].split(':')[-1].strip()
            version = version.replace('NOMSD', '')
        return version

    @property
    def position(self):
        """
        Instead of sending M114.2 we are storing target values in
        self._position since movement and home commands are blocking and
        assumed to go the correct place.

        Cases where Smoothie would not be in the correct place (such as if a
        belt slips) would not be corrected by getting position with M114.2
        because Smoothie would also not be aware of slippage.
        """
        return {k.upper(): v for k, v in self._position.items()}

    @property
    def switch_state(self):
        '''Returns the state of all SmoothieBoard limit switches'''
        res = self._send_command(GCODES['LIMIT_SWITCH_STATUS'])
        return _parse_switch_values(res)

    def update_homed_flags(self, flags=None):
        '''
        Returns Smoothieware's current homing-status, which is a dictionary
        of boolean values for each axis (XYZABC). If an axis is False, then it
        still needs to be homed, and it's coordinate cannot be trusted.
        Smoothieware sets it's internal homing flags for all axes to False when
        it has yet to home since booting/restarting, or an endstop/homing error

        returns: dict
            {
                'X': False,
                'Y': True,
                'Z': False,
                'A': True,
                'B': False,
                'C': True
            }
        '''
        if flags and isinstance(flags, dict):
            self.homed_flags.update(flags)

        elif self.simulating:
            self.homed_flags.update({ax: False for ax in AXES})

        elif self.is_connected():

            def _recursive_update_homed_flags(retries):
                try:
                    res = self._send_command(GCODES['HOMING_STATUS'])
                    flags = _parse_homing_status_values(res)
                    self.homed_flags.update(flags)
                except ParseError as e:
                    retries -= 1
                    if retries <= 0:
                        raise e
                    if not self.simulating:
                        sleep(DEFAULT_STABILIZE_DELAY)
                    return _recursive_update_homed_flags(retries)

            _recursive_update_homed_flags(DEFAULT_COMMAND_RETRIES)

    @property
    def current(self):
        return self._current_settings['now']

    @property
    def speed(self):
        pass

    @property
    def steps_per_mm(self):
        return self._steps_per_mm

    @steps_per_mm.setter
    def steps_per_mm(self, axis, mm):
        # Keep track of any updates to the steps per mm per axis
        self._steps_per_mm[axis] = mm

    def set_speed(self, value):
        ''' set total axes movement speed in mm/second'''
        self._combined_speed = float(value)
        speed_per_min = int(self._combined_speed * SEC_PER_MIN)
        command = GCODES['SET_SPEED'] + str(speed_per_min)
        log.debug("set_speed: {}".format(command))
        self._send_command(command)

    def push_speed(self):
        self._saved_axes_speed = float(self._combined_speed)

    def pop_speed(self):
        self.set_speed(self._saved_axes_speed)

    def set_axis_max_speed(self, settings):
        '''
        Sets the maximum speed (mm/sec) that a given axis will move

        settings
            Dict with axes as valies (e.g.: 'X', 'Y', 'Z', 'A', 'B', or 'C')
            and floating point number for millimeters per second (mm/sec)
        '''
        self._max_speed_settings.update(settings)
        values = ['{}{}'.format(axis.upper(), value)
                  for axis, value in sorted(settings.items())]
        command = '{} {}'.format(
            GCODES['SET_MAX_SPEED'],
            ' '.join(values)
        )
        log.debug("set_axis_max_speed: {}".format(command))
        self._send_command(command)

    def push_axis_max_speed(self):
        self._saved_max_speed_settings = self._max_speed_settings.copy()

    def pop_axis_max_speed(self):
        self.set_axis_max_speed(self._saved_max_speed_settings)

    def set_acceleration(self, settings):
        '''
        Sets the acceleration (mm/sec^2) that a given axis will move

        settings
            Dict with axes as valies (e.g.: 'X', 'Y', 'Z', 'A', 'B', or 'C')
            and floating point number for mm-per-second-squared (mm/sec^2)
        '''
        self._acceleration.update(settings)
        values = ['{}{}'.format(axis.upper(), value)
                  for axis, value in sorted(settings.items())]
        command = '{} {}'.format(
            GCODES['ACCELERATION'],
            ' '.join(values)
        )
        log.debug("set_acceleration: {}".format(command))
        self._send_command(command)

    def push_acceleration(self):
        self._saved_acceleration = self._acceleration.copy()

    def pop_acceleration(self):
        self.set_acceleration(self._saved_acceleration)

    def set_active_current(self, settings):
        '''
        Sets the amperage of each motor for when it is activated by driver.
        Values are initialized from the `robot_config.high_current` values,
        and can then be changed through this method by other parts of the API.

        For example, `Pipette` setting the active-current of it's pipette,
        depending on what model pipette it is, and what action it is performing

        settings
            Dict with axes as valies (e.g.: 'X', 'Y', 'Z', 'A', 'B', or 'C')
            and floating point number for current (generally between 0.1 and 2)
        '''
        self._active_current_settings['now'].update(settings)

        # if an axis specified in the `settings` is currently active,
        # reset it's current to the new active-current value
        active_axes_to_update = {
            axis: amperage
            for axis, amperage in self._active_current_settings['now'].items()
            if self._active_axes.get(axis) is True
            if self.current[axis] != amperage
        }
        if active_axes_to_update:
            self._save_current(active_axes_to_update, axes_active=True)

    def push_active_current(self):
        self._active_current_settings['saved'].update(
            self._active_current_settings['now'])

    def pop_active_current(self):
        self.set_active_current(self._active_current_settings['saved'])

    def set_dwelling_current(self, settings):
        '''
        Sets the amperage of each motor for when it is dwelling.
        Values are initialized from the `robot_config.log_current` values,
        and can then be changed through this method by other parts of the API.

        For example, `Pipette` setting the dwelling-current of it's pipette,
        depending on what model pipette it is.

        settings
            Dict with axes as valies (e.g.: 'X', 'Y', 'Z', 'A', 'B', or 'C')
            and floating point number for current (generally between 0.1 and 2)
        '''
        self._dwelling_current_settings['now'].update(settings)

        # if an axis specified in the `settings` is currently dwelling,
        # reset it's current to the new dwelling-current value
        dwelling_axes_to_update = {
            axis: amps
            for axis, amps in self._dwelling_current_settings['now'].items()
            if self._active_axes.get(axis) is False
            if self.current[axis] != amps
        }
        if dwelling_axes_to_update:
            self._save_current(dwelling_axes_to_update, axes_active=False)

    def push_dwelling_current(self):
        self._dwelling_current_settings['saved'].update(
            self._dwelling_current_settings['now'])

    def pop_dwelling_current(self):
        self.set_dwelling_current(self._dwelling_current_settings['saved'])

    def _save_current(self, settings, axes_active=True):
        '''
        Sets the current in Amperes (A) by axis. Currents are limited to be
        between 0.0-2.0 amps per axis motor.

        Note: this method does not send gcode commands, but instead stores the
        desired current setting. A seperate call to _generate_current_command()
        will return a gcode command that can be used to set Smoothie's current

        settings
            Dict with axes as valies (e.g.: 'X', 'Y', 'Z', 'A', 'B', or 'C')
            and floating point number for current (generally between 0.1 and 2)
        '''
        self._active_axes.update({
            ax: axes_active
            for ax in settings.keys()
        })
        self._current_settings['now'].update(settings)
        log.debug("_save_current: {}".format(self.current))

    def _set_saved_current(self):
        '''
        Sends the driver's current settings to the serial port as gcode. Call
        this method to set the axis-current state on the actual Smoothie
        motor-driver.
        '''
        self._send_command(self._generate_current_command())

    def _generate_current_command(self):
        '''
        Returns a constructed GCode string that contains this driver's
        axis-current settings, plus a small delay to wait for those settings
        to take effect.
        '''
        values = ['{}{}'.format(axis, value)
                  for axis, value in sorted(self.current.items())]
        current_cmd = '{} {}'.format(
            GCODES['SET_CURRENT'],
            ' '.join(values)
        )
        command = '{currents} {code}P{seconds}'.format(
            currents=current_cmd,
            code=GCODES['DWELL'],
            seconds=CURRENT_CHANGE_DELAY
        )
        log.debug("_generate_current_command: {}".format(command))
        return command

    def disengage_axis(self, axes):
        '''
        Disable the stepper-motor-driver's 36v output to motor
        This is a safe GCODE to send to Smoothieware, as it will automatically
        re-engage the motor if it receives a home or move command

        axes
            String containing the axes to be disengaged
            (e.g.: 'XY' or 'ZA' or 'XYZABC')
        '''
        axes = ''.join(set(axes.upper()) & set(AXES))
        if axes:
            log.debug("disengage_axis: {}".format(axes))
            self._send_command(GCODES['DISENGAGE_MOTOR'] + axes)
            for axis in axes:
                self.engaged_axes[axis] = False

    def dwell_axes(self, axes):
        '''
        Sets motors to low current, for when they are not moving.

        Dwell for XYZA axes is only called after HOMING
        Dwell for BC axes is called after both HOMING and MOVING

        axes:
            String containing the axes to set to low current (eg: 'XYZABC')
        '''
        axes = ''.join(set(axes) & set(AXES) - set(DISABLE_AXES))
        dwelling_currents = {
            ax: self._dwelling_current_settings['now'][ax]
            for ax in axes
            if self._active_axes[ax] is True
        }
        if dwelling_currents:
            self._save_current(dwelling_currents, axes_active=False)

    def activate_axes(self, axes):
        '''
        Sets motors to a high current, for when they are moving
        and/or must hold position

        Activating XYZABC axes before both HOMING and MOVING

        axes:
            String containing the axes to set to high current (eg: 'XYZABC')
        '''
        axes = ''.join(set(axes) & set(AXES) - set(DISABLE_AXES))
        active_currents = {
            ax: self._active_current_settings['now'][ax]
            for ax in axes
            if self._active_axes[ax] is False
        }
        if active_currents:
            self._save_current(active_currents, axes_active=True)

    # ----------- Private functions --------------- #

    def _wait_for_ack(self):
        '''
        In the case where smoothieware has just been reset, we want to
        ignore all the garbage it spits out

        This methods writes a sequence of newline characters, which will
        guarantee Smoothieware responds with 'ok\r\nok\r\n' within 3 seconds
        '''
        self._send_command('\r\n', timeout=SMOOTHIE_BOOT_TIMEOUT)

    def _reset_from_error(self):
        # smoothieware will ignore new messages for a short time
        # after it has entered an error state, so sleep for some milliseconds
        if not self.simulating:
            sleep(DEFAULT_STABILIZE_DELAY)
        log.debug("reset_from_error")
        self._send_command(GCODES['RESET_FROM_ERROR'])
        self.update_homed_flags()

    # Potential place for command optimization (buffering, flushing, etc)
    def _send_command(self, command, timeout=DEFAULT_SMOOTHIE_TIMEOUT):
        """
        Submit a GCODE command to the robot, followed by M400 to block until
        done. This method also ensures that any command on the B or C axis
        (the axis for plunger control) do current ramp-up and ramp-down, so
        that plunger motors rest at a low current to prevent burn-out.

        In the case of a limit-switch alarm during any command other than home,
        the robot should home the axis from the alarm and then raise a
        SmoothieError. The robot should *not* recover and continue to run the
        protocol, as this could result in unpredicable handling of liquids.
        When a SmoothieError is raised, the user should inspect the physical
        configuration of the robot and the protocol and determine why the limit
        switch was hit unexpectedly. This is usually due to an undetected
        collision in a previous move command.

        :param command: the GCODE to submit to the robot
        :param timeout: the time to wait before returning (indefinite wait if
            this is set to none
        """
        if self.simulating:
            return
        cmd_ret = self._write_with_retries(
            command + SMOOTHIE_COMMAND_TERMINATOR,
            5.0, DEFAULT_COMMAND_RETRIES)
        cmd_ret = self._remove_unwanted_characters(command, cmd_ret)
        self._handle_return(cmd_ret, GCODES['HOME'] in command)
        wait_ret = serial_communication.write_and_return(
            GCODES['WAIT'] + SMOOTHIE_COMMAND_TERMINATOR,
            SMOOTHIE_ACK, self._connection, timeout=12000)
        wait_ret = self._remove_unwanted_characters(
            GCODES['WAIT'], wait_ret)
        self._handle_return(wait_ret, GCODES['HOME'] in command)
        return cmd_ret.strip()

    def _handle_return(self, ret_code: str, was_home: bool):
        # Smoothieware returns error state if a switch was hit while moving
        if (ERROR_KEYWORD in ret_code.lower()) or \
                (ALARM_KEYWORD in ret_code.lower()):
            self._reset_from_error()
            error_axis = ret_code.strip()[-1]
            if not was_home and error_axis in 'XYZABC':
                log.warning(f"alarm/error in {ret_code}, homing {error_axis}")
                self.home(error_axis)
            raise SmoothieError(ret_code)

    def _remove_unwanted_characters(self, command, response):
        # smoothieware can enter a weird state, where it repeats back
        # the sent command at the beginning of its response.
        # Check for this echo, and strips the command from the response
        remove_from_response = [
            c.strip() for c in command.strip().split(' ') if c.strip()]

        # also removing any inadvertant newline/return characters
        # this is ok because all data we need from Smoothie is returned on
        # the first line in the response
        remove_from_response += ['\r', '\n']
        modified_response = str(response)

        for cmd in remove_from_response:
            modified_response = modified_response.replace(cmd, '')

        if modified_response != response:
            log.debug('Removed characters from response: {}'.format(
                response))
            log.debug('Newly formatted response: {}'.format(modified_response))

        return modified_response

    def _write_with_retries(self, cmd: str, timeout: float, retries: int):
        for attempt in range(retries):
            try:
                ret = serial_communication.write_and_return(
                    cmd,
                    SMOOTHIE_ACK,
                    self._connection,
                    timeout=timeout)
                if attempt != 0:
                    log.warning(
                        f"required {attempt} retries for {cmd.strip()}")
                return ret
            except serial_communication.SerialNoResponse:
                if not self.simulating:
                    sleep(DEFAULT_STABILIZE_DELAY)
                if self._connection:
                    self._connection.close()
                    self._connection.open()
        raise serial_communication.SerialNoResponse()

    def _home_x(self):
        log.debug("_home_x")
        # move the gantry forward on Y axis with low power
        self._save_current({'Y': Y_BACKOFF_LOW_CURRENT})
        self.push_axis_max_speed()
        self.set_axis_max_speed({'Y': Y_BACKOFF_SLOW_SPEED})

        # move away from the Y endstop switch, then backward half that distance
        relative_retract_command = '{0} {1}Y{2} {3}Y{4} {5}'.format(
            GCODES['RELATIVE_COORDS'],  # set to relative coordinate system
            GCODES['MOVE'],             # move towards front of machine
            str(int(-Y_SWITCH_BACK_OFF_MM)),
            GCODES['MOVE'],             # move towards back of machine
            str(int(Y_SWITCH_REVERSE_BACK_OFF_MM)),
            GCODES['ABSOLUTE_COORDS']   # set back to abs coordinate system
        )

        command = '{0} {1}'.format(
            self._generate_current_command(), relative_retract_command)
        self._send_command(command, timeout=DEFAULT_MOVEMENT_TIMEOUT)
        self.dwell_axes('Y')

        # now it is safe to home the X axis
        try:
            # override firmware's default XY homing speed, to avoid resonance
            self.set_axis_max_speed({'X': XY_HOMING_SPEED})
            self.activate_axes('X')
            command = '{0} {1}'.format(
                self._generate_current_command(),
                GCODES['HOME'] + 'X'
            )
            self._send_command(command, timeout=DEFAULT_MOVEMENT_TIMEOUT)
            self.update_homed_flags(flags={'X': True})
        finally:
            self.pop_axis_max_speed()
            self.dwell_axes('X')
            self._set_saved_current()

    def _home_y(self):
        log.debug("_home_y")
        # override firmware's default XY homing speed, to avoid resonance
        self.push_axis_max_speed()
        self.set_axis_max_speed({'Y': XY_HOMING_SPEED})

        self.activate_axes('Y')
        # home the Y at normal speed (fast)
        command = '{0} {1}'.format(
            self._generate_current_command(),
            GCODES['HOME'] + 'Y'
        )
        self._send_command(command, timeout=DEFAULT_MOVEMENT_TIMEOUT)

        # slow the maximum allowed speed on Y axis
        self.set_axis_max_speed({'Y': Y_RETRACT_SPEED})

        # retract, then home, then retract again
        relative_retract_command = '{0} {1}Y{2} {3}'.format(
            GCODES['RELATIVE_COORDS'],  # set to relative coordinate system
            GCODES['MOVE'],             # move 3 millimeters away from switch
            str(-Y_RETRACT_DISTANCE),
            GCODES['ABSOLUTE_COORDS']   # set back to abs coordinate system
        )
        try:
            self._send_command(
                relative_retract_command, timeout=DEFAULT_MOVEMENT_TIMEOUT)
            self._send_command(
                GCODES['HOME'] + 'Y', timeout=DEFAULT_MOVEMENT_TIMEOUT)
            self.update_homed_flags(flags={'Y': True})
            self._send_command(
                relative_retract_command, timeout=DEFAULT_MOVEMENT_TIMEOUT)
        finally:
            self.pop_axis_max_speed()  # bring max speeds back to normal
            self.dwell_axes('Y')
            self._set_saved_current()

    def _setup(self):
        log.debug("_setup")
        try:
            self._wait_for_ack()
        except serial_communication.SerialNoResponse:
            # incase motor-driver is stuck in bootloader and unresponsive,
            # use gpio to reset into a known state
            log.debug("wait for ack failed, resetting")
            self._smoothie_reset()
        log.debug("wait for ack done")
        self._reset_from_error()
<<<<<<< HEAD
        self.update_steps_per_mm(self._config.steps_per_mm)
=======
        log.debug("_reset")
        self._send_command(self._config.steps_per_mm)
        log.debug("sent steps")
>>>>>>> 8305b44d
        self._send_command(GCODES['ABSOLUTE_COORDS'])
        log.debug("sent abs")
        self._save_current(self.current, axes_active=False)
        log.debug("sent current")
        self.update_position(default=self.homed_position)
        self.pop_axis_max_speed()
        self.pop_speed()
        self.pop_acceleration()
        log.debug("setup done")

    def update_steps_per_mm(self, data):
        # Using M92, update steps per mm for a given axis
        if isinstance(data, str):
            # Unfortunately update server calls driver._setup() before the
            # update can correctly load the robot_config change on disk.
            # Need to account for old command format to avoid this issue.
            self._send_command(data)
        else:
            cmd = ''
            for axis, value in data.items():
                cmd = f'{cmd} {axis}{value}'
                self.steps_per_mm[axis] = value
            self._send_command(GCODES['STEPS_PER_MM'] + cmd)

    def _read_from_pipette(self, gcode, mount) -> Optional[str]:
        '''
        Read from an attached pipette's internal memory. The gcode used
        determines which portion of memory is read and returned.

        All motors must be disengaged to consistently read over I2C lines

        gcode:
            String (str) containing a GCode
            either 'READ_INSTRUMENT_ID' or 'READ_INSTRUMENT_MODEL'
        mount:
            String (str) with value 'left' or 'right'
        '''
        allowed_mounts = {'left': 'L', 'right': 'R'}
        mount = allowed_mounts.get(mount)
        if not mount:
            raise ValueError('Unexpected mount: {}'.format(mount))
        try:
            # EMI interference from both plunger motors has been found to
            # prevent the I2C lines from communicating between Smoothieware and
            # pipette's onboard EEPROM. To avoid, turn off both plunger motors
            self.disengage_axis('BC')
            self.delay(CURRENT_CHANGE_DELAY)
            # request from Smoothieware the information from that pipette
            res = self._send_command(gcode + mount)
            if res:
                res = _parse_instrument_data(res)
                assert mount in res
                # data is read/written as strings of HEX characters
                # to avoid firmware weirdness in how it parses GCode arguments
                return _byte_array_to_ascii_string(res[mount])
        except (ParseError, AssertionError, SmoothieError):
            pass
        return None

    def _write_to_pipette(self, gcode, mount, data_string):
        '''
        Write to an attached pipette's internal memory. The gcode used
        determines which portion of memory is written to.

        NOTE: To enable write-access to the pipette, it's button must be held

        gcode:
            String (str) containing a GCode
            either 'WRITE_INSTRUMENT_ID' or 'WRITE_INSTRUMENT_MODEL'
        mount:
            String (str) with value 'left' or 'right'
        data_string:
            String (str) that is of unkown length
        '''
        allowed_mounts = {'left': 'L', 'right': 'R'}
        mount = allowed_mounts.get(mount)
        if not mount:
            raise ValueError('Unexpected mount: {}'.format(mount))
        if not isinstance(data_string, str):
            raise ValueError(
                'Expected {0}, not {1}'.format(str, type(data_string)))
        # EMI interference from both plunger motors has been found to
        # prevent the I2C lines from communicating between Smoothieware and
        # pipette's onboard EEPROM. To avoid, turn off both plunger motors
        self.disengage_axis('BC')
        self.delay(CURRENT_CHANGE_DELAY)
        # data is read/written as strings of HEX characters
        # to avoid firmware weirdness in how it parses GCode arguments
        byte_string = _byte_array_to_hex_string(
            bytearray(data_string.encode()))
        command = gcode + mount + byte_string
        log.debug("_write_to_pipette: {}".format(command))
        self._send_command(command)

    # ----------- END Private functions ----------- #

    # ----------- Public interface ---------------- #
    def move(self, target, home_flagged_axes=False):
        '''
        Move to the `target` Smoothieware coordinate, along any of the size
        axes, XYZABC.

        target: dict
            dict setting the coordinate that Smoothieware will be at when
            `move()` returns. `target` keys are the axis in upper-case, and the
            values are the coordinate in millimeters (float)

        home_flagged_axes: boolean (default=False)
            If set to `True`, each axis included within the target coordinate
            may be homed before moving, determined by Smoothieware's internal
            homing-status flags (`True` means it has already homed). All axes'
            flags are set to `False` by Smoothieware under three conditions:
            1) Smoothieware boots or resets, 2) if a HALT gcode or signal
            is sent, or 3) a homing/limitswitch error occured.
        '''
        from numpy import isclose

        self.run_flag.wait()

        def valid_movement(coords, axis):
            return not (
                (axis in DISABLE_AXES) or
                (coords is None) or
                isclose(coords, self.position[axis])
            )

        def create_coords_list(coords_dict):
            return [
                axis + str(round(coords, GCODE_ROUNDING_PRECISION))
                for axis, coords in sorted(coords_dict.items())
                if valid_movement(coords, axis)
            ]

        backlash_target = target.copy()
        backlash_target.update({
            axis: value + PLUNGER_BACKLASH_MM
            for axis, value in sorted(target.items())
            if axis in 'BC' and self.position[axis] < value
        })

        target_coords = create_coords_list(target)
        backlash_coords = create_coords_list(backlash_target)

        if target_coords:
            non_moving_axes = ''.join([
                ax
                for ax in AXES
                if ax not in target.keys()
            ])
            self.dwell_axes(non_moving_axes)
            self.activate_axes(target.keys())

            # include the current-setting gcodes within the moving gcode string
            # to reduce latency, since we're setting current so much
            command = self._generate_current_command()

            if backlash_coords != target_coords:
                command += ' ' + GCODES['MOVE'] + ''.join(backlash_coords)
            command += ' ' + GCODES['MOVE'] + ''.join(target_coords)

            try:
                for axis in target.keys():
                    self.engaged_axes[axis] = True
                if home_flagged_axes:
                    self.home_flagged_axes(''.join(list(target.keys())))
                log.debug("move: {}".format(command))
                # TODO (andy) a movement's timeout should be calculated by
                # how long the movement is expected to take. A default timeout
                # of 30 seconds prevents any movements that take longer
                self._send_command(command, timeout=DEFAULT_MOVEMENT_TIMEOUT)
            finally:
                # dwell pipette motors because they get hot
                plunger_axis_moved = ''.join(set('BC') & set(target.keys()))
                if plunger_axis_moved:
                    self.dwell_axes(plunger_axis_moved)
                    self._set_saved_current()

            self._update_position(target)

    def home(self, axis=AXES, disabled=DISABLE_AXES):

        self.run_flag.wait()

        axis = axis.upper()

        # If Y is requested make sure we home X first
        if 'Y' in axis:
            axis += 'X'
        # If horizontal movement is requested, ensure we raise the instruments
        if 'X' in axis:
            axis += 'ZA'
        # These two additions are safe even if they duplicate requested axes
        # because of the use of set operations below, which will de-duplicate
        # characters from the resulting string

        # HOME_SEQUENCE defines a pattern for homing, specifically that the
        # ZABC axes should be homed first so that horizontal movement doesn't
        # happen with the pipette down (which could bump into things). Then
        # the X axis is homed, which has to happen before Y. Finally Y can be
        # homed. This variable will contain the sequence just explained, but
        # filters out unrequested axes using set intersection (&) and then
        # filters out disabled axes using set difference (-)
        home_sequence = list(filter(
            None,
            [
                ''.join(set(group) & set(axis) - set(disabled))
                for group in HOME_SEQUENCE
            ]))

        non_moving_axes = ''.join([
            ax
            for ax in AXES
            if ax not in home_sequence
        ])
        self.dwell_axes(non_moving_axes)

        for axes in home_sequence:
            if 'X' in axes:
                self._home_x()
            elif 'Y' in axes:
                self._home_y()
            else:
                # if we are homing neither the X nor Y axes, simple home
                self.activate_axes(axes)

                # include the current-setting gcodes within the moving gcode
                # string to reduce latency, since we're setting current so much
                command = self._generate_current_command()
                command += ' ' + GCODES['HOME'] + ''.join(sorted(axes))
                try:
                    log.debug("home: {}".format(command))
                    self._send_command(
                        command, timeout=DEFAULT_MOVEMENT_TIMEOUT)
                    self.update_homed_flags(flags={ax: True for ax in axes})
                finally:
                    # always dwell an axis after it has been homed
                    self.dwell_axes(axes)
                    self._set_saved_current()

        # Only update axes that have been selected for homing
        homed = {
            ax: self.homed_position.get(ax)
            for ax in ''.join(home_sequence)
        }
        self.update_position(default=homed)
        for axis in ''.join(home_sequence):
            self.engaged_axes[axis] = True

        # coordinate after homing might not synce with default in API
        # so update this driver's homed position using current coordinates
        new = {
            ax: self.position[ax]
            for ax in self.homed_position.keys()
            if ax in axis
        }
        self._homed_position.update(new)

        return self.position

    def fast_home(self, axis, safety_margin):
        ''' home after a controlled motor stall

        Given a known distance we have just stalled along an axis, move
        that distance away from the homing switch. Then finish with home.
        '''
        # move some mm distance away from the target axes endstop switch(es)
        destination = {
            ax: self.homed_position.get(ax) - abs(safety_margin)
            for ax in axis.upper()
        }

        # there is a chance the axis will hit it's home switch too soon
        # if this happens, catch the error and continue with homing afterwards
        try:
            self.move(destination)
        except SmoothieError:
            pass

        # then home once we're closer to the endstop(s)
        disabled = ''.join([ax for ax in AXES if ax not in axis.upper()])
        return self.home(axis=axis, disabled=disabled)

    def unstick_axes(self, axes, distance=None, speed=None):
        '''
        The plunger axes on OT2 can build up static friction over time and
        when it's cold. To get over this, the robot can move that plunger at
        normal current and a very slow speed to increase the torque, removing
        the static friction

        axes:
            String containing each axis to be moved. Ex: 'BC' or 'ZABC'

        distance:
            Distance to travel in millimeters (default is 1mm)

        speed:
            Millimeters-per-second to travel to travel at (default is 1mm/sec)
        '''
        for ax in axes:
            if ax not in AXES:
                raise ValueError('Unknown axes: {}'.format(axes))

        if distance is None:
            distance = UNSTICK_DISTANCE
        if speed is None:
            speed = UNSTICK_SPEED

        self.push_active_current()
        self.set_active_current({
            ax: self._config.high_current[ax]
            for ax in axes
            })
        self.push_axis_max_speed()
        self.set_axis_max_speed({ax: speed for ax in axes})

        # only need to request switch state once
        state_of_switches = {ax: False for ax in AXES}
        if not self.simulating:
            state_of_switches = self.switch_state

        # incase axes is pressing endstop, home it slowly instead of moving
        homing_axes = ''.join([ax for ax in axes if state_of_switches[ax]])
        moving_axes = {
            ax: self.position[ax] - distance  # retract
            for ax in axes
            if (not state_of_switches[ax]) and (ax not in homing_axes)
        }

        try:
            if moving_axes:
                self.move(moving_axes)
            if homing_axes:
                self.home(homing_axes)
        finally:
            self.pop_active_current()
            self.pop_axis_max_speed()

    def pause(self):
        if not self.simulating:
            self.run_flag.clear()

    def resume(self):
        if not self.simulating:
            self.run_flag.set()

    def delay(self, seconds):
        # per http://smoothieware.org/supported-g-codes:
        # In grbl mode P is float seconds to comply with gcode standards
        command = '{code}P{seconds}'.format(
            code=GCODES['DWELL'],
            seconds=seconds
        )
        log.debug("delay: {}".format(command))
        self._send_command(command, timeout=int(seconds) + 1)

    def probe_axis(self, axis, probing_distance) -> Dict[str, float]:
        if axis.upper() in AXES:
            self.engaged_axes[axis] = True
            command = GCODES['PROBE'] + axis.upper() + str(probing_distance)
            log.debug("probe_axis: {}".format(command))
            self._send_command(
                command=command, timeout=DEFAULT_MOVEMENT_TIMEOUT)
            self.update_position(self.position)
            return self.position
        else:
            raise RuntimeError("Cant probe axis {}".format(axis))

    def turn_on_blue_button_light(self):
        gpio.set_button_light(blue=True)

    def turn_on_red_button_light(self):
        gpio.set_button_light(red=True)

    def turn_off_button_light(self):
        gpio.set_button_light(red=False, green=False, blue=False)

    def turn_on_rail_lights(self):
        gpio.set_rail_lights(True)

    def turn_off_rail_lights(self):
        gpio.set_rail_lights(False)

    def get_rail_lights_on(self):
        return gpio.get_rail_lights()

    def read_button(self):
        return gpio.read_button()

    def read_window_switches(self):
        return gpio.read_window_switches()

    def set_lights(self, button=None, rails=None):
        if button is not None:
            gpio.set_button_light(blue=button)
        if rails is not None:
            gpio.set_rail_lights(rails)

    def get_lights(self):
        return {'button': gpio.get_button_light()[2],
                'rails': gpio.get_rail_lights()}

    def kill(self):
        """
        In order to terminate Smoothie motion immediately (including
        interrupting a command in progress, we set the reset pin low and then
        back to high, then call `_setup` method to send the RESET_FROM_ERROR
        Smoothie code to return Smoothie to a normal waiting state and reset
        any other state needed for the driver.
        """
        log.debug("kill")
        self._smoothie_hard_halt()
        self._reset_from_error()
        self._setup()

    def home_flagged_axes(self, axes_string):
        '''
        Given a list of axes to check, this method will home each axis if
        Smoothieware's internal flag sets it as needing to be homed
        '''
        axes_that_need_to_home = [
            axis
            for axis, already_homed in self.homed_flags.items()
            if (not already_homed) and (axis in axes_string)
        ]
        if axes_that_need_to_home:
            axes_string = ''.join(axes_that_need_to_home)
            self.home(axes_string)

    def _smoothie_reset(self):
        log.debug('Resetting Smoothie (simulating: {})'.format(
            self.simulating))
        if self.simulating:
            pass
        else:
            gpio.set_low(gpio.OUTPUT_PINS['RESET'])
            gpio.set_high(gpio.OUTPUT_PINS['ISP'])
            sleep(0.25)
            gpio.set_high(gpio.OUTPUT_PINS['RESET'])
            sleep(0.25)
            self._wait_for_ack()
            self._reset_from_error()

    def _smoothie_programming_mode(self):
        log.debug('Setting Smoothie to ISP mode (simulating: {})'.format(
            self.simulating))
        if self.simulating:
            pass
        else:
            gpio.set_low(gpio.OUTPUT_PINS['RESET'])
            gpio.set_low(gpio.OUTPUT_PINS['ISP'])
            sleep(0.25)
            gpio.set_high(gpio.OUTPUT_PINS['RESET'])
            sleep(0.25)
            gpio.set_high(gpio.OUTPUT_PINS['ISP'])
            sleep(0.25)

    def _smoothie_hard_halt(self):
        log.debug('Halting Smoothie (simulating: {})'.format(
            self.simulating))
        if self.simulating:
            pass
        else:
            gpio.set_low(gpio.OUTPUT_PINS['HALT'])
            sleep(0.25)
            gpio.set_high(gpio.OUTPUT_PINS['HALT'])
            sleep(0.25)

    async def update_firmware(self,
                              filename: str,
                              loop: asyncio.AbstractEventLoop = None,
                              explicit_modeset: bool = True) -> str:
        """
        Program the smoothie board with a given hex file.

        If explicit_modeset is True (default), explicitly place the smoothie in
        programming mode.

        If explicit_modeset is False, assume the smoothie is already in
        programming mode.
        """
        # ensure there is a reference to the port
        if self.simulating:
            return 'Did nothing (simulating)'

        try:
            smoothie_update._ensure_programmer_executable()
        except OSError as ose:
            if ose.errno == 30:
                # This is "read only filesystem" and happens on buildroot
                pass
            else:
                raise

        if not self.is_connected():
            self._connect_to_port()

        # get port name
        port = self._connection.port

        if explicit_modeset:
            # set smoothieware into programming mode
            self._smoothie_programming_mode()
            # close the port so other application can access it
            self._connection.close()

        # run lpc21isp, THIS WILL TAKE AROUND 1 MINUTE TO COMPLETE
        update_cmd = 'lpc21isp -wipe -donotstart {0} {1} {2} 12000'.format(
            filename, port, self._config.serial_speed)
        kwargs: Dict[str, Any] = {'stdout': asyncio.subprocess.PIPE}
        if loop:
            kwargs['loop'] = loop
        proc = await asyncio.create_subprocess_shell(
            update_cmd, **kwargs)
        rd: bytes = await proc.stdout.read()  # type: ignore
        res = rd.decode().strip()
        await proc.communicate()

        # re-open the port
        self._connection.open()
        # reset smoothieware
        self._smoothie_reset()
        # run setup gcodes
        self._setup()

        return res

    # ----------- END Public interface ------------ #<|MERGE_RESOLUTION|>--- conflicted
+++ resolved
@@ -1043,13 +1043,9 @@
             self._smoothie_reset()
         log.debug("wait for ack done")
         self._reset_from_error()
-<<<<<<< HEAD
+        log.debug("_reset")
         self.update_steps_per_mm(self._config.steps_per_mm)
-=======
-        log.debug("_reset")
-        self._send_command(self._config.steps_per_mm)
         log.debug("sent steps")
->>>>>>> 8305b44d
         self._send_command(GCODES['ABSOLUTE_COORDS'])
         log.debug("sent abs")
         self._save_current(self.current, axes_active=False)
