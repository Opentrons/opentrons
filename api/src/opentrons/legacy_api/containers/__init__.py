from collections import OrderedDict
import itertools
import logging
import json
from opentrons.config import CONFIG
from opentrons.config.pipette_config import Y_OFFSET_MULTI
from opentrons.data_storage import database
from opentrons.util.vector import Vector
from opentrons.types import Point
from .placeable import (
    Deck,
    Slot,
    Container,
    Well,
    WellSeries,
    unpack_location,
    location_to_list,
    get_container
)
from opentrons.helpers import helpers

from opentrons.protocol_api import labware as new_labware

__all__ = [
    'Deck',
    'Slot',
    'Container',
    'Well',
    'WellSeries',
    'unpack_location',
    'location_to_list',
    'get_container']

log = logging.getLogger(__name__)


def load(robot, container_name, slot, label=None, share=False):
    """
    Examples
    --------
    >>> from opentrons import containers
    >>> containers.load('96-flat', '1')
    <Deck>/<Slot 1>/<Container 96-flat>
    >>> containers.load('96-flat', '4', 'plate')
    <Deck>/<Slot 4>/<Container plate>
    >>> containers.load('non-existent-type', '4') # doctest: +ELLIPSIS
    Exception: Container type "non-existent-type" not found in file ...
    """

    # OT-One users specify columns in the A1, B3 fashion
    # below methods help convert to the 1, 2, etc integer names
    def is_ot_one_slot_name(s):
        return isinstance(s, str) and len(s) == 2 and s[0] in 'ABCD'

    def convert_ot_one_slot_names(s):
        col = 'ABCD'.index(slot[0])
        row = int(slot[1]) - 1
        slot_number = col + (row * robot.get_max_robot_cols()) + 1
        log.warning('Changing deprecated slot name "{}" to "{}"'.format(
            slot, slot_number))
        return slot_number

    if isinstance(slot, str):
        # convert to integer
        try:
            slot = int(slot)
        except (ValueError, TypeError):
            if is_ot_one_slot_name(slot):
                slot = convert_ot_one_slot_names(slot)

    if helpers.is_number(slot):
        # test that it is within correct range
        if not (1 <= slot <= len(robot.deck)):
            raise ValueError('Unknown slot: {}'.format(slot))
        slot = str(slot)

    return robot.add_container(container_name, slot, label, share)


def list():
    return database.list_all_containers()


def create(name, grid, spacing, diameter, depth, volume=0):
    """
    Creates a labware definition based on a rectangular gird, depth, diameter,
    and spacing. Note that this function can only create labware with regularly
    spaced wells in a rectangular format, of equal height, depth, and radius.
    Irregular labware defintions will have to be made in other ways or modified
    using a regular definition as a starting point. Also, upon creation a
    definition always has its lower-left well at (0, 0, 0), such that this
    labware _must_ be calibrated before use.

    :param name: the name of the labware to be used with `labware.load`
    :param grid: a 2-tuple of integers representing (<n_columns>, <n_rows>)
    :param spacing: a 2-tuple of floats representing
        (<col_spacing, <row_spacing)
    :param diameter: a float representing the internal diameter of each well
    :param depth: a float representing the distance from the top of each well
        to the internal bottom of the same well
    :param volume: [optional] the maximum volume of each well
    :return: the labware object created by this function
    """
    columns, rows = grid
    col_spacing, row_spacing = spacing
    custom_container = Container()
    properties = {
        'type': 'custom',
        'diameter': diameter,
        'height': depth,
        'total-liquid-volume': volume
    }

    for c in range(columns):
        for r in range(rows):
            well = Well(properties=properties)
            well_name = chr(r + ord('A')) + str(1 + c)
            coordinates = (c * col_spacing, (rows - r - 1) * row_spacing, 0)
            custom_container.add(well, well_name, coordinates)
    database.save_new_container(custom_container, name)
    return database.load_container(name)


# FIXME: [Jared - 8/31/17] This is not clean
# fix it by using the same reference points
# in saved containers and Container/Well objects
def container_to_json(container, name):
    locations = []
    for w in container:
        x, y, z = w._coordinates + w.bottom()[1]
        properties_dict = {
            'x': x, 'y': y, 'z': z,
            'depth': w.z_size(),
            'total-liquid-volume': w.max_volume()
        }
        if w.properties.get('diameter') is not None:
            properties_dict.update({'diameter': w.properties['diameter']})
        else:
            properties_dict.update({'width': w.properties['width'],
                                    'length': w.properties['length']})
        locations.append((
            w.get_name(),
            properties_dict

        ))
    return {name: {'origin-offset': dict(zip('xyz', container._coordinates)),
                   'locations': OrderedDict(locations)}}


def save_custom_container(data):
    raise RuntimeError(
        "This method is deprecated and should not be used. To save a custom"
        "labware, please use opentrons.containers.create()")


def _load_new_well(well_data, saved_offset, lw_quirks):
    # We assume a labware is a trough (a.k.a. a reservoir)
    # if it has the "centerMultichannelOnWells" quirk, and does
    # *not* have the "fixedTrash" quirk.
    #
    # There are two key hacks in here to make troughs work:
    # - do not specify the size of the well
    # - specify the center without subtracting the size (since
    #   the size is 0) in x, and _add_ 7/16 of the size in y
    #   so that the nominal center leaves the nozzle centered in
    #   an imaginary well instead of centering itself over the
    #   top wall of the trough.
    #
    # If a labware does have the "fixedTrash" quirk, we shift
    # the center position back by the y-offset of multi-channel
    # pipettes so that the pipettes get as close as they can
    # reach to the center of the trash, without colliding with
    # the back of the frame.
    props = {
        'depth': well_data['depth'],
        'total-liquid-volume': well_data['totalLiquidVolume'],
    }
    if well_data['shape'] == 'circular':
        props['diameter'] = well_data['diameter']
    elif well_data['shape'] == 'rectangular':
        if "centerMultichannelOnWells" not in lw_quirks:
            props['length'] = well_data['yDimension']
            props['width'] = well_data['xDimension']
    else:
        raise ValueError(
            f"Bad definition for well shape: {well_data['shape']}")
    well = Well(properties=props)

    if "fixedTrash" in lw_quirks:
        well_tuple = (
            well_data['x'] + saved_offset.x,
            well_data['y'] + Y_OFFSET_MULTI + saved_offset.y,
            well_data['z'] + saved_offset.z)
    elif "centerMultichannelOnWells" in lw_quirks:
        well_tuple = (
            well_data['x'] + saved_offset.x,
            well_data['y'] + 7 * well_data['yDimension'] / 16 + saved_offset.y,
            well_data['z'] + saved_offset.z)
    else:
        well_tuple = (
            well_data['x'] - well.x_size() / 2 + saved_offset.x,
            well_data['y'] - well.y_size() / 2 + saved_offset.y,
            well_data['z'] + saved_offset.z)
    return (well, well_tuple)


def _look_up_offsets(labware_hash):
    calibration_path = CONFIG['labware_calibration_offsets_dir_v2']
    labware_offset_path = calibration_path / '{}.json'.format(labware_hash)
    if labware_offset_path.exists():
        calibration_data = new_labware._read_file(str(labware_offset_path))
        offset_array = calibration_data['default']['offset']
        return Point(x=offset_array[0], y=offset_array[1], z=offset_array[2])
    else:
        return Point(x=0, y=0, z=0)


def save_new_offsets(labware_hash, delta):
    calibration_path = CONFIG['labware_calibration_offsets_dir_v2']
    if not calibration_path.exists():
        calibration_path.mkdir(parents=True, exist_ok=True)
    old_delta = _look_up_offsets(labware_hash)
    new_delta = old_delta + Point(x=delta[0], y=delta[1], z=delta[2])
    labware_offset_path = calibration_path / '{}.json'.format(labware_hash)
    calibration_data = new_labware._helper_offset_data_format(
        str(labware_offset_path), new_delta)
    with labware_offset_path.open('w') as f:
        json.dump(calibration_data, f)


def load_new_labware(container_name):
    """ Load a labware in the new schema into a placeable, by name

    :raises KeyError: If the labware name is not found
    """
    defn = new_labware.get_labware_definition(load_name=container_name)
    return load_new_labware_def(defn)


def load_new_labware_def(definition):
    """ Load a labware definition in the new schema into a placeable
    """
    labware_hash = new_labware._hash_labware_def(definition)
    saved_offset = _look_up_offsets(labware_hash)
    container = Container()
    container_name = definition['parameters']['loadName']
    log.info(f"Container name {container_name}, hash {labware_hash}")
    container.properties['labware_hash'] = labware_hash
    container.properties['type'] = container_name
<<<<<<< HEAD
    lw_quirks = definition['parameters'].get('quirks', [])
=======
    lw_format = definition['parameters']['format']
    if definition['parameters']['isMagneticModuleCompatible']:
        engage_height = definition['parameters']['magneticModuleEngageHeight']
    else:
        engage_height = None
    container.properties['magdeck_engage_height'] = engage_height
>>>>>>> 82e5bbfd

    container._coordinates = Vector(definition['cornerOffsetFromSlot'])
    for well_name in itertools.chain(*definition['ordering']):
        well_obj, well_pos = _load_new_well(
            definition['wells'][well_name], saved_offset, lw_quirks)
        container.add(well_obj, well_name, well_pos)
    return container<|MERGE_RESOLUTION|>--- conflicted
+++ resolved
@@ -247,16 +247,12 @@
     log.info(f"Container name {container_name}, hash {labware_hash}")
     container.properties['labware_hash'] = labware_hash
     container.properties['type'] = container_name
-<<<<<<< HEAD
     lw_quirks = definition['parameters'].get('quirks', [])
-=======
-    lw_format = definition['parameters']['format']
     if definition['parameters']['isMagneticModuleCompatible']:
         engage_height = definition['parameters']['magneticModuleEngageHeight']
     else:
         engage_height = None
     container.properties['magdeck_engage_height'] = engage_height
->>>>>>> 82e5bbfd
 
     container._coordinates = Vector(definition['cornerOffsetFromSlot'])
     for well_name in itertools.chain(*definition['ordering']):
