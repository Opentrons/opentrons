""" opentrons.execute: functions and entrypoint for running protocols

This module has functions that can be imported to provide protocol
contexts for running protocols during interactive sessions like Jupyter or just
regular python shells. It also provides a console entrypoint for running a
protocol from the command line.
"""
import atexit
import argparse
import logging
import os
import sys
from typing import TYPE_CHECKING, Callable, Dict, List, Optional, TextIO, Union, cast

from opentrons import protocol_api, __version__, should_use_ot3
from opentrons.config import IS_ROBOT, JUPYTER_NOTEBOOK_LABWARE_DIR
from opentrons.protocol_api import MAX_SUPPORTED_VERSION
from opentrons.protocols.execution import execute as execute_apiv2

from opentrons.commands import types as command_types
from opentrons.protocols import parse
from opentrons.protocols.types import ApiDeprecationError
from opentrons.protocols.api_support.default_deck_type import (
    guess_from_global_config as guess_deck_type_from_global_config,
)
from opentrons.protocols.api_support.types import APIVersion
from opentrons.hardware_control import API as OT2API, ThreadManager, HardwareControlAPI
from opentrons.hardware_control.types import MachineType

from .util.entrypoint_util import labware_from_paths, datafiles_from_paths

if TYPE_CHECKING:
    from opentrons_shared_data.labware.dev_types import LabwareDefinition

_THREAD_MANAGED_HW: Optional[ThreadManager[HardwareControlAPI]] = None
#: The background global cache that all protocol contexts created by
#: :py:meth:`get_protocol_api` will share


# See Jira RCORE-535.
_PYTHON_TOO_NEW_MESSAGE = (
    "Python protocols with apiLevels higher than 2.13"
    " cannot currently be executed with"
    " the opentrons_execute command-line tool,"
    " the opentrons.execute.execute() function,"
    " or the opentrons.execute.get_protocol_api() function."
    " Use a lower apiLevel"
    " or use the Opentrons App instead."
)
_JSON_TOO_NEW_MESSAGE = (
    "Protocols created by recent versions of Protocol Designer"
    " cannot currently be executed with"
    " the opentrons_execute command-line tool"
    " or the opentrons.execute.execute() function."
    " Use the Opentrons App instead."
)


def get_protocol_api(
    version: Union[str, APIVersion],
    bundled_labware: Optional[Dict[str, "LabwareDefinition"]] = None,
    bundled_data: Optional[Dict[str, bytes]] = None,
    extra_labware: Optional[Dict[str, "LabwareDefinition"]] = None,
    machine: Optional[MachineType] = None,
) -> protocol_api.ProtocolContext:
    """
    Build and return a ``protocol_api.ProtocolContext``
    connected to the robot.

    This can be used to run protocols from interactive Python sessions
    such as Jupyter or an interpreter on the command line:

    .. code-block:: python

        >>> from opentrons.execute import get_protocol_api
        >>> protocol = get_protocol_api('2.0')
        >>> instr = protocol.load_instrument('p300_single', 'right')
        >>> instr.home()

    If ``extra_labware`` is not specified, any labware definitions saved in
    the ``labware`` directory of the Jupyter notebook directory will be
    available.

    When this function is called, modules and instruments will be recached.

    :param version: The API version to use. This must be lower than
                    ``opentrons.protocol_api.MAX_SUPPORTED_VERSION``.
                    It may be specified either as a string (``'2.0'``) or
                    as a ``protocols.types.APIVersion``
                    (``APIVersion(2, 0)``).
    :param bundled_labware: If specified, a mapping from labware names to
                            labware definitions for labware to consider in the
                            protocol. Note that if you specify this, _only_
                            labware in this argument will be allowed in the
                            protocol. This is preparation for a beta feature
                            and is best not used.
    :param bundled_data: If specified, a mapping from filenames to contents
                         for data to be available in the protocol from
                         ``protocol_api.ProtocolContext.bundled_data``.
    :param extra_labware: If specified, a mapping from labware names to
                          labware definitions for labware to consider in the
                          protocol in addition to those stored on the robot.
                          If this is an empty dict, and this function is called
                          on a robot, it will look in the 'labware'
                          subdirectory of the Jupyter data directory for
                          custom labware.
    :param machine: Either `"ot2"` or `"ot3"`. If `None`, machine will be
                    determined from persistent settings.
    :return: The protocol context.
    """
    _create_hardware_controller(machine)
    if isinstance(version, str):
        checked_version = parse.version_from_string(version)
    elif not isinstance(version, APIVersion):
        raise TypeError("version must be either a string or an APIVersion")
    else:
        checked_version = version

    if (
        extra_labware is None
        and IS_ROBOT
        and JUPYTER_NOTEBOOK_LABWARE_DIR.is_dir()  # type: ignore[union-attr]
    ):
        extra_labware = labware_from_paths([str(JUPYTER_NOTEBOOK_LABWARE_DIR)])

<<<<<<< HEAD
    context = protocol_api.create_protocol_context(
        api_version=checked_version,
        hardware_api=_THREAD_MANAGED_HW,  # type: ignore[arg-type]
        # FIXME(2022-12-02): Instead of guessing, match this to the robot type declared
        # by the protocol.
        deck_type=guess_deck_type_from_global_config(),
        bundled_labware=bundled_labware,
        bundled_data=bundled_data,
        extra_labware=extra_labware,
    )
=======
    try:
        context = protocol_api.create_protocol_context(
            api_version=checked_version,
            hardware_api=_THREAD_MANAGED_HW,  # type: ignore[arg-type]
            bundled_labware=bundled_labware,
            bundled_data=bundled_data,
            extra_labware=extra_labware,
        )
    except protocol_api.ProtocolEngineCoreRequiredError as e:
        raise NotImplementedError(_PYTHON_TOO_NEW_MESSAGE) from e  # See Jira RCORE-535.
>>>>>>> 056f44ba

    _THREAD_MANAGED_HW.sync.cache_instruments()  # type: ignore[union-attr]
    return context


def get_arguments(parser: argparse.ArgumentParser) -> argparse.ArgumentParser:
    """Get the argument parser for this module

    Useful if you want to use this module as a component of another CLI program
    and want to add its arguments.

    :param parser: A parser to add arguments to.
    :returns argparse.ArgumentParser: The parser with arguments added.
    """
    parser.add_argument(
        "-l",
        "--log-level",
        choices=["debug", "info", "warning", "error", "none"],
        default="warning",
        help="Specify the level filter for logs to show on the command line. "
        "The logs stored in journald or local log files are unaffected by "
        "this option and should be configured in the config file. If "
        "'none', do not show logs",
    )
    parser.add_argument(
        "-L",
        "--custom-labware-path",
        action="append",
        default=[os.getcwd()],
        help="Specify directories to search for custom labware definitions. "
        "You can specify this argument multiple times. Once you specify "
        "a directory in this way, labware definitions in that directory "
        "will become available in ProtocolContext.load_labware(). "
        "Only directories specified directly by "
        "this argument are searched, not their children. JSON files that "
        "do not define labware will be ignored with a message. "
        "By default, the current directory (the one in which you are "
        "invoking this program) will be searched for labware.",
    )
    parser.add_argument(
        "-D",
        "--custom-data-path",
        action="append",
        nargs="?",
        const=".",
        default=[],
        help="Specify directories to search for custom data files. "
        "You can specify this argument multiple times. Once you specify "
        "a directory in this way, files located in the specified "
        "directory will be available in ProtocolContext.bundled_data. "
        "Note that bundle execution will still only allow data files in "
        "the bundle. If you specify this without a path, it will "
        "add the current path implicitly. If you do not specify this "
        "argument at all, no data files will be added. Any file in the "
        "specified paths will be loaded into memory and included in the "
        "bundle if --bundle is passed, so be careful that any directory "
        "you specify has only the files you want. It is usually a "
        "better idea to use -d so no files are accidentally included. "
        "Also note that data files are made available as their name, not "
        "their full path, so name them uniquely.",
    )
    parser.add_argument(
        "-d",
        "--custom-data-file",
        action="append",
        default=[],
        help="Specify data files to be made available in "
        "ProtocolContext.bundled_data (and possibly bundled if --bundle "
        "is passed). Can be specified multiple times with different "
        "files. It is usually a better idea to use this than -D because "
        "there is less possibility of accidentally including something.",
    )
    parser.add_argument(
        "protocol",
        metavar="PROTOCOL",
        type=argparse.FileType("rb"),
        help="The protocol file to execute. If you pass '-', you can pipe "
        "the protocol via stdin; this could be useful if you want to use this "
        "utility as part of an automated workflow.",
    )
    return parser


def execute(
    protocol_file: TextIO,
    protocol_name: str,
    propagate_logs: bool = False,
    log_level: str = "warning",
    emit_runlog: Optional[Callable[[command_types.CommandMessage], None]] = None,
    custom_labware_paths: Optional[List[str]] = None,
    custom_data_paths: Optional[List[str]] = None,
    # TODO(mm, 2022-12-14): The `machine` param should probably be removed.
    #  * Protocols now declare their target robot types intrinsically.
    #  * I don't think it would ever make sense to call this function with anything
    #    other than the host robot's type, anyway?
    machine: Optional[MachineType] = None,
) -> None:
    """
    Run the protocol itself.

    This is a one-stop function to run a protocol, whether python or json,
    no matter the api version, from external (i.e. not bound up in other
    internal server infrastructure) sources.

    To run an opentrons protocol from other places, pass in a file like
    object as protocol_file; this function either returns (if the run has no
    problems) or raises an exception.

    To call from the command line use either the autogenerated entrypoint
    ``opentrons_execute`` or ``python -m opentrons.execute``.

    :param protocol_file: The protocol file to execute
    :param protocol_name: The name of the protocol file. This is required
                          internally, but it may not be a thing we can get
                          from the protocol_file argument.
    :param propagate_logs: Whether this function should allow logs from the
                           Opentrons stack to propagate up to the root handler.
                           This can be useful if you're integrating this
                           function in a larger application, but most logs that
                           occur during protocol simulation are best associated
                           with the actions in the protocol that cause them.
                           Default: ``False``
    :param log_level: The level of logs to emit on the command line:
                      ``"debug"``, ``"info"``, ``"warning"``, or ``"error"``.
                      Defaults to ``"warning"``.
    :param emit_runlog: A callback for printing the runlog. If specified, this
                        will be called whenever a command adds an entry to the
                        runlog, which can be used for display and progress
                        estimation. If specified, the callback should take a
                        single argument (the name doesn't matter) which will
                        be a dictionary (see below). Default: ``None``
    :param custom_labware_paths: A list of directories to search for custom
                                 labware, or None. Ignored if the apiv2 feature
                                 flag is not set. Loads valid labware from
                                 these paths and makes them available to the
                                 protocol context.
    :param custom_data_paths: A list of directories or files to load custom
                              data files from. Ignored if the apiv2 feature
                              flag if not set. Entries may be either files or
                              directories. Specified files and the
                              non-recursive contents of specified directories
                              are presented by the protocol context in
                              ``ProtocolContext.bundled_data``.
    :param machine: Either `"ot2"` or `"ot3"`. If `None`, machine will be
                    determined from persistent settings.

    The format of the runlog entries is as follows:

    .. code-block:: python

        {
            'name': command_name,
            'payload': {
                 'text': string_command_text,
                  # The rest of this struct is command-dependent; see
                  # opentrons.commands.commands. Its keys match format
                  # keys in 'text', so that
                  # entry['payload']['text'].format(**entry['payload'])
                  # will produce a string with information filled in
             }
        }


    """
    stack_logger = logging.getLogger("opentrons")
    stack_logger.propagate = propagate_logs
    stack_logger.setLevel(getattr(logging, log_level.upper(), logging.WARNING))
    contents = protocol_file.read()
    if custom_labware_paths:
        extra_labware = labware_from_paths(custom_labware_paths)
    else:
        extra_labware = {}
    if custom_data_paths:
        extra_data = datafiles_from_paths(custom_data_paths)
    else:
        extra_data = {}

    try:
        protocol = parse.parse(
            contents, protocol_name, extra_labware=extra_labware, extra_data=extra_data
        )
    except parse.JSONSchemaVersionTooNewError as e:
        if e.attempted_schema_version == 6:
            # See Jira RCORE-535.
            raise NotImplementedError(_JSON_TOO_NEW_MESSAGE) from e
        else:
            raise

    if getattr(protocol, "api_level", APIVersion(2, 0)) < APIVersion(2, 0):
        raise ApiDeprecationError(getattr(protocol, "api_level"))
    else:
        bundled_data = getattr(protocol, "bundled_data", {})
        bundled_data.update(extra_data)
        gpa_extras = getattr(protocol, "extra_labware", None) or None
        context = get_protocol_api(
            getattr(protocol, "api_level", MAX_SUPPORTED_VERSION),
            bundled_labware=getattr(protocol, "bundled_labware", None),
            bundled_data=bundled_data,
            extra_labware=gpa_extras,
            machine=machine,
        )
        if emit_runlog:
            broker = context.broker
            broker.subscribe(command_types.COMMAND, emit_runlog)
        context.home()
        try:
            execute_apiv2.run_protocol(protocol, context)
        finally:
            context.cleanup()


def make_runlog_cb() -> Callable[[command_types.CommandMessage], None]:
    level = 0
    last_dollar = None

    def _print_runlog(command: command_types.CommandMessage) -> None:
        nonlocal level
        nonlocal last_dollar

        if last_dollar == command["$"]:
            if command["$"] == "before":
                level += 1
            else:
                level -= 1
        last_dollar = command["$"]
        if command["$"] == "before":
            print(" ".join(["\t" * level, command["payload"].get("text", "")]))

    return _print_runlog


def main() -> int:
    """Handler for command line invocation to run a protocol.

    :param argv: The arguments the program was invoked with; this is usually
                 :py:obj:`sys.argv` but if you want to override that you can.
    :returns int: A success or failure value suitable for use as a shell
                  return code passed to :py:obj:`sys.exit` (0 means success,
                  anything else is a kind of failure).
    """
    parser = argparse.ArgumentParser(
        prog="opentrons_execute", description="Run an OT-2 protocol"
    )
    parser = get_arguments(parser)
    # don't want to add this in get_arguments because if somebody upstream is
    # using that parser they probably want their own version
    parser.add_argument("-v", "--version", action="version", version=__version__)
    parser.add_argument(
        "-n",
        "--no-print-runlog",
        action="store_true",
        help="Do not print the commands as they are executed",
    )
    parser.add_argument("-m", "--machine", choices=["ot2", "ot3"])
    args = parser.parse_args()
    printer = None if args.no_print_runlog else make_runlog_cb()
    if args.log_level != "none":
        stack_logger = logging.getLogger("opentrons")
        stack_logger.addHandler(logging.StreamHandler(sys.stdout))
        log_level = args.log_level
    else:
        log_level = "warning"
    machine = cast(Optional[MachineType], args.machine)
    # Try to migrate containers from database to v2 format
    execute(
        args.protocol,
        args.protocol.name,
        log_level=log_level,
        emit_runlog=printer,
        machine=machine,
    )
    return 0


def _create_hardware_controller(machine: Optional[MachineType]) -> None:
    # Build a hardware controller in a worker thread, which is necessary
    # because ipython runs its notebook in asyncio but the notebook
    # is at script/repl scope not function scope and is synchronous so
    # you can't control the loop from inside. If we update to
    # IPython 7 we can avoid this, but for now we can't
    global _THREAD_MANAGED_HW
    if not _THREAD_MANAGED_HW:
        if machine == "ot3" or should_use_ot3():
            from opentrons.hardware_control.ot3api import OT3API

            _THREAD_MANAGED_HW = ThreadManager(OT3API.build_hardware_controller)
        else:
            _THREAD_MANAGED_HW = ThreadManager(OT2API.build_hardware_controller)


@atexit.register
def _clear_cached_hardware_controller() -> None:
    global _THREAD_MANAGED_HW
    if _THREAD_MANAGED_HW:
        _THREAD_MANAGED_HW.clean_up()
        _THREAD_MANAGED_HW = None


if __name__ == "__main__":
    sys.exit(main())<|MERGE_RESOLUTION|>--- conflicted
+++ resolved
@@ -123,21 +123,13 @@
     ):
         extra_labware = labware_from_paths([str(JUPYTER_NOTEBOOK_LABWARE_DIR)])
 
-<<<<<<< HEAD
-    context = protocol_api.create_protocol_context(
-        api_version=checked_version,
-        hardware_api=_THREAD_MANAGED_HW,  # type: ignore[arg-type]
-        # FIXME(2022-12-02): Instead of guessing, match this to the robot type declared
-        # by the protocol.
-        deck_type=guess_deck_type_from_global_config(),
-        bundled_labware=bundled_labware,
-        bundled_data=bundled_data,
-        extra_labware=extra_labware,
-    )
-=======
     try:
         context = protocol_api.create_protocol_context(
             api_version=checked_version,
+            # FIXME(2022-12-02): Instead of guessing,
+            # match this to the robot type declared by the protocol.
+            # https://opentrons.atlassian.net/browse/RSS-156
+            deck_type=guess_deck_type_from_global_config(),
             hardware_api=_THREAD_MANAGED_HW,  # type: ignore[arg-type]
             bundled_labware=bundled_labware,
             bundled_data=bundled_data,
@@ -145,7 +137,6 @@
         )
     except protocol_api.ProtocolEngineCoreRequiredError as e:
         raise NotImplementedError(_PYTHON_TOO_NEW_MESSAGE) from e  # See Jira RCORE-535.
->>>>>>> 056f44ba
 
     _THREAD_MANAGED_HW.sync.cache_instruments()  # type: ignore[union-attr]
     return context
