--- conflicted
+++ resolved
@@ -74,8 +74,6 @@
         """Get the api version protocol target."""
         return self._api_version
 
-<<<<<<< HEAD
-=======
     @property
     def fixed_trash(self) -> LabwareCore:
         """Get the fixed trash labware."""
@@ -89,14 +87,6 @@
             engine_client=self._engine_client,
         )
 
-    def get_bundled_data(self) -> Dict[str, bytes]:
-        """Get a map of file names to byte contents.
-
-        Deprecated method for past experiment with ZIP protocols.
-        """
-        raise NotImplementedError("ProtocolCore.get_bundled_data not implemented")
-
->>>>>>> 2432eeed
     def get_bundled_labware(self) -> Optional[Dict[str, LabwareDefDict]]:
         """Get a map of labware names to definition dicts.
 
