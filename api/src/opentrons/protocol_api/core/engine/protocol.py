--- conflicted
+++ resolved
@@ -6,11 +6,7 @@
 from opentrons_shared_data.pipette.dev_types import PipetteNameType
 
 from opentrons.types import Mount, MountType, Location, DeckSlotName
-<<<<<<< HEAD
-from opentrons.hardware_control import SyncHardwareAPI
-=======
 from opentrons.hardware_control import SyncHardwareAPI, SynchronousAdapter
->>>>>>> 790dfbea
 from opentrons.hardware_control.modules.types import (
     ModuleModel,
     ModuleType,
@@ -55,12 +51,6 @@
     """
 
     def __init__(
-<<<<<<< HEAD
-        self, engine_client: ProtocolEngineClient, api_version: APIVersion
-    ) -> None:
-        self._engine_client = engine_client
-        self._api_version = api_version
-=======
         self,
         engine_client: ProtocolEngineClient,
         api_version: APIVersion,
@@ -69,7 +59,6 @@
         self._engine_client = engine_client
         self._api_version = api_version
         self._sync_hardware = sync_hardware
->>>>>>> 790dfbea
 
     @property
     def api_version(self) -> APIVersion:
@@ -167,8 +156,6 @@
         )
         module_type = result.model.as_type()
 
-<<<<<<< HEAD
-=======
         for module_hardware in self._sync_hardware.attached_modules:
             if result.serialNumber == module_hardware.device_info["serial"]:
                 selected_hardware = module_hardware
@@ -177,7 +164,6 @@
             raise RuntimeError(f"Could not find specified module: {model.value}")
 
         # TODO(mc, 2022-10-25): move to module core factory function
->>>>>>> 790dfbea
         module_core_cls: Type[ModuleCore] = ModuleCore
         if module_type == ModuleType.TEMPERATURE:
             module_core_cls = TemperatureModuleCore
@@ -192,10 +178,7 @@
             module_id=result.moduleId,
             engine_client=self._engine_client,
             api_version=self.api_version,
-<<<<<<< HEAD
-=======
             sync_module_hardware=SynchronousAdapter(selected_hardware),
->>>>>>> 790dfbea
         )
 
     def load_instrument(
