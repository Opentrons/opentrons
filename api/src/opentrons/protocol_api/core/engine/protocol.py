--- conflicted
+++ resolved
@@ -1,10 +1,6 @@
 """ProtocolEngine-based Protocol API core implementation."""
-<<<<<<< HEAD
-=======
-from typing import Dict, List, Optional, Type, Union
->>>>>>> 617a911d
 from typing_extensions import Literal
-from typing import Dict, Optional, Type, Union, Mapping
+from typing import Dict, Optional, Type, Union, Mapping, List
 
 from opentrons_shared_data.deck.dev_types import DeckDefinitionV3
 from opentrons_shared_data.labware.labware_definition import LabwareDefinition
@@ -27,12 +23,9 @@
     ModuleLocation,
     ModuleModel as EngineModuleModel,
     LabwareMovementStrategy,
-<<<<<<< HEAD
     LabwareOffsetVector,
-=======
     LoadedLabware,
     LoadedModule,
->>>>>>> 617a911d
 )
 from opentrons.protocol_engine.clients import SyncClient as ProtocolEngineClient
 
