"""A Protocol-Engine-friendly wrapper for opentrons.motion_planning.deck_conflict."""
from __future__ import annotations
import itertools
import logging
from typing import (
    Collection,
    Dict,
    Optional,
    Tuple,
    overload,
    Union,
    TYPE_CHECKING,
)

from opentrons_shared_data.errors.exceptions import MotionPlanningFailureError
from opentrons_shared_data.module import FLEX_TC_LID_COLLISION_ZONE

from opentrons.hardware_control.modules.types import ModuleType
from opentrons.motion_planning import deck_conflict as wrapped_deck_conflict

from opentrons.protocol_engine import (
    StateView,
    DeckSlotLocation,
    ModuleLocation,
    OnLabwareLocation,
    AddressableAreaLocation,
    OFF_DECK_LOCATION,
<<<<<<< HEAD
    WellLocation,
    LiquidHandlingWellLocation,
    PickUpTipWellLocation,
    DropTipWellLocation,
=======
>>>>>>> 212cae53
)
from opentrons.protocol_engine.errors.exceptions import LabwareNotLoadedOnModuleError
from opentrons.types import DeckSlotName, StagingSlotName, Point
from ...disposal_locations import TrashBin, WasteChute

if TYPE_CHECKING:
    from ...labware import Labware


class PartialTipMovementNotAllowedError(MotionPlanningFailureError):
    """Error raised when trying to perform a partial tip movement to an illegal location."""

    def __init__(self, message: str) -> None:
        super().__init__(
            message=message,
        )


class UnsuitableTiprackForPipetteMotion(MotionPlanningFailureError):
    """Error raised when trying to perform a pipette movement to a tip rack, based on adapter status."""

    def __init__(self, message: str) -> None:
        super().__init__(
            message=message,
        )


_log = logging.getLogger(__name__)

_FLEX_TC_LID_BACK_LEFT_PT = Point(
    x=FLEX_TC_LID_COLLISION_ZONE["back_left"]["x"],
    y=FLEX_TC_LID_COLLISION_ZONE["back_left"]["y"],
    z=FLEX_TC_LID_COLLISION_ZONE["back_left"]["z"],
)

_FLEX_TC_LID_FRONT_RIGHT_PT = Point(
    x=FLEX_TC_LID_COLLISION_ZONE["front_right"]["x"],
    y=FLEX_TC_LID_COLLISION_ZONE["front_right"]["y"],
    z=FLEX_TC_LID_COLLISION_ZONE["front_right"]["z"],
)


@overload
def check(
    *,
    engine_state: StateView,
    existing_labware_ids: Collection[str],
    existing_module_ids: Collection[str],
    existing_disposal_locations: Collection[Union[Labware, WasteChute, TrashBin]],
    new_labware_id: str,
) -> None:
    pass


@overload
def check(
    *,
    engine_state: StateView,
    existing_labware_ids: Collection[str],
    existing_module_ids: Collection[str],
    existing_disposal_locations: Collection[Union[Labware, WasteChute, TrashBin]],
    new_module_id: str,
) -> None:
    pass


@overload
def check(
    *,
    engine_state: StateView,
    existing_labware_ids: Collection[str],
    existing_module_ids: Collection[str],
    existing_disposal_locations: Collection[Union[Labware, WasteChute, TrashBin]],
    new_trash_bin: TrashBin,
) -> None:
    pass


def check(
    *,
    engine_state: StateView,
    existing_labware_ids: Collection[str],
    existing_module_ids: Collection[str],
    existing_disposal_locations: Collection[Union[Labware, WasteChute, TrashBin]],
    # TODO(mm, 2023-02-23): This interface is impossible to use correctly. In order
    # to have new_labware_id or new_module_id, the caller needs to have already loaded
    # the new item into Protocol Engine--but then, it's too late to do deck conflict.
    # checking. Find a way to do deck conflict checking before the new item is loaded.
    new_labware_id: Optional[str] = None,
    new_module_id: Optional[str] = None,
    new_trash_bin: Optional[TrashBin] = None,
) -> None:
    """Check for conflicts between items on the deck.

    This is a Protocol-Engine-friendly wrapper around
    opentrons.motion_planning.deck_conflict.check().

    Params:
        engine_state: An interface to retrieve details about the deck items.
        existing_labware_ids: The Protocol Engine IDs of all labware already loaded.
        existing_module_ids: The Protocol Engine IDs of all modules already loaded.
        new_labware_id: The Protocol Engine ID of a new labware you've just added.
            Mutually exclusive with new_module_id.
        new_module_id: The Protocol EngineID of a new module you've just added.
            Mutually exclusive with new_labware_id.

    Raises:
        opentrons.motion_planning.deck_conflict.DeckConflictError:
            If the newly-added item conflicts with one of the existing items.
    """

    if new_labware_id is not None:
        new_location_and_item = _map_labware(engine_state, new_labware_id)
    if new_module_id is not None:
        new_location_and_item = _map_module(engine_state, new_module_id)
    if new_trash_bin is not None:
        new_location_and_item = _map_disposal_location(new_trash_bin)

    if new_location_and_item is None:
        # The new item should be excluded from deck conflict checking. Nothing to do.
        return

    new_location, new_item = new_location_and_item

    all_existing_labware = (
        _map_labware(engine_state, labware_id) for labware_id in existing_labware_ids
    )
    mapped_existing_labware = (m for m in all_existing_labware if m is not None)

    all_existing_modules = (
        _map_module(engine_state, module_id) for module_id in existing_module_ids
    )
    mapped_existing_modules = (m for m in all_existing_modules if m is not None)

    all_exisiting_disposal_locations = (
        _map_disposal_location(disposal_location)
        for disposal_location in existing_disposal_locations
    )
    mapped_disposal_locations = (
        m for m in all_exisiting_disposal_locations if m is not None
    )

    existing_items: Dict[
        Union[DeckSlotName, StagingSlotName], wrapped_deck_conflict.DeckItem
    ] = {}
    for existing_location, existing_item in itertools.chain(
        mapped_existing_labware, mapped_existing_modules, mapped_disposal_locations
    ):
        assert existing_location not in existing_items
        existing_items[existing_location] = existing_item

    wrapped_deck_conflict.check(
        existing_items=existing_items,
        new_item=new_item,
        new_location=new_location,
        robot_type=engine_state.config.robot_type,
    )


<<<<<<< HEAD
# TODO (spp, 2023-02-16): move pipette movement safety checks to its own separate file.
def check_safe_for_pipette_movement(
    engine_state: StateView,
    pipette_id: str,
    labware_id: str,
    well_name: str,
    well_location: Union[
        WellLocation,
        LiquidHandlingWellLocation,
        PickUpTipWellLocation,
        DropTipWellLocation,
    ],
) -> None:
    """Check if the labware is safe to move to with a pipette in partial tip configuration.

    Args:
        engine_state: engine state view
        pipette_id: ID of the pipette to be moved
        labware_id: ID of the labware we are moving to
        well_name: Name of the well to move to
        well_location: exact location within the well to move to
    """
    # TODO (spp, 2023-02-06): remove this check after thorough testing.
    #  This function is capable of checking for movement conflict regardless of
    #  nozzle configuration.
    if not engine_state.pipettes.get_is_partially_configured(pipette_id):
        return

    if isinstance(well_location, DropTipWellLocation):
        # convert to WellLocation
        well_location = engine_state.geometry.get_checked_tip_drop_location(
            pipette_id=pipette_id,
            labware_id=labware_id,
            well_location=well_location,
            partially_configured=True,
        )
    well_location_point = engine_state.geometry.get_well_position(
        labware_id=labware_id, well_name=well_name, well_location=well_location
    )
    primary_nozzle = engine_state.pipettes.get_primary_nozzle(pipette_id)

    destination_cp = _get_critical_point_to_use(engine_state, labware_id)

    pipette_bounds_at_well_location = (
        engine_state.pipettes.get_pipette_bounds_at_specified_move_to_position(
            pipette_id=pipette_id,
            destination_position=well_location_point,
            critical_point=destination_cp,
        )
    )
    if not _is_within_pipette_extents(
        engine_state=engine_state,
        pipette_id=pipette_id,
        pipette_bounding_box_at_loc=pipette_bounds_at_well_location,
    ):
        raise PartialTipMovementNotAllowedError(
            f"Requested motion with the {primary_nozzle} nozzle partial configuration"
            f" is outside of robot bounds for the pipette."
        )

    labware_slot = engine_state.geometry.get_ancestor_slot_name(labware_id)

    surrounding_slots = adjacent_slots_getters.get_surrounding_slots(
        slot=labware_slot.as_int(), robot_type=engine_state.config.robot_type
    )

    if _will_collide_with_thermocycler_lid(
        engine_state=engine_state,
        pipette_bounds=pipette_bounds_at_well_location,
        surrounding_regular_slots=surrounding_slots.regular_slots,
    ):
        raise PartialTipMovementNotAllowedError(
            f"Moving to {engine_state.labware.get_display_name(labware_id)} in slot"
            f" {labware_slot} with {primary_nozzle} nozzle partial configuration"
            f" will result in collision with thermocycler lid in deck slot A1."
        )

    for regular_slot in surrounding_slots.regular_slots:
        if _slot_has_potential_colliding_object(
            engine_state=engine_state,
            pipette_bounds=pipette_bounds_at_well_location,
            surrounding_slot=regular_slot,
        ):
            raise PartialTipMovementNotAllowedError(
                f"Moving to {engine_state.labware.get_display_name(labware_id)} in slot"
                f" {labware_slot} with {primary_nozzle} nozzle partial configuration"
                f" will result in collision with items in deck slot {regular_slot}."
            )
    for staging_slot in surrounding_slots.staging_slots:
        if _slot_has_potential_colliding_object(
            engine_state=engine_state,
            pipette_bounds=pipette_bounds_at_well_location,
            surrounding_slot=staging_slot,
        ):
            raise PartialTipMovementNotAllowedError(
                f"Moving to {engine_state.labware.get_display_name(labware_id)} in slot"
                f" {labware_slot} with {primary_nozzle} nozzle partial configuration"
                f" will result in collision with items in staging slot {staging_slot}."
            )


def _get_critical_point_to_use(
    engine_state: StateView, labware_id: str
) -> Optional[CriticalPoint]:
    """Return the critical point to use when accessing the given labware."""
    # TODO (spp, 2024-09-17): looks like Y_CENTER of column is the same as its XY_CENTER.
    #   I'm using this if-else ladder to be consistent with what we do in
    #   `MotionPlanning.get_movement_waypoints_to_well()`.
    #   We should probably use only XY_CENTER in both places.
    if engine_state.labware.get_should_center_column_on_target_well(labware_id):
        return CriticalPoint.Y_CENTER
    elif engine_state.labware.get_should_center_pipette_on_target_well(labware_id):
        return CriticalPoint.XY_CENTER
    return None


def _slot_has_potential_colliding_object(
    engine_state: StateView,
    pipette_bounds: Tuple[Point, Point, Point, Point],
    surrounding_slot: Union[DeckSlotName, StagingSlotName],
) -> bool:
    """Return the slot, if any, that has an item that the pipette might collide into."""
    # Check if slot overlaps with pipette position
    slot_pos = engine_state.addressable_areas.get_addressable_area_position(
        addressable_area_name=surrounding_slot.id,
        do_compatibility_check=False,
    )
    slot_bounds = engine_state.addressable_areas.get_addressable_area_bounding_box(
        addressable_area_name=surrounding_slot.id,
        do_compatibility_check=False,
    )
    slot_back_left_coords = Point(slot_pos.x, slot_pos.y + slot_bounds.y, slot_pos.z)
    slot_front_right_coords = Point(slot_pos.x + slot_bounds.x, slot_pos.y, slot_pos.z)

    # If slot overlaps with pipette bounds
    if point_calculations.are_overlapping_rectangles(
        rectangle1=(pipette_bounds[0], pipette_bounds[1]),
        rectangle2=(slot_back_left_coords, slot_front_right_coords),
    ):
        # Check z-height of items in overlapping slot
        if isinstance(surrounding_slot, DeckSlotName):
            slot_highest_z = engine_state.geometry.get_highest_z_in_slot(
                DeckSlotLocation(slotName=surrounding_slot)
            )
        else:
            slot_highest_z = engine_state.geometry.get_highest_z_in_slot(
                StagingSlotLocation(slotName=surrounding_slot)
            )
        return slot_highest_z >= pipette_bounds[0].z
    return False


def _will_collide_with_thermocycler_lid(
    engine_state: StateView,
    pipette_bounds: Tuple[Point, Point, Point, Point],
    surrounding_regular_slots: List[DeckSlotName],
) -> bool:
    """Return whether the pipette might collide with thermocycler's lid/clips on a Flex.

    If any of the pipette's bounding vertices lie inside the no-go zone of the thermocycler-
    which is the area that's to the left, back and below the thermocycler's lid's
    protruding clips, then we will mark the movement for possible collision.

    This could cause false raises for the case where an 8-channel is accessing the
    thermocycler labware in a location such that the pipette is in the area between
    the clips but not touching either clips. But that's a tradeoff we'll need to make
    between a complicated check involving accurate positions of all entities involved
    and a crude check that disallows all partial tip movements around the thermocycler.
    """
    # TODO (spp, 2024-02-27): Improvements:
    #  - make the check dynamic according to lid state:
    #     - if lid is open, check if pipette is in no-go zone
    #     - if lid is closed, use the closed lid height to check for conflict
    if (
        DeckSlotName.SLOT_A1 in surrounding_regular_slots
        and engine_state.modules.is_flex_deck_with_thermocycler()
    ):
        return (
            point_calculations.are_overlapping_rectangles(
                rectangle1=(_FLEX_TC_LID_BACK_LEFT_PT, _FLEX_TC_LID_FRONT_RIGHT_PT),
                rectangle2=(pipette_bounds[0], pipette_bounds[1]),
            )
            and pipette_bounds[0].z <= _FLEX_TC_LID_BACK_LEFT_PT.z
        )

    return False


def check_safe_for_tip_pickup_and_return(
    engine_state: StateView,
    pipette_id: str,
    labware_id: str,
) -> None:
    """Check if the presence or absence of a tiprack adapter might cause any pipette movement issues.

    A 96 channel pipette will pick up tips using cam action when it's configured
    to use ALL nozzles. For this, the tiprack needs to be on the Flex 96 channel tiprack adapter
    or similar or the tips will not be picked up.

    On the other hand, if the pipette is configured with partial nozzle configuration,
    it uses the usual pipette presses to pick the tips up, in which case, having the tiprack
    on the Flex 96 channel tiprack adapter (or similar) will cause the pipette to
    crash against the adapter posts.

    In order to check if the 96-channel can move and pickup/drop tips safely, this method
    checks for the height attribute of the tiprack adapter rather than checking for the
    specific official adapter since users might create custom labware &/or definitions
    compatible with the official adapter.
    """
    if not engine_state.pipettes.get_channels(pipette_id) == 96:
        # Adapters only matter to 96 ch.
        return

    is_partial_config = engine_state.pipettes.get_is_partially_configured(pipette_id)
    tiprack_name = engine_state.labware.get_display_name(labware_id)
    tiprack_parent = engine_state.labware.get_location(labware_id)
    if isinstance(tiprack_parent, OnLabwareLocation):  # tiprack is on an adapter
        is_96_ch_tiprack_adapter = engine_state.labware.get_has_quirk(
            labware_id=tiprack_parent.labwareId, quirk="tiprackAdapterFor96Channel"
        )
        tiprack_height = engine_state.labware.get_dimensions(labware_id).z
        adapter_height = engine_state.labware.get_dimensions(tiprack_parent.labwareId).z
        if is_partial_config and tiprack_height < adapter_height:
            raise PartialTipMovementNotAllowedError(
                f"{tiprack_name} cannot be on an adapter taller than the tip rack"
                f" when picking up fewer than 96 tips."
            )
        elif not is_partial_config and not is_96_ch_tiprack_adapter:
            raise UnsuitableTiprackForPipetteMotion(
                f"{tiprack_name} must be on an Opentrons Flex 96 Tip Rack Adapter"
                f" in order to pick up or return all 96 tips simultaneously."
            )

    elif (
        not is_partial_config
    ):  # tiprack is not on adapter and pipette is in full config
        raise UnsuitableTiprackForPipetteMotion(
            f"{tiprack_name} must be on an Opentrons Flex 96 Tip Rack Adapter"
            f" in order to pick up or return all 96 tips simultaneously."
        )


def _is_within_pipette_extents(
    engine_state: StateView,
    pipette_id: str,
    pipette_bounding_box_at_loc: Tuple[Point, Point, Point, Point],
) -> bool:
    """Whether a given point is within the extents of a configured pipette on the specified robot."""
    channels = engine_state.pipettes.get_channels(pipette_id)
    robot_extents = engine_state.geometry.absolute_deck_extents
    (
        pip_back_left_bound,
        pip_front_right_bound,
        pip_back_right_bound,
        pip_front_left_bound,
    ) = pipette_bounding_box_at_loc

    # Given the padding values accounted for against the deck extents,
    # a pipette is within extents when all of the following are true:

    # Each corner slot full pickup case:
    # A1: Front right nozzle is within the rear and left-side padding limits
    # D1: Back right nozzle is within the front and left-side padding limits
    # A3 Front left nozzle is within the rear and right-side padding limits
    # D3: Back left nozzle is within the front and right-side padding limits
    # Thermocycler Column A2: Front right nozzle is within padding limits

    if channels == 96:
        return (
            pip_front_right_bound.y
            <= robot_extents.deck_extents.y + robot_extents.padding_rear
            and pip_front_right_bound.x >= robot_extents.padding_left_side
            and pip_back_right_bound.y >= robot_extents.padding_front
            and pip_back_right_bound.x >= robot_extents.padding_left_side
            and pip_front_left_bound.y
            <= robot_extents.deck_extents.y + robot_extents.padding_rear
            and pip_front_left_bound.x
            <= robot_extents.deck_extents.x + robot_extents.padding_right_side
            and pip_back_left_bound.y >= robot_extents.padding_front
            and pip_back_left_bound.x
            <= robot_extents.deck_extents.x + robot_extents.padding_right_side
        )
    # For 8ch pipettes we only check the rear and front extents
    return (
        pip_front_right_bound.y
        <= robot_extents.deck_extents.y + robot_extents.padding_rear
        and pip_back_right_bound.y >= robot_extents.padding_front
        and pip_front_left_bound.y
        <= robot_extents.deck_extents.y + robot_extents.padding_rear
        and pip_back_left_bound.y >= robot_extents.padding_front
    )


=======
>>>>>>> 212cae53
def _map_labware(
    engine_state: StateView,
    labware_id: str,
) -> Optional[
    Tuple[Union[DeckSlotName, StagingSlotName], wrapped_deck_conflict.DeckItem]
]:
    location_from_engine = engine_state.labware.get_location(labware_id=labware_id)

    if isinstance(location_from_engine, AddressableAreaLocation):
        # This will be guaranteed to be either deck slot name or staging slot name
        slot: Union[DeckSlotName, StagingSlotName]
        try:
            slot = DeckSlotName.from_primitive(location_from_engine.addressableAreaName)
        except ValueError:
            slot = StagingSlotName.from_primitive(
                location_from_engine.addressableAreaName
            )
        return (
            slot,
            wrapped_deck_conflict.Labware(
                name_for_errors=engine_state.labware.get_load_name(
                    labware_id=labware_id
                ),
                highest_z=engine_state.geometry.get_labware_highest_z(
                    labware_id=labware_id
                ),
                uri=engine_state.labware.get_definition_uri(labware_id=labware_id),
                is_fixed_trash=engine_state.labware.is_fixed_trash(
                    labware_id=labware_id
                ),
            ),
        )

    elif isinstance(location_from_engine, DeckSlotLocation):
        # This labware is loaded directly into a deck slot.
        # Map it to a wrapped_deck_conflict.Labware.
        return (
            location_from_engine.slotName,
            wrapped_deck_conflict.Labware(
                name_for_errors=engine_state.labware.get_load_name(
                    labware_id=labware_id
                ),
                highest_z=engine_state.geometry.get_labware_highest_z(
                    labware_id=labware_id
                ),
                uri=engine_state.labware.get_definition_uri(labware_id=labware_id),
                is_fixed_trash=engine_state.labware.is_fixed_trash(
                    labware_id=labware_id
                ),
            ),
        )

    elif isinstance(location_from_engine, ModuleLocation):
        # This labware is loaded atop a module. Don't map it to anything here;
        # let _map_module() pick it up.
        return None

    elif isinstance(location_from_engine, OnLabwareLocation):
        # TODO(jbl 2023-06-08) check if we need to do any logic here or if this is correct
        return None

    elif location_from_engine == OFF_DECK_LOCATION:
        # This labware is off-deck. Exclude it from conflict checking.
        # todo(mm, 2023-02-23): Move this logic into wrapped_deck_conflict.
        return None


def _map_module(
    engine_state: StateView,
    module_id: str,
) -> Optional[Tuple[DeckSlotName, wrapped_deck_conflict.DeckItem]]:
    module_model = engine_state.modules.get_connected_model(module_id=module_id)
    module_type = module_model.as_type()
    mapped_location = engine_state.modules.get_location(module_id=module_id).slotName

    # Use the module model (e.g. "temperatureModuleV1") as the name for error messages
    # because it's convenient for us. Unfortunately, this won't necessarily match
    # the string that the Python protocol author used to load the module.
    name_for_errors = module_model.value

    highest_z_including_labware = _get_module_highest_z_including_labware(
        engine_state=engine_state,
        module_id=module_id,
    )

    if module_type == ModuleType.HEATER_SHAKER:
        return (
            mapped_location,
            wrapped_deck_conflict.HeaterShakerModule(
                name_for_errors=name_for_errors,
                highest_z_including_labware=highest_z_including_labware,
            ),
        )
    elif module_type == ModuleType.MAGNETIC_BLOCK:
        return (
            mapped_location,
            wrapped_deck_conflict.MagneticBlockModule(
                name_for_errors=name_for_errors,
                highest_z_including_labware=highest_z_including_labware,
            ),
        )
    elif module_type == ModuleType.THERMOCYCLER:
        return (
            mapped_location,
            wrapped_deck_conflict.ThermocyclerModule(
                name_for_errors=name_for_errors,
                highest_z_including_labware=highest_z_including_labware,
                # Python Protocol API >=v2.14 never allows loading a Thermocycler in
                # its semi configuration.
                is_semi_configuration=False,
            ),
        )
    else:
        return (
            mapped_location,
            wrapped_deck_conflict.OtherModule(
                name_for_errors=name_for_errors,
                highest_z_including_labware=highest_z_including_labware,
            ),
        )


def _map_disposal_location(
    disposal_location: Union[Labware, WasteChute, TrashBin],
) -> Optional[Tuple[DeckSlotName, wrapped_deck_conflict.DeckItem]]:
    if isinstance(disposal_location, TrashBin):
        return (
            disposal_location.location,
            wrapped_deck_conflict.TrashBin(
                name_for_errors="trash bin", highest_z=disposal_location.height
            ),
        )
    else:
        return None


def _deck_slot_to_int(deck_slot_location: DeckSlotLocation) -> int:
    return deck_slot_location.slotName.as_int()


def _get_module_highest_z_including_labware(
    engine_state: StateView, module_id: str
) -> float:
    try:
        labware_id = engine_state.labware.get_id_by_module(module_id=module_id)
    except LabwareNotLoadedOnModuleError:
        # No labware is loaded atop this module.
        # The height should be just the module itself.
        return engine_state.modules.get_overall_height(module_id=module_id)
    else:
        # This module has a labware loaded atop it. The height should include both.
        return engine_state.geometry.get_labware_highest_z(labware_id=labware_id)<|MERGE_RESOLUTION|>--- conflicted
+++ resolved
@@ -25,13 +25,6 @@
     OnLabwareLocation,
     AddressableAreaLocation,
     OFF_DECK_LOCATION,
-<<<<<<< HEAD
-    WellLocation,
-    LiquidHandlingWellLocation,
-    PickUpTipWellLocation,
-    DropTipWellLocation,
-=======
->>>>>>> 212cae53
 )
 from opentrons.protocol_engine.errors.exceptions import LabwareNotLoadedOnModuleError
 from opentrons.types import DeckSlotName, StagingSlotName, Point
@@ -191,302 +184,6 @@
     )
 
 
-<<<<<<< HEAD
-# TODO (spp, 2023-02-16): move pipette movement safety checks to its own separate file.
-def check_safe_for_pipette_movement(
-    engine_state: StateView,
-    pipette_id: str,
-    labware_id: str,
-    well_name: str,
-    well_location: Union[
-        WellLocation,
-        LiquidHandlingWellLocation,
-        PickUpTipWellLocation,
-        DropTipWellLocation,
-    ],
-) -> None:
-    """Check if the labware is safe to move to with a pipette in partial tip configuration.
-
-    Args:
-        engine_state: engine state view
-        pipette_id: ID of the pipette to be moved
-        labware_id: ID of the labware we are moving to
-        well_name: Name of the well to move to
-        well_location: exact location within the well to move to
-    """
-    # TODO (spp, 2023-02-06): remove this check after thorough testing.
-    #  This function is capable of checking for movement conflict regardless of
-    #  nozzle configuration.
-    if not engine_state.pipettes.get_is_partially_configured(pipette_id):
-        return
-
-    if isinstance(well_location, DropTipWellLocation):
-        # convert to WellLocation
-        well_location = engine_state.geometry.get_checked_tip_drop_location(
-            pipette_id=pipette_id,
-            labware_id=labware_id,
-            well_location=well_location,
-            partially_configured=True,
-        )
-    well_location_point = engine_state.geometry.get_well_position(
-        labware_id=labware_id, well_name=well_name, well_location=well_location
-    )
-    primary_nozzle = engine_state.pipettes.get_primary_nozzle(pipette_id)
-
-    destination_cp = _get_critical_point_to_use(engine_state, labware_id)
-
-    pipette_bounds_at_well_location = (
-        engine_state.pipettes.get_pipette_bounds_at_specified_move_to_position(
-            pipette_id=pipette_id,
-            destination_position=well_location_point,
-            critical_point=destination_cp,
-        )
-    )
-    if not _is_within_pipette_extents(
-        engine_state=engine_state,
-        pipette_id=pipette_id,
-        pipette_bounding_box_at_loc=pipette_bounds_at_well_location,
-    ):
-        raise PartialTipMovementNotAllowedError(
-            f"Requested motion with the {primary_nozzle} nozzle partial configuration"
-            f" is outside of robot bounds for the pipette."
-        )
-
-    labware_slot = engine_state.geometry.get_ancestor_slot_name(labware_id)
-
-    surrounding_slots = adjacent_slots_getters.get_surrounding_slots(
-        slot=labware_slot.as_int(), robot_type=engine_state.config.robot_type
-    )
-
-    if _will_collide_with_thermocycler_lid(
-        engine_state=engine_state,
-        pipette_bounds=pipette_bounds_at_well_location,
-        surrounding_regular_slots=surrounding_slots.regular_slots,
-    ):
-        raise PartialTipMovementNotAllowedError(
-            f"Moving to {engine_state.labware.get_display_name(labware_id)} in slot"
-            f" {labware_slot} with {primary_nozzle} nozzle partial configuration"
-            f" will result in collision with thermocycler lid in deck slot A1."
-        )
-
-    for regular_slot in surrounding_slots.regular_slots:
-        if _slot_has_potential_colliding_object(
-            engine_state=engine_state,
-            pipette_bounds=pipette_bounds_at_well_location,
-            surrounding_slot=regular_slot,
-        ):
-            raise PartialTipMovementNotAllowedError(
-                f"Moving to {engine_state.labware.get_display_name(labware_id)} in slot"
-                f" {labware_slot} with {primary_nozzle} nozzle partial configuration"
-                f" will result in collision with items in deck slot {regular_slot}."
-            )
-    for staging_slot in surrounding_slots.staging_slots:
-        if _slot_has_potential_colliding_object(
-            engine_state=engine_state,
-            pipette_bounds=pipette_bounds_at_well_location,
-            surrounding_slot=staging_slot,
-        ):
-            raise PartialTipMovementNotAllowedError(
-                f"Moving to {engine_state.labware.get_display_name(labware_id)} in slot"
-                f" {labware_slot} with {primary_nozzle} nozzle partial configuration"
-                f" will result in collision with items in staging slot {staging_slot}."
-            )
-
-
-def _get_critical_point_to_use(
-    engine_state: StateView, labware_id: str
-) -> Optional[CriticalPoint]:
-    """Return the critical point to use when accessing the given labware."""
-    # TODO (spp, 2024-09-17): looks like Y_CENTER of column is the same as its XY_CENTER.
-    #   I'm using this if-else ladder to be consistent with what we do in
-    #   `MotionPlanning.get_movement_waypoints_to_well()`.
-    #   We should probably use only XY_CENTER in both places.
-    if engine_state.labware.get_should_center_column_on_target_well(labware_id):
-        return CriticalPoint.Y_CENTER
-    elif engine_state.labware.get_should_center_pipette_on_target_well(labware_id):
-        return CriticalPoint.XY_CENTER
-    return None
-
-
-def _slot_has_potential_colliding_object(
-    engine_state: StateView,
-    pipette_bounds: Tuple[Point, Point, Point, Point],
-    surrounding_slot: Union[DeckSlotName, StagingSlotName],
-) -> bool:
-    """Return the slot, if any, that has an item that the pipette might collide into."""
-    # Check if slot overlaps with pipette position
-    slot_pos = engine_state.addressable_areas.get_addressable_area_position(
-        addressable_area_name=surrounding_slot.id,
-        do_compatibility_check=False,
-    )
-    slot_bounds = engine_state.addressable_areas.get_addressable_area_bounding_box(
-        addressable_area_name=surrounding_slot.id,
-        do_compatibility_check=False,
-    )
-    slot_back_left_coords = Point(slot_pos.x, slot_pos.y + slot_bounds.y, slot_pos.z)
-    slot_front_right_coords = Point(slot_pos.x + slot_bounds.x, slot_pos.y, slot_pos.z)
-
-    # If slot overlaps with pipette bounds
-    if point_calculations.are_overlapping_rectangles(
-        rectangle1=(pipette_bounds[0], pipette_bounds[1]),
-        rectangle2=(slot_back_left_coords, slot_front_right_coords),
-    ):
-        # Check z-height of items in overlapping slot
-        if isinstance(surrounding_slot, DeckSlotName):
-            slot_highest_z = engine_state.geometry.get_highest_z_in_slot(
-                DeckSlotLocation(slotName=surrounding_slot)
-            )
-        else:
-            slot_highest_z = engine_state.geometry.get_highest_z_in_slot(
-                StagingSlotLocation(slotName=surrounding_slot)
-            )
-        return slot_highest_z >= pipette_bounds[0].z
-    return False
-
-
-def _will_collide_with_thermocycler_lid(
-    engine_state: StateView,
-    pipette_bounds: Tuple[Point, Point, Point, Point],
-    surrounding_regular_slots: List[DeckSlotName],
-) -> bool:
-    """Return whether the pipette might collide with thermocycler's lid/clips on a Flex.
-
-    If any of the pipette's bounding vertices lie inside the no-go zone of the thermocycler-
-    which is the area that's to the left, back and below the thermocycler's lid's
-    protruding clips, then we will mark the movement for possible collision.
-
-    This could cause false raises for the case where an 8-channel is accessing the
-    thermocycler labware in a location such that the pipette is in the area between
-    the clips but not touching either clips. But that's a tradeoff we'll need to make
-    between a complicated check involving accurate positions of all entities involved
-    and a crude check that disallows all partial tip movements around the thermocycler.
-    """
-    # TODO (spp, 2024-02-27): Improvements:
-    #  - make the check dynamic according to lid state:
-    #     - if lid is open, check if pipette is in no-go zone
-    #     - if lid is closed, use the closed lid height to check for conflict
-    if (
-        DeckSlotName.SLOT_A1 in surrounding_regular_slots
-        and engine_state.modules.is_flex_deck_with_thermocycler()
-    ):
-        return (
-            point_calculations.are_overlapping_rectangles(
-                rectangle1=(_FLEX_TC_LID_BACK_LEFT_PT, _FLEX_TC_LID_FRONT_RIGHT_PT),
-                rectangle2=(pipette_bounds[0], pipette_bounds[1]),
-            )
-            and pipette_bounds[0].z <= _FLEX_TC_LID_BACK_LEFT_PT.z
-        )
-
-    return False
-
-
-def check_safe_for_tip_pickup_and_return(
-    engine_state: StateView,
-    pipette_id: str,
-    labware_id: str,
-) -> None:
-    """Check if the presence or absence of a tiprack adapter might cause any pipette movement issues.
-
-    A 96 channel pipette will pick up tips using cam action when it's configured
-    to use ALL nozzles. For this, the tiprack needs to be on the Flex 96 channel tiprack adapter
-    or similar or the tips will not be picked up.
-
-    On the other hand, if the pipette is configured with partial nozzle configuration,
-    it uses the usual pipette presses to pick the tips up, in which case, having the tiprack
-    on the Flex 96 channel tiprack adapter (or similar) will cause the pipette to
-    crash against the adapter posts.
-
-    In order to check if the 96-channel can move and pickup/drop tips safely, this method
-    checks for the height attribute of the tiprack adapter rather than checking for the
-    specific official adapter since users might create custom labware &/or definitions
-    compatible with the official adapter.
-    """
-    if not engine_state.pipettes.get_channels(pipette_id) == 96:
-        # Adapters only matter to 96 ch.
-        return
-
-    is_partial_config = engine_state.pipettes.get_is_partially_configured(pipette_id)
-    tiprack_name = engine_state.labware.get_display_name(labware_id)
-    tiprack_parent = engine_state.labware.get_location(labware_id)
-    if isinstance(tiprack_parent, OnLabwareLocation):  # tiprack is on an adapter
-        is_96_ch_tiprack_adapter = engine_state.labware.get_has_quirk(
-            labware_id=tiprack_parent.labwareId, quirk="tiprackAdapterFor96Channel"
-        )
-        tiprack_height = engine_state.labware.get_dimensions(labware_id).z
-        adapter_height = engine_state.labware.get_dimensions(tiprack_parent.labwareId).z
-        if is_partial_config and tiprack_height < adapter_height:
-            raise PartialTipMovementNotAllowedError(
-                f"{tiprack_name} cannot be on an adapter taller than the tip rack"
-                f" when picking up fewer than 96 tips."
-            )
-        elif not is_partial_config and not is_96_ch_tiprack_adapter:
-            raise UnsuitableTiprackForPipetteMotion(
-                f"{tiprack_name} must be on an Opentrons Flex 96 Tip Rack Adapter"
-                f" in order to pick up or return all 96 tips simultaneously."
-            )
-
-    elif (
-        not is_partial_config
-    ):  # tiprack is not on adapter and pipette is in full config
-        raise UnsuitableTiprackForPipetteMotion(
-            f"{tiprack_name} must be on an Opentrons Flex 96 Tip Rack Adapter"
-            f" in order to pick up or return all 96 tips simultaneously."
-        )
-
-
-def _is_within_pipette_extents(
-    engine_state: StateView,
-    pipette_id: str,
-    pipette_bounding_box_at_loc: Tuple[Point, Point, Point, Point],
-) -> bool:
-    """Whether a given point is within the extents of a configured pipette on the specified robot."""
-    channels = engine_state.pipettes.get_channels(pipette_id)
-    robot_extents = engine_state.geometry.absolute_deck_extents
-    (
-        pip_back_left_bound,
-        pip_front_right_bound,
-        pip_back_right_bound,
-        pip_front_left_bound,
-    ) = pipette_bounding_box_at_loc
-
-    # Given the padding values accounted for against the deck extents,
-    # a pipette is within extents when all of the following are true:
-
-    # Each corner slot full pickup case:
-    # A1: Front right nozzle is within the rear and left-side padding limits
-    # D1: Back right nozzle is within the front and left-side padding limits
-    # A3 Front left nozzle is within the rear and right-side padding limits
-    # D3: Back left nozzle is within the front and right-side padding limits
-    # Thermocycler Column A2: Front right nozzle is within padding limits
-
-    if channels == 96:
-        return (
-            pip_front_right_bound.y
-            <= robot_extents.deck_extents.y + robot_extents.padding_rear
-            and pip_front_right_bound.x >= robot_extents.padding_left_side
-            and pip_back_right_bound.y >= robot_extents.padding_front
-            and pip_back_right_bound.x >= robot_extents.padding_left_side
-            and pip_front_left_bound.y
-            <= robot_extents.deck_extents.y + robot_extents.padding_rear
-            and pip_front_left_bound.x
-            <= robot_extents.deck_extents.x + robot_extents.padding_right_side
-            and pip_back_left_bound.y >= robot_extents.padding_front
-            and pip_back_left_bound.x
-            <= robot_extents.deck_extents.x + robot_extents.padding_right_side
-        )
-    # For 8ch pipettes we only check the rear and front extents
-    return (
-        pip_front_right_bound.y
-        <= robot_extents.deck_extents.y + robot_extents.padding_rear
-        and pip_back_right_bound.y >= robot_extents.padding_front
-        and pip_front_left_bound.y
-        <= robot_extents.deck_extents.y + robot_extents.padding_rear
-        and pip_back_left_bound.y >= robot_extents.padding_front
-    )
-
-
-=======
->>>>>>> 212cae53
 def _map_labware(
     engine_state: StateView,
     labware_id: str,
