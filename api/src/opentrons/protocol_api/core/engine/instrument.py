"""ProtocolEngine-based InstrumentContext core implementation."""
from __future__ import annotations

from typing import Optional, TYPE_CHECKING

from opentrons.types import Location, Mount
from opentrons.hardware_control import SyncHardwareAPI
from opentrons.hardware_control.dev_types import PipetteDict
from opentrons.protocols.api_support.util import (
    PlungerSpeeds,
    FlowRates,
    find_value_for_api_version,
)
from opentrons.protocol_engine import DeckPoint, WellLocation, WellOrigin, WellOffset
from opentrons.protocol_engine.clients import SyncClient as EngineClient
from opentrons.protocols.api_support.definitions import MAX_SUPPORTED_VERSION

from opentrons_shared_data.pipette.dev_types import PipetteNameType

from ..instrument import AbstractInstrument
from .well import WellCore

if TYPE_CHECKING:
    from .protocol import ProtocolCore


class InstrumentCore(AbstractInstrument[WellCore]):
    """Instrument API core using a ProtocolEngine.

    Args:
        pipette_id: ProtocolEngine ID of the loaded instrument.
    """

    def __init__(
        self,
        pipette_id: str,
        engine_client: EngineClient,
        sync_hardware_api: SyncHardwareAPI,
        protocol_core: ProtocolCore,
        default_movement_speed: float,
    ) -> None:
        self._pipette_id = pipette_id
        self._engine_client = engine_client
        self._sync_hardware_api = sync_hardware_api
        self._protocol_core = protocol_core

        # TODO(jbl 2022-11-03) flow_rates should not live in the cores, and should be moved to the protocol context
        #   along with other rate related refactors (for the hardware API)
        flow_rates = self._engine_client.state.pipettes.get_flow_rates(pipette_id)
        self._aspirate_flow_rate = find_value_for_api_version(
            MAX_SUPPORTED_VERSION, flow_rates.default_aspirate
        )
        self._dispense_flow_rate = find_value_for_api_version(
            MAX_SUPPORTED_VERSION, flow_rates.default_dispense
        )
        self._blow_out_flow_rate = find_value_for_api_version(
            MAX_SUPPORTED_VERSION, flow_rates.default_blow_out
        )
        self._flow_rates = FlowRates(self)

        self.set_default_speed(speed=default_movement_speed)

    @property
    def pipette_id(self) -> str:
        """The instrument's unique ProtocolEngine ID."""
        return self._pipette_id

    def get_default_speed(self) -> float:
        speed = self._engine_client.state.pipettes.get_movement_speed(
            pipette_id=self._pipette_id
        )
        assert speed is not None, "Pipette loading should have set a default speed."
        return speed

    def set_default_speed(self, speed: float) -> None:
        self._engine_client.set_pipette_movement_speed(
            pipette_id=self._pipette_id, speed=speed
        )

    def aspirate(
        self,
        location: Location,
        well_core: Optional[WellCore],
        volume: float,
        rate: float,
        flow_rate: float,
        in_place: bool = False,
    ) -> None:
        """Aspirate a given volume of liquid from the specified location.
        Args:
            volume: The volume of liquid to aspirate, in microliters.
            location: The exact location to aspirate from.
            well_core: The well to aspirate from, if applicable.
            rate: Not used in this core.
            flow_rate: The flow rate in µL/s to aspirate at.
        """
        if well_core is None:
            if not in_place:
                self._engine_client.move_to_coordinates(
                    pipette_id=self._pipette_id,
                    coordinates=DeckPoint(
                        x=location.point.x, y=location.point.y, z=location.point.z
                    ),
                    minimum_z_height=None,
                    force_direct=False,
                    speed=None,
                )

            self._engine_client.aspirate_in_place(
                pipette_id=self._pipette_id, volume=volume, flow_rate=flow_rate
            )

        else:
            well_name = well_core.get_name()
            labware_id = well_core.labware_id

            well_location = (
                self._engine_client.state.geometry.get_relative_well_location(
                    labware_id=labware_id,
                    well_name=well_name,
                    absolute_point=location.point,
                )
            )

            self._engine_client.aspirate(
                pipette_id=self._pipette_id,
                labware_id=labware_id,
                well_name=well_name,
                well_location=well_location,
                volume=volume,
                flow_rate=flow_rate,
            )

        self._protocol_core.set_last_location(location=location, mount=self.get_mount())

    def dispense(
        self,
        location: Location,
        well_core: Optional[WellCore],
        volume: float,
        rate: float,
        flow_rate: float,
        in_place: bool = False,
    ) -> None:
        """Dispense a given volume of liquid into the specified location.
        Args:
            volume: The volume of liquid to dispense, in microliters.
            location: The exact location to dispense to.
            well_core: The well to dispense to, if applicable.
            rate: Not used in this core.
            flow_rate: The flow rate in µL/s to dispense at.
        """
        if well_core is None:
            if not in_place:
                self._engine_client.move_to_coordinates(
                    pipette_id=self._pipette_id,
                    coordinates=DeckPoint(
                        x=location.point.x, y=location.point.y, z=location.point.z
                    ),
                    minimum_z_height=None,
                    force_direct=False,
                    speed=None,
                )

            self._engine_client.dispense_in_place(
                pipette_id=self._pipette_id, volume=volume, flow_rate=flow_rate
            )
        else:
            well_name = well_core.get_name()
            labware_id = well_core.labware_id

            well_location = (
                self._engine_client.state.geometry.get_relative_well_location(
                    labware_id=labware_id,
                    well_name=well_name,
                    absolute_point=location.point,
                )
            )

            self._engine_client.dispense(
                pipette_id=self._pipette_id,
                labware_id=labware_id,
                well_name=well_name,
                well_location=well_location,
                volume=volume,
                flow_rate=flow_rate,
            )

        self._protocol_core.set_last_location(location=location, mount=self.get_mount())

    def blow_out(
        self, location: Location, well_core: Optional[WellCore], in_place: bool = False
    ) -> None:
        """Blow liquid out of the tip.

        Args:
            location: The location to blow out into.
            well_core: The well to blow out into.
        """
        flow_rate = self.get_absolute_blow_out_flow_rate(1.0)
        if well_core is None:
            if not in_place:
                self._engine_client.move_to_coordinates(
                    pipette_id=self._pipette_id,
                    coordinates=DeckPoint(
                        x=location.point.x, y=location.point.y, z=location.point.z
                    ),
                    force_direct=False,
                    minimum_z_height=None,
                    speed=None,
                )

            self._engine_client.blow_out_in_place(
                pipette_id=self._pipette_id, flow_rate=flow_rate
            )
        else:
            well_name = well_core.get_name()
            labware_id = well_core.labware_id

            well_location = (
                self._engine_client.state.geometry.get_relative_well_location(
                    labware_id=labware_id,
                    well_name=well_name,
                    absolute_point=location.point,
                )
            )

<<<<<<< HEAD
            self._engine_client.blow_out(
                pipette_id=self._pipette_id,
                labware_id=labware_id,
                well_name=well_name,
                well_location=well_location,
                # TODO(jbl 2022-11-07) PAPIv2 does not have an argument for rate and
                #   this also needs to be refactored along with other flow rate related issues
                flow_rate=flow_rate,
            )
=======
        self._engine_client.blow_out(
            pipette_id=self._pipette_id,
            labware_id=labware_id,
            well_name=well_name,
            well_location=well_location,
            # TODO(jbl 2022-11-07) PAPIv2 does not have an argument for rate and
            #   this also needs to be refactored along with other flow rate related issues
            flow_rate=self.get_blow_out_flow_rate(),
        )
>>>>>>> e960fa65

        self._protocol_core.set_last_location(location=location, mount=self.get_mount())

    def touch_tip(
        self,
        location: Location,
        well_core: WellCore,
        radius: float,
        z_offset: float,
        speed: float,
    ) -> None:
        """Touch pipette tip to edges of the well

        Args:
            location: Location moved to, only used for ProtocolCore location cache.
            well_core: The target well for touch tip.
            radius: Percentage modifier for well radius to touch.
            z_offset: Vertical offset for pipette tip during touch tip.
            speed: Speed for the touch tip movements.
        """
        well_name = well_core.get_name()
        labware_id = well_core.labware_id

        # Touch tip is always done from the top of the well.
        well_location = WellLocation(
            origin=WellOrigin.TOP, offset=WellOffset(x=0, y=0, z=z_offset)
        )

        self._engine_client.touch_tip(
            pipette_id=self._pipette_id,
            labware_id=labware_id,
            well_name=well_name,
            well_location=well_location,
            radius=radius,
            speed=speed,
        )

        self._protocol_core.set_last_location(location=location, mount=self.get_mount())

    def pick_up_tip(
        self,
        location: Location,
        well_core: WellCore,
        presses: Optional[int],
        increment: Optional[float],
        prep_after: bool = True,
    ) -> None:
        """Move to and pick up a tip from a given well.

        Args:
            location: The location of the well we're picking up from.
                Used to calculate the relative well offset for the pick up command.
            well_core: The "well" to pick up from.
            presses: Customize the number of presses the pipette does.
            increment: Customize the movement "distance" of the pipette to press harder.
            prep_after: Not used by this core, pipette preparation will always happen.
        """
        if presses is not None or increment is not None:
            raise NotImplementedError(
                "InstrumentCore.pick_up_tip with custom presses or increment not implemented"
            )

        well_name = well_core.get_name()
        labware_id = well_core.labware_id

        well_location = self._engine_client.state.geometry.get_relative_well_location(
            labware_id=labware_id,
            well_name=well_name,
            absolute_point=location.point,
        )

        self._engine_client.pick_up_tip(
            pipette_id=self._pipette_id,
            labware_id=labware_id,
            well_name=well_name,
            well_location=well_location,
        )

        self._protocol_core.set_last_location(location=location, mount=self.get_mount())

    def drop_tip(
        self,
        location: Optional[Location],
        well_core: WellCore,
        home_after: Optional[bool],
    ) -> None:
        """Move to and drop a tip into a given well.

        Args:
            location: The location of the well we're picking up from.
                Used to calculate the relative well offset for the drop command.
            well_core: The well we're dropping into
            home_after: Whether to home the pipette after the tip is dropped.
        """
        if location is not None:
            raise NotImplementedError(
                "InstrumentCore.drop_tip with non-default drop location not implemented"
            )

        well_name = well_core.get_name()
        labware_id = well_core.labware_id
        well_location = WellLocation()

        self._engine_client.drop_tip(
            pipette_id=self._pipette_id,
            labware_id=labware_id,
            well_name=well_name,
            well_location=well_location,
            home_after=home_after,
        )

        self._protocol_core.set_last_location(location=location, mount=self.get_mount())

    def home(self) -> None:
        z_axis = self._engine_client.state.pipettes.get_z_axis(self._pipette_id)
        plunger_axis = self._engine_client.state.pipettes.get_plunger_axis(
            self._pipette_id
        )
        self._engine_client.home([z_axis, plunger_axis])

    def home_plunger(self) -> None:
        plunger_axis = self._engine_client.state.pipettes.get_plunger_axis(
            self._pipette_id
        )
        self._engine_client.home([plunger_axis])

    def move_to(
        self,
        location: Location,
        well_core: Optional[WellCore],
        force_direct: bool,
        minimum_z_height: Optional[float],
        speed: Optional[float],
    ) -> None:

        if well_core is not None:
            labware_id = well_core.labware_id
            well_name = well_core.get_name()
            well_location = (
                self._engine_client.state.geometry.get_relative_well_location(
                    labware_id=labware_id,
                    well_name=well_name,
                    absolute_point=location.point,
                )
            )

            self._engine_client.move_to_well(
                pipette_id=self._pipette_id,
                labware_id=labware_id,
                well_name=well_name,
                well_location=well_location,
                minimum_z_height=minimum_z_height,
                force_direct=force_direct,
                speed=speed,
            )
        else:
            self._engine_client.move_to_coordinates(
                pipette_id=self._pipette_id,
                coordinates=DeckPoint(
                    x=location.point.x, y=location.point.y, z=location.point.z
                ),
                minimum_z_height=minimum_z_height,
                force_direct=force_direct,
                speed=speed,
            )
        self._protocol_core.set_last_location(location=location, mount=self.get_mount())

    def get_mount(self) -> Mount:
        """Get the mount the pipette is attached to."""
        return self._engine_client.state.pipettes.get(
            self._pipette_id
        ).mount.to_hw_mount()

    def get_pipette_name(self) -> str:
        """Get the pipette's load name as a string.

        Will match the load name of the actually loaded pipette,
        which may differ from the requested load name.
        """
        # TODO (tz, 11-23-22): revert this change when merging
        # https://opentrons.atlassian.net/browse/RLIQ-251
        pipette = self._engine_client.state.pipettes.get(self._pipette_id)
        return (
            pipette.pipetteName.value
            if isinstance(pipette.pipetteName, PipetteNameType)
            else pipette.pipetteName
        )

    def get_model(self) -> str:
        return self._engine_client.state.pipettes.get_model_name(self._pipette_id)

    def get_display_name(self) -> str:
        return self._engine_client.state.pipettes.get_display_name(self._pipette_id)

    def get_min_volume(self) -> float:
        return self._engine_client.state.pipettes.get_minimum_volume(self._pipette_id)

    def get_max_volume(self) -> float:
        return self._engine_client.state.pipettes.get_maximum_volume(self._pipette_id)

    def get_current_volume(self) -> float:
        return self._engine_client.state.pipettes.get_aspirated_volume(self._pipette_id)

    def get_available_volume(self) -> float:
        return self._engine_client.state.pipettes.get_available_volume(self._pipette_id)

    def get_hardware_state(self) -> PipetteDict:
        """Get the current state of the pipette hardware as a dictionary."""
        return self._sync_hardware_api.get_attached_instrument(self.get_mount())  # type: ignore[no-any-return]

    def get_channels(self) -> int:
        return self._engine_client.state.tips.get_pipette_channels(self._pipette_id)

    def has_tip(self) -> bool:
        return self.get_hardware_state()["has_tip"]

    def is_ready_to_aspirate(self) -> bool:
        raise NotImplementedError("InstrumentCore.is_ready_to_aspirate not implemented")

    def prepare_for_aspirate(self) -> None:
        raise NotImplementedError("InstrumentCore.prepare_for_aspirate not implemented")

    def get_return_height(self) -> float:
        raise NotImplementedError("InstrumentCore.get_return_height not implemented")

    def get_speed(self) -> PlungerSpeeds:
        raise NotImplementedError("InstrumentCore.get_speed not implemented")

    def get_flow_rate(self) -> FlowRates:
        return self._flow_rates

    def get_aspirate_flow_rate(self, rate: float = 1.0) -> float:
        return self._aspirate_flow_rate * rate

    def get_dispense_flow_rate(self, rate: float = 1.0) -> float:
        return self._dispense_flow_rate * rate

    def get_blow_out_flow_rate(self, rate: float = 1.0) -> float:
        return self._blow_out_flow_rate * rate

    def set_flow_rate(
        self,
        aspirate: Optional[float] = None,
        dispense: Optional[float] = None,
        blow_out: Optional[float] = None,
    ) -> None:
        if aspirate is not None:
            assert aspirate > 0
            self._aspirate_flow_rate = aspirate
        if dispense is not None:
            assert dispense > 0
            self._dispense_flow_rate = dispense
        if blow_out is not None:
            assert blow_out > 0
            self._blow_out_flow_rate = blow_out

    def set_pipette_speed(
        self,
        aspirate: Optional[float] = None,
        dispense: Optional[float] = None,
        blow_out: Optional[float] = None,
    ) -> None:
        raise NotImplementedError("InstrumentCore.set_pipette_speed not implemented")<|MERGE_RESOLUTION|>--- conflicted
+++ resolved
@@ -197,7 +197,7 @@
             location: The location to blow out into.
             well_core: The well to blow out into.
         """
-        flow_rate = self.get_absolute_blow_out_flow_rate(1.0)
+        flow_rate = self.get_blow_out_flow_rate(1.0)
         if well_core is None:
             if not in_place:
                 self._engine_client.move_to_coordinates(
@@ -225,7 +225,6 @@
                 )
             )
 
-<<<<<<< HEAD
             self._engine_client.blow_out(
                 pipette_id=self._pipette_id,
                 labware_id=labware_id,
@@ -235,17 +234,6 @@
                 #   this also needs to be refactored along with other flow rate related issues
                 flow_rate=flow_rate,
             )
-=======
-        self._engine_client.blow_out(
-            pipette_id=self._pipette_id,
-            labware_id=labware_id,
-            well_name=well_name,
-            well_location=well_location,
-            # TODO(jbl 2022-11-07) PAPIv2 does not have an argument for rate and
-            #   this also needs to be refactored along with other flow rate related issues
-            flow_rate=self.get_blow_out_flow_rate(),
-        )
->>>>>>> e960fa65
 
         self._protocol_core.set_last_location(location=location, mount=self.get_mount())
 
