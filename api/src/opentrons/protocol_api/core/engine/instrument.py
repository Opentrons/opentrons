--- conflicted
+++ resolved
@@ -282,17 +282,6 @@
             well_core: The well we're dropping into
             home_after: Whether to home the pipette after the tip is dropped.
         """
-<<<<<<< HEAD
-        if home_after is False:
-            raise NotImplementedError(
-                "InstrumentCore.drop_tip with home_after=False not implemented"
-=======
-        if location is not None:
-            raise NotImplementedError(
-                "InstrumentCore.drop_tip with non-default drop location not implemented"
->>>>>>> cc7824cf
-            )
-
         well_name = well_core.get_name()
         labware_id = well_core.labware_id
 
