--- conflicted
+++ resolved
@@ -17,12 +17,8 @@
 
 from ...labware import Labware
 from ..._liquid import Liquid
-<<<<<<< HEAD
 from ..._types import OffDeckType
-=======
-from ..._types import OffDeckType, StagingSlotName
 from ..._trash_bin import TrashBin
->>>>>>> 65187371
 from ..._waste_chute import WasteChute
 from ..protocol import AbstractProtocol
 from ..labware import LabwareLoadParams
