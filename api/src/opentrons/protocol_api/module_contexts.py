from __future__ import annotations

import logging
from typing import List, Optional, cast

from opentrons_shared_data.labware.dev_types import LabwareDefinition

from opentrons.broker import Broker
from opentrons.hardware_control.modules import ModuleModel, ThermocyclerStep
from opentrons.commands import module_commands as cmds
from opentrons.commands.publisher import CommandPublisher, publish
from opentrons.protocols.api_support.types import APIVersion
from opentrons.protocols.api_support.util import APIVersionError, requires_version

from .core.common import (
    ProtocolCore,
    ModuleCore,
    TemperatureModuleCore,
    MagneticModuleCore,
    ThermocyclerCore,
    HeaterShakerCore,
)
from .core.core_map import LoadedCoreMap
from .core.protocol_api.legacy_module_core import LegacyModuleCore
from .core.protocol_api.module_geometry import ModuleGeometry as LegacyModuleGeometry
from .core.protocol_api.labware import LabwareImplementation as LegacyLabwareCore

from .module_validation_and_errors import (
    validate_heater_shaker_temperature,
    validate_heater_shaker_speed,
)
from .labware import Labware
from . import validation


ENGAGE_HEIGHT_UNIT_CNV = 2


_log = logging.getLogger(__name__)


class ModuleContext(CommandPublisher):
    """A connected module in the protocol.

    .. versionadded:: 2.0
    """

    def __init__(
        self,
        core: ModuleCore,
        protocol_core: ProtocolCore,
        core_map: LoadedCoreMap,
        api_version: APIVersion,
        broker: Broker,
    ) -> None:
        super().__init__(broker=broker)
        self._core = core
        self._protocol_core = protocol_core
        self._core_map = core_map
        self._api_version = api_version

    @property  # type: ignore[misc]
    @requires_version(2, 0)
    def api_version(self) -> APIVersion:
        return self._api_version

    @requires_version(2, 0)
    def load_labware_object(self, labware: Labware) -> Labware:
        """Specify the presence of a piece of labware on the module.

        :param labware: The labware object. This object should be already
                        initialized and its parent should be set to this
                        module's geometry. To initialize and load a labware
                        onto the module in one step, see
                        :py:meth:`load_labware`.
        :returns: The properly-linked labware object

        .. deprecated:: 2.14
            Use :py:meth:`load_labware` or :py:meth:`load_labware_by_definition`.
        """
        deprecation_message = (
            "`ModuleContext.load_labware_object` is an internal, deprecated method."
            " Use `ModuleContext.load_labware` or `load_labware_by_definition` instead."
        )
<<<<<<< HEAD
        # Type ignoring to preserve backwards compatibility
        assert (
            labware.parent == self.geometry  # type: ignore[comparison-overlap]
=======

        if not isinstance(self._core, LegacyModuleCore):
            raise APIVersionError(deprecation_message)

        _log.warning(deprecation_message)

        assert (
            labware.parent == self._core.geometry
>>>>>>> 896f2784
        ), "Labware is not configured with this module as its parent"

        return self._core.geometry.add_labware(labware)

    def load_labware(
        self,
        name: str,
        label: Optional[str] = None,
        namespace: Optional[str] = None,
        version: int = 1,
    ) -> Labware:
        """Load a labware onto the module using its load parameters.

        :param name: The name of the labware object.
        :param str label: An optional display name to give the labware.
                          If specified, this is the name the labware will use
                          in the run log and the calibration view in the Opentrons App.
        :param str namespace: The namespace the labware definition belongs to.
                              If unspecified, will search 'opentrons' then 'custom_beta'
        :param int version: The version of the labware definition.
                            If unspecified, will use version 1.

        :returns: The initialized and loaded labware object.

        .. versionadded:: 2.1
            The *label,* *namespace,* and *version* parameters.
        """
        if self._api_version < APIVersion(2, 1) and (
            label is not None or namespace is not None or version != 1
        ):
            _log.warning(
                f"You have specified API {self.api_version}, but you "
                "are trying to utilize new load_labware parameters in 2.1"
            )

        labware_core = self._protocol_core.load_labware(
            load_name=name,
            label=label,
            namespace=namespace,
            version=version,
            location=self._core,
        )

        if isinstance(self._core, LegacyModuleCore):
            labware = self._core.add_labware_core(cast(LegacyLabwareCore, labware_core))
        else:
            labware = Labware(
                implementation=labware_core,
                api_version=self._api_version,
            )

        self._core_map.add(labware_core, labware)

        return labware

    @requires_version(2, 0)
    def load_labware_from_definition(
        self, definition: LabwareDefinition, label: Optional[str] = None
    ) -> Labware:
        """Load a labware onto the module using an inline definition.

        :param definition: The labware definition.
        :param str label: An optional special name to give the labware. If
                          specified, this is the name the labware will appear
                          as in the run log and the calibration view in the
                          Opentrons app.
        :returns: The initialized and loaded labware object.
        """
        load_params = self._protocol_core.add_labware_definition(definition)

        return self.load_labware(
            name=load_params.load_name,
            namespace=load_params.namespace,
            version=load_params.version,
            label=label,
        )

    @requires_version(2, 1)
    def load_labware_by_name(
        self,
        name: str,
        label: Optional[str] = None,
        namespace: Optional[str] = None,
        version: int = 1,
    ) -> Labware:
        """
        .. deprecated:: 2.0
            Use :py:meth:`load_labware` instead.
        """
        _log.warning("load_labware_by_name is deprecated. Use load_labware instead.")
        return self.load_labware(
            name=name, label=label, namespace=namespace, version=version
        )

    @property  # type: ignore[misc]
    @requires_version(2, 0)
    def labware(self) -> Optional[Labware]:
        """The labware (if any) present on this module."""
        labware_core = self._protocol_core.get_labware_on_module(self._core)
        return self._core_map.get(labware_core)

    @property  # type: ignore[misc]
    @requires_version(2, 0)
    def geometry(self) -> LegacyModuleGeometry:
        """The object representing the module as an item on the deck.

        .. deprecated:: 2.14
            Use properties of the :py:class:`ModuleContext` instead,
            like :py:meth:`model` and :py:meth:`type`
        """
        if isinstance(self._core, LegacyModuleCore):
            return self._core.geometry

        raise APIVersionError(
            "`ModuleContext.geometry` has been deprecated;"
            " use properties of the `ModuleContext` itself, instead."
        )

    @property
    def requested_as(self) -> ModuleModel:
        """How the protocol requested this module.

        For example, a physical ``temperatureModuleV2`` might have been requested
        either as ``temperatureModuleV2`` or ``temperatureModuleV1``.

        For Opentrons internal use only.

        :meta private:
        """
        return self._core.get_requested_model()

    def __repr__(self) -> str:
        return "{} at {} lw {}".format(
            self.__class__.__name__, self.geometry, self.labware
        )


class TemperatureModuleContext(ModuleContext):
    """An object representing a connected Temperature Module.

    It should not be instantiated directly; instead, it should be
    created through :py:meth:`.ProtocolContext.load_module`.

    .. versionadded:: 2.0

    """

    _core: TemperatureModuleCore

    @publish(command=cmds.tempdeck_set_temp)
    @requires_version(2, 0)
    def set_temperature(self, celsius: float) -> None:
        """Set a target temperature and wait until the module reaches the target.

        No other protocol commands will execute while waiting for the temperature.

        :param celsius: A value between 4 and 95, representing the target temperature in °C.
        """
        self._core.set_target_temperature(celsius)
        self._core.wait_for_target_temperature()

    @publish(command=cmds.tempdeck_set_temp)
    @requires_version(2, 3)
    def start_set_temperature(self, celsius: float) -> None:
        """Set the target temperature without waiting for the target to be hit.

        :param celsius: A value between 4 and 95, representing the target temperature in °C.
        """
        self._core.set_target_temperature(celsius)

    @publish(command=cmds.tempdeck_await_temp)
    @requires_version(2, 3)
    def await_temperature(self, celsius: float) -> None:
        """Wait until module reaches temperature.

        :param celsius: A value between 4 and 95, representing the target temperature in °C.
        """
        self._core.wait_for_target_temperature(celsius)

    @publish(command=cmds.tempdeck_deactivate)
    @requires_version(2, 0)
    def deactivate(self) -> None:
        """Stop heating or cooling, and turn off the fan."""
        self._core.deactivate()

    @property  # type: ignore[misc]
    @requires_version(2, 0)
    def temperature(self) -> float:
        """The current temperature of the Temperature Module's deck in °C.

        Returns ``0`` in simulation if no target temperature has been set.
        """
        return self._core.get_current_temperature()

    @property  # type: ignore[misc]
    @requires_version(2, 0)
    def target(self) -> Optional[float]:
        """The target temperature of the Temperature Module's deck in °C.

        Returns ``None`` if no target has been set.
        """
        return self._core.get_target_temperature()

    @property  # type: ignore[misc]
    @requires_version(2, 3)
    def status(self) -> str:
        """One of four possible temperature statuses:

        - ``holding at target`` – The module has reached its target temperature
          and is actively maintaining that temperature.
        - ``cooling`` – The module is cooling to a target temperature.
        - ``heating`` – The module is heating to a target temperature.
        - ``idle`` – The module has been deactivated.
        """
        return self._core.get_status().value


class MagneticModuleContext(ModuleContext):
    """An object representing a connected Magnetic Module.

    It should not be instantiated directly; instead, it should be
    created through :py:meth:`.ProtocolContext.load_module`.

    .. versionadded:: 2.0
    """

    _core: MagneticModuleCore

    @publish(command=cmds.magdeck_calibrate)
    @requires_version(2, 0)
    def calibrate(self) -> None:
        """Calibrate the Magnetic Module.

        .. deprecated:: 2.14
            This method is unnecessary; remove any usage.
        """
        _log.warning(
            "`MagneticModuleContext.calibrate` doesn't do anything useful"
            " and will no-op in Protocol API version 2.14 and higher."
        )
        if self._api_version < APIVersion(2, 14):
            self._core._sync_module_hardware.calibrate()  # type: ignore[attr-defined]

    @publish(command=cmds.magdeck_engage)
    @requires_version(2, 0)
    def engage(
        self,
        height: Optional[float] = None,
        offset: Optional[float] = None,
        height_from_base: Optional[float] = None,
    ) -> None:
        """Raise the Magnetic Module's magnets.  You can specify how high the magnets
        should move:

           - No parameter: Move to the default height for the loaded labware. If
             the loaded labware has no default, or if no labware is loaded, this will
             raise an error.

           - ``height_from_base`` – Move this many millimeters above the bottom
             of the labware. Acceptable values are between ``0`` and ``25``.

             This is the recommended way to adjust the magnets' height.

           - ``offset`` – Move this many millimeters above (positive value) or below
             (negative value) the default height for the loaded labware. The sum of
             the default height and ``offset`` must be between 0 and 25.

           - ``height`` – Intended to move this many millimeters above the magnets'
             home position. However, depending on the generation of module and the loaded
             labware, this may produce unpredictable results. You should normally use
             ``height_from_base`` instead.

             This parameter may be deprecated in a future release of the Python API.

        You shouldn't specify more than one of these parameters. However, if you do,
        their order of precedence is ``height``, then ``height_from_base``, then ``offset``.

        .. versionadded:: 2.2
            The *height_from_base* parameter.
        """
        if height is not None:
            self._core.engage(height_from_home=height)

        # This version check has a bug:
        # if the caller sets height_from_base in an API version that's too low,
        # we will silently ignore it instead of raising APIVersionError.
        # Leaving this unfixed because we haven't thought through
        # how to do backwards-compatible fixes to our version checking itself.
        elif height_from_base is not None and self._api_version >= APIVersion(2, 2):
            self._core.engage(height_from_base=height_from_base)

        else:
            self._core.engage_to_labware(
                offset=offset or 0,
                preserve_half_mm=self._api_version < APIVersion(2, 3),
            )

    @publish(command=cmds.magdeck_disengage)
    @requires_version(2, 0)
    def disengage(self) -> None:
        """Lower the magnets back into the Magnetic Module."""
        self._core.disengage()

    @property  # type: ignore
    @requires_version(2, 0)
    def status(self) -> str:
        """The status of the module, either ``engaged`` or ``disengaged``."""
        return self._core.get_status().value


class ThermocyclerContext(ModuleContext):
    """An object representing a connected Thermocycler Module.

    It should not be instantiated directly; instead, it should be
    created through :py:meth:`.ProtocolContext.load_module`.

    .. versionadded:: 2.0
    """

    _core: ThermocyclerCore

    @publish(command=cmds.thermocycler_open)
    @requires_version(2, 0)
    def open_lid(self) -> str:
        """Open the lid."""
        return self._core.open_lid().value

    @publish(command=cmds.thermocycler_close)
    @requires_version(2, 0)
    def close_lid(self) -> str:
        """Close the lid."""
        return self._core.close_lid().value

    @publish(command=cmds.thermocycler_set_block_temp)
    @requires_version(2, 0)
    def set_block_temperature(
        self,
        temperature: float,
        hold_time_seconds: Optional[float] = None,
        hold_time_minutes: Optional[float] = None,
        ramp_rate: Optional[float] = None,
        block_max_volume: Optional[float] = None,
    ) -> None:
        """Set the target temperature for the well block, in °C.

        :param temperature: A value between 4 and 99, representing the target
                            temperature in °C.
        :param hold_time_minutes: The number of minutes to hold, after reaching
                                  ``temperature``, before proceeding to the
                                  next command. If ``hold_time_seconds`` is also
                                  specified, the times are added together.
        :param hold_time_seconds: The number of seconds to hold, after reaching
                                  ``temperature``, before proceeding to the
                                  next command. If ``hold_time_minutes`` is also
                                  specified, the times are added together.
        :param block_max_volume: The greatest volume of liquid contained in any
                                 individual well of the loaded labware, in µL.
                                 If not specified, the default is 25 µL.

        .. note:

            If ``hold_time_minutes`` and ``hold_time_seconds`` are not
            specified, the Thermocycler will proceed to the next command
            immediately after ``temperature`` is reached.
        """
        seconds = validation.ensure_hold_time_seconds(
            seconds=hold_time_seconds, minutes=hold_time_minutes
        )
        self._core.set_target_block_temperature(
            celsius=temperature,
            hold_time_seconds=seconds,
            block_max_volume=block_max_volume,
        )
        self._core.wait_for_block_temperature()

    @publish(command=cmds.thermocycler_set_lid_temperature)
    @requires_version(2, 0)
    def set_lid_temperature(self, temperature: float) -> None:
        """Set the target temperature for the heated lid, in °C.

        :param temperature: A value between 37 and 110, representing the target
                            temperature in °C.

        .. note:

            The Thermocycler will proceed to the next command immediately after
            ``temperature`` has been reached.

        """
        self._core.set_target_lid_temperature(celsius=temperature)
        self._core.wait_for_lid_temperature()

    @publish(command=cmds.thermocycler_execute_profile)
    @requires_version(2, 0)
    def execute_profile(
        self,
        steps: List[ThermocyclerStep],
        repetitions: int,
        block_max_volume: Optional[float] = None,
    ) -> None:
        """Execute a Thermocycler profile, defined as a cycle of
        ``steps``, for a given number of ``repetitions``.

        :param steps: List of unique steps that make up a single cycle.
                      Each list item should be a dictionary that maps to
                      the parameters of the :py:meth:`set_block_temperature`
                      method with a ``temperature`` key, and either or both of
                      ``hold_time_seconds`` and ``hold_time_minutes``.
        :param repetitions: The number of times to repeat the cycled steps.
        :param block_max_volume: The greatest volume of liquid contained in any
                                 individual well of the loaded labware, in µL.
                                 If not specified, the default is 25 µL.

        .. note:

            Unlike with :py:meth:`set_block_temperature`, either or both of
            ``hold_time_minutes`` and ``hold_time_seconds`` must be defined
            and for each step.

        """
        repetitions = validation.ensure_thermocycler_repetition_count(repetitions)
        validated_steps = validation.ensure_thermocycler_profile_steps(steps)
        self._core.execute_profile(
            steps=validated_steps,
            repetitions=repetitions,
            block_max_volume=block_max_volume,
        )

    @publish(command=cmds.thermocycler_deactivate_lid)
    @requires_version(2, 0)
    def deactivate_lid(self) -> None:
        """Turn off the lid heater."""
        self._core.deactivate_lid()

    @publish(command=cmds.thermocycler_deactivate_block)
    @requires_version(2, 0)
    def deactivate_block(self) -> None:
        """Turn off the well block temperature controller."""
        self._core.deactivate_block()

    @publish(command=cmds.thermocycler_deactivate)
    @requires_version(2, 0)
    def deactivate(self) -> None:
        """Turn off both the well block temperature controller and the lid heater."""
        self._core.deactivate()

    @property  # type: ignore[misc]
    @requires_version(2, 0)
    def lid_position(self) -> Optional[str]:
        """One of these possible lid statuses:

        - ``closed`` – The lid is closed.
        - ``in_between`` – The lid is neither open nor closed.
        - ``open`` – The lid is open.
        - ``unknown`` – The lid position can't be determined.
        """
        status = self._core.get_lid_position()
        return status.value if status is not None else None

    @property  # type: ignore[misc]
    @requires_version(2, 0)
    def block_temperature_status(self) -> str:
        """One of five possible temperature statuses:

        - ``holding at target`` – The block has reached its target temperature
          and is actively maintaining that temperature.
        - ``cooling`` – The block is cooling to a target temperature.
        - ``heating`` – The block is heating to a target temperature.
        - ``idle`` – The block is not currently heating or cooling.
        - ``error`` – The temperature status can't be determined.
        """
        return self._core.get_block_temperature_status().value

    @property  # type: ignore[misc]
    @requires_version(2, 0)
    def lid_temperature_status(self) -> Optional[str]:
        """One of five possible temperature statuses:

        - ``holding at target`` – The lid has reached its target temperature
          and is actively maintaining that temperature.
        - ``cooling`` – The lid has previously heated and is now passively cooling.
            `The Thermocycler lid does not have active cooling.`
        - ``heating`` – The lid is heating to a target temperature.
        - ``idle`` – The lid has not heated since the beginning of the protocol.
        - ``error`` – The temperature status can't be determined.
        """
        status = self._core.get_lid_temperature_status()
        return status.value if status is not None else None

    @property  # type: ignore[misc]
    @requires_version(2, 0)
    def block_temperature(self) -> Optional[float]:
        """The current temperature of the well block in °C."""
        return self._core.get_block_temperature()

    @property  # type: ignore[misc]
    @requires_version(2, 0)
    def block_target_temperature(self) -> Optional[float]:
        """The target temperature of the well block in °C."""
        return self._core.get_block_target_temperature()

    @property  # type: ignore[misc]
    @requires_version(2, 0)
    def lid_temperature(self) -> Optional[float]:
        """The current temperature of the lid in °C."""
        return self._core.get_lid_temperature()

    @property  # type: ignore[misc]
    @requires_version(2, 0)
    def lid_target_temperature(self) -> Optional[float]:
        """The target temperature of the lid in °C."""
        return self._core.get_lid_target_temperature()

    @property  # type: ignore[misc]
    @requires_version(2, 0)
    def ramp_rate(self) -> Optional[float]:
        """The current ramp rate in °C/s."""
        return self._core.get_ramp_rate()

    @property  # type: ignore[misc]
    @requires_version(2, 0)
    def hold_time(self) -> Optional[float]:
        """Remaining hold time in seconds."""
        return self._core.get_hold_time()

    @property  # type: ignore[misc]
    @requires_version(2, 0)
    def total_cycle_count(self) -> Optional[int]:
        """Number of repetitions for current set cycle"""
        return self._core.get_total_cycle_count()

    @property  # type: ignore[misc]
    @requires_version(2, 0)
    def current_cycle_index(self) -> Optional[int]:
        """Index of the current set cycle repetition"""
        return self._core.get_current_cycle_index()

    @property  # type: ignore[misc]
    @requires_version(2, 0)
    def total_step_count(self) -> Optional[int]:
        """Number of steps within the current cycle"""
        return self._core.get_total_step_count()

    @property  # type: ignore[misc]
    @requires_version(2, 0)
    def current_step_index(self) -> Optional[int]:
        """Index of the current step within the current cycle"""
        return self._core.get_current_step_index()


class HeaterShakerContext(ModuleContext):
    """An object representing a connected Heater-Shaker Module.

    It should not be instantiated directly; instead, it should be
    created through :py:meth:`.ProtocolContext.load_module`.

    .. versionadded:: 2.13
    """

    _core: HeaterShakerCore

    @property  # type: ignore[misc]
    @requires_version(2, 13)
    def target_temperature(self) -> Optional[float]:
        """The target temperature of the Heater-Shaker's plate in °C.

        Returns ``None`` if no target has been set.
        """
        return self._core.get_target_temperature()

    @property  # type: ignore[misc]
    @requires_version(2, 13)
    def current_temperature(self) -> float:
        """The current temperature of the Heater-Shaker's plate in °C.

        Returns ``23`` in simulation if no target temperature has been set.
        """
        return self._core.get_current_temperature()

    @property  # type: ignore[misc]
    @requires_version(2, 13)
    def current_speed(self) -> int:
        """The current speed of the Heater-Shaker's plate in rpm."""
        return self._core.get_current_speed()

    @property  # type: ignore[misc]
    @requires_version(2, 13)
    def target_speed(self) -> Optional[int]:
        """Target speed of the Heater-Shaker's plate in rpm."""
        return self._core.get_target_speed()

    @property  # type: ignore[misc]
    @requires_version(2, 13)
    def temperature_status(self) -> str:
        """One of five possible temperature statuses:

        - ``holding at target`` – The module has reached its target temperature
          and is actively maintaining that temperature.
        - ``cooling`` – The module has previously heated and is now passively cooling.
          `The Heater-Shaker does not have active cooling.`
        - ``heating`` – The module is heating to a target temperature.
        - ``idle`` – The module has not heated since the beginning of the protocol.
        - ``error`` – The temperature status can't be determined.
        """
        return self._core.get_temperature_status().value

    @property  # type: ignore[misc]
    @requires_version(2, 13)
    def speed_status(self) -> str:
        """One of five possible shaking statuses:

        - ``holding at target`` – The module has reached its target shake speed
          and is actively maintaining that speed.
        - ``speeding up`` – The module is increasing its shake speed towards a target.
        - ``slowing down`` – The module was previously shaking at a faster speed
          and is currently reducing its speed to a lower target or to deactivate.
        - ``idle`` – The module is not shaking.
        - ``error`` – The shaking status can't be determined.
        """
        return self._core.get_speed_status().value

    @property  # type: ignore[misc]
    @requires_version(2, 13)
    def labware_latch_status(self) -> str:
        """One of six possible latch statuses:

        - ``opening`` – The latch is currently opening (in motion).
        - ``idle_open`` – The latch is open and not moving.
        - ``closing`` – The latch is currently closing (in motion).
        - ``idle_closed`` – The latch is closed and not moving.
        - ``idle_unknown`` – The default status upon reset, regardless of physical latch position.
          Use :py:meth:`~HeaterShakerContext.close_labware_latch` before other commands
          requiring confirmation that the latch is closed.
        - ``unknown`` – The latch status can't be determined.
        """
        return self._core.get_labware_latch_status().value

    @requires_version(2, 13)
    def set_and_wait_for_temperature(self, celsius: float) -> None:
        """Set a target temperature and wait until the module reaches the target.

        No other protocol commands will execute while waiting for the temperature.

        :param celsius: A value between 27 and 95, representing the target temperature in °C.
                        Values are automatically truncated to two decimal places,
                        and the Heater-Shaker module has a temperature accuracy of ±0.5 °C.
        """
        self.set_target_temperature(celsius=celsius)
        self.wait_for_temperature()

    @requires_version(2, 13)
    @publish(command=cmds.heater_shaker_set_target_temperature)
    def set_target_temperature(self, celsius: float) -> None:
        """Set target temperature and return immediately.

        Sets the Heater-Shaker's target temperature and returns immediately without
        waiting for the target to be reached. Does not delay the protocol until
        target temperature has reached.
        Use :py:meth:`~.HeaterShakerContext.wait_for_temperature` to delay
        protocol execution.

        :param celsius: A value between 27 and 95, representing the target temperature in °C.
                        Values are automatically truncated to two decimal places,
                        and the Heater-Shaker module has a temperature accuracy of ±0.5 °C.
        """
        validated_temp = validate_heater_shaker_temperature(celsius=celsius)
        self._core.set_target_temperature(celsius=validated_temp)

    @requires_version(2, 13)
    @publish(command=cmds.heater_shaker_wait_for_temperature)
    def wait_for_temperature(self) -> None:
        """Delays protocol execution until the Heater-Shaker has reached its target
        temperature.

        Raises an error if no target temperature was previously set.
        """
        self._core.wait_for_target_temperature()

    @requires_version(2, 13)
    @publish(command=cmds.heater_shaker_set_and_wait_for_shake_speed)
    def set_and_wait_for_shake_speed(self, rpm: int) -> None:
        """Set a shake speed in rpm and block execution of further commands until the module reaches the target.

        Reaching a target shake speed typically only takes a few seconds.

        .. note::

            Before shaking, this command will retract the pipettes upward if they are parked adjacent to the Heater-Shaker.

        :param rpm: A value between 200 and 3000, representing the target shake speed in revolutions per minute.
        """
        validated_speed = validate_heater_shaker_speed(rpm=rpm)
        self._core.set_and_wait_for_shake_speed(rpm=validated_speed)

    @requires_version(2, 13)
    @publish(command=cmds.heater_shaker_open_labware_latch)
    def open_labware_latch(self) -> None:
        """Open the Heater-Shaker's labware latch.

        The labware latch needs to be closed before:
            * Shaking
            * Pipetting to or from the labware on the Heater-Shaker
            * Pipetting to or from labware to the left or right of the Heater-Shaker

        Attempting to open the latch while the Heater-Shaker is shaking will raise an error.

        .. note::

            Before opening the latch, this command will retract the pipettes upward
            if they are parked adjacent to the left or right of the Heater-Shaker.
        """
        self._core.open_labware_latch()

    @requires_version(2, 13)
    @publish(command=cmds.heater_shaker_close_labware_latch)
    def close_labware_latch(self) -> None:
        """Closes the labware latch.

        The labware latch needs to be closed using this method before sending a shake command,
        even if the latch was manually closed before starting the protocol.
        """
        self._core.close_labware_latch()

    @requires_version(2, 13)
    @publish(command=cmds.heater_shaker_deactivate_shaker)
    def deactivate_shaker(self) -> None:
        """Stops shaking.

        Decelerating to 0 rpm typically only takes a few seconds.
        """
        self._core.deactivate_shaker()

    @requires_version(2, 13)
    @publish(command=cmds.heater_shaker_deactivate_heater)
    def deactivate_heater(self) -> None:
        """Stops heating.

        The module will passively cool to room temperature.
        The Heater-Shaker does not have active cooling.
        """
        self._core.deactivate_heater()<|MERGE_RESOLUTION|>--- conflicted
+++ resolved
@@ -82,11 +82,6 @@
             "`ModuleContext.load_labware_object` is an internal, deprecated method."
             " Use `ModuleContext.load_labware` or `load_labware_by_definition` instead."
         )
-<<<<<<< HEAD
-        # Type ignoring to preserve backwards compatibility
-        assert (
-            labware.parent == self.geometry  # type: ignore[comparison-overlap]
-=======
 
         if not isinstance(self._core, LegacyModuleCore):
             raise APIVersionError(deprecation_message)
@@ -95,7 +90,6 @@
 
         assert (
             labware.parent == self._core.geometry
->>>>>>> 896f2784
         ), "Labware is not configured with this module as its parent"
 
         return self._core.geometry.add_labware(labware)
