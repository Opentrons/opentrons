--- conflicted
+++ resolved
@@ -33,14 +33,12 @@
 from . import validation
 from .core import well_grid
 from .core.labware import AbstractLabware
-<<<<<<< HEAD
 from .core.protocol_api.labware import LabwareImplementation
 from .liquid import LoadedLiquid
-=======
+
 from .core.protocol_api.labware import LabwareImplementation as LegacyLabwareCore
 from .core.protocol_api.well import WellImplementation as LegacyWellCore
 from .core.protocol_api.well_geometry import WellGeometry
->>>>>>> 1e64d93e
 
 if TYPE_CHECKING:
     from .core.common import LabwareCore, WellCore
