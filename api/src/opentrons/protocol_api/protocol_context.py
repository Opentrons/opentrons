from __future__ import annotations

import logging
<<<<<<< HEAD
from typing import (
    Callable,
    Dict,
    Iterator,
    List,
    NamedTuple,
    Optional,
    Tuple,
    Type,
    Union,
    Mapping,
)
=======
from typing import Callable, Dict, List, NamedTuple, Optional, Type, Union
>>>>>>> 617a911d

from opentrons_shared_data.labware.dev_types import LabwareDefinition

from opentrons.types import Mount, Location, DeckLocation
from opentrons.broker import Broker
from opentrons.hardware_control import SyncHardwareAPI
from opentrons.commands import protocol_commands as cmds, types as cmd_types
from opentrons.commands.publisher import CommandPublisher, publish
from opentrons.protocols.api_support import instrument as instrument_support
from opentrons.protocols.api_support.types import APIVersion
from opentrons.protocols.api_support.util import (
    AxisMaxSpeeds,
    requires_version,
    APIVersionError,
)
from opentrons.protocols.api_support.definitions import MAX_SUPPORTED_VERSION

from .core.common import ModuleCore, ProtocolCore
from .core.core_map import LoadedCoreMap
from .core.module import (
    AbstractTemperatureModuleCore,
    AbstractMagneticModuleCore,
    AbstractThermocyclerCore,
    AbstractHeaterShakerCore,
)
from .core.engine.protocol import ProtocolCore as ProtocolEngineCore

from . import validation
from .deck import Deck
from .instrument_context import InstrumentContext
from .labware import Labware
from .module_contexts import (
    MagneticModuleContext,
    TemperatureModuleContext,
    ThermocyclerContext,
    HeaterShakerContext,
    ModuleContext,
)


logger = logging.getLogger(__name__)


ModuleTypes = Union[
    TemperatureModuleContext,
    MagneticModuleContext,
    ThermocyclerContext,
    HeaterShakerContext,
]


class HardwareManager(NamedTuple):
    """Back. compat. wrapper for a removed class called `HardwareManager`.

    This interface will not be present in PAPIv3.
    """

    hardware: SyncHardwareAPI


class ProtocolContext(CommandPublisher):
    """The Context class is a container for the state of a protocol.

    It encapsulates many of the methods formerly found in the Robot class,
    including labware, instrument, and module loading, as well as core
    functions like pause and resume.

    Unlike the old robot class, it is designed to be ephemeral. The lifetime
    of a particular instance should be about the same as the lifetime of a
    protocol. The only exception is the one stored in
    ``.legacy_api.api.robot``, which is provided only for back
    compatibility and should be used less and less as time goes by.

    .. versionadded:: 2.0

    """

    def __init__(
        self,
        api_version: APIVersion,
        implementation: ProtocolCore,
        broker: Optional[Broker] = None,
        core_map: Optional[LoadedCoreMap] = None,
        deck: Optional[Deck] = None,
    ) -> None:
        """Build a :py:class:`.ProtocolContext`.

        :param api_version: The API version to use.
        :param implementation: The protocol implementation core.
        :param labware_offset_provider: Where this protocol context and its child
                                        module contexts will get labware offsets from.
        :param broker: An optional command broker to link to. If not
                      specified, a dummy one is used.
        """
        if api_version > MAX_SUPPORTED_VERSION:
            raise RuntimeError(
                f"API version {api_version} is not supported by this robot software."
                f" Please reduce your API version to {MAX_SUPPORTED_VERSION} or below"
                f" or update your robot."
            )

        super().__init__(broker)
        self._api_version = api_version
        self._implementation = implementation
        self._core_map = core_map or LoadedCoreMap()
        self._deck = deck or Deck(protocol_core=implementation, core_map=self._core_map)
        self._instruments: Dict[Mount, Optional[InstrumentContext]] = {
            mount: None for mount in Mount
        }
        self._load_fixed_trash()

        self._commands: List[str] = []
        self._unsubscribe_commands: Optional[Callable[[], None]] = None
        self.clear_commands()

    @property  # type: ignore
    @requires_version(2, 0)
    def api_version(self) -> APIVersion:
        """Return the API version supported by this protocol context.

        The supported API version was specified when the protocol context
        was initialized. It may be lower than the highest version supported
        by the robot software. For the highest version supported by the
        robot software, see ``protocol_api.MAX_SUPPORTED_VERSION``.
        """
        return self._api_version

    @property
    def _hw_manager(self) -> HardwareManager:
        # TODO (lc 01-05-2021) remove this once we have a more
        # user facing hardware control http api.
        logger.warning(
            "This function will be deprecated in later versions."
            "Please use with caution."
        )
        return HardwareManager(hardware=self._implementation.get_hardware())

    @property  # type: ignore
    @requires_version(2, 0)
    def bundled_data(self) -> Dict[str, bytes]:
        """Accessor for data files bundled with this protocol, if any.

        This is a dictionary mapping the filenames of bundled datafiles, with
        extensions but without paths (e.g. if a file is stored in the bundle as
        ``data/mydata/aspirations.csv`` it will be in the dict as
        ``'aspirations.csv'``) to the bytes contents of the files.
        """
        return self._implementation.get_bundled_data()

    def cleanup(self) -> None:
        """Finalize and clean up the protocol context."""
        if self._unsubscribe_commands:
            self._unsubscribe_commands()
            self._unsubscribe_commands = None

    def __del__(self) -> None:
        if getattr(self, "_unsubscribe_commands", None):
            self._unsubscribe_commands()  # type: ignore

    @property  # type: ignore
    @requires_version(2, 0)
    def max_speeds(self) -> AxisMaxSpeeds:
        """Per-axis speed limits when moving this instrument.

        Changing this value changes the speed limit for each non-plunger
        axis of the robot, when moving this pipette. Note that this does
        only sets a limit on how fast movements can be; movements can
        still be slower than this. However, it is useful if you require
        the robot to move much more slowly than normal when using this
        pipette.

        This is a dictionary mapping string names of axes to float values
        limiting speeds. To change a speed, set that axis's value. To
        reset an axis's speed to default, delete the entry for that axis
        or assign it to ``None``.

        For instance,

        .. code-block:: py

            def run(protocol):
                protocol.comment(str(right.max_speeds))  # '{}' - all default
                protocol.max_speeds['A'] = 10  # limit max speed of
                                               # right pipette Z to 10mm/s
                del protocol.max_speeds['A']  # reset to default
                protocol.max_speeds['X'] = 10  # limit max speed of x to
                                               # 10 mm/s
                protocol.max_speeds['X'] = None  # reset to default

        """
        return self._implementation.get_max_speeds()

    @requires_version(2, 0)
    def commands(self) -> List[str]:
        return self._commands

    @requires_version(2, 0)
    def clear_commands(self) -> None:
        self._commands.clear()
        if self._unsubscribe_commands:
            self._unsubscribe_commands()

        def on_command(message: cmd_types.CommandMessage) -> None:
            payload = message.get("payload")

            if payload is None:
                return

            text = payload.get("text")

            if text is None:
                return

            if message["$"] == "before":
                self._commands.append(text)

        self._unsubscribe_commands = self.broker.subscribe(
            cmd_types.COMMAND, on_command
        )

    @requires_version(2, 0)
    def is_simulating(self) -> bool:
        return self._implementation.is_simulating()

    @requires_version(2, 0)
    def load_labware_from_definition(
        self,
        labware_def: "LabwareDefinition",
        location: DeckLocation,
        label: Optional[str] = None,
    ) -> Labware:
        """Specify the presence of a piece of labware on the OT2 deck.

        This function loads the labware definition specified by `labware_def`
        to the location specified by `location`.

        :param labware_def: The labware definition to load
        :param location: The slot into which to load the labware such as
                         1 or '1'
        :type location: int or str
        :param str label: An optional special name to give the labware. If
                          specified, this is the name the labware will appear
                          as in the run log and the calibration view in the
                          Opentrons app.
        """
        load_params = self._implementation.add_labware_definition(labware_def)

        return self.load_labware(
            load_name=load_params.load_name,
            namespace=load_params.namespace,
            version=load_params.version,
            location=location,
            label=label,
        )

    @requires_version(2, 0)
    def load_labware(
        self,
        load_name: str,
        location: DeckLocation,
        label: Optional[str] = None,
        namespace: Optional[str] = None,
        version: Optional[int] = None,
    ) -> Labware:
        """Load a labware onto the deck given its name.

        For labware already defined by Opentrons, this is a convenient way
        to collapse the two stages of labware initialization (creating
        the labware and adding it to the protocol) into one.

        This function returns the created and initialized labware for use
        later in the protocol.

        :param load_name: A string to use for looking up a labware definition
        :param location: The slot into which to load the labware such as
                         1 or '1'
        :type location: int or str
        :param str label: An optional special name to give the labware. If
                          specified, this is the name the labware will appear
                          as in the run log and the calibration view in the
                          Opentrons app.
        :param str namespace: The namespace the labware definition belongs to.
            If unspecified, will search 'opentrons' then 'custom_beta'
        :param int version: The version of the labware definition. If
            unspecified, will use version 1.
        """
        load_name = validation.ensure_lowercase_name(load_name)
        deck_slot = validation.ensure_deck_slot(location)

        labware_core = self._implementation.load_labware(
            load_name=load_name,
            location=deck_slot,
            label=label,
            namespace=namespace,
            version=version,
        )

        labware = Labware(implementation=labware_core, api_version=self._api_version)
        self._core_map.add(labware_core, labware)

        return labware

    @requires_version(2, 0)
    def load_labware_by_name(
        self,
        load_name: str,
        location: DeckLocation,
        label: Optional[str] = None,
        namespace: Optional[str] = None,
        version: int = 1,
    ) -> Labware:
        """
        .. deprecated:: 2.0
            Use :py:meth:`load_labware` instead.
        """
        logger.warning("load_labware_by_name is deprecated. Use load_labware instead.")
        return self.load_labware(load_name, location, label, namespace, version)

    @property  # type: ignore
    @requires_version(2, 0)
    def loaded_labwares(self) -> Dict[int, Labware]:
        """Get the labwares that have been loaded into the protocol context.

        Slots with nothing in them will not be present in the return value.

        .. note::

            If a module is present on the deck but no labware has been loaded
            into it with ``module.load_labware()``, there will
            be no entry for that slot in this value. That means you should not
            use ``loaded_labwares`` to determine if a slot is available or not,
            only to get a list of labwares. If you want a data structure of all
            objects on the deck regardless of type, see :py:attr:`deck`.


        :returns: Dict mapping deck slot number to labware, sorted in order of
                  the locations.
        """
        labware_cores = (
            (core.get_deck_slot(), core)
            for core in self._implementation.get_labware_cores()
        )

        return {
            slot.as_int(): self._core_map.get(core)
            for slot, core in labware_cores
            if slot is not None
        }

    # TODO: gate move_labware behind API version
    def move_labware(
        self,
        labware: Labware,
        new_location: Union[DeckLocation, ModuleTypes],
        use_gripper: bool = False,
        use_pick_up_location_lpc_offset: bool = False,
        use_drop_location_lpc_offset: bool = False,
        pick_up_offset: Optional[Mapping[str, float]] = None,
        drop_offset: Optional[Mapping[str, float]] = None,
    ) -> None:
        """Move a loaded labware to a new location.

        *** This API method is currently being developed. ***
        *** Expect changes without API level bump.        ***

        :param labware: Labware to move. Should be a labware already loaded
                        using :py:meth:`load_labware`

        :param new_location: Deck slot location or a hardware module that is already
                             loaded on the deck using :py:meth:`load_module`.
        :param use_gripper: Whether to use gripper to perform this move.
                            If True, will use the gripper to perform the move (OT3 only).
                            If False, will pause protocol execution to allow the user
                            to perform a manual move and click resume to continue
                            protocol execution.
        Other experimental params:
        :param use_pick_up_location_lpc_offset: Whether to use LPC offset of the labware
                            associated with its pick up location.
        :param use_drop_location_lpc_offset: Whether to use LPC offset of the labware
                            associated with its drop off location.
        :param pick_up_offset: Offset to use when picking up labware.
        :param drop_offset: Offset to use when dropping off labware.

        Before moving a labware from or to a hardware module, make sure that the labware
        and its new location is reachable by the gripper. So, thermocycler lid should be
        open and heater-shaker's labware latch should be open.
        """
        # TODO (spp, 2022-10-31): re-evaluate whether to allow specifying `use_gripper`
        #  in the args or whether to have it specified in protocol requirements.

        if not isinstance(labware, Labware):
            raise ValueError(
                f"Expected labware of type 'Labware' but got {type(labware)}."
            )

        location = (
            new_location._core
            if isinstance(new_location, ModuleContext)
            else validation.ensure_deck_slot(new_location)
        )

        _pick_up_offset = (
            validation.ensure_valid_labware_offset_vector(pick_up_offset)
            if pick_up_offset
            else None
        )
        _drop_offset = (
            validation.ensure_valid_labware_offset_vector(drop_offset)
            if drop_offset
            else None
        )
        self._implementation.move_labware(
            labware_core=labware._implementation,
            new_location=location,
            use_gripper=use_gripper,
            use_pick_up_location_lpc_offset=use_pick_up_location_lpc_offset,
            use_drop_location_lpc_offset=use_drop_location_lpc_offset,
            pick_up_offset=_pick_up_offset,
            drop_offset=_drop_offset,
        )

    @requires_version(2, 0)
    def load_module(
        self,
        module_name: str,
        location: Optional[DeckLocation] = None,
        configuration: Optional[str] = None,
    ) -> ModuleTypes:
        """Load a module onto the deck, given its name or model.

        This is the function to call to use a module in your protocol, like
        :py:meth:`load_instrument` is the method to call to use an instrument
        in your protocol. It returns the created and initialized module
        context, which will be a different class depending on the kind of
        module loaded.

        A map of deck positions to loaded modules can be accessed later
        by using :py:attr:`loaded_modules`.

        :param str module_name: The name or model of the module.
        :param location: The location of the module. This is usually the
                         name or number of the slot on the deck where you
                         will be placing the module. Some modules, like
                         the Thermocycler, are only valid in one deck
                         location. You do not have to specify a location
                         when loading a Thermocycler---it will always be
                         in Slot 7.
        :param configuration: Only valid in Python API version 2.4 and later.
                              Used to specify the slot configuration of the
                              Thermocycler. If you wish to use the non-full-plate
                              configuration, you must pass the keyword
                              value ``semi``.
        :type location: str or int or None
        :returns: The loaded and initialized module---a
                  :py:class:`TemperatureModuleContext`,
                  :py:class:`MagneticModuleContext`,
                  :py:class:`ThermocyclerContext`, or
                  :py:class:`HeaterShakerContext`,
                  depending on what you requested with ``module_name``.
        """

        if self._api_version < APIVersion(2, 4) and configuration:
            raise APIVersionError(
                f"You have specified API {self._api_version}, but you are"
                "using Thermocycler parameters only available in 2.4"
            )

        requested_model = validation.ensure_module_model(module_name)
        deck_slot = None if location is None else validation.ensure_deck_slot(location)

        module_core = self._implementation.load_module(
            model=requested_model,
            deck_slot=deck_slot,
            configuration=configuration,
        )

        module_context = _create_module_context(
            module_core=module_core,
            protocol_core=self._implementation,
            core_map=self._core_map,
            broker=self._broker,
            api_version=self._api_version,
        )

        self._core_map.add(module_core, module_context)

        return module_context

    @property  # type: ignore
    @requires_version(2, 0)
    def loaded_modules(self) -> Dict[int, ModuleTypes]:
        """Get the modules loaded into the protocol context.

        This is a map of deck positions to modules loaded by previous calls
        to :py:meth:`load_module`. It is not necessarily the same as the
        modules attached to the robot - for instance, if the robot has a
        Magnetic Module and a Temperature Module attached, but the protocol
        has only loaded the Temperature Module with :py:meth:`load_module`,
        only the Temperature Module will be present.

        :returns Dict[int, ModuleContext]: Dict mapping slot name to module
                                           contexts. The elements may not be
                                           ordered by slot number.
        """
        return {
            core.get_deck_slot().as_int(): self._core_map.get(core)
            for core in self._implementation.get_module_cores()
        }

    @requires_version(2, 0)
    def load_instrument(
        self,
        instrument_name: str,
        mount: Union[Mount, str],
        tip_racks: Optional[List[Labware]] = None,
        replace: bool = False,
    ) -> InstrumentContext:
        """Load a specific instrument required by the protocol.

        This value will actually be checked when the protocol runs, to
        ensure that the correct instrument is attached in the specified
        location.

        :param str instrument_name: The name of the instrument model, or a
                                    prefix. For instance, 'p10_single' may be
                                    used to request a P10 single regardless of
                                    the version.
        :param mount: The mount in which this instrument should be attached.
                      This can either be an instance of the enum type
                      :py:class:`.types.Mount` or one of the strings `'left'`
                      and `'right'`.
        :type mount: types.Mount or str
        :param tip_racks: A list of tip racks from which to pick tips if
                          :py:meth:`.InstrumentContext.pick_up_tip` is called
                          without arguments.
        :type tip_racks: List[:py:class:`.Labware`]
        :param bool replace: Indicate that the currently-loaded instrument in
                             `mount` (if such an instrument exists) should be
                             replaced by `instrument_name`.
        """
        instrument_name = validation.ensure_lowercase_name(instrument_name)
        is_96_channel = instrument_name == "p1000_96"
        if is_96_channel and isinstance(self._implementation, ProtocolEngineCore):
            checked_instrument_name = instrument_name
            checked_mount = Mount.LEFT
        else:
            checked_instrument_name = validation.ensure_pipette_name(instrument_name)
            checked_mount = validation.ensure_mount(mount)

        tip_racks = tip_racks or []

        existing_instrument = self._instruments[checked_mount]
        if existing_instrument is not None and not replace:
            # TODO(mc, 2022-08-25): create specific exception type
            raise RuntimeError(
                f"Instrument already present on {checked_mount.name.lower()}:"
                f" {existing_instrument.name}"
            )

        logger.info(
            f"Loading {checked_instrument_name} on {checked_mount.name.lower()} mount"
        )

        # TODO (tz, 11-22-22): was added to support 96 channel pipette.
        #  Should remove when working on https://opentrons.atlassian.net/browse/RLIQ-255
        instrument_core = self._implementation.load_instrument(
            instrument_name=checked_instrument_name,  # type: ignore[arg-type]
            mount=checked_mount,
        )

        for tip_rack in tip_racks:
            instrument_support.validate_tiprack(
                instrument_name=instrument_core.get_pipette_name(),
                tip_rack=tip_rack,
                log=logger,
            )

        instrument = InstrumentContext(
            broker=self._broker,
            implementation=instrument_core,
            protocol_core=self._implementation,
            api_version=self._api_version,
            tip_racks=tip_racks,
            trash=self.fixed_trash,
            requested_as=instrument_name,
        )

        self._instruments[checked_mount] = instrument

        return instrument

    @property  # type: ignore
    @requires_version(2, 0)
    def loaded_instruments(self) -> Dict[str, InstrumentContext]:
        """Get the instruments that have been loaded into the protocol.

        This is a map of mount name to instruments previously loaded with
        :py:meth:`load_instrument`. It is not necessarily the same as the
        instruments attached to the robot - for instance, if the robot has
        an instrument in both mounts but your protocol has only loaded one
        of them with :py:meth:`load_instrument`, the unused one will not
        be present.

        :returns: A dict mapping mount name
                  (``'left'`` or ``'right'``)
                  to the instrument in that mount.
                  If a mount has no loaded instrument,
                  that key will be missing from the dict.
        """
        return {
            mount.name.lower(): instr
            for mount, instr in self._instruments.items()
            if instr
        }

    @publish(command=cmds.pause)
    @requires_version(2, 0)
    def pause(self, msg: Optional[str] = None) -> None:
        """Pause execution of the protocol until it's resumed.

        A human can resume the protocol through the Opentrons App.

        This function returns immediately, but the next function call that
        is blocked by a paused robot (anything that involves moving) will
        not return until the protocol is resumed.

        :param str msg: An optional message to show to connected clients. The
            Opentrons App will show this in the run log.
        """
        self._implementation.pause(msg=msg)

    @publish(command=cmds.resume)
    @requires_version(2, 0)
    def resume(self) -> None:
        """Resume the protocol after :py:meth:`pause`.

        .. deprecated:: 2.12
           The Python Protocol API supports no safe way for a protocol to resume itself.
           See https://github.com/Opentrons/opentrons/issues/8209.
           If you're looking for a way for your protocol to resume automatically
           after a period of time, use :py:meth:`delay`.
        """
        self._implementation.resume()

    @publish(command=cmds.comment)
    @requires_version(2, 0)
    def comment(self, msg: str) -> None:
        """
        Add a user-readable comment string that will be echoed to the Opentrons
        app.

        The value of the message is computed during protocol simulation,
        so cannot be used to communicate real-time information from the robot's
        actual run.
        """
        self._implementation.comment(msg=msg)

    @publish(command=cmds.delay)
    @requires_version(2, 0)
    def delay(
        self,
        seconds: float = 0,
        minutes: float = 0,
        msg: Optional[str] = None,
    ) -> None:
        """Delay protocol execution for a specific amount of time.

        :param float seconds: A time to delay in seconds
        :param float minutes: A time to delay in minutes

        If both `seconds` and `minutes` are specified, they will be added.
        """
        delay_time = seconds + minutes * 60
        self._implementation.delay(seconds=delay_time, msg=msg)

    @requires_version(2, 0)
    def home(self) -> None:
        """Homes the robot."""
        self._implementation.home()

    @property
    def location_cache(self) -> Optional[Location]:
        """The cache used by the robot to determine where it last was."""
        return self._implementation.get_last_location()

    @location_cache.setter
    def location_cache(self, loc: Optional[Location]) -> None:
        self._implementation.set_last_location(loc)

    @property  # type: ignore
    @requires_version(2, 0)
    def deck(self) -> Deck:
        """An interface to provide information about the current deck layout.

        This object behaves like a dictionary with keys for both numeric
        and string slot numbers - for instance, ``protocol.deck[1]`` and
        ``protocol.deck['1']`` will both return the object in slot 1. If
        nothing is loaded into a slot, ``None`` will be present.

        This object is useful for determining if a slot in the deck is free.
        Rather than filtering the objects in the deck map yourself,
        you can also use :py:attr:`loaded_labwares` to see a dict of labwares
        and :py:attr:`loaded_modules` to see a dict of modules.

        For advanced control you can delete an item of labware from the deck
        with e.g. ``del protocol.deck['1']`` to free a slot for new labware.
        """
        return self._deck

    @property  # type: ignore
    @requires_version(2, 0)
    def fixed_trash(self) -> Labware:
        """The trash fixed to slot 12 of the robot deck.

        It has one well and should be accessed like labware in your protocol.
        e.g. ``protocol.fixed_trash['A1']``
        """
        return self._core_map.get(self._implementation.fixed_trash)

    def _load_fixed_trash(self) -> None:
        fixed_trash_core = self._implementation.fixed_trash
        fixed_trash = Labware(
            implementation=fixed_trash_core, api_version=self._api_version
        )
        self._core_map.add(fixed_trash_core, fixed_trash)

    @requires_version(2, 5)
    def set_rail_lights(self, on: bool) -> None:
        """
        Controls the robot rail lights

        :param bool on: If true, turn on rail lights; otherwise, turn off.
        """
        self._implementation.set_rail_lights(on=on)

    @property  # type: ignore
    @requires_version(2, 5)
    def rail_lights_on(self) -> bool:
        """Returns True if the rail lights are on"""
        return self._implementation.get_rail_lights_on()

    @property  # type: ignore
    @requires_version(2, 5)
    def door_closed(self) -> bool:
        """Returns True if the robot door is closed"""
        return self._implementation.door_closed()


def _create_module_context(
    module_core: ModuleCore,
    protocol_core: ProtocolCore,
    core_map: LoadedCoreMap,
    api_version: APIVersion,
    broker: Broker,
) -> ModuleTypes:
    module_cls: Optional[Type[ModuleTypes]] = None
    if isinstance(module_core, AbstractTemperatureModuleCore):
        module_cls = TemperatureModuleContext
    elif isinstance(module_core, AbstractMagneticModuleCore):
        module_cls = MagneticModuleContext
    elif isinstance(module_core, AbstractThermocyclerCore):
        module_cls = ThermocyclerContext
    elif isinstance(module_core, AbstractHeaterShakerCore):
        module_cls = HeaterShakerContext
    else:
        assert False, "Unsupported module type"

    return module_cls(
        core=module_core,
        protocol_core=protocol_core,
        core_map=core_map,
        api_version=api_version,
        broker=broker,
    )<|MERGE_RESOLUTION|>--- conflicted
+++ resolved
@@ -1,22 +1,7 @@
 from __future__ import annotations
 
 import logging
-<<<<<<< HEAD
-from typing import (
-    Callable,
-    Dict,
-    Iterator,
-    List,
-    NamedTuple,
-    Optional,
-    Tuple,
-    Type,
-    Union,
-    Mapping,
-)
-=======
-from typing import Callable, Dict, List, NamedTuple, Optional, Type, Union
->>>>>>> 617a911d
+from typing import Callable, Dict, List, NamedTuple, Optional, Type, Union, Mapping
 
 from opentrons_shared_data.labware.dev_types import LabwareDefinition
 
