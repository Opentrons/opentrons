from __future__ import annotations

import logging
from typing import (
    Callable,
    Dict,
    List,
    NamedTuple,
    Optional,
    Type,
    Union,
    Mapping,
    cast,
)

from opentrons_shared_data.labware.dev_types import LabwareDefinition
from opentrons_shared_data.pipette.dev_types import PipetteNameType

from opentrons.types import Mount, Location, DeckLocation, DeckSlotName, StagingSlotName
from opentrons.legacy_broker import LegacyBroker
from opentrons.hardware_control import SyncHardwareAPI
from opentrons.hardware_control.modules.types import MagneticBlockModel
from opentrons.commands import protocol_commands as cmds, types as cmd_types
from opentrons.commands.helpers import stringify_labware_movement_command
from opentrons.commands.publisher import CommandPublisher, publish, publish_context
from opentrons.protocols.api_support import instrument as instrument_support
from opentrons.protocols.api_support.deck_type import (
    NoTrashDefinedError,
    should_load_fixed_trash_labware_for_python_protocol,
    should_load_fixed_trash_area_for_python_protocol,
)
from opentrons.protocols.api_support.types import APIVersion
from opentrons.protocols.api_support.util import (
    AxisMaxSpeeds,
    requires_version,
    APIVersionError,
)

from ._types import OffDeckType
from .core.common import ModuleCore, LabwareCore, ProtocolCore
from .core.core_map import LoadedCoreMap
from .core.engine.module_core import NonConnectedModuleCore
from .core.module import (
    AbstractTemperatureModuleCore,
    AbstractMagneticModuleCore,
    AbstractThermocyclerCore,
    AbstractHeaterShakerCore,
    AbstractMagneticBlockCore,
)
from .core.engine import ENGINE_CORE_API_VERSION
from .core.legacy.legacy_protocol_core import LegacyProtocolCore

from . import validation
from ._liquid import Liquid
from ._trash_bin import TrashBin
from ._waste_chute import WasteChute
from .deck import Deck
from .instrument_context import InstrumentContext
from .labware import Labware
from .module_contexts import (
    MagneticModuleContext,
    TemperatureModuleContext,
    ThermocyclerContext,
    HeaterShakerContext,
    MagneticBlockContext,
    ModuleContext,
)


logger = logging.getLogger(__name__)


ModuleTypes = Union[
    TemperatureModuleContext,
    MagneticModuleContext,
    ThermocyclerContext,
    HeaterShakerContext,
    MagneticBlockContext,
]


class HardwareManager(NamedTuple):
    """Back. compat. wrapper for a removed class called `HardwareManager`.

    This interface will not be present in PAPIv3.
    """

    hardware: SyncHardwareAPI


class ProtocolContext(CommandPublisher):
    """A context for the state of a protocol.

    The ``ProtocolContext`` class provides the objects, attributes, and methods that
    allow you to configure and control the protocol.

    Methods generally fall into one of two categories.

      - They can change the state of the ``ProtocolContext`` object, such as adding
        pipettes, hardware modules, or labware to your protocol.
      - They can control the flow of a running protocol, such as pausing, displaying
        messages, or controlling built-in robot hardware like the ambient lighting.

    Do not instantiate a ``ProtocolContext`` directly.
    The ``run()`` function of your protocol does that for you.
    See the :ref:`Tutorial <run-function>` for more information.

    Use :py:meth:`opentrons.execute.get_protocol_api` to instantiate a ``ProtocolContext`` when
    using Jupyter Notebook. See :ref:`advanced-control`.

    .. versionadded:: 2.0

    """

    def __init__(
        self,
        api_version: APIVersion,
        core: ProtocolCore,
        broker: Optional[LegacyBroker] = None,
        core_map: Optional[LoadedCoreMap] = None,
        deck: Optional[Deck] = None,
        bundled_data: Optional[Dict[str, bytes]] = None,
    ) -> None:
        """Build a :py:class:`.ProtocolContext`.

        :param api_version: The API version to use.
        :param core: The protocol implementation core.
        :param labware_offset_provider: Where this protocol context and its child
                                        module contexts will get labware offsets from.
        :param broker: An optional command broker to link to. If not
                      specified, a dummy one is used.
        :param bundled_data: A dict mapping filenames to the contents of data
                             files. Can be used by the protocol, since it is
                             exposed as
                             :py:attr:`.ProtocolContext.bundled_data`
        """
        super().__init__(broker)
        self._api_version = api_version
        self._core = core
        self._core_map = core_map or LoadedCoreMap()
        self._deck = deck or Deck(
            protocol_core=core, core_map=self._core_map, api_version=api_version
        )

        # With the introduction of Extension mount type, this dict initializes to include
        # the extension mount, for both ot2 & 3. While it doesn't seem like it would
        # create an issue in the current PAPI context, it would be much safer to
        # only use mounts available on the robot.
        self._instruments: Dict[Mount, Optional[InstrumentContext]] = {
            mount: None for mount in Mount
        }
        self._bundled_data: Dict[str, bytes] = bundled_data or {}

        # With the addition of Movable Trashes and Waste Chute support, it is not necessary
        # to ensure that the list of "disposal locations", essentially the list of trashes,
        # is initialized correctly on protocols utilizing former API versions prior to 2.16
        # and also to ensure that any protocols after 2.16 initialize a Fixed Trash for OT-2
        # protocols so that no load trash bin behavior is required within the protocol itself.
        # Protocols prior to 2.16 expect the Fixed Trash to exist as a Labware object, while
        # protocols after 2.16 expect trash to exist as either a TrashBin or WasteChute object.

        self._load_fixed_trash()
        if should_load_fixed_trash_labware_for_python_protocol(self._api_version):
            self._core.append_disposal_location(self.fixed_trash)
        elif should_load_fixed_trash_area_for_python_protocol(
            self._api_version, self._core.robot_type
        ):
            _fixed_trash_trashbin = TrashBin(
                location=DeckSlotName.FIXED_TRASH, addressable_area_name="fixedTrash"
            )
            # We are just appending the fixed trash to the core's internal list here, not adding it to the engine via
            # the core, since that method works through the SyncClient and if called from here, will cause protocols
            # to deadlock. Instead, that method is called in protocol engine directly in create_protocol_context after
            # ProtocolContext is initialized.
            self._core.append_disposal_location(_fixed_trash_trashbin)

        self._commands: List[str] = []
        self._unsubscribe_commands: Optional[Callable[[], None]] = None
        self.clear_commands()

    @property
    @requires_version(2, 0)
    def api_version(self) -> APIVersion:
        """Return the API version specified for this protocol context.

        This value is set when the protocol context
        is initialized.

          - When the context is the argument of ``run()``, the ``"apiLevel"`` key of the
            :ref:`metadata <tutorial-metadata>` or :ref:`requirements
            <tutorial-requirements>` dictionary determines ``api_version``.
          - When the context is instantiated with
            :py:meth:`opentrons.execute.get_protocol_api` or
            :py:meth:`opentrons.simulate.get_protocol_api`, the value of its ``version``
            argument determines ``api_version``.

        It may be lower than the :ref:`maximum version <max-version>` supported by the
        robot software, which is accessible via the
        ``protocol_api.MAX_SUPPORTED_VERSION`` constant.
        """
        return self._api_version

    @property
    def _hw_manager(self) -> HardwareManager:
        # TODO (lc 01-05-2021) remove this once we have a more
        # user facing hardware control http api.
        logger.warning(
            "This function will be deprecated in later versions."
            "Please use with caution."
        )
        return HardwareManager(hardware=self._core.get_hardware())

    @property
    @requires_version(2, 0)
    def bundled_data(self) -> Dict[str, bytes]:
        """Accessor for data files bundled with this protocol, if any.

        This is a dictionary mapping the filenames of bundled datafiles to their
        contents. The filename keys are formatted with extensions but without paths. For
        example, a file stored in the bundle as ``data/mydata/aspirations.csv`` will
        have the key ``"aspirations.csv"``. The values are :py:class:`bytes` objects
        representing the contents of the files.
        """
        return self._bundled_data

    def cleanup(self) -> None:
        """Finalize and clean up the protocol context."""
        if self._unsubscribe_commands:
            self._unsubscribe_commands()
            self._unsubscribe_commands = None

    def __del__(self) -> None:
        if getattr(self, "_unsubscribe_commands", None):
            self._unsubscribe_commands()  # type: ignore

    @property
    @requires_version(2, 0)
    def max_speeds(self) -> AxisMaxSpeeds:
        """Per-axis speed limits for moving instruments.

        Changing values within this property sets the speed limit for each non-plunger
        axis of the robot. Note that this property only sets upper limits and can't
        exceed the physical speed limits of the movement system.

        This property is a dict mapping string names of axes to float values
        of maximum speeds in mm/s. To change a speed, set that axis's value. To
        reset an axis's speed to default, delete the entry for that axis
        or assign it to ``None``.

        See :ref:`axis_speed_limits` for examples.

        .. note::
            This property is not yet supported in API version 2.14 or higher.
        """
        if self._api_version >= ENGINE_CORE_API_VERSION:
            # TODO(mc, 2023-02-23): per-axis max speeds not yet supported on the engine
            # See https://opentrons.atlassian.net/browse/RCORE-373
            raise APIVersionError(
                "ProtocolContext.max_speeds is not supported at apiLevel 2.14 or higher."
                " Use a lower apiLevel or set speeds using InstrumentContext.default_speed"
                " or the per-method 'speed' argument."
            )

        return self._core.get_max_speeds()

    @requires_version(2, 0)
    def commands(self) -> List[str]:
        """Return the run log.

        This is a list of human-readable strings representing what's been done in the protocol so
        far. For example, "Aspirating 123 µL from well A1 of 96 well plate in slot 1."

        The exact format of these entries is not guaranteed. The format here may differ from other
        places that show the run log, such as the Opentrons App or touchscreen.
        """
        return self._commands

    @requires_version(2, 0)
    def clear_commands(self) -> None:
        self._commands.clear()
        if self._unsubscribe_commands:
            self._unsubscribe_commands()

        def on_command(message: cmd_types.CommandMessage) -> None:
            payload = message.get("payload")

            if payload is None:
                return

            text = payload.get("text")

            if text is None:
                return

            if message["$"] == "before":
                self._commands.append(text)

        self._unsubscribe_commands = self.broker.subscribe(
            cmd_types.COMMAND, on_command
        )

    @requires_version(2, 0)
    def is_simulating(self) -> bool:
        """Returns ``True`` if the protocol is running in simulation.

        Returns ``False`` if the protocol is running on actual hardware.

        You can evaluate the result of this method in an ``if`` statement to make your
        protocol behave differently in different environments. For example, you could
        refer to a data file on your computer when simulating and refer to a data file
        stored on the robot when not simulating.

        You can also use it to skip time-consuming aspects of your protocol. Most Python
        Protocol API methods, like :py:meth:`.delay`, are designed to evaluate
        instantaneously in simulation. But external methods, like those from the
        :py:mod:`time` module, will run at normal speed if not skipped.
        """
        return self._core.is_simulating()

    @requires_version(2, 0)
    def load_labware_from_definition(
        self,
        labware_def: "LabwareDefinition",
        location: Union[DeckLocation, OffDeckType],
        label: Optional[str] = None,
    ) -> Labware:
        """Specify the presence of a labware on the deck.

        This function loads the labware definition specified by ``labware_def``
        to the location specified by ``location``.

        :param labware_def: The labware's definition.
        :param location: The slot into which to load the labware,
                         such as ``1``, ``"1"``, or ``"D1"``. See :ref:`deck-slots`.
        :type location: int or str or :py:obj:`OFF_DECK`
        :param str label: An optional special name to give the labware. If specified,
            this is how the labware will appear in the run log, Labware Position
            Check, and elsewhere in the Opentrons App and on the touchscreen.
        """
        load_params = self._core.add_labware_definition(labware_def)

        return self.load_labware(
            load_name=load_params.load_name,
            namespace=load_params.namespace,
            version=load_params.version,
            location=location,
            label=label,
        )

    @requires_version(2, 0)
    def load_labware(
        self,
        load_name: str,
        location: Union[DeckLocation, OffDeckType],
        label: Optional[str] = None,
        namespace: Optional[str] = None,
        version: Optional[int] = None,
        adapter: Optional[str] = None,
    ) -> Labware:
        """Load a labware onto a location.

        For Opentrons-verified labware, this is a convenient way
        to collapse the two stages of labware initialization (creating
        the labware and adding it to the protocol) into one.

        This function returns the created and initialized labware for use
        later in the protocol.

        :param str load_name: A string to use for looking up a labware definition.
            You can find the ``load_name`` for any Opentrons-verified labware on the
            `Labware Library <https://labware.opentrons.com>`__.

        :param location: Either a :ref:`deck slot <deck-slots>`,
            like ``1``, ``"1"``, or ``"D1"``, or the special value :py:obj:`OFF_DECK`.

            .. versionchanged:: 2.15
                You can now specify a deck slot as a coordinate, like ``"D1"``.

        :type location: int or str or :py:obj:`OFF_DECK`

        :param str label: An optional special name to give the labware. If specified,
            this is how the labware will appear in the run log, Labware Position
            Check, and elsewhere in the Opentrons App and on the touchscreen.

        :param str namespace: The namespace that the labware definition belongs to.
            If unspecified, the API will automatically search two namespaces:

              - ``"opentrons"``, to load standard Opentrons labware definitions.
              - ``"custom_beta"``, to load custom labware definitions created with the
                `Custom Labware Creator <https://labware.opentrons.com/create>`__.

            You might need to specify an explicit ``namespace`` if you have a custom
            definition whose ``load_name`` is the same as an Opentrons-verified
            definition, and you want to explicitly choose one or the other.

        :param version: The version of the labware definition. You should normally
            leave this unspecified to let ``load_labware()`` choose a version
            automatically.
        :param adapter: An adapter to load the labware on top of. Accepts the same
            values as the ``load_name`` parameter of :py:meth:`.load_adapter`. The
            adapter will use the same namespace as the labware, and the API will
            choose the adapter's version automatically.

                        .. versionadded:: 2.15
        """
        if isinstance(location, OffDeckType) and self._api_version < APIVersion(2, 15):
            raise APIVersionError(
                "Loading a labware off-deck requires apiLevel 2.15 or higher."
            )

        load_name = validation.ensure_lowercase_name(load_name)
        load_location: Union[OffDeckType, DeckSlotName, StagingSlotName, LabwareCore]
        if adapter is not None:
            if self._api_version < APIVersion(2, 15):
                raise APIVersionError(
                    "Loading a labware on an adapter requires apiLevel 2.15 or higher."
                )
            loaded_adapter = self.load_adapter(
                load_name=adapter,
                location=location,
                namespace=namespace,
            )
            load_location = loaded_adapter._core
        elif isinstance(location, OffDeckType):
            load_location = location
        else:
            load_location = validation.ensure_and_convert_deck_slot(
                location, self._api_version, self._core.robot_type
            )

        labware_core = self._core.load_labware(
            load_name=load_name,
            location=load_location,
            label=label,
            namespace=namespace,
            version=version,
        )

        labware = Labware(
            core=labware_core,
            api_version=self._api_version,
            protocol_core=self._core,
            core_map=self._core_map,
        )
        self._core_map.add(labware_core, labware)

        return labware

    @requires_version(2, 0)
    def load_labware_by_name(
        self,
        load_name: str,
        location: DeckLocation,
        label: Optional[str] = None,
        namespace: Optional[str] = None,
        version: int = 1,
    ) -> Labware:
        """
        .. deprecated:: 2.0
            Use :py:meth:`load_labware` instead.
        """
        logger.warning("load_labware_by_name is deprecated. Use load_labware instead.")
        return self.load_labware(load_name, location, label, namespace, version)

    @requires_version(2, 15)
    def load_adapter_from_definition(
        self,
        adapter_def: "LabwareDefinition",
        location: Union[DeckLocation, OffDeckType],
    ) -> Labware:
        """Specify the presence of an adapter on the deck.

        This function loads the adapter definition specified by ``adapter_def``
        to the location specified by ``location``.

        :param adapter_def: The adapter's labware definition.
        :param location: The slot into which to load the labware,
                         such as ``1``, ``"1"``, or ``"D1"``. See :ref:`deck-slots`.
        :type location: int or str or :py:obj:`OFF_DECK`
        """
        load_params = self._core.add_labware_definition(adapter_def)

        return self.load_adapter(
            load_name=load_params.load_name,
            namespace=load_params.namespace,
            version=load_params.version,
            location=location,
        )

    @requires_version(2, 16)
    def load_trash_bin(self, location: DeckLocation) -> TrashBin:
        """Load a trash bin on the deck of a Flex.

        See :ref:`configure-trash-bin` for details.

        If you try to load a trash bin on an OT-2, the API will raise an error.

        :param location: The :ref:`deck slot <deck-slots>` where the trash bin is. The
            location can be any unoccupied slot in column 1 or 3.

            If you try to load a trash bin in column 2 or 4, the API will raise an error.
        """
        slot_name = validation.ensure_and_convert_deck_slot(
            location,
            api_version=self._api_version,
            robot_type=self._core.robot_type,
        )
        if not isinstance(slot_name, DeckSlotName):
            raise ValueError("Staging areas not permitted for trash bin.")
        addressable_area_name = validation.ensure_and_convert_trash_bin_location(
            location,
            api_version=self._api_version,
            robot_type=self._core.robot_type,
        )
        trash_bin = TrashBin(
            location=slot_name, addressable_area_name=addressable_area_name
        )
        self._core.add_disposal_location_to_engine(trash_bin)
        return trash_bin

    @requires_version(2, 16)
    def load_waste_chute(
        self,
    ) -> WasteChute:
        """Load the waste chute on the deck of a Flex.

        See :ref:`configure-waste-chute` for details, including the deck configuration
        variants of the waste chute.

        The deck plate adapter for the waste chute can only go in slot D3. If you try to
        load another item in slot D3 after loading the waste chute, or vice versa, the
        API will raise an error.
        """
        waste_chute = WasteChute()
        self._core.add_disposal_location_to_engine(waste_chute)
        return waste_chute

    @requires_version(2, 15)
    def load_adapter(
        self,
        load_name: str,
        location: Union[DeckLocation, OffDeckType],
        namespace: Optional[str] = None,
        version: Optional[int] = None,
    ) -> Labware:
        """Load an adapter onto a location.

        For adapters already defined by Opentrons, this is a convenient way
        to collapse the two stages of adapter initialization (creating
        the adapter and adding it to the protocol) into one.

        This function returns the created and initialized adapter for use
        later in the protocol.

        :param str load_name: A string to use for looking up a labware definition for the adapter.
            You can find the ``load_name`` for any standard adapter on the Opentrons
            `Labware Library <https://labware.opentrons.com>`_.

        :param location: Either a :ref:`deck slot <deck-slots>`,
            like ``1``, ``"1"``, or ``"D1"``, or the special value :py:obj:`OFF_DECK`.

        :type location: int or str or :py:obj:`OFF_DECK`

        :param str namespace: The namespace that the labware definition belongs to.
            If unspecified, the API will automatically search two namespaces:

              * ``"opentrons"``, to load standard Opentrons labware definitions.
              * ``"custom_beta"``, to load custom labware definitions created with the
                `Custom Labware Creator <https://labware.opentrons.com/create>`_.

            You might need to specify an explicit ``namespace`` if you have a custom
            definition whose ``load_name`` is the same as an Opentrons standard
            definition, and you want to explicitly choose one or the other.

        :param version: The version of the labware definition. You should normally
            leave this unspecified to let ``load_adapter()`` choose a version automatically.
        """
        load_name = validation.ensure_lowercase_name(load_name)
        load_location: Union[OffDeckType, DeckSlotName, StagingSlotName]
        if isinstance(location, OffDeckType):
            load_location = location
        else:
            load_location = validation.ensure_and_convert_deck_slot(
                location, self._api_version, self._core.robot_type
            )

        labware_core = self._core.load_adapter(
            load_name=load_name,
            location=load_location,
            namespace=namespace,
            version=version,
        )

        adapter = Labware(
            core=labware_core,
            api_version=self._api_version,
            protocol_core=self._core,
            core_map=self._core_map,
        )
        self._core_map.add(labware_core, adapter)

        return adapter

    # TODO(mm, 2023-06-07): Figure out what to do with this, now that the Flex has non-integer
    # slot names and labware can be stacked. https://opentrons.atlassian.net/browse/RLAB-354
    @property
    @requires_version(2, 0)
    def loaded_labwares(self) -> Dict[int, Labware]:
        """Get the labwares that have been loaded into the protocol context.

        Slots with nothing in them will not be present in the return value.

        .. note::

            If a module is present on the deck but no labware has been loaded
            into it with ``module.load_labware()``, there will
            be no entry for that slot in this value. That means you should not
            use ``loaded_labwares`` to determine if a slot is available or not,
            only to get a list of labwares. If you want a data structure of all
            objects on the deck regardless of type, use :py:attr:`deck`.


        :returns: Dict mapping deck slot number to labware, sorted in order of
                  the locations.
        """
        labware_cores = (
            (core.get_deck_slot(), core) for core in self._core.get_labware_cores()
        )

        return {
            slot.as_int(): self._core_map.get(core)
            for slot, core in labware_cores
            if slot is not None
        }

    # TODO (spp, 2022-12-14): https://opentrons.atlassian.net/browse/RLAB-237
    @requires_version(2, 15)
    def move_labware(
        self,
        labware: Labware,
        new_location: Union[
            DeckLocation, Labware, ModuleTypes, OffDeckType, WasteChute
        ],
        use_gripper: bool = False,
        pick_up_offset: Optional[Mapping[str, float]] = None,
        drop_offset: Optional[Mapping[str, float]] = None,
    ) -> None:
        """Move a loaded labware to a new location.

        See :ref:`moving-labware` for more details.

        :param labware: The labware to move. It should be a labware already loaded
                        using :py:meth:`load_labware`.

        :param new_location: Where to move the labware to. This is either:

                * A deck slot like ``1``, ``"1"``, or ``"D1"``. See :ref:`deck-slots`.
                * A hardware module that's already been loaded on the deck
                  with :py:meth:`load_module`.
                * A labware or adapter that's already been loaded on the deck
                  with :py:meth:`load_labware` or :py:meth:`load_adapter`.
                * The special constant :py:obj:`OFF_DECK`.

        :param use_gripper: Whether to use the Flex Gripper for this movement.

                * If ``True``, use the gripper to perform an automatic
                  movement. This will raise an error in an OT-2 protocol.
                * If ``False``, pause protocol execution until the user
                  performs the movement. Protocol execution remains paused until
                  the user presses **Confirm and resume**.

        Gripper-only parameters:

        :param pick_up_offset: Optional x, y, z vector offset to use when picking up labware.
        :param drop_offset: Optional x, y, z vector offset to use when dropping off labware.

        Before moving a labware to or from a hardware module, make sure that the labware's
        current and new locations are accessible, i.e., open the Thermocycler lid or
        open the Heater-Shaker's labware latch.
        """

        if not isinstance(labware, Labware):
            raise ValueError(
                f"Expected labware of type 'Labware' but got {type(labware)}."
            )

        location: Union[
            ModuleCore,
            LabwareCore,
            WasteChute,
            OffDeckType,
            DeckSlotName,
            StagingSlotName,
        ]
        if isinstance(new_location, (Labware, ModuleContext)):
            location = new_location._core
        elif isinstance(new_location, (OffDeckType, WasteChute)):
            location = new_location
        else:
            location = validation.ensure_and_convert_deck_slot(
                new_location, self._api_version, self._core.robot_type
            )

        _pick_up_offset = (
            validation.ensure_valid_labware_offset_vector(pick_up_offset)
            if pick_up_offset
            else None
        )
        _drop_offset = (
            validation.ensure_valid_labware_offset_vector(drop_offset)
            if drop_offset
            else None
        )
        with publish_context(
            broker=self.broker,
            command=cmds.move_labware(
                # This needs to be called from protocol context and not the command for import loop reasons
                text=stringify_labware_movement_command(
                    labware, new_location, use_gripper
                )
            ),
        ):
            self._core.move_labware(
                labware_core=labware._core,
                new_location=location,
                use_gripper=use_gripper,
                pause_for_manual_move=True,
                pick_up_offset=_pick_up_offset,
                drop_offset=_drop_offset,
            )

    @requires_version(2, 0)
    def load_module(
        self,
        module_name: str,
        location: Optional[DeckLocation] = None,
        configuration: Optional[str] = None,
    ) -> ModuleTypes:
        """Load a module onto the deck, given its name or model.

        This is the function to call to use a module in your protocol, like
        :py:meth:`load_instrument` is the method to call to use an instrument
        in your protocol. It returns the created and initialized module
        context, which will be a different class depending on the kind of
        module loaded.

        After loading modules, you can access a map of deck positions to loaded modules
        with :py:attr:`loaded_modules`.

        :param str module_name: The name or model of the module.
            See :ref:`available_modules` for possible values.

        :param location: The location of the module.

            This is usually the name or number of the slot on the deck where you
            will be placing the module, like ``1``, ``"1"``, or ``"D1"``. See :ref:`deck-slots`.

            The Thermocycler is only valid in one deck location.
            You don't have to specify a location when loading it, but if you do,
            it must be ``7``, ``"7"``, or ``"B1"``. See :ref:`thermocycler-module`.

            .. versionchanged:: 2.15
                You can now specify a deck slot as a coordinate, like ``"D1"``.

        :param configuration: Configure a Thermocycler to be in the ``semi`` position.
            This parameter does not work. Do not use it.

            .. versionchanged:: 2.14
                This parameter dangerously modified the protocol's geometry system,
                and it didn't function properly, so it was removed.

        :type location: str or int or None
        :returns: The loaded and initialized module---a
                  :py:class:`HeaterShakerContext`,
                  :py:class:`MagneticBlockContext`,
                  :py:class:`MagneticModuleContext`,
                  :py:class:`TemperatureModuleContext`, or
                  :py:class:`ThermocyclerContext`,
                  depending on what you requested with ``module_name``.

                  .. versionchanged:: 2.13
                    Added ``HeaterShakerContext`` return value.

                  .. versionchanged:: 2.15
                    Added ``MagneticBlockContext`` return value.
        """
        if configuration:
            if self._api_version < APIVersion(2, 4):
                raise APIVersionError(
                    f"You have specified API {self._api_version}, but you are"
                    "using Thermocycler parameters only available in 2.4"
                )
            if self._api_version >= ENGINE_CORE_API_VERSION:
                raise APIVersionError(
                    "The configuration parameter of load_module has been removed."
                )

        requested_model = validation.ensure_module_model(module_name)
        if isinstance(
            requested_model, MagneticBlockModel
        ) and self._api_version < APIVersion(2, 15):
            raise APIVersionError(
                f"Module of type {module_name} is only available in versions 2.15 and above."
            )

        deck_slot = (
            None
            if location is None
            else validation.ensure_and_convert_deck_slot(
                location, self._api_version, self._core.robot_type
            )
        )
        if isinstance(deck_slot, StagingSlotName):
            raise ValueError("Cannot load a module onto a staging slot.")

        module_core = self._core.load_module(
            model=requested_model,
            deck_slot=deck_slot,
            configuration=configuration,
        )

        module_context = _create_module_context(
            module_core=module_core,
            protocol_core=self._core,
            core_map=self._core_map,
            broker=self._broker,
            api_version=self._api_version,
        )

        self._core_map.add(module_core, module_context)

        return module_context

    # TODO(mm, 2023-06-07): Figure out what to do with this, now that the Flex has non-integer
    # slot names and labware can be stacked. https://opentrons.atlassian.net/browse/RLAB-354
    @property
    @requires_version(2, 0)
    def loaded_modules(self) -> Dict[int, ModuleTypes]:
        """Get the modules loaded into the protocol context.

        This is a map of deck positions to modules loaded by previous calls to
        :py:meth:`load_module`. It does not reflect what modules are actually attached
        to the robot. For example, if the robot has a Magnetic Module and a Temperature
        Module attached, but the protocol has only loaded the Temperature Module with
        :py:meth:`load_module`, only the Temperature Module will be included in
        ``loaded_modules``.

        :returns: Dict mapping slot name to module contexts. The elements may not be
            ordered by slot number.
        """
        return {
            core.get_deck_slot().as_int(): self._core_map.get(core)
            for core in self._core.get_module_cores()
        }

    @requires_version(2, 0)
    def load_instrument(
        self,
        instrument_name: str,
        mount: Union[Mount, str, None] = None,
        tip_racks: Optional[List[Labware]] = None,
        replace: bool = False,
    ) -> InstrumentContext:
        """Load a specific instrument for use in the protocol.

        When analyzing the protocol on the robot, instruments loaded with this method
        are compared against the instruments attached to the robot. You won't be able to
        start the protocol until the correct instruments are attached and calibrated.

        Currently, this method only loads pipettes. You do not need to load the Flex
        Gripper to use it in protocols. See :ref:`automatic-manual-moves`.

        :param str instrument_name: The instrument to load. See :ref:`new-pipette-models`
                                    for the valid values.
        :param mount: The mount where the instrument should be attached.
                      This can either be an instance of :py:class:`.types.Mount` or one
                      of the strings ``"left"`` or ``"right"``. When loading a Flex
                      96-Channel Pipette (``instrument_name="flex_96channel_1000"``),
                      you can leave this unspecified, since it always occupies both
                      mounts; if you do specify a value, it will be ignored.
        :type mount: types.Mount or str or ``None``
        :param tip_racks: A list of tip racks from which to pick tips when calling
                          :py:meth:`.InstrumentContext.pick_up_tip` without arguments.
        :type tip_racks: List[:py:class:`.Labware`]
        :param bool replace: If ``True``, replace the currently loaded instrument in
                             ``mount``, if any. This is intended for :ref:`advanced
                             control <advanced-control>` applications. You cannot
                             replace an instrument in the middle of a protocol being run
                             from the Opentrons App or touchscreen.
        """
        instrument_name = validation.ensure_lowercase_name(instrument_name)
        checked_instrument_name = validation.ensure_pipette_name(instrument_name)
        checked_mount = validation.ensure_mount_for_pipette(
            mount, checked_instrument_name
        )

        is_96_channel = checked_instrument_name == PipetteNameType.P1000_96

        tip_racks = tip_racks or []

        # TODO (tz, 9-12-23): move validation into PE
        on_right_mount = self._instruments[Mount.RIGHT]
        if is_96_channel and on_right_mount is not None:
            raise RuntimeError(
                f"Instrument already present on right:"
                f" {on_right_mount.name}. In order to load a 96-channel pipette, both mounts need to be available."
            )

        existing_instrument = self._instruments[checked_mount]
        if existing_instrument is not None and not replace:
            # TODO(mc, 2022-08-25): create specific exception type
            raise RuntimeError(
                f"Instrument already present on {checked_mount.name.lower()}:"
                f" {existing_instrument.name}"
            )

        logger.info(
            f"Loading {checked_instrument_name} on {checked_mount.name.lower()} mount"
        )

        instrument_core = self._core.load_instrument(
            instrument_name=checked_instrument_name,
            mount=checked_mount,
        )

        for tip_rack in tip_racks:
            instrument_support.validate_tiprack(
                instrument_name=instrument_core.get_pipette_name(),
                tip_rack=tip_rack,
                log=logger,
            )

        trash: Optional[Union[Labware, TrashBin]]
        try:
            trash = self.fixed_trash
        except (NoTrashDefinedError, APIVersionError):
            trash = None

        instrument = InstrumentContext(
            core=instrument_core,
            protocol_core=self._core,
            broker=self._broker,
            api_version=self._api_version,
            tip_racks=tip_racks,
            trash=trash,
            requested_as=instrument_name,
        )

        self._instruments[checked_mount] = instrument

        return instrument

    @property
    @requires_version(2, 0)
    def loaded_instruments(self) -> Dict[str, InstrumentContext]:
        """Get the instruments that have been loaded into the protocol.

        This is a map of mount name to instruments previously loaded with
        :py:meth:`load_instrument`. It does not reflect what instruments are actually
        installed on the robot. For example, if the robot has instruments installed on
        both mounts but your protocol has only loaded one of them with
        :py:meth:`load_instrument`, the unused one will not be included in
        ``loaded_instruments``.

        :returns: A dict mapping mount name (``"left"`` or ``"right"``) to the
            instrument in that mount. If a mount has no loaded instrument, that key
            will be missing from the dict.
        """
        return {
            mount.name.lower(): instr
            for mount, instr in self._instruments.items()
            if instr
        }

    @publish(command=cmds.pause)
    @requires_version(2, 0)
    def pause(self, msg: Optional[str] = None) -> None:
        """Pause execution of the protocol until it's resumed.

<<<<<<< HEAD
        A human can resume the protocol through the Opentrons App or Flex touchscreen.
=======
        A human can resume the protocol in the Opentrons App or on the touchscreen.
>>>>>>> bcd312d1

        .. note::
            In Python Protocol API versions 2.13 and earlier, the pause will only
            take effect on the next function call that involves moving the robot.

        :param str msg: An optional message to show in the run log entry for the pause step.
        """
        self._core.pause(msg=msg)

    @publish(command=cmds.resume)
    @requires_version(2, 0)
    def resume(self) -> None:
        """Resume the protocol after :py:meth:`pause`.

        .. deprecated:: 2.12
           The Python Protocol API supports no safe way for a protocol to resume itself.
           If you're looking for a way for your protocol to resume automatically
           after a period of time, use :py:meth:`delay`.
        """
        if self._api_version >= ENGINE_CORE_API_VERSION:
            raise APIVersionError(
                "A Python Protocol cannot safely resume itself after a pause."
                " To wait automatically for a period of time, use ProtocolContext.delay()."
            )

        # TODO(mc, 2023-02-13): this assert should be enough for mypy
        # investigate if upgrading mypy allows the `cast` to be removed
        assert isinstance(self._core, LegacyProtocolCore)
        cast(LegacyProtocolCore, self._core).resume()

    @publish(command=cmds.comment)
    @requires_version(2, 0)
    def comment(self, msg: str) -> None:
        """
        Add a user-readable message to the run log.

        The message is visible anywhere you can view the run log, including the Opentrons App and the touchscreen on Flex.

        .. note::

            The value of the message is computed during protocol analysis,
            so ``comment()`` can't communicate real-time information during the
            actual protocol run.
        """
        self._core.comment(msg=msg)

    @publish(command=cmds.delay)
    @requires_version(2, 0)
    def delay(
        self,
        seconds: float = 0,
        minutes: float = 0,
        msg: Optional[str] = None,
    ) -> None:
        """Delay protocol execution for a specific amount of time.

        :param float seconds: The time to delay in seconds.
        :param float minutes: The time to delay in minutes.

        If both ``seconds`` and ``minutes`` are specified, they will be added together.
        """
        delay_time = seconds + minutes * 60
        self._core.delay(seconds=delay_time, msg=msg)

    @requires_version(2, 0)
    def home(self) -> None:
        """Home the movement system of the robot."""
        self._core.home()

    @property
    def location_cache(self) -> Optional[Location]:
        """The cache used by the robot to determine where it last was."""
        return self._core.get_last_location()

    @location_cache.setter
    def location_cache(self, loc: Optional[Location]) -> None:
        self._core.set_last_location(loc)

    @property
    @requires_version(2, 0)
    def deck(self) -> Deck:
        """An interface to provide information about what's currently loaded on the deck.
        This object is useful for determining if a slot on the deck is free.

        This object behaves like a dictionary whose keys are the :ref:`deck slot <deck-slots>` names.
        For instance, ``deck[1]``, ``deck["1"]``, and ``deck["D1"]``
        will all return the object loaded in the front-left slot.

        The value will be a :py:obj:`~opentrons.protocol_api.Labware` if the slot contains a
        labware, a module context if the slot contains a hardware
        module, or ``None`` if the slot doesn't contain anything.

        Rather than filtering the objects in the deck map yourself,
        you can also use :py:attr:`loaded_labwares` to get a dict of labwares
        and :py:attr:`loaded_modules` to get a dict of modules.

        For :ref:`advanced-control` *only*, you can delete an element of the ``deck`` dict.
        This only works for deck slots that contain labware objects. For example, if slot
        1 contains a labware, ``del protocol.deck["1"]`` will free the slot so you can
        load another labware there.

        .. warning::
            Deleting labware from a deck slot does not pause the protocol. Subsequent
            commands continue immediately. If you need to physically move the labware to
            reflect the new deck state, add a :py:meth:`.pause` or use
            :py:meth:`.move_labware` instead.

        .. versionchanged:: 2.15
           ``del`` sets the corresponding labware's location to ``OFF_DECK``.
        """
        return self._deck

    @property
    @requires_version(2, 0)
    def fixed_trash(self) -> Union[Labware, TrashBin]:
        """The trash fixed to slot 12 of an OT-2's deck.

        In API version 2.15 and earlier, the fixed trash is a :py:class:`.Labware` object with one well. Access it like labware in your protocol. For example, ``protocol.fixed_trash["A1"]``.

        In API version 2.15 only, Flex protocols have a fixed trash in slot A3.

        In API version 2.16 and later, the fixed trash only exists in OT-2 protocols. It is a :py:class:`.TrashBin` object, which doesn't have any wells. Trying to access ``fixed_trash`` in a Flex protocol will raise an error. See :ref:`configure-trash-bin` for details on using the movable trash in Flex protocols.

        .. versionchanged:: 2.16
            Returns a ``TrashBin`` object.
        """
        if self._api_version >= APIVersion(2, 16):
            if self._core.robot_type == "OT-3 Standard":
                raise APIVersionError(
                    "Fixed Trash is not supported on Flex protocols in API Version 2.16 and above."
                )
            disposal_locations = self._core.get_disposal_locations()
            if len(disposal_locations) == 0:
                raise NoTrashDefinedError(
                    "No trash container has been defined in this protocol."
                )
            if isinstance(disposal_locations[0], TrashBin):
                return disposal_locations[0]

        fixed_trash = self._core_map.get(self._core.fixed_trash)
        if fixed_trash is None:
            raise NoTrashDefinedError(
                "No trash container has been defined in this protocol."
            )

        return fixed_trash

    def _load_fixed_trash(self) -> None:
        fixed_trash_core = self._core.fixed_trash
        if fixed_trash_core is not None:
            fixed_trash = Labware(
                core=fixed_trash_core,
                api_version=self._api_version,
                protocol_core=self._core,
                core_map=self._core_map,
            )
            self._core_map.add(fixed_trash_core, fixed_trash)

    @requires_version(2, 5)
    def set_rail_lights(self, on: bool) -> None:
        """
        Controls the robot's ambient lighting (rail lights).

        :param bool on: If ``True``, turn on the lights; otherwise, turn them off.
        """
        self._core.set_rail_lights(on=on)

    @requires_version(2, 14)
    def define_liquid(
        self, name: str, description: Optional[str], display_color: Optional[str]
    ) -> Liquid:
        """
        Define a liquid within a protocol.

        :param str name: A human-readable name for the liquid.
        :param str description: An optional description of the liquid.
        :param str display_color: An optional hex color code, with hash included, to represent the specified liquid. Standard three-value, four-value, six-value, and eight-value syntax are all acceptable.

        :return: A :py:class:`~opentrons.protocol_api.Liquid` object representing the specified liquid.
        """
        return self._core.define_liquid(
            name=name,
            description=description,
            display_color=display_color,
        )

    @property
    @requires_version(2, 5)
    def rail_lights_on(self) -> bool:
        """Returns ``True`` if the robot's ambient lighting is on."""
        return self._core.get_rail_lights_on()

    @property
    @requires_version(2, 5)
    def door_closed(self) -> bool:
        """Returns ``True`` if the front door of the robot is closed."""
        return self._core.door_closed()


def _create_module_context(
    module_core: Union[ModuleCore, NonConnectedModuleCore],
    protocol_core: ProtocolCore,
    core_map: LoadedCoreMap,
    api_version: APIVersion,
    broker: LegacyBroker,
) -> ModuleTypes:
    module_cls: Optional[Type[ModuleTypes]] = None
    if isinstance(module_core, AbstractTemperatureModuleCore):
        module_cls = TemperatureModuleContext
    elif isinstance(module_core, AbstractMagneticModuleCore):
        module_cls = MagneticModuleContext
    elif isinstance(module_core, AbstractThermocyclerCore):
        module_cls = ThermocyclerContext
    elif isinstance(module_core, AbstractHeaterShakerCore):
        module_cls = HeaterShakerContext
    elif isinstance(module_core, AbstractMagneticBlockCore):
        module_cls = MagneticBlockContext
    else:
        assert False, "Unsupported module type"

    return module_cls(
        core=module_core,
        protocol_core=protocol_core,
        core_map=core_map,
        api_version=api_version,
        broker=broker,
    )<|MERGE_RESOLUTION|>--- conflicted
+++ resolved
@@ -977,11 +977,7 @@
     def pause(self, msg: Optional[str] = None) -> None:
         """Pause execution of the protocol until it's resumed.
 
-<<<<<<< HEAD
-        A human can resume the protocol through the Opentrons App or Flex touchscreen.
-=======
         A human can resume the protocol in the Opentrons App or on the touchscreen.
->>>>>>> bcd312d1
 
         .. note::
             In Python Protocol API versions 2.13 and earlier, the pause will only
