from __future__ import annotations

import logging
from typing import (
    Callable,
    Dict,
    Iterator,
    List,
    NamedTuple,
    Optional,
    Tuple,
    Type,
    Union,
    cast,
)

from opentrons_shared_data.labware.dev_types import LabwareDefinition

from opentrons.types import Mount, Location, DeckLocation, DeckSlotName
from opentrons.broker import Broker
<<<<<<< HEAD
=======
from opentrons.equipment_broker import EquipmentBroker
>>>>>>> f627f633
from opentrons.hardware_control import SyncHardwareAPI
from opentrons.hardware_control.modules import ModuleType
from opentrons.commands import protocol_commands as cmds, types as cmd_types
from opentrons.commands.publisher import CommandPublisher, publish
from opentrons.protocols.api_support.types import APIVersion
from opentrons.protocols.api_support.util import (
    AxisMaxSpeeds,
    requires_version,
    APIVersionError,
<<<<<<< HEAD
=======
)
from opentrons.protocols.context.labware import AbstractLabware
from opentrons.protocols.context.protocol import AbstractProtocol
from opentrons.protocols.geometry.module_geometry import (
    ModuleGeometry,
    resolve_module_model,
>>>>>>> f627f633
)
from opentrons.protocols.geometry.module_geometry import ModuleGeometry
from opentrons.protocols.geometry.deck import Deck
from opentrons.protocols.api_support.definitions import MAX_SUPPORTED_VERSION

from .core.instrument import AbstractInstrument
from .core.labware import AbstractLabware
from .core.module import AbstractModuleCore
from .core.protocol import AbstractProtocol
from .core.well import AbstractWellCore

from . import validation
from .instrument_context import InstrumentContext
from .labware import Labware
from .module_contexts import (
    MagneticModuleContext,
    TemperatureModuleContext,
    ThermocyclerContext,
    HeaterShakerContext,
)


logger = logging.getLogger(__name__)


ModuleTypes = Union[
    TemperatureModuleContext,
    MagneticModuleContext,
    ThermocyclerContext,
    HeaterShakerContext,
]


InstrumentCore = AbstractInstrument[AbstractWellCore]
LabwareCore = AbstractLabware[AbstractWellCore]
ModuleCore = AbstractModuleCore[LabwareCore]
ProtocolCore = AbstractProtocol[InstrumentCore, LabwareCore, ModuleCore]


class HardwareManager(NamedTuple):
    """Back. compat. wrapper for a removed class called `HardwareManager`.

    This interface will not be present in PAPIv3.
    """

    hardware: SyncHardwareAPI


class ProtocolContext(CommandPublisher):
    """The Context class is a container for the state of a protocol.

    It encapsulates many of the methods formerly found in the Robot class,
    including labware, instrument, and module loading, as well as core
    functions like pause and resume.

    Unlike the old robot class, it is designed to be ephemeral. The lifetime
    of a particular instance should be about the same as the lifetime of a
    protocol. The only exception is the one stored in
    ``.legacy_api.api.robot``, which is provided only for back
    compatibility and should be used less and less as time goes by.

    .. versionadded:: 2.0

    """

    def __init__(
        self,
        api_version: APIVersion,
        implementation: ProtocolCore,
        broker: Optional[Broker] = None,
    ) -> None:
        """Build a :py:class:`.ProtocolContext`.

        :param api_version: The API version to use.
        :param implementation: The protocol implementation core.
        :param labware_offset_provider: Where this protocol context and its child
                                        module contexts will get labware offsets from.
        :param broker: An optional command broker to link to. If not
                      specified, a dummy one is used.
        """
        super().__init__(broker)

        self._api_version = api_version
        self._implementation = implementation

        if self._api_version > MAX_SUPPORTED_VERSION:
            raise RuntimeError(
                f"API version {self._api_version} is not supported by this "
                f"robot software. Please either reduce your requested API "
                f"version or update your robot."
            )

        self._instruments: Dict[Mount, Optional[InstrumentContext]] = {
            mount: None for mount in Mount
        }
        self._modules: Dict[DeckSlotName, ModuleTypes] = {}

        self._commands: List[str] = []
        self._unsubscribe_commands: Optional[Callable[[], None]] = None
        self.clear_commands()

    @property  # type: ignore
    @requires_version(2, 0)
    def api_version(self) -> APIVersion:
        """Return the API version supported by this protocol context.

        The supported API version was specified when the protocol context
        was initialized. It may be lower than the highest version supported
        by the robot software. For the highest version supported by the
        robot software, see ``protocol_api.MAX_SUPPORTED_VERSION``.
        """
        return self._api_version

    @property
    def _hw_manager(self) -> HardwareManager:
        # TODO (lc 01-05-2021) remove this once we have a more
        # user facing hardware control http api.
        logger.warning(
            "This function will be deprecated in later versions."
            "Please use with caution."
        )
        return HardwareManager(hardware=self._implementation.get_hardware())

    @property  # type: ignore
    @requires_version(2, 0)
    def bundled_data(self) -> Dict[str, bytes]:
        """Accessor for data files bundled with this protocol, if any.

        This is a dictionary mapping the filenames of bundled datafiles, with
        extensions but without paths (e.g. if a file is stored in the bundle as
        ``data/mydata/aspirations.csv`` it will be in the dict as
        ``'aspirations.csv'``) to the bytes contents of the files.
        """
        return self._implementation.get_bundled_data()

    def cleanup(self) -> None:
        """Finalize and clean up the protocol context."""
        if self._unsubscribe_commands:
            self._unsubscribe_commands()
            self._unsubscribe_commands = None

    def __del__(self) -> None:
        if getattr(self, "_unsubscribe_commands", None):
            self._unsubscribe_commands()  # type: ignore

    @property  # type: ignore
    @requires_version(2, 0)
    def max_speeds(self) -> AxisMaxSpeeds:
        """Per-axis speed limits when moving this instrument.

        Changing this value changes the speed limit for each non-plunger
        axis of the robot, when moving this pipette. Note that this does
        only sets a limit on how fast movements can be; movements can
        still be slower than this. However, it is useful if you require
        the robot to move much more slowly than normal when using this
        pipette.

        This is a dictionary mapping string names of axes to float values
        limiting speeds. To change a speed, set that axis's value. To
        reset an axis's speed to default, delete the entry for that axis
        or assign it to ``None``.

        For instance,

        .. code-block:: py

            def run(protocol):
                protocol.comment(str(right.max_speeds))  # '{}' - all default
                protocol.max_speeds['A'] = 10  # limit max speed of
                                               # right pipette Z to 10mm/s
                del protocol.max_speeds['A']  # reset to default
                protocol.max_speeds['X'] = 10  # limit max speed of x to
                                               # 10 mm/s
                protocol.max_speeds['X'] = None  # reset to default

        """
        return self._implementation.get_max_speeds()

    @requires_version(2, 0)
    def commands(self) -> List[str]:
        return self._commands

    @requires_version(2, 0)
    def clear_commands(self) -> None:
        self._commands.clear()
        if self._unsubscribe_commands:
            self._unsubscribe_commands()

        def on_command(message: cmd_types.CommandMessage) -> None:
            payload = message.get("payload")

            if payload is None:
                return

            text = payload.get("text")

            if text is None:
                return

            if message["$"] == "before":
                self._commands.append(text)

        self._unsubscribe_commands = self.broker.subscribe(
            cmd_types.COMMAND, on_command
        )

    @requires_version(2, 0)
    def is_simulating(self) -> bool:
        return self._implementation.is_simulating()

    @requires_version(2, 0)
    def load_labware_from_definition(
        self,
        labware_def: "LabwareDefinition",
        location: DeckLocation,
        label: Optional[str] = None,
    ) -> Labware:
        """Specify the presence of a piece of labware on the OT2 deck.

        This function loads the labware definition specified by `labware_def`
        to the location specified by `location`.

        :param labware_def: The labware definition to load
        :param location: The slot into which to load the labware such as
                         1 or '1'
        :type location: int or str
        :param str label: An optional special name to give the labware. If
                          specified, this is the name the labware will appear
                          as in the run log and the calibration view in the
                          Opentrons app.
        """
        load_params = self._implementation.add_labware_definition(labware_def)

        return self.load_labware(
            load_name=load_params.load_name,
            namespace=load_params.namespace,
            version=load_params.version,
            location=location,
            label=label,
        )

    @requires_version(2, 0)
    def load_labware(
        self,
        load_name: str,
        location: DeckLocation,
        label: Optional[str] = None,
        namespace: Optional[str] = None,
        version: Optional[int] = None,
    ) -> Labware:
        """Load a labware onto the deck given its name.

        For labware already defined by Opentrons, this is a convenient way
        to collapse the two stages of labware initialization (creating
        the labware and adding it to the protocol) into one.

        This function returns the created and initialized labware for use
        later in the protocol.

        :param load_name: A string to use for looking up a labware definition
        :param location: The slot into which to load the labware such as
                         1 or '1'
        :type location: int or str
        :param str label: An optional special name to give the labware. If
                          specified, this is the name the labware will appear
                          as in the run log and the calibration view in the
                          Opentrons app.
        :param str namespace: The namespace the labware definition belongs to.
            If unspecified, will search 'opentrons' then 'custom_beta'
        :param int version: The version of the labware definition. If
            unspecified, will use version 1.
        """
        deck_slot = validation.ensure_deck_slot(location)

        labware_core = self._implementation.load_labware(
            load_name=load_name,
            location=deck_slot,
            label=label,
            namespace=namespace,
            version=version,
        )

        # TODO(mc, 2022-09-02): add API version
        # https://opentrons.atlassian.net/browse/RSS-97
        return Labware(implementation=labware_core)

    @requires_version(2, 0)
    def load_labware_by_name(
        self,
        load_name: str,
        location: DeckLocation,
        label: Optional[str] = None,
        namespace: Optional[str] = None,
        version: int = 1,
    ) -> Labware:
        """
        .. deprecated:: 2.0
            Use :py:meth:`load_labware` instead.
        """
        logger.warning("load_labware_by_name is deprecated. Use load_labware instead.")
        return self.load_labware(load_name, location, label, namespace, version)

    @property  # type: ignore
    @requires_version(2, 0)
    def loaded_labwares(self) -> Dict[int, Labware]:
        """Get the labwares that have been loaded into the protocol context.

        Slots with nothing in them will not be present in the return value.

        .. note::

            If a module is present on the deck but no labware has been loaded
            into it with ``module.load_labware()``, there will
            be no entry for that slot in this value. That means you should not
            use ``loaded_labwares`` to determine if a slot is available or not,
            only to get a list of labwares. If you want a data structure of all
            objects on the deck regardless of type, see :py:attr:`deck`.


        :returns: Dict mapping deck slot number to labware, sorted in order of
                  the locations.
        """

        def _only_labwares() -> Iterator[Tuple[int, Labware]]:
            for slotnum, slotitem in self._implementation.get_deck().items():
                if isinstance(slotitem, AbstractLabware):
                    yield slotnum, Labware(implementation=slotitem)
                elif isinstance(slotitem, Labware):
                    yield slotnum, slotitem
                elif isinstance(slotitem, ModuleGeometry):
                    if slotitem.labware:
                        yield slotnum, slotitem.labware

        return dict(_only_labwares())

    @requires_version(2, 0)
    def load_module(
        self,
        module_name: str,
        location: Optional[DeckLocation] = None,
        configuration: Optional[str] = None,
    ) -> ModuleTypes:
        """Load a module onto the deck, given its name or model.

        This is the function to call to use a module in your protocol, like
        :py:meth:`load_instrument` is the method to call to use an instrument
        in your protocol. It returns the created and initialized module
        context, which will be a different class depending on the kind of
        module loaded.

        A map of deck positions to loaded modules can be accessed later
        by using :py:attr:`loaded_modules`.

        :param str module_name: The name or model of the module.
        :param location: The location of the module. This is usually the
                         name or number of the slot on the deck where you
                         will be placing the module. Some modules, like
                         the Thermocycler, are only valid in one deck
                         location. You do not have to specify a location
                         when loading a Thermocycler---it will always be
                         in Slot 7.
        :param configuration: Only valid in Python API version 2.4 and later.
                              Used to specify the slot configuration of the
                              Thermocycler. If you wish to use the non-full-plate
                              configuration, you must pass the keyword
                              value ``semi``.
        :type location: str or int or None
        :returns: The loaded and initialized module---a
                  :py:class:`TemperatureModuleContext`,
                  :py:class:`MagneticModuleContext`,
                  :py:class:`ThermocyclerContext`, or
                  :py:class:`HeaterShakerContext`,
                  depending on what you requested with ``module_name``.
        """

        if self._api_version < APIVersion(2, 4) and configuration:
            raise APIVersionError(
                f"You have specified API {self._api_version}, but you are"
                "using Thermocycler parameters only available in 2.4"
            )

        requested_model = validation.ensure_module_model(module_name)
        deck_slot = None if location is None else validation.ensure_deck_slot(location)

        module_core = self._implementation.load_module(
            model=requested_model,
            deck_slot=deck_slot,
            configuration=configuration,
        )

<<<<<<< HEAD
        module_context = _create_module_context(
            module_core=module_core,
            protocol_core=self._implementation,
            broker=self._broker,
            api_version=self._api_version,
        )

        self._modules[module_core.get_deck_slot()] = module_context
=======
        mod_class = {
            ModuleType.MAGNETIC: MagneticModuleContext,
            ModuleType.TEMPERATURE: TemperatureModuleContext,
            ModuleType.THERMOCYCLER: ThermocyclerContext,
            ModuleType.HEATER_SHAKER: HeaterShakerContext,
        }[load_result.type]
>>>>>>> f627f633

        return module_context

    @property  # type: ignore
    @requires_version(2, 0)
    def loaded_modules(self) -> Dict[int, ModuleTypes]:
        """Get the modules loaded into the protocol context.

        This is a map of deck positions to modules loaded by previous calls
        to :py:meth:`load_module`. It is not necessarily the same as the
        modules attached to the robot - for instance, if the robot has a
        Magnetic Module and a Temperature Module attached, but the protocol
        has only loaded the Temperature Module with :py:meth:`load_module`,
        only the Temperature Module will be present.

        :returns Dict[str, ModuleContext]: Dict mapping slot name to module
                                           contexts. The elements may not be
                                           ordered by slot number.
        """
        return {
            int(deck_slot.value): module for deck_slot, module in self._modules.items()
        }

    @requires_version(2, 0)
    def load_instrument(
        self,
        instrument_name: str,
        mount: Union[Mount, str],
        tip_racks: Optional[List[Labware]] = None,
        replace: bool = False,
    ) -> InstrumentContext:
        """Load a specific instrument required by the protocol.

        This value will actually be checked when the protocol runs, to
        ensure that the correct instrument is attached in the specified
        location.

        :param str instrument_name: The name of the instrument model, or a
                                    prefix. For instance, 'p10_single' may be
                                    used to request a P10 single regardless of
                                    the version.
        :param mount: The mount in which this instrument should be attached.
                      This can either be an instance of the enum type
                      :py:class:`.types.Mount` or one of the strings `'left'`
                      and `'right'`.
        :type mount: types.Mount or str
        :param tip_racks: A list of tip racks from which to pick tips if
                          :py:meth:`.InstrumentContext.pick_up_tip` is called
                          without arguments.
        :type tip_racks: List[:py:class:`.Labware`]
        :param bool replace: Indicate that the currently-loaded instrument in
                             `mount` (if such an instrument exists) should be
                             replaced by `instrument_name`.
        """

        checked_mount = validation.ensure_mount(mount)
        checked_instrument_name = validation.ensure_pipette_name(instrument_name)

        existing_instrument = self._instruments[checked_mount]

        if existing_instrument is not None and not replace:
            # TODO(mc, 2022-08-25): create specific exception type
            raise RuntimeError(
                f"Instrument already present on {checked_mount.name.lower()}:"
                f" {existing_instrument.name}"
            )

        logger.info(
            f"Loading {checked_instrument_name} on {checked_mount.name.lower()} mount"
        )

        instrument_core = self._implementation.load_instrument(
            instrument_name=checked_instrument_name,
            mount=checked_mount,
        )

        instrument = InstrumentContext(
            ctx=self,
            broker=self._broker,
            implementation=instrument_core,
            at_version=self._api_version,
            # TODO(mc, 2022-08-25): test instrument tip racks
            tip_racks=tip_racks,
        )

        self._instruments[checked_mount] = instrument

        return instrument

    @property  # type: ignore
    @requires_version(2, 0)
    def loaded_instruments(self) -> Dict[str, InstrumentContext]:
        """Get the instruments that have been loaded into the protocol.

        This is a map of mount name to instruments previously loaded with
        :py:meth:`load_instrument`. It is not necessarily the same as the
        instruments attached to the robot - for instance, if the robot has
        an instrument in both mounts but your protocol has only loaded one
        of them with :py:meth:`load_instrument`, the unused one will not
        be present.

        :returns: A dict mapping mount name
                  (``'left'`` or ``'right'``)
                  to the instrument in that mount.
                  If a mount has no loaded instrument,
                  that key will be missing from the dict.
        """
        return {
            mount.name.lower(): instr
            for mount, instr in self._instruments.items()
            if instr
        }

    @publish(command=cmds.pause)
    @requires_version(2, 0)
    def pause(self, msg: Optional[str] = None) -> None:
        """Pause execution of the protocol until it's resumed.

        A human can resume the protocol through the Opentrons App.

        This function returns immediately, but the next function call that
        is blocked by a paused robot (anything that involves moving) will
        not return until the protocol is resumed.

        :param str msg: An optional message to show to connected clients. The
            Opentrons App will show this in the run log.
        """
        self._implementation.pause(msg=msg)

    @publish(command=cmds.resume)
    @requires_version(2, 0)
    def resume(self) -> None:
        """Resume the protocol after :py:meth:`pause`.

        .. deprecated:: 2.12
           The Python Protocol API supports no safe way for a protocol to resume itself.
           See https://github.com/Opentrons/opentrons/issues/8209.
           If you're looking for a way for your protocol to resume automatically
           after a period of time, use :py:meth:`delay`.
        """
        self._implementation.resume()

    @publish(command=cmds.comment)
    @requires_version(2, 0)
    def comment(self, msg: str) -> None:
        """
        Add a user-readable comment string that will be echoed to the Opentrons
        app.

        The value of the message is computed during protocol simulation,
        so cannot be used to communicate real-time information from the robot's
        actual run.
        """
        self._implementation.comment(msg=msg)

    @publish(command=cmds.delay)
    @requires_version(2, 0)
    def delay(
        self,
        seconds: float = 0,
        minutes: float = 0,
        msg: Optional[str] = None,
    ) -> None:
        """Delay protocol execution for a specific amount of time.

        :param float seconds: A time to delay in seconds
        :param float minutes: A time to delay in minutes

        If both `seconds` and `minutes` are specified, they will be added.
        """
        delay_time = seconds + minutes * 60
        self._implementation.delay(seconds=delay_time, msg=msg)

    @requires_version(2, 0)
    def home(self) -> None:
        """Homes the robot."""
        logger.debug("home")
        self._implementation.home()

    @property
    def location_cache(self) -> Optional[Location]:
        """The cache used by the robot to determine where it last was."""
        return self._implementation.get_last_location()

    @location_cache.setter
    def location_cache(self, loc: Optional[Location]) -> None:
        self._implementation.set_last_location(loc)

    @property  # type: ignore
    @requires_version(2, 0)
    def deck(self) -> Deck:
        """The object holding the deck layout of the robot.

        This object behaves like a dictionary with keys for both numeric
        and string slot numbers (for instance, ``protocol.deck[1]`` and
        ``protocol.deck['1']`` will both return the object in slot 1). If
        nothing is loaded into a slot, ``None`` will be present. This object
        is useful for determining if a slot in the deck is free. Rather than
        filtering the objects in the deck map yourself, you can also use
        :py:attr:`loaded_labwares` to see a dict of labwares and
        :py:attr:`loaded_modules` to see a dict of modules. For advanced
        control you can delete an item of labware from the deck with
        e.g. ``del protocol.deck['1']`` to free a slot for new labware.
        (Note that for each slot only the last labware used in a command will
        be available for calibration in the OpenTrons UI, and that the
        tallest labware on the deck will be calculated using only currently
        loaded labware, meaning that the labware loaded should always
        reflect the labware physically on the deck (or be higher than the
        labware on the deck).
        """
        return self._implementation.get_deck()

    @property  # type: ignore
    @requires_version(2, 0)
    def fixed_trash(self) -> Labware:
        """The trash fixed to slot 12 of the robot deck.

        It has one well and should be accessed like labware in your protocol.
        e.g. ``protocol.fixed_trash['A1']``
        """
        trash = self._implementation.get_fixed_trash()
        # TODO AL 20201113 - remove this when DeckLayout only holds
        #  LabwareInterface instances.
        if isinstance(trash, AbstractLabware):
            return Labware(implementation=trash)
        return cast("Labware", trash)

    @requires_version(2, 5)
    def set_rail_lights(self, on: bool) -> None:
        """
        Controls the robot rail lights

        :param bool on: If true, turn on rail lights; otherwise, turn off.
        """
        self._implementation.set_rail_lights(on=on)

    @property  # type: ignore
    @requires_version(2, 5)
    def rail_lights_on(self) -> bool:
        """Returns True if the rail lights are on"""
        return self._implementation.get_rail_lights_on()

    @property  # type: ignore
    @requires_version(2, 5)
    def door_closed(self) -> bool:
        """Returns True if the robot door is closed"""
        return self._implementation.door_closed()


def _create_module_context(
    module_core: ModuleCore,
    protocol_core: ProtocolCore,
    api_version: APIVersion,
    broker: Broker,
) -> ModuleTypes:
    # TODO(mc, 2022-09-07): create distinct module cores
    module_constructors: Dict[ModuleType, Type[ModuleTypes]] = {
        ModuleType.MAGNETIC: MagneticModuleContext,
        ModuleType.TEMPERATURE: TemperatureModuleContext,
        ModuleType.THERMOCYCLER: ThermocyclerContext,
        ModuleType.HEATER_SHAKER: HeaterShakerContext,
    }
    module_cls = module_constructors[module_core.get_type()]

    return module_cls(
        core=module_core,
        protocol_core=protocol_core,
        api_version=api_version,
        broker=broker,
    )<|MERGE_RESOLUTION|>--- conflicted
+++ resolved
@@ -18,10 +18,6 @@
 
 from opentrons.types import Mount, Location, DeckLocation, DeckSlotName
 from opentrons.broker import Broker
-<<<<<<< HEAD
-=======
-from opentrons.equipment_broker import EquipmentBroker
->>>>>>> f627f633
 from opentrons.hardware_control import SyncHardwareAPI
 from opentrons.hardware_control.modules import ModuleType
 from opentrons.commands import protocol_commands as cmds, types as cmd_types
@@ -31,15 +27,6 @@
     AxisMaxSpeeds,
     requires_version,
     APIVersionError,
-<<<<<<< HEAD
-=======
-)
-from opentrons.protocols.context.labware import AbstractLabware
-from opentrons.protocols.context.protocol import AbstractProtocol
-from opentrons.protocols.geometry.module_geometry import (
-    ModuleGeometry,
-    resolve_module_model,
->>>>>>> f627f633
 )
 from opentrons.protocols.geometry.module_geometry import ModuleGeometry
 from opentrons.protocols.geometry.deck import Deck
@@ -430,7 +417,6 @@
             configuration=configuration,
         )
 
-<<<<<<< HEAD
         module_context = _create_module_context(
             module_core=module_core,
             protocol_core=self._implementation,
@@ -439,14 +425,6 @@
         )
 
         self._modules[module_core.get_deck_slot()] = module_context
-=======
-        mod_class = {
-            ModuleType.MAGNETIC: MagneticModuleContext,
-            ModuleType.TEMPERATURE: TemperatureModuleContext,
-            ModuleType.THERMOCYCLER: ThermocyclerContext,
-            ModuleType.HEATER_SHAKER: HeaterShakerContext,
-        }[load_result.type]
->>>>>>> f627f633
 
         return module_context
 
