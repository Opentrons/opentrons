from __future__ import annotations

import logging
from typing import (
    Callable,
    Dict,
    Iterator,
    List,
    NamedTuple,
    Optional,
    Tuple,
    Type,
    Union,
<<<<<<< HEAD
    cast,
    Mapping,
=======
>>>>>>> 0c5ef26e
)

from opentrons_shared_data.labware.dev_types import LabwareDefinition

from opentrons.types import Mount, Location, DeckLocation, DeckSlotName
from opentrons.broker import Broker
from opentrons.hardware_control import SyncHardwareAPI
from opentrons.commands import protocol_commands as cmds, types as cmd_types
from opentrons.commands.publisher import CommandPublisher, publish
from opentrons.protocols.api_support import instrument as instrument_support
from opentrons.protocols.api_support.types import APIVersion
from opentrons.protocols.api_support.util import (
    AxisMaxSpeeds,
    requires_version,
    APIVersionError,
)
from opentrons.protocols.geometry.module_geometry import ModuleGeometry
from opentrons.protocols.api_support.definitions import MAX_SUPPORTED_VERSION

from .core.common import ModuleCore, ProtocolCore
from .core.labware import AbstractLabware
from .core.module import (
    AbstractTemperatureModuleCore,
    AbstractMagneticModuleCore,
    AbstractThermocyclerCore,
    AbstractHeaterShakerCore,
)
from .core.engine.protocol import ProtocolCore as ProtocolEngineCore
from .core.protocol_api.protocol_context import (
    ProtocolContextImplementation as LegacyProtocolCore,
)

from . import validation
from .deck import Deck
from .instrument_context import InstrumentContext
from .labware import Labware
from .module_contexts import (
    MagneticModuleContext,
    TemperatureModuleContext,
    ThermocyclerContext,
    HeaterShakerContext,
    ModuleContext,
)


logger = logging.getLogger(__name__)


ModuleTypes = Union[
    TemperatureModuleContext,
    MagneticModuleContext,
    ThermocyclerContext,
    HeaterShakerContext,
]


class HardwareManager(NamedTuple):
    """Back. compat. wrapper for a removed class called `HardwareManager`.

    This interface will not be present in PAPIv3.
    """

    hardware: SyncHardwareAPI


class ProtocolContext(CommandPublisher):
    """The Context class is a container for the state of a protocol.

    It encapsulates many of the methods formerly found in the Robot class,
    including labware, instrument, and module loading, as well as core
    functions like pause and resume.

    Unlike the old robot class, it is designed to be ephemeral. The lifetime
    of a particular instance should be about the same as the lifetime of a
    protocol. The only exception is the one stored in
    ``.legacy_api.api.robot``, which is provided only for back
    compatibility and should be used less and less as time goes by.

    .. versionadded:: 2.0

    """

    def __init__(
        self,
        api_version: APIVersion,
        implementation: ProtocolCore,
        broker: Optional[Broker] = None,
    ) -> None:
        """Build a :py:class:`.ProtocolContext`.

        :param api_version: The API version to use.
        :param implementation: The protocol implementation core.
        :param labware_offset_provider: Where this protocol context and its child
                                        module contexts will get labware offsets from.
        :param broker: An optional command broker to link to. If not
                      specified, a dummy one is used.
        """
        super().__init__(broker)

        self._api_version = api_version
        self._implementation = implementation

        if self._api_version > MAX_SUPPORTED_VERSION:
            raise RuntimeError(
                f"API version {self._api_version} is not supported by this "
                f"robot software. Please either reduce your requested API "
                f"version or update your robot."
            )

        self._instruments: Dict[Mount, Optional[InstrumentContext]] = {
            mount: None for mount in Mount
        }
        self._modules: Dict[DeckSlotName, ModuleTypes] = {}

        # TODO(mc, 2022-12-06): replace with API version guard once
        # new `Deck` is fully implemented
        self._deck: Deck = (
            Deck(protocol_core=implementation)
            if not isinstance(implementation, LegacyProtocolCore)
            else implementation.get_deck()  # type: ignore[attr-defined]
        )

        self._commands: List[str] = []
        self._unsubscribe_commands: Optional[Callable[[], None]] = None
        self.clear_commands()

    @property  # type: ignore
    @requires_version(2, 0)
    def api_version(self) -> APIVersion:
        """Return the API version supported by this protocol context.

        The supported API version was specified when the protocol context
        was initialized. It may be lower than the highest version supported
        by the robot software. For the highest version supported by the
        robot software, see ``protocol_api.MAX_SUPPORTED_VERSION``.
        """
        return self._api_version

    @property
    def _hw_manager(self) -> HardwareManager:
        # TODO (lc 01-05-2021) remove this once we have a more
        # user facing hardware control http api.
        logger.warning(
            "This function will be deprecated in later versions."
            "Please use with caution."
        )
        return HardwareManager(hardware=self._implementation.get_hardware())

    @property  # type: ignore
    @requires_version(2, 0)
    def bundled_data(self) -> Dict[str, bytes]:
        """Accessor for data files bundled with this protocol, if any.

        This is a dictionary mapping the filenames of bundled datafiles, with
        extensions but without paths (e.g. if a file is stored in the bundle as
        ``data/mydata/aspirations.csv`` it will be in the dict as
        ``'aspirations.csv'``) to the bytes contents of the files.
        """
        return self._implementation.get_bundled_data()

    def cleanup(self) -> None:
        """Finalize and clean up the protocol context."""
        if self._unsubscribe_commands:
            self._unsubscribe_commands()
            self._unsubscribe_commands = None

    def __del__(self) -> None:
        if getattr(self, "_unsubscribe_commands", None):
            self._unsubscribe_commands()  # type: ignore

    @property  # type: ignore
    @requires_version(2, 0)
    def max_speeds(self) -> AxisMaxSpeeds:
        """Per-axis speed limits when moving this instrument.

        Changing this value changes the speed limit for each non-plunger
        axis of the robot, when moving this pipette. Note that this does
        only sets a limit on how fast movements can be; movements can
        still be slower than this. However, it is useful if you require
        the robot to move much more slowly than normal when using this
        pipette.

        This is a dictionary mapping string names of axes to float values
        limiting speeds. To change a speed, set that axis's value. To
        reset an axis's speed to default, delete the entry for that axis
        or assign it to ``None``.

        For instance,

        .. code-block:: py

            def run(protocol):
                protocol.comment(str(right.max_speeds))  # '{}' - all default
                protocol.max_speeds['A'] = 10  # limit max speed of
                                               # right pipette Z to 10mm/s
                del protocol.max_speeds['A']  # reset to default
                protocol.max_speeds['X'] = 10  # limit max speed of x to
                                               # 10 mm/s
                protocol.max_speeds['X'] = None  # reset to default

        """
        return self._implementation.get_max_speeds()

    @requires_version(2, 0)
    def commands(self) -> List[str]:
        return self._commands

    @requires_version(2, 0)
    def clear_commands(self) -> None:
        self._commands.clear()
        if self._unsubscribe_commands:
            self._unsubscribe_commands()

        def on_command(message: cmd_types.CommandMessage) -> None:
            payload = message.get("payload")

            if payload is None:
                return

            text = payload.get("text")

            if text is None:
                return

            if message["$"] == "before":
                self._commands.append(text)

        self._unsubscribe_commands = self.broker.subscribe(
            cmd_types.COMMAND, on_command
        )

    @requires_version(2, 0)
    def is_simulating(self) -> bool:
        return self._implementation.is_simulating()

    @requires_version(2, 0)
    def load_labware_from_definition(
        self,
        labware_def: "LabwareDefinition",
        location: DeckLocation,
        label: Optional[str] = None,
    ) -> Labware:
        """Specify the presence of a piece of labware on the OT2 deck.

        This function loads the labware definition specified by `labware_def`
        to the location specified by `location`.

        :param labware_def: The labware definition to load
        :param location: The slot into which to load the labware such as
                         1 or '1'
        :type location: int or str
        :param str label: An optional special name to give the labware. If
                          specified, this is the name the labware will appear
                          as in the run log and the calibration view in the
                          Opentrons app.
        """
        load_params = self._implementation.add_labware_definition(labware_def)

        return self.load_labware(
            load_name=load_params.load_name,
            namespace=load_params.namespace,
            version=load_params.version,
            location=location,
            label=label,
        )

    @requires_version(2, 0)
    def load_labware(
        self,
        load_name: str,
        location: DeckLocation,
        label: Optional[str] = None,
        namespace: Optional[str] = None,
        version: Optional[int] = None,
    ) -> Labware:
        """Load a labware onto the deck given its name.

        For labware already defined by Opentrons, this is a convenient way
        to collapse the two stages of labware initialization (creating
        the labware and adding it to the protocol) into one.

        This function returns the created and initialized labware for use
        later in the protocol.

        :param load_name: A string to use for looking up a labware definition
        :param location: The slot into which to load the labware such as
                         1 or '1'
        :type location: int or str
        :param str label: An optional special name to give the labware. If
                          specified, this is the name the labware will appear
                          as in the run log and the calibration view in the
                          Opentrons app.
        :param str namespace: The namespace the labware definition belongs to.
            If unspecified, will search 'opentrons' then 'custom_beta'
        :param int version: The version of the labware definition. If
            unspecified, will use version 1.
        """
        load_name = validation.ensure_lowercase_name(load_name)
        deck_slot = validation.ensure_deck_slot(location)

        labware_core = self._implementation.load_labware(
            load_name=load_name,
            location=deck_slot,
            label=label,
            namespace=namespace,
            version=version,
        )

        return Labware(implementation=labware_core, api_version=self._api_version)

    @requires_version(2, 0)
    def load_labware_by_name(
        self,
        load_name: str,
        location: DeckLocation,
        label: Optional[str] = None,
        namespace: Optional[str] = None,
        version: int = 1,
    ) -> Labware:
        """
        .. deprecated:: 2.0
            Use :py:meth:`load_labware` instead.
        """
        logger.warning("load_labware_by_name is deprecated. Use load_labware instead.")
        return self.load_labware(load_name, location, label, namespace, version)

    @property  # type: ignore
    @requires_version(2, 0)
    def loaded_labwares(self) -> Dict[int, Labware]:
        """Get the labwares that have been loaded into the protocol context.

        Slots with nothing in them will not be present in the return value.

        .. note::

            If a module is present on the deck but no labware has been loaded
            into it with ``module.load_labware()``, there will
            be no entry for that slot in this value. That means you should not
            use ``loaded_labwares`` to determine if a slot is available or not,
            only to get a list of labwares. If you want a data structure of all
            objects on the deck regardless of type, see :py:attr:`deck`.


        :returns: Dict mapping deck slot number to labware, sorted in order of
                  the locations.
        """

        def _only_labwares() -> Iterator[Tuple[int, Labware]]:
            for slotnum, slotitem in self._deck.items():
                slotnum = int(slotnum)

                if isinstance(slotitem, AbstractLabware):
                    yield slotnum, Labware(
                        implementation=slotitem, api_version=self._api_version
                    )
                elif isinstance(slotitem, Labware):
                    yield slotnum, slotitem
                elif isinstance(slotitem, ModuleGeometry):
                    if slotitem.labware:
                        yield slotnum, slotitem.labware

        return dict(_only_labwares())

    # TODO: gate move_labware behind API version
    def move_labware(
        self,
        labware: Labware,
        new_location: Union[DeckLocation, ModuleTypes],
        use_gripper: bool = False,
        use_pick_up_location_lpc_offset: bool = False,
        use_drop_location_lpc_offset: bool = False,
        pick_up_offset: Optional[Mapping[str, float]] = None,
        drop_offset: Optional[Mapping[str, float]] = None,
    ) -> None:
        """Move a loaded labware to a new location.

        *** This API method is currently being developed. ***
        *** Expect changes without API level bump.        ***

        :param labware: Labware to move. Should be a labware already loaded
                        using :py:meth:`load_labware`

        :param new_location: Deck slot location or a hardware module that is already
                             loaded on the deck using :py:meth:`load_module`.
        :param use_gripper: Whether to use gripper to perform this move.
                            If True, will use the gripper to perform the move (OT3 only).
                            If False, will pause protocol execution to allow the user
                            to perform a manual move and click resume to continue
                            protocol execution.
        Other experimental params:
        :param use_pick_up_location_lpc_offset: Whether to use LPC offset of the labware
                            associated with its pick up location.
        :param use_drop_location_lpc_offset: Whether to use LPC offset of the labware
                            associated with its drop off location.
        :param pick_up_offset: Offset to use when picking up labware.
        :param drop_offset: Offset to use when dropping off labware.

        Before moving a labware from or to a hardware module, make sure that the labware
        and its new location is reachable by the gripper. So, thermocycler lid should be
        open and heater-shaker's labware latch should be open.
        """
        # TODO (spp, 2022-10-31): re-evaluate whether to allow specifying `use_gripper`
        #  in the args or whether to have it specified in protocol requirements.

        if not isinstance(labware, Labware):
            raise ValueError(
                f"Expected labware of type 'Labware' but got {type(labware)}."
            )

        location = (
            new_location._core
            if isinstance(new_location, ModuleContext)
            else validation.ensure_deck_slot(new_location)
        )

        _pick_up_offset = (
            validation.ensure_valid_labware_offset_vector(pick_up_offset)
            if pick_up_offset
            else None
        )
        _drop_offset = (
            validation.ensure_valid_labware_offset_vector(drop_offset)
            if drop_offset
            else None
        )
        self._implementation.move_labware(
            labware_core=labware._implementation,
            new_location=location,
            use_gripper=use_gripper,
            use_pick_up_location_lpc_offset=use_pick_up_location_lpc_offset,
            use_drop_location_lpc_offset=use_drop_location_lpc_offset,
            pick_up_offset=_pick_up_offset,
            drop_offset=_drop_offset,
        )

    @requires_version(2, 0)
    def load_module(
        self,
        module_name: str,
        location: Optional[DeckLocation] = None,
        configuration: Optional[str] = None,
    ) -> ModuleTypes:
        """Load a module onto the deck, given its name or model.

        This is the function to call to use a module in your protocol, like
        :py:meth:`load_instrument` is the method to call to use an instrument
        in your protocol. It returns the created and initialized module
        context, which will be a different class depending on the kind of
        module loaded.

        A map of deck positions to loaded modules can be accessed later
        by using :py:attr:`loaded_modules`.

        :param str module_name: The name or model of the module.
        :param location: The location of the module. This is usually the
                         name or number of the slot on the deck where you
                         will be placing the module. Some modules, like
                         the Thermocycler, are only valid in one deck
                         location. You do not have to specify a location
                         when loading a Thermocycler---it will always be
                         in Slot 7.
        :param configuration: Only valid in Python API version 2.4 and later.
                              Used to specify the slot configuration of the
                              Thermocycler. If you wish to use the non-full-plate
                              configuration, you must pass the keyword
                              value ``semi``.
        :type location: str or int or None
        :returns: The loaded and initialized module---a
                  :py:class:`TemperatureModuleContext`,
                  :py:class:`MagneticModuleContext`,
                  :py:class:`ThermocyclerContext`, or
                  :py:class:`HeaterShakerContext`,
                  depending on what you requested with ``module_name``.
        """

        if self._api_version < APIVersion(2, 4) and configuration:
            raise APIVersionError(
                f"You have specified API {self._api_version}, but you are"
                "using Thermocycler parameters only available in 2.4"
            )

        requested_model = validation.ensure_module_model(module_name)
        deck_slot = None if location is None else validation.ensure_deck_slot(location)

        module_core = self._implementation.load_module(
            model=requested_model,
            deck_slot=deck_slot,
            configuration=configuration,
        )

        module_context = _create_module_context(
            module_core=module_core,
            protocol_core=self._implementation,
            broker=self._broker,
            api_version=self._api_version,
        )

        self._modules[module_core.get_deck_slot()] = module_context

        return module_context

    @property  # type: ignore
    @requires_version(2, 0)
    def loaded_modules(self) -> Dict[int, ModuleTypes]:
        """Get the modules loaded into the protocol context.

        This is a map of deck positions to modules loaded by previous calls
        to :py:meth:`load_module`. It is not necessarily the same as the
        modules attached to the robot - for instance, if the robot has a
        Magnetic Module and a Temperature Module attached, but the protocol
        has only loaded the Temperature Module with :py:meth:`load_module`,
        only the Temperature Module will be present.

        :returns Dict[int, ModuleContext]: Dict mapping slot name to module
                                           contexts. The elements may not be
                                           ordered by slot number.
        """
        return {
            int(deck_slot.value): module for deck_slot, module in self._modules.items()
        }

    @requires_version(2, 0)
    def load_instrument(
        self,
        instrument_name: str,
        mount: Union[Mount, str],
        tip_racks: Optional[List[Labware]] = None,
        replace: bool = False,
    ) -> InstrumentContext:
        """Load a specific instrument required by the protocol.

        This value will actually be checked when the protocol runs, to
        ensure that the correct instrument is attached in the specified
        location.

        :param str instrument_name: The name of the instrument model, or a
                                    prefix. For instance, 'p10_single' may be
                                    used to request a P10 single regardless of
                                    the version.
        :param mount: The mount in which this instrument should be attached.
                      This can either be an instance of the enum type
                      :py:class:`.types.Mount` or one of the strings `'left'`
                      and `'right'`.
        :type mount: types.Mount or str
        :param tip_racks: A list of tip racks from which to pick tips if
                          :py:meth:`.InstrumentContext.pick_up_tip` is called
                          without arguments.
        :type tip_racks: List[:py:class:`.Labware`]
        :param bool replace: Indicate that the currently-loaded instrument in
                             `mount` (if such an instrument exists) should be
                             replaced by `instrument_name`.
        """
        instrument_name = validation.ensure_lowercase_name(instrument_name)
        is_96_channel = instrument_name == "p1000_96"
        if is_96_channel and isinstance(self._implementation, ProtocolEngineCore):
            checked_instrument_name = instrument_name
            checked_mount = Mount.LEFT
        else:
            checked_instrument_name = validation.ensure_pipette_name(instrument_name)
            checked_mount = validation.ensure_mount(mount)

        tip_racks = tip_racks or []

        existing_instrument = self._instruments[checked_mount]
        if existing_instrument is not None and not replace:
            # TODO(mc, 2022-08-25): create specific exception type
            raise RuntimeError(
                f"Instrument already present on {checked_mount.name.lower()}:"
                f" {existing_instrument.name}"
            )

        logger.info(
            f"Loading {checked_instrument_name} on {checked_mount.name.lower()} mount"
        )

        # TODO (tz, 11-22-22): was added to support 96 channel pipette.
        #  Should remove when working on https://opentrons.atlassian.net/browse/RLIQ-255
        instrument_core = self._implementation.load_instrument(
            instrument_name=checked_instrument_name,  # type: ignore[arg-type]
            mount=checked_mount,
        )

        for tip_rack in tip_racks:
            instrument_support.validate_tiprack(
                instrument_name=instrument_core.get_pipette_name(),
                tip_rack=tip_rack,
                log=logger,
            )

        instrument = InstrumentContext(
            broker=self._broker,
            implementation=instrument_core,
            protocol_core=self._implementation,
            api_version=self._api_version,
            tip_racks=tip_racks,
            trash=self.fixed_trash,
            requested_as=instrument_name,
        )

        self._instruments[checked_mount] = instrument

        return instrument

    @property  # type: ignore
    @requires_version(2, 0)
    def loaded_instruments(self) -> Dict[str, InstrumentContext]:
        """Get the instruments that have been loaded into the protocol.

        This is a map of mount name to instruments previously loaded with
        :py:meth:`load_instrument`. It is not necessarily the same as the
        instruments attached to the robot - for instance, if the robot has
        an instrument in both mounts but your protocol has only loaded one
        of them with :py:meth:`load_instrument`, the unused one will not
        be present.

        :returns: A dict mapping mount name
                  (``'left'`` or ``'right'``)
                  to the instrument in that mount.
                  If a mount has no loaded instrument,
                  that key will be missing from the dict.
        """
        return {
            mount.name.lower(): instr
            for mount, instr in self._instruments.items()
            if instr
        }

    @publish(command=cmds.pause)
    @requires_version(2, 0)
    def pause(self, msg: Optional[str] = None) -> None:
        """Pause execution of the protocol until it's resumed.

        A human can resume the protocol through the Opentrons App.

        This function returns immediately, but the next function call that
        is blocked by a paused robot (anything that involves moving) will
        not return until the protocol is resumed.

        :param str msg: An optional message to show to connected clients. The
            Opentrons App will show this in the run log.
        """
        self._implementation.pause(msg=msg)

    @publish(command=cmds.resume)
    @requires_version(2, 0)
    def resume(self) -> None:
        """Resume the protocol after :py:meth:`pause`.

        .. deprecated:: 2.12
           The Python Protocol API supports no safe way for a protocol to resume itself.
           See https://github.com/Opentrons/opentrons/issues/8209.
           If you're looking for a way for your protocol to resume automatically
           after a period of time, use :py:meth:`delay`.
        """
        self._implementation.resume()

    @publish(command=cmds.comment)
    @requires_version(2, 0)
    def comment(self, msg: str) -> None:
        """
        Add a user-readable comment string that will be echoed to the Opentrons
        app.

        The value of the message is computed during protocol simulation,
        so cannot be used to communicate real-time information from the robot's
        actual run.
        """
        self._implementation.comment(msg=msg)

    @publish(command=cmds.delay)
    @requires_version(2, 0)
    def delay(
        self,
        seconds: float = 0,
        minutes: float = 0,
        msg: Optional[str] = None,
    ) -> None:
        """Delay protocol execution for a specific amount of time.

        :param float seconds: A time to delay in seconds
        :param float minutes: A time to delay in minutes

        If both `seconds` and `minutes` are specified, they will be added.
        """
        delay_time = seconds + minutes * 60
        self._implementation.delay(seconds=delay_time, msg=msg)

    @requires_version(2, 0)
    def home(self) -> None:
        """Homes the robot."""
        self._implementation.home()

    @property
    def location_cache(self) -> Optional[Location]:
        """The cache used by the robot to determine where it last was."""
        return self._implementation.get_last_location()

    @location_cache.setter
    def location_cache(self, loc: Optional[Location]) -> None:
        self._implementation.set_last_location(loc)

    @property  # type: ignore
    @requires_version(2, 0)
    def deck(self) -> Deck:
        """An interface to provide information about the current deck layout.

        This object behaves like a dictionary with keys for both numeric
        and string slot numbers - for instance, ``protocol.deck[1]`` and
        ``protocol.deck['1']`` will both return the object in slot 1. If
        nothing is loaded into a slot, ``None`` will be present.

        This object is useful for determining if a slot in the deck is free.
        Rather than filtering the objects in the deck map yourself,
        you can also use :py:attr:`loaded_labwares` to see a dict of labwares
        and :py:attr:`loaded_modules` to see a dict of modules.

        For advanced control you can delete an item of labware from the deck
        with e.g. ``del protocol.deck['1']`` to free a slot for new labware.
        """
        return self._deck

    @property  # type: ignore
    @requires_version(2, 0)
    def fixed_trash(self) -> Labware:
        """The trash fixed to slot 12 of the robot deck.

        It has one well and should be accessed like labware in your protocol.
        e.g. ``protocol.fixed_trash['A1']``
        """
        trash = self._implementation.get_fixed_trash()

        # TODO AL 20201113 - remove this when DeckLayout only holds
        #  LabwareInterface instances.
        if not isinstance(trash, Labware):
            return Labware(implementation=trash, api_version=self._api_version)

        return trash

    @requires_version(2, 5)
    def set_rail_lights(self, on: bool) -> None:
        """
        Controls the robot rail lights

        :param bool on: If true, turn on rail lights; otherwise, turn off.
        """
        self._implementation.set_rail_lights(on=on)

    @property  # type: ignore
    @requires_version(2, 5)
    def rail_lights_on(self) -> bool:
        """Returns True if the rail lights are on"""
        return self._implementation.get_rail_lights_on()

    @property  # type: ignore
    @requires_version(2, 5)
    def door_closed(self) -> bool:
        """Returns True if the robot door is closed"""
        return self._implementation.door_closed()


def _create_module_context(
    module_core: ModuleCore,
    protocol_core: ProtocolCore,
    api_version: APIVersion,
    broker: Broker,
) -> ModuleTypes:
    module_cls: Optional[Type[ModuleTypes]] = None
    if isinstance(module_core, AbstractTemperatureModuleCore):
        module_cls = TemperatureModuleContext
    elif isinstance(module_core, AbstractMagneticModuleCore):
        module_cls = MagneticModuleContext
    elif isinstance(module_core, AbstractThermocyclerCore):
        module_cls = ThermocyclerContext
    elif isinstance(module_core, AbstractHeaterShakerCore):
        module_cls = HeaterShakerContext
    else:
        assert False, "Unsupported module type"

    return module_cls(
        core=module_core,
        protocol_core=protocol_core,
        api_version=api_version,
        broker=broker,
    )<|MERGE_RESOLUTION|>--- conflicted
+++ resolved
@@ -11,11 +11,8 @@
     Tuple,
     Type,
     Union,
-<<<<<<< HEAD
     cast,
     Mapping,
-=======
->>>>>>> 0c5ef26e
 )
 
 from opentrons_shared_data.labware.dev_types import LabwareDefinition
