from __future__ import annotations

import logging
from functools import lru_cache
from typing import (
<<<<<<< HEAD
    Any, Dict, List, Optional, Tuple, Sequence, TYPE_CHECKING, Union)
from opentrons.broker import Broker
from opentrons import types, hardware_control as hc
from opentrons.commands import commands as cmds
from opentrons.commands.publisher import CommandPublisher, do_publish, publish
from opentrons.calibration_storage import get
from opentrons.calibration_storage.types import TipLengthCalNotFound
from opentrons.hardware_control.dev_types import PipetteDict
from opentrons.hardware_control.types import PipettePair
=======
    Any, Dict, List, Sequence, TYPE_CHECKING, Union)
from opentrons import types, hardware_control as hc
from opentrons.commands import commands as cmds
from opentrons.commands.publisher import CommandPublisher, do_publish, publish
from opentrons.hardware_control.types import CriticalPoint, PipettePair
from opentrons.protocols.advanced_control.mix import mix_from_kwargs
from opentrons.protocols.api_support.instrument import \
    validate_blowout_location, tip_length_for, validate_tiprack, \
    determine_drop_target
>>>>>>> c06086b0
from opentrons.protocols.api_support.labware_like import LabwareLike
from opentrons.protocol_api.module_contexts import ThermocyclerContext
from opentrons.protocols.api_support.util import (
    FlowRates, PlungerSpeeds, Clearances, clamp_value, requires_version)
from opentrons.protocols.implementations.interfaces.instrument_context import \
    InstrumentContextInterface
from opentrons.protocols.api_support.types import APIVersion
from .labware import (
<<<<<<< HEAD
    filter_tipracks_to_start, Labware, OutOfTipsError,
    select_tiprack_from_list, Well)
=======
    Labware, OutOfTipsError, Well, next_available_tip)
from opentrons.protocols.geometry import planning
>>>>>>> c06086b0
from opentrons.protocols.advanced_control import transfers
from .paired_instrument_context import (
    PairedInstrumentContext, UnsupportedInstrumentPairingError)

if TYPE_CHECKING:
    from opentrons.protocol_api import ProtocolContext

AdvancedLiquidHandling = Union[
    Well,
    types.Location,
    List[Union[Well, types.Location]],
    List[List[Well]]]


class InstrumentContext(CommandPublisher):
    """ A context for a specific pipette or instrument.

    This can be used to call methods related to pipettes - moves or
    aspirates or dispenses, or higher-level methods.

    Instances of this class bundle up state and config changes to a
    pipette - for instance, changes to flow rates or trash containers.
    Action methods (like :py:meth:`aspirate` or :py:meth:`distribute`) are
    defined here for convenience.

    In general, this class should not be instantiated directly; rather,
    instances are returned from :py:meth:`ProtocolContext.load_instrument`.

    .. versionadded:: 2.0

    """

    def __init__(self,
                 implementation: InstrumentContextInterface,
                 ctx: ProtocolContext,
                 broker: Broker,
                 log_parent: logging.Logger,
                 at_version: APIVersion,
                 tip_racks: List[Labware] = None,
                 trash: Optional[Labware] = None,
                 ) -> None:

        super().__init__(broker)
        self._api_version = at_version
        self._implementation = implementation
        self._ctx = ctx
        self._log = log_parent.getChild(repr(self))

        self._tip_racks = tip_racks or list()
        for tip_rack in self.tip_racks:
            assert tip_rack.is_tiprack
            validate_tiprack(self.name, tip_rack, self._log)
        if trash is None:
            self.trash_container = self._ctx.fixed_trash
        else:
            self.trash_container = trash

        self._last_tip_picked_up_from: Union[Well, None] = None
        self._starting_tip: Union[Well, None] = None
        self.requested_as = self._implementation.get_instrument_name()

    @property  # type: ignore
    @requires_version(2, 0)
    def api_version(self) -> APIVersion:
        return self._api_version

    @property  # type: ignore
    @requires_version(2, 0)
    def starting_tip(self) -> Union[Well, None]:
        """ The starting tip from which the pipette pick up
        """
        return self._starting_tip

    @starting_tip.setter
    def starting_tip(self, location: Union[Well, None]):
        self._starting_tip = location

    @requires_version(2, 0)
    def reset_tipracks(self):
        """ Reload all tips in each tip rack and reset starting tip
        """
        for tiprack in self.tip_racks:
            tiprack.reset()
        self.starting_tip = None

    @property  # type: ignore
    @requires_version(2, 0)
    def default_speed(self) -> float:
        """ The speed at which the robot's gantry moves.

        By default, 400 mm/s. Changing this value will change the speed of the
        pipette when moving between labware. In addition to changing the
        default, the speed of individual motions can be changed with the
        ``speed`` argument to :py:meth:`InstrumentContext.move_to`.
        """
        return self._implementation.get_default_speed()

    @default_speed.setter
    def default_speed(self, speed: float):
        self._implementation.set_default_speed(speed)

<<<<<<< HEAD
    def _validate_tiprack(self, tiprack: Labware):
        # TODO AA 2020-06-24 - we should instead add the acceptable Opentrons
        # tipracks to the pipette as a refactor
        if tiprack._implementation.get_definition()['namespace'] \
                == 'opentrons':
            tiprack_vol = tiprack.wells()[0].max_volume
            valid_vols = VALID_PIP_TIPRACK_VOL[self.name.split('_')[0]]
            if tiprack_vol not in valid_vols:
                self._log.warning(
                    f'The pipette {self.name} and its tiprack '
                    f'{tiprack.load_name} in slot {tiprack.parent} appear to '
                    'be mismatched. Please check your protocol before running '
                    'on the robot.')

    def _validate_blowout_location(
            self,
            liquid_handling_command: LiquidHandlingCommand,
            blowout_location: Optional[Any]):

        if blowout_location and self.api_version < APIVersion(2, 8):
            raise ValueError(
                'Cannot specify blowout location when using api' +
                ' version below 2.8, current version is {api_version}'
                .format(api_version=self.api_version))

        elif liquid_handling_command == 'consolidate' \
                and blowout_location == 'source well':
            raise ValueError(
                "blowout location for consolidate cannot be source well")
        elif liquid_handling_command == 'distribute' \
                and blowout_location == 'destination well':
            raise ValueError(
                "blowout location for distribute cannot be destination well")
        elif liquid_handling_command == 'transfer' and \
            blowout_location and blowout_location not in [
                location.value for location in BlowoutLocation]:
            raise ValueError(
                "blowout location should be either 'source well', " +
                " 'destination well', or 'trash'" +
                f" but it is {blowout_location}")

=======
>>>>>>> c06086b0
    @requires_version(2, 0)
    def aspirate(self,
                 volume: Optional[float] = None,
                 location: Union[types.Location, Well] = None,
                 rate: float = 1.0) -> InstrumentContext:
        """
        Aspirate a given volume of liquid from the specified location, using
        this pipette.

        :param volume: The volume to aspirate, in microliters (µL).  If 0 or
                       unspecified, defaults to the highest volume possible
                       with this pipette and its currently attached tip.
        :type volume: int or float
        :param location: Where to aspirate from. If `location` is a
                         :py:class:`.Well`, the robot will aspirate from
                         :py:obj:`well_bottom_clearance.aspirate` mm
                         above the bottom of the well. If `location` is a
                         :py:class:`.Location` (i.e. the result of
                         :py:meth:`.Well.top` or :py:meth:`.Well.bottom`), the
                         robot will aspirate from the exact specified location.
                         If unspecified, the robot will aspirate from the
                         current position.
        :param rate: The relative plunger speed for this aspirate. During
                     this aspirate, the speed of the plunger will be
                     `rate` * :py:attr:`aspirate_speed`. If not specified,
                     defaults to 1.0 (speed will not be modified).
        :type rate: float
        :returns: This instance.

        .. note::

            If ``aspirate`` is called with a single argument, it will not try
            to guess whether the argument is a volume or location - it is
            required to be a volume. If you want to call ``aspirate`` with only
            a location, specify it as a keyword argument:
            ``instr.aspirate(location=wellplate['A1'])``

        """
        self._log.debug("aspirate {} from {} at {}"
                        .format(volume,
                                location if location else 'current position',
                                rate))

        if isinstance(location, Well):
            dest = location.bottom().move(
                types.Point(0, 0, self.well_bottom_clearance.aspirate))
        elif isinstance(location, types.Location):
            dest = location
        elif location is not None:
            raise TypeError(
                'location should be a Well or Location, but it is {}'
                .format(location))
        elif self._ctx.location_cache:
            dest = self._ctx.location_cache
        else:
            raise RuntimeError(
                "If aspirate is called without an explicit location, another"
                " method that moves to a location (such as move_to or "
                "dispense) must previously have been called so the robot "
                "knows where it is.")

        if self.current_volume == 0:
            # Make sure we're at the top of the labware and clear of any
            # liquid to prepare the pipette for aspiration

            if self.api_version < APIVersion(2, 3) or \
                    not self._implementation.is_ready_to_aspirate():
                if dest.labware.is_well:
                    self.move_to(dest.labware.as_well().top())
                else:
                    # TODO(seth,2019/7/29): This should be a warning exposed
                    #  via rpc to the runapp
                    self._log.warning(
                        "When aspirate is called on something other than a "
                        "well relative position, we can't move to the top of"
                        " the well to prepare for aspiration. This might "
                        "cause over aspiration if the previous command is a "
                        "blow_out.")
                self._implementation.prepare_for_aspirate()
            self.move_to(dest)
        elif dest != self._ctx.location_cache:
            self.move_to(dest)

        c_vol = self._implementation.get_available_volume() \
            if not volume else volume

        do_publish(self.broker, cmds.aspirate, self.aspirate,
                   'before', None, None, self, c_vol, dest, rate)
        self._implementation.aspirate(volume=c_vol, rate=rate)
        do_publish(self.broker, cmds.aspirate, self.aspirate,
                   'after', self, None, self, c_vol, dest, rate)
        return self

    @requires_version(2, 0)
    def dispense(self,
                 volume: Optional[float] = None,
                 location: Union[types.Location, Well] = None,
                 rate: float = 1.0) -> InstrumentContext:
        """
        Dispense a volume of liquid (in microliters/uL) using this pipette
        into the specified location.

        If only a volume is passed, the pipette will dispense from its current
        position. If only a location is passed (as in
        ``instr.dispense(location=wellplate['A1'])``), all of the liquid
        aspirated into the pipette will be dispensed (this volume is accessible
        through :py:attr:`current_volume`).

        :param volume: The volume of liquid to dispense, in microliters. If not
                       specified, defaults to :py:attr:`current_volume`.
        :type volume: int or float

        :param location: Where to dispense into. If `location` is a
                         :py:class:`.Well`, the robot will dispense into
                         :py:obj:`well_bottom_clearance.dispense` mm
                         above the bottom of the well. If `location` is a
                         :py:class:`.Location` (i.e. the result of
                         :py:meth:`.Well.top` or :py:meth:`.Well.bottom`), the
                         robot will dispense into the exact specified location.
                         If unspecified, the robot will dispense into the
                         current position.
        :param rate: The relative plunger speed for this dispense. During
                     this dispense, the speed of the plunger will be
                     `rate` * :py:attr:`dispense_speed`. If not specified,
                     defaults to 1.0 (speed will not be modified).
        :type rate: float

        :returns: This instance.

        .. note::

            If ``dispense`` is called with a single argument, it will not try
            to guess whether the argument is a volume or location - it is
            required to be a volume. If you want to call ``dispense`` with only
            a location, specify it as a keyword argument:
            ``instr.dispense(location=wellplate['A1'])``

        """
        self._log.debug("dispense {} from {} at {}"
                        .format(volume,
                                location if location else 'current position',
                                rate))
        if isinstance(location, Well):
            if LabwareLike(location).is_fixed_trash():
                loc = location.top()
            else:
                loc = location.bottom().move(
                    types.Point(0, 0, self.well_bottom_clearance.dispense))
            self.move_to(loc)
        elif isinstance(location, types.Location):
            loc = location
            self.move_to(location)
        elif location is not None:
            raise TypeError(
                f'location should be a Well or Location, but it is {location}')
        elif self._ctx.location_cache:
            loc = self._ctx.location_cache
        else:
            raise RuntimeError(
                "If dispense is called without an explicit location, another"
                " method that moves to a location (such as move_to or "
                "aspirate) must previously have been called so the robot "
                "knows where it is.")

        c_vol = self.current_volume if not volume else volume

        do_publish(self.broker, cmds.dispense, self.dispense,
                   'before', None, None, self, c_vol, loc, rate)
        self._implementation.dispense(volume=c_vol, rate=rate)
        do_publish(self.broker, cmds.dispense, self.dispense,
                   'after', self, None, self, c_vol, loc, rate)
        return self

    @requires_version(2, 0)
    def mix(self,
            repetitions: int = 1,
            volume: Optional[float] = None,
            location: Union[types.Location, Well] = None,
            rate: float = 1.0) -> InstrumentContext:
        """
        Mix a volume of liquid (uL) using this pipette, by repeatedly
        aspirating and dispensing in the same place.

        :param repetitions: how many times the pipette should mix (default: 1)
        :param volume: number of microliters to mix.  If 0 or unspecified,
                       defaults to the highest volume possible with this
                       pipette and its currently attached tip.
        :param location: a Well or a position relative to well.
                         e.g, `plate.rows()[0][0].bottom()`.  If unspecified,
                         the pipette will mix from its current position.
        :type location: types.Location
        :param rate: Set plunger speed for this mix, where,
                     ``speed = rate * (aspirate_speed or dispense_speed)``
        :raises NoTipAttachedError: If no tip is attached to the pipette.
        :returns: This instance

        .. note::

            All the arguments to ``mix`` are optional; however, if you do
            not want to specify one of them, all arguments after that one
            should be keyword arguments. For instance, if you do not want
            to specify volume, you would call
            ``pipette.mix(1, location=wellplate['A1'])``. If you do not
            want to specify repetitions, you would call
            ``pipette.mix(volume=10, location=wellplate['A1'])``. Unlike
            previous API versions, ``mix`` will not attempt to guess your
            inputs; the first argument will always be interpreted as
            ``repetitions``, the second as ``volume``, and the third as
            ``location`` unless you use keywords.

        """
        self._log.debug(
            'mixing {}uL with {} repetitions in {} at rate={}'.format(
                volume, repetitions,
                location if location else 'current position', rate))
        if not self._implementation.has_tip():
            raise hc.NoTipAttachedError('Pipette has no tip. Aborting mix()')

        c_vol = self._implementation.get_available_volume() \
            if not volume else volume

        do_publish(self.broker, cmds.mix, self.mix,
                   'before', None, None,
                   self, repetitions, c_vol, location)
        self.aspirate(volume, location, rate)
        while repetitions - 1 > 0:
            self.dispense(volume, rate=rate)
            self.aspirate(volume, rate=rate)
            repetitions -= 1
        self.dispense(volume, rate=rate)
        do_publish(self.broker, cmds.mix, self.mix,
                   'after', None, None,
                   self, repetitions, c_vol, location)
        return self

    @requires_version(2, 0)
    def blow_out(self,
                 location: Union[types.Location, Well] = None
                 ) -> InstrumentContext:
        """
        Blow liquid out of the tip.

        If :py:attr:`dispense` is used to completely empty a pipette,
        usually a small amount of liquid will remain in the tip. This
        method moves the plunger past its usual stops to fully remove
        any remaining liquid from the tip. Regardless of how much liquid
        was in the tip when this function is called, after it is done
        the tip will be empty.

        :param location: The location to blow out into. If not specified,
                         defaults to the current location of the pipette
        :type location: :py:class:`.Well` or :py:class:`.Location` or None

        :raises RuntimeError: If no location is specified and location cache is
                              None. This should happen if `blow_out` is called
                              without first calling a method that takes a
                              location (eg, :py:meth:`.aspirate`,
                              :py:meth:`dispense`)
        :returns: This instance
        """

        if isinstance(location, Well):
            if location.parent.is_tiprack:
                self._log.warning('Blow_out being performed on a tiprack. '
                                  'Please re-check your code')
            loc = location.top()
            self.move_to(loc)
        elif isinstance(location, types.Location):
            loc = location
            self.move_to(loc)
        elif location is not None:
            raise TypeError(
                'location should be a Well or Location, but it is {}'
                .format(location))
        elif self._ctx.location_cache:
            # if location cache exists, pipette blows out immediately at
            # current location, no movement is needed
            pass
        else:
            raise RuntimeError(
                "If blow out is called without an explicit location, another"
                " method that moves to a location (such as move_to or "
                "dispense) must previously have been called so the robot "
                "knows where it is.")

        do_publish(self.broker, cmds.blow_out, self.blow_out, 'before',
                   None, None, self, location or self._ctx.location_cache)
        self._implementation.blow_out()
        do_publish(self.broker, cmds.blow_out, self.blow_out, 'after',
                   None, None, self, location or self._ctx.location_cache)
        return self

    def _determine_speed(self, speed: float):
        if self.api_version < APIVersion(2, 4):
            return clamp_value(speed, 80, 20, 'touch_tip:')
        else:
            return clamp_value(speed, 80, 1, 'touch_tip:')

    @publish.both(command=cmds.touch_tip)
    @requires_version(2, 0)
    def touch_tip(self,
                  location: Optional[Well] = None,
                  radius: float = 1.0,
                  v_offset: float = -1.0,
                  speed: float = 60.0) -> InstrumentContext:
        """
        Touch the pipette tip to the sides of a well, with the intent of
        removing left-over droplets

        :param location: If no location is passed, pipette will
                         touch tip at current well's edges
        :type location: :py:class:`.Well` or None
        :param radius: Describes the proportion of the target well's
                       radius. When `radius=1.0`, the pipette tip will move to
                       the edge of the target well; when `radius=0.5`, it will
                       move to 50% of the well's radius. Default: 1.0 (100%)
        :type radius: float
        :param v_offset: The offset in mm from the top of the well to touch tip
                         A positive offset moves the tip higher above the well,
                         while a negative offset moves it lower into the well
                         Default: -1.0 mm
        :type v_offset: float
        :param speed: The speed for touch tip motion, in mm/s.
                      Default: 60.0 mm/s, Max: 80.0 mm/s, Min: 20.0 mm/s
        :type speed: float
        :raises NoTipAttachedError: if no tip is attached to the pipette
        :raises RuntimeError: If no location is specified and location cache is
                              None. This should happen if `touch_tip` is called
                              without first calling a method that takes a
                              location (eg, :py:meth:`.aspirate`,
                              :py:meth:`dispense`)
        :returns: This instance

        .. note::

            This is behavior change from legacy API (which accepts any
            :py:class:`.Placeable` as the ``location`` parameter)

        """
        if not self._implementation.has_tip():
            raise hc.NoTipAttachedError('Pipette has no tip to touch_tip()')

        checked_speed = self._determine_speed(speed)

        # If location is a valid well, move to the well first
        if location is None:
            last_location = self._ctx.location_cache
            if not last_location:
                raise RuntimeError('No valid current location cache present')
            else:
                well = last_location.labware
                # type checked below
        else:
            well = LabwareLike(location)

        if well.is_well:
            if 'touchTipDisabled' in well.quirks_from_any_parent():
                self._log.info(f"Ignoring touch tip on labware {well}")
                return self
            if well.parent.as_labware().is_tiprack:
                self._log.warning('Touch_tip being performed on a tiprack. '
                                  'Please re-check your code')

            if self.api_version < APIVersion(2, 4):
                to_loc = well.as_well().top()
            else:
                move_with_z_offset =\
                    well.as_well().top().point + types.Point(0, 0, v_offset)
                to_loc = types.Location(move_with_z_offset, well)
            self.move_to(to_loc)
        else:
            raise TypeError(
                'location should be a Well, but it is {}'.format(location))

        self._implementation.touch_tip(
            location=well.as_well()._impl,
            radius=radius,
            v_offset=v_offset,
            speed=checked_speed
        )
        return self

    @publish.both(command=cmds.air_gap)
    @requires_version(2, 0)
    def air_gap(self,
                volume: Optional[float] = None,
                height: Optional[float] = None) -> InstrumentContext:
        """
        Pull air into the pipette current tip at the current location

        :param volume: The amount in uL to aspirate air into the tube.
                       (Default will use all remaining volume in tip)
        :type volume: float

        :param height: The number of millimiters to move above the current Well
                       to air-gap aspirate. (Default: 5mm above current Well)
        :type height: float

        :raises NoTipAttachedError: If no tip is attached to the pipette

        :raises RuntimeError: If location cache is None.
                              This should happen if `touch_tip` is called
                              without first calling a method that takes a
                              location (eg, :py:meth:`.aspirate`,
                              :py:meth:`dispense`)

        :returns: This instance

        .. note::

            Both ``volume`` and height are optional, but unlike previous API
            versions, if you want to specify only ``height`` you must do it
            as a keyword argument: ``pipette.air_gap(height=2)``. If you
            call ``air_gap`` with only one unnamed argument, it will always
            be interpreted as a volume.


        """
        if not self._implementation.has_tip():
            raise hc.NoTipAttachedError('Pipette has no tip. Aborting air_gap')

        if height is None:
            height = 5
        loc = self._ctx.location_cache
        if not loc or not loc.labware.is_well:
            raise RuntimeError('No previous Well cached to perform air gap')
        target = loc.labware.as_well().top(height)
        self.move_to(target)
        self.aspirate(volume)
        return self

    @publish.both(command=cmds.return_tip)
    @requires_version(2, 0)
    def return_tip(self, home_after: bool = True) -> InstrumentContext:
        """
        If a tip is currently attached to the pipette, then it will return the
        tip to it's location in the tiprack.

        It will not reset tip tracking so the well flag will remain False.

        :returns: This instance

        :param home_after:
            See the ``home_after`` parameter in :py:obj:`drop_tip`.
        """
        if not self._implementation.has_tip():
            self._log.warning('Pipette has no tip to return')
        loc = self._last_tip_picked_up_from
        if not isinstance(loc, Well):
            raise TypeError('Last tip location should be a Well but it is: '
                            '{}'.format(loc))
        drop_loc = determine_drop_target(self.api_version,
                                         loc,
                                         self.hw_pipette.get(
                                             'return_tip_height', 0.5
                                         ),
                                         APIVersion(2, 3))
        self.drop_tip(drop_loc, home_after=home_after)

        return self

    @requires_version(2, 0)
    def pick_up_tip(  # noqa(C901)
            self, location: Union[types.Location, Well] = None,
            presses: Optional[int] = None,
            increment: Optional[float] = None) -> InstrumentContext:
        """
        Pick up a tip for the pipette to run liquid-handling commands with

        If no location is passed, the Pipette will pick up the next available
        tip in its :py:attr:`InstrumentContext.tip_racks` list.

        The tip to pick up can be manually specified with the `location`
        argument. The `location` argument can be specified in several ways:

        * If the only thing to specify is which well from which to pick
          up a tip, `location` can be a :py:class:`.Well`. For instance,
          if you have a tip rack in a variable called `tiprack`, you can
          pick up a specific tip from it with
          ``instr.pick_up_tip(tiprack.wells()[0])``. This style of call can
          be used to make the robot pick up a tip from a tip rack that
          was not specified when creating the :py:class:`.InstrumentContext`.

        * If the position to move to in the well needs to be specified,
          for instance to tell the robot to run its pick up tip routine
          starting closer to or farther from the top of the tip,
          `location` can be a :py:class:`.types.Location`; for instance,
          you can call ``instr.pick_up_tip(tiprack.wells()[0].top())``.

        :param location: The location from which to pick up a tip.
        :type location: :py:class:`.types.Location` or :py:class:`.Well` to
                        pick up a tip from.
        :param presses: The number of times to lower and then raise the pipette
                        when picking up a tip, to ensure a good seal (0 [zero]
                        will result in the pipette hovering over the tip but
                        not picking it up--generally not desireable, but could
                        be used for dry-run).
        :type presses: int
        :param increment: The additional distance to travel on each successive
                          press (e.g.: if `presses=3` and `increment=1.0`, then
                          the first press will travel down into the tip by
                          3.5mm, the second by 4.5mm, and the third by 5.5mm).
        :type increment: float

        :returns: This instance
        """
        if location and isinstance(location, types.Location):
            if location.labware.is_labware:
                tiprack = location.labware.as_labware()
                target: Well = tiprack.next_tip(self.channels)  # type: ignore
                if not target:
                    raise OutOfTipsError
            elif location.labware.is_well:
                target = location.labware.as_well()
                tiprack = target.parent
        elif location and isinstance(location, Well):
            tiprack = location.parent
            target = location
        elif not location:
            tiprack, target = next_available_tip(self.starting_tip,
                                                 self.tip_racks,
                                                 self.channels)
        else:
            raise TypeError(
                "If specified, location should be an instance of "
                "types.Location (e.g. the return value from "
                "tiprack.wells()[0].top()) or a Well (e.g. tiprack.wells()[0]."
                " However, it is a {}".format(location))

        assert tiprack.is_tiprack, "{} is not a tiprack".format(str(tiprack))
        validate_tiprack(self.name, tiprack, self._log)
        do_publish(self.broker, cmds.pick_up_tip, self.pick_up_tip,
                   'before', None, None, self, location=target)

        self.move_to(target.top())

        self._implementation.pick_up_tip(
            well=target._impl,
            tip_length=self._tip_length_for(tiprack),
            presses=presses,
            increment=increment
        )
        # Note that the hardware API pick_up_tip action includes homing z after
        do_publish(self.broker, cmds.pick_up_tip, self.pick_up_tip,
                   'after', self, None, self, location=target)

        tiprack.use_tips(target, self.channels)
        self._last_tip_picked_up_from = target

        return self

<<<<<<< HEAD
    def _determine_drop_target(
            self, location: Well,
            version_breakpoint: Optional[APIVersion] = None) -> types.Location:
        version_breakpoint = version_breakpoint or APIVersion(2, 2)
        if self.api_version < version_breakpoint:
            bot = location.bottom()
            return types.Location(
                point=bot.point._replace(z=bot.point.z + 10),
                labware=location)
        else:
            tr = location.parent
            assert tr.is_tiprack
            z_height = self.return_height * tr.tip_length
            return location.top(-z_height)

=======
>>>>>>> c06086b0
    @requires_version(2, 0)
    def drop_tip(  # noqa(C901)
            self,
            location: Union[types.Location, Well] = None,
            home_after: bool = True)\
            -> InstrumentContext:
        """
        Drop the current tip.

        If no location is passed, the Pipette will drop the tip into its
        :py:attr:`trash_container`, which if not specified defaults to
        the fixed trash in slot 12.

        The location in which to drop the tip can be manually specified with
        the `location` argument. The `location` argument can be specified in
        several ways:

            - If the only thing to specify is which well into which to drop
              a tip, `location` can be a :py:class:`.Well`. For instance,
              if you have a tip rack in a variable called `tiprack`, you can
              drop a tip into a specific well on that tiprack with the call
              `instr.drop_tip(tiprack.wells()[0])`. This style of call can
              be used to make the robot drop a tip into arbitrary labware.
            - If the position to drop the tip from as well as the
              :py:class:`.Well` to drop the tip into needs to be specified,
              for instance to tell the robot to drop a tip from an unusually
              large height above the tiprack, `location`
              can be a :py:class:`.types.Location`; for instance, you can call
              `instr.drop_tip(tiprack.wells()[0].top())`.

        :param location:
            The location to drop the tip
        :type location:
            :py:class:`.types.Location` or :py:class:`.Well` or None
        :param home_after:
            Whether to home this pipette's plunger after dropping the tip.
            Defaults to ``True``.

            Setting ``home_after=False`` saves waiting a couple of seconds
            after the pipette drops the tip, but risks causing other problems.

            .. warning::
                Only set ``home_after=False`` if:

                * You're using a GEN2 pipette, not a GEN1 pipette.
                * You've tested ``home_after=False` extensively with your
                  particular pipette and your particular tips.
                * You understand the risks described below.

            The ejector shroud that pops the tip off the end of the pipette is
            driven by the plunger's stepper motor. Sometimes, the strain of
            ejecting the tip can make that motor *skip* and fall out of sync
            with where the robot thinks it is.

            Homing the plunger fixes this, so, to be safe, we normally do it
            after every tip drop.

            If you set ``home_after=False`` to disable homing the plunger, and
            the motor happens to skip, you might see problems like these until
            the next time the plunger is homed:

            * The run might halt with a "hard limit" error message.
            * The pipette might aspirate or dispense the wrong volumes.
            * The pipette might not fully drop subsequent tips.

            GEN1 pipettes are especially vulnerable to this skipping, so you
            should never set ``home_after=False`` with a GEN1 pipette.

            Even on GEN2 pipettes, the motor can still skip. So, always
            extensively test ``home_after=False` with your particular pipette
            and your particular tips before relying on it.

        :returns: This instance
        """
        if location and isinstance(location, types.Location):
            if location.labware.is_well:
                target = location
            else:
                raise TypeError(
                    "If a location is specified as a types.Location (for "
                    "instance, as the result of a call to "
                    "tiprack.wells()[0].top()) it must be a location "
                    "relative to a well, since that is where a tip is "
                    "dropped. The passed location, however, is in "
                    "reference to {}".format(location.labware))
        elif location and isinstance(location, Well):
            if LabwareLike(location).is_fixed_trash():
                target = location.top()
            else:
                target = determine_drop_target(self.api_version,
                                               location,
                                               self.return_height)
        elif not location:
            target = self.trash_container.wells()[0].top()
        else:
            raise TypeError(
                "If specified, location should be an instance of "
                "types.Location (e.g. the return value from "
                "tiprack.wells()[0].top()) or a Well (e.g. tiprack.wells()[0]."
                " However, it is a {}".format(location))
        do_publish(self.broker, cmds.drop_tip, self.drop_tip,
                   'before', None, None, self, location=target)
        self.move_to(target)

        self._implementation.drop_tip(home_after=home_after)
        do_publish(self.broker, cmds.drop_tip, self.drop_tip,
                   'after', self, None, self, location=target)

        if self.api_version < APIVersion(2, 2) \
                and target.labware.is_well \
                and target.labware.as_well().parent.is_tiprack:
            # If this is a tiprack we can try and add the tip back to the
            # tracker
            try:
                target.labware.as_well().parent.return_tips(
                    target.labware.as_well(), self.channels)
            except AssertionError:
                # Similarly to :py:meth:`return_tips`, the failure case here
                # just means the tip can't be reused, so don't actually stop
                # the protocol
                self._log.exception(f'Could not return tip to {target}')
        self._last_tip_picked_up_from = None
        return self

    @requires_version(2, 0)
    def home(self) -> InstrumentContext:
        """ Home the robot.

        :returns: This instance.
        """
        def home_dummy(mount): pass
        mount_name = self._implementation.get_mount().name.lower()
        do_publish(self.broker, cmds.home, home_dummy,
                   'before', None, None, mount_name)
        self._implementation.home()
        do_publish(self.broker, cmds.home, home_dummy,
                   'after', self, None, mount_name)
        return self

    @requires_version(2, 0)
    def home_plunger(self) -> InstrumentContext:
        """ Home the plunger associated with this mount

        :returns: This instance.
        """
        self._implementation.home_plunger()
        return self

    @publish.both(command=cmds.distribute)
    @requires_version(2, 0)
    def distribute(self,
                   volume: Union[float, Sequence[float]],
                   source: Well,
                   dest: List[Well],
                   *args, **kwargs) -> InstrumentContext:
        """
        Move a volume of liquid from one source to multiple destinations.

        :param volume: The amount of volume to distribute to each destination
                       well.
        :type volume: float or sequence of floats
        :param source: A single well from where liquid will be aspirated.
        :param dest: List of Wells where liquid will be dispensed to.
        :param kwargs: See :py:meth:`transfer`. Some arguments are changed.
                       Specifically, ``mix_after``, if specified, is ignored
                       and ``disposal_volume``, if not specified, is set to the
                       minimum volume of the pipette
        :returns: This instance
        """
        self._log.debug("Distributing {} from {} to {}"
                        .format(volume, source, dest))
        kwargs['mode'] = 'distribute'
        kwargs['disposal_volume'] = kwargs.get(
            'disposal_volume', self.min_volume)
        kwargs['mix_after'] = (0, 0)
        blowout_location = kwargs.get('blowout_location')
        validate_blowout_location(self.api_version, 'distribute', blowout_location)

        return self.transfer(volume, source, dest, **kwargs)

    @publish.both(command=cmds.consolidate)
    @requires_version(2, 0)
    def consolidate(self,
                    volume: Union[float, Sequence[float]],
                    source: List[Well],
                    dest: Well,
                    *args, **kwargs) -> InstrumentContext:
        """
        Move liquid from multiple wells (sources) to a single well(destination)

        :param volume: The amount of volume to consolidate from each source
                       well.
        :type volume: float or sequence of floats
        :param source: List of wells from where liquid will be aspirated.
        :param dest: The single well into which liquid will be dispensed.
        :param kwargs: See :py:meth:`transfer`. Some arguments are changed.
                       Specifically, ``mix_before``, if specified, is ignored
                       and ``disposal_volume`` is ignored and set to 0.
        :returns: This instance
        """
        self._log.debug("Consolidate {} from {} to {}"
                        .format(volume, source, dest))
        kwargs['mode'] = 'consolidate'
        kwargs['mix_before'] = (0, 0)
        kwargs['disposal_volume'] = 0
        blowout_location = kwargs.get('blowout_location')
        validate_blowout_location(self.api_version, 'consolidate', blowout_location)

        return self.transfer(volume, source, dest, **kwargs)

    @publish.both(command=cmds.transfer)  # noqa(C901)
    @requires_version(2, 0)
    def transfer(self,
                 volume: Union[float, Sequence[float]],
                 source: AdvancedLiquidHandling,
                 dest: AdvancedLiquidHandling,
                 trash=True,
                 **kwargs) -> InstrumentContext:
        # source: Union[Well, List[Well], List[List[Well]]],
        # dest: Union[Well, List[Well], List[List[Well]]],
        # TODO: Reach consensus on kwargs
        # TODO: Decide if to use a disposal_volume
        # TODO: Accordingly decide if remaining liquid should be blown out to
        # TODO: ..trash or the original well.
        # TODO: What should happen if the user passes a non-first-row well
        # TODO: ..as src/dest *while using multichannel pipette?
        r"""
        Transfer will move a volume of liquid from a source location(s)
        to a dest location(s). It is a higher-level command, incorporating
        other :py:class:`InstrumentContext` commands, like :py:meth:`aspirate`
        and :py:meth:`dispense`, designed to make protocol writing easier at
        the cost of specificity.

        :param volume: The amount of volume to aspirate from each source and
                       dispense to each destination.
                       If volume is a list, each volume will be used for the
                       sources/targets at the matching index. If volumes is a
                       tuple with two elements, like `(20, 100)`, then a list
                       of volumes will be generated with a linear gradient
                       between the two volumes in the tuple.
        :param source: A single well or a list of wells from where liquid
                       will be aspirated.
        :param dest: A single well or a list of wells where liquid
                     will be dispensed to.
        :param \**kwargs: See below

        :Keyword Arguments:

            * *new_tip* (``string``) --

                - 'never': no tips will be picked up or dropped during transfer
                - 'once': (default) a single tip will be used for all commands.
                - 'always': use a new tip for each transfer.

            * *trash* (``boolean``) --
              If `True` (default behavior), tips will be
              dropped in the trash container attached this `Pipette`.
              If `False` tips will be returned to tiprack.

            * *touch_tip* (``boolean``) --
              If `True`, a :py:meth:`touch_tip` will occur following each
              :py:meth:`aspirate` and :py:meth:`dispense`. If set to `False`
              (default behavior), no :py:meth:`touch_tip` will occur.

            * *blow_out* (``boolean``) --
              If `True`, a :py:meth:`blow_out` will occur following each
              :py:meth:`dispense`, but only if the pipette has no liquid left
              in it. If set to `False` (default), no :py:meth:`blow_out` will
              occur.

            * *blow_out_location* (``string``) --
                - 'source well': blowout excess liquid into source well
                - 'destintation well': blowout excess liquid into destination
                   well
                - 'trash': blowout excess liquid into the trash
                If no `blow_out_location` specified, no `disposal_volume`
                specified, and the pipette contains liquid,
                a :py:meth:`blow_out` will occur into the source well

                If no `blow_out_location` specified and either
                `disposal_volume` is specified or the pipette is empty,
                a :py:meth:`blow_out` will occur into the trash

                If `blow_out` is set to `False`, this parameter will be ignored

            * *mix_before* (``tuple``) --
              The tuple, if specified, gives the amount of volume to
              :py:meth:`mix` preceding each :py:meth:`aspirate` during the
              transfer. The tuple is interpreted as (repetitions, volume).

            * *mix_after* (``tuple``) --
              The tuple, if specified, gives the amount of volume to
              :py:meth:`mix` after each :py:meth:`dispense` during the
              transfer. The tuple is interpreted as (repetitions, volume).

            * *disposal_volume* (``float``) --
              (:py:meth:`distribute` only) Volume of liquid to be disposed off
              after distributing. When dispensing multiple times from the same
              tip, it is recommended to aspirate an extra amount of liquid to
              be disposed off after distributing.

            * *carryover* (``boolean``) --
              If `True` (default), any `volume` that exceeds the maximum volume
              of this Pipette will be split into multiple smaller volumes.

            * *gradient* (``lambda``) --
              Function for calculating the curve used for gradient volumes.
              When `volume` is a tuple of length 2, its values are used to
              create a list of gradient volumes. The default curve for this
              gradient is linear (lambda x: x), however a method can be passed
              with the `gradient` keyword argument to create a custom curve.

        :returns: This instance
        """
        self._log.debug("Transfer {} from {} to {}".format(
            volume, source, dest))

        blowout_location = kwargs.get('blowout_location')
        validate_blowout_location(self.api_version, 'transfer', blowout_location)

        kwargs['mode'] = kwargs.get('mode', 'transfer')

        mix_strategy, mix_opts = mix_from_kwargs(kwargs)

        if trash:
            drop_tip = transfers.DropTipStrategy.TRASH
        else:
            drop_tip = transfers.DropTipStrategy.RETURN

        new_tip = kwargs.get('new_tip')
        if isinstance(new_tip, str):
            new_tip = types.TransferTipPolicy[new_tip.upper()]

        blow_out = kwargs.get('blow_out')
        blow_out_strategy = None

        if blow_out and not blowout_location:
            if self.current_volume:
                blow_out_strategy = transfers.BlowOutStrategy.SOURCE
            else:
                blow_out_strategy = transfers.BlowOutStrategy.TRASH
        elif blow_out and blowout_location:
            if blowout_location == 'source well':
                blow_out_strategy = transfers.BlowOutStrategy.SOURCE
            elif blowout_location == 'destination well':
                blow_out_strategy = transfers.BlowOutStrategy.DEST
            elif blowout_location == 'trash':
                blow_out_strategy = transfers.BlowOutStrategy.TRASH

        if new_tip != types.TransferTipPolicy.NEVER:
            tr, next_tip = next_available_tip(self.starting_tip,
                                              self.tip_racks,
                                              self.channels)
            max_volume = min(next_tip.max_volume, self.max_volume)
        else:
            max_volume = self.hw_pipette['working_volume']

        touch_tip = None
        if kwargs.get('touch_tip'):
            touch_tip = transfers.TouchTipStrategy.ALWAYS

        default_args = transfers.Transfer()

        disposal = kwargs.get('disposal_volume')
        if disposal is None:
            disposal = default_args.disposal_volume

        air_gap = kwargs.get('air_gap', default_args.air_gap)
        if air_gap < 0 or air_gap >= max_volume:
            raise ValueError(
                "air_gap must be between 0uL and the pipette's expected "
                f"working volume, {max_volume}uL")

        transfer_args = transfers.Transfer(
            new_tip=new_tip or default_args.new_tip,
            air_gap=air_gap,
            carryover=kwargs.get('carryover') or default_args.carryover,
            gradient_function=(kwargs.get('gradient_function') or
                               default_args.gradient_function),
            disposal_volume=disposal,
            mix_strategy=mix_strategy,
            drop_tip_strategy=drop_tip,
            blow_out_strategy=blow_out_strategy or
            default_args.blow_out_strategy,
            touch_tip_strategy=(touch_tip or
                                default_args.touch_tip_strategy)
        )
        transfer_options = transfers.TransferOptions(transfer=transfer_args,
                                                     mix=mix_opts)
        plan = transfers.TransferPlan(volume, source, dest, self, max_volume,
                                      self.api_version, kwargs['mode'],
                                      transfer_options)
        self._execute_transfer(plan)
        return self

    def _execute_transfer(self, plan: transfers.TransferPlan):
        for cmd in plan:
            getattr(self, cmd['method'])(*cmd['args'], **cmd['kwargs'])

    @requires_version(2, 0)
    def delay(self):
        return self._implementation.delay()

    @requires_version(2, 0)
    def move_to(self,
                location: types.Location,
                force_direct: bool = False,
                minimum_z_height: Optional[float] = None,
                speed: Optional[float] = None
                ) -> InstrumentContext:
        """ Move the instrument.

        :param location: The location to move to.
        :type location: :py:class:`.types.Location`
        :param force_direct: If set to true, move directly to destination
                        without arc motion.
        :param minimum_z_height: When specified, this Z margin is able to raise
                                 (but never lower) the mid-arc height.
        :param speed: The speed at which to move. By default,
                      :py:attr:`InstrumentContext.default_speed`. This controls
                      the straight linear speed of the motion; to limit
                      individual axis speeds, you can use
                      :py:attr:`.ProtocolContext.max_speeds`.
        """
        from_loc = self._ctx.location_cache
        if not from_loc:
            from_loc = types.Location(types.Point(0, 0, 0), LabwareLike(None))

        for mod in self._ctx._modules:
            if isinstance(mod, ThermocyclerContext):
                mod.flag_unsafe_move(to_loc=location, from_loc=from_loc)

        self._implementation.move_to(
            location=location,
            force_direct=force_direct,
            minimum_z_height=minimum_z_height,
            speed=speed
        )
        return self

    @property  # type: ignore
    @requires_version(2, 0)
    def mount(self) -> str:
        """ Return the name of the mount this pipette is attached to """
        return self._implementation.get_mount().name.lower()

    @property  # type: ignore
    @requires_version(2, 0)
    def speed(self) -> 'PlungerSpeeds':
        """ The speeds (in mm/s) configured for the pipette plunger.

        This is an object with attributes ``aspirate``, ``dispense``, and
        ``blow_out`` holding the plunger speeds for the corresponding
        operation.

        .. note::
            This property is equivalent to :py:attr:`flow_rate`; the only
            difference is the units in which this property is specified.
            Specifying this attribute uses the units of the linear speed of
            the plunger inside the pipette, while :py:attr:`flow_rate` uses
            the units of the volumetric flow rate of liquid into or out of the
            tip. Because :py:attr:`speed` and :py:attr:`flow_rate` modify the
            same values, setting one will override the other.

        For instance, to set the plunger speed during an aspirate action, do

        .. code-block :: python

            instrument.speed.aspirate = 50

        """
        return self._implementation.get_speed()

    @property  # type: ignore
    @requires_version(2, 0)
    def flow_rate(self) -> 'FlowRates':
        """ The speeds (in uL/s) configured for the pipette.

        This is an object with attributes ``aspirate``, ``dispense``, and
        ``blow_out`` holding the flow rates for the corresponding operation.

        .. note::
          This property is equivalent to :py:attr:`speed`; the only
          difference is the units in which this property is specified.
          specifiying this property uses the units of the volumetric flow rate
          of liquid into or out of the tip, while :py:attr:`speed` uses the
          units of the linear speed of the plunger inside the pipette.
          Because :py:attr:`speed` and :py:attr:`flow_rate` modify the
          same values, setting one will override the other.

        For instance, to change the flow rate for aspiration on an instrument
        you would do

        .. code-block :: python

            instrument.flow_rate.aspirate = 50

        """
        return self._implementation.get_flow_rate()

    @property  # type: ignore
    @requires_version(2, 0)
    def type(self) -> str:
        """ One of `'single'` or `'multi'`.
        """
        model = self.name
        if 'single' in model:
            return 'single'
        elif 'multi' in model:
            return 'multi'
        else:
            raise RuntimeError("Bad pipette name: {}".format(model))

    @property  # type: ignore
    @requires_version(2, 0)
    def tip_racks(self) -> List[Labware]:
        """
        The tip racks that have been linked to this pipette.

        This is the property used to determine which tips to pick up next when
        calling :py:meth:`pick_up_tip` without arguments.
        """
        return self._tip_racks

    @tip_racks.setter
    def tip_racks(self, racks: List[Labware]):
        self._tip_racks = racks

    @property  # type: ignore
    @requires_version(2, 0)
    def trash_container(self) -> Labware:
        """ The trash container associated with this pipette.

        This is the property used to determine where to drop tips and blow out
        liquids when calling :py:meth:`drop_tip` or :py:meth:`blow_out` without
        arguments.
        """
        return self._trash

    @trash_container.setter
    def trash_container(self, trash: Labware):
        self._trash = trash

    @property  # type: ignore
    @requires_version(2, 0)
    def name(self) -> str:
        """
        The name string for the pipette (e.g. 'p300_single')
        """
        return self._implementation.get_pipette_name()

    @property  # type: ignore
    @requires_version(2, 0)
    def model(self) -> str:
        """
        The model string for the pipette (e.g. 'p300_single_v1.3')
        """
        return self._implementation.get_model()

    @property  # type: ignore
    @requires_version(2, 0)
    def min_volume(self) -> float:
        return self._implementation.get_min_volume()

    @property  # type: ignore
    @requires_version(2, 0)
    def max_volume(self) -> float:
        """
        The maximum volume, in microliters (µL), that this pipette can hold.

        The maximum volume that you can actually aspirate might be lower than
        this, depending on what kind of tip is attached to this pipette.  For
        example, a P300 Single-Channel pipette always has a ``max_volume`` of
        300 µL, but if it's using a 200 µL filter tip, its usable volume would
        be limited to 200 µL.
        """
        return self._implementation.get_max_volume()

    @property  # type: ignore
    @requires_version(2, 0)
    def current_volume(self) -> float:
        """
        The current amount of liquid, in microliters, held in the pipette.
        """
        return self._implementation.get_current_volume()

    @property  # type: ignore
    @requires_version(2, 7)
    def has_tip(self) -> bool:
        """
        :returns: Whether this instrument has a tip attached or not.
        :type: bool
        """
        return self._implementation.has_tip()

    @property  # type: ignore
    def _has_tip(self) -> bool:
        """
        Internal function used to check whether this instrument has a
        tip attached or not.
        """
        return self._implementation.has_tip()

    @property  # type: ignore
    @requires_version(2, 0)
    def hw_pipette(self) -> PipetteDict:
        """ View the information returned by the hardware API directly.

        :raises: a :py:class:`.types.PipetteNotAttachedError` if the pipette is
                 no longer attached (should not happen).
        """
        return self._implementation.get_pipette()

    @property  # type: ignore
    @requires_version(2, 0)
    def channels(self) -> int:
        """ The number of channels on the pipette. """
        return self._implementation.get_channels()

    @property  # type: ignore
    @requires_version(2, 2)
    def return_height(self) -> float:
        """ The height to return a tip to its tiprack. """
        return self._implementation.get_return_height()

    @property  # type: ignore
    @requires_version(2, 0)
    def well_bottom_clearance(self) -> 'Clearances':
        """ The distance above the bottom of a well to aspirate or dispense.

        This is an object with attributes ``aspirate`` and ``dispense``,
        describing the default heights of the corresponding operation. The
        default is 1.0mm for both aspirate and dispense.

        When :py:meth:`aspirate` or :py:meth:`dispense` is given a
        :py:class:`.Well` rather than a full :py:class:`.Location`, the robot
        will move this distance above the bottom of the well to aspirate or
        dispense.

        To change, set the corresponding attribute. For instance,

        .. code-block:: python

            instr.well_bottom_clearance.aspirate = 1

        """
        return self._implementation.get_well_bottom_clearance()

    def __repr__(self):
        return '<{}: {} in {}>'.format(self.__class__.__name__,
                                       self._implementation.get_model(),
                                       self._implementation.get_mount().name)

    def __str__(self):
        return '{} on {} mount'.format(self.hw_pipette['display_name'],
                                       self.mount)

    @requires_version(2, 7)
    def pair_with(
            self, instrument: InstrumentContext) -> PairedInstrumentContext:
        """ This function allows you to pair both of your pipettes and use
        them simultaneously. The function implicitly decides a primary
        and secondary pipette based on which instrument you call this
        function on.

        :param instrument: The secondary instrument you wish to use

        :raises UnsupportedInstrumentPairingError: If you try to pair
        pipettes that are not currently supported together.
        :returns: PairedInstrumentContext: This is the object you
        will call commands on.

        This function returns a :py:class:`PairedInstrumentContext`.
        The building block commands are the same as an individual pipette's
        building block commands found at :ref:`v2-atomic-commands`,
        and when you want to move pipettes simultaneously you need to use the
        :py:class:`PairedInstrumentContext`.


        Limitations:
        1. This function utilizes a "primary" and "secondary" pipette to make
        positional decisions. The consequence of doing this is that all X & Y
        positions are based on the primary pipette only.
        2. At this time, only pipettes of the same type are supported for
        pipette pairing. This means that you cannot utilize a P1000 Single
        channel and a P300 Single channel at the same time.

        .. code-block :: python
            :substitutions:

            from opentrons import protocol_api

            # metadata
            metadata = {
                'protocolName': 'My Protocol',
                'author': 'Name <email@address.com>',
                'description': 'Simple paired pipette protocol,
                'apiLevel': '|apiLevel|'
            }

            def run(ctx: protocol_api.ProtocolContext):
                right_pipette = ctx.load_instrument(
                    'p300_single_gen2', 'right')
                left_pipette = ctx.load_instrument('p300_single_gen2', 'left')

                # In this scenario, the right pipette is the primary pipette
                # while the left pipette is the secondary pipette. All XY
                # locations will be based on the right pipette.
                right_paired_with_left = right_pipette.pair_with(left_pipette)
                right_paired_with_left.pick_up_tip()
                right_paired_with_left.drop_tip()

                # In this scenario, the left pipette is the primary pipette
                # while the right pipette is the secondary pipette. All XY
                # locations will be based on the left pipette.
                left_paired_with_right = left_pipette.pair_with(right_pipette)
                left_paired_with_right.pick_up_tip()
                left_paired_with_right.drop_tip()

        .. note::

            Before using this method, you should seriously consider whether
            this is the best fit for your use-case especially given the
            limitations listed above.
        """
        if instrument.name != self.name:
            raise UnsupportedInstrumentPairingError(
                'At this time, you cannot pair'
                f'{instrument.name} with {self.name}')

        return PairedInstrumentContext(
            primary_instrument=self,
            secondary_instrument=instrument,
            ctx=self._ctx,
            pair_policy=PipettePair.of_mount(self._implementation.get_mount()),
            api_version=self.api_version,
            hardware_manager=self._ctx._implementation.get_hardware(),
            trash=self.trash_container,
            log_parent=self._log
        )

    @lru_cache(maxsize=12)
    def _tip_length_for(self, tiprack: Labware) -> float:
        """ Get the tip length, including overlap, for a tip from this rack """
        return tip_length_for(self.hw_pipette, tiprack)<|MERGE_RESOLUTION|>--- conflicted
+++ resolved
@@ -3,27 +3,17 @@
 import logging
 from functools import lru_cache
 from typing import (
-<<<<<<< HEAD
-    Any, Dict, List, Optional, Tuple, Sequence, TYPE_CHECKING, Union)
+    List, Optional, Sequence, TYPE_CHECKING, Union)
 from opentrons.broker import Broker
+from opentrons.hardware_control.dev_types import PipetteDict
 from opentrons import types, hardware_control as hc
 from opentrons.commands import commands as cmds
 from opentrons.commands.publisher import CommandPublisher, do_publish, publish
-from opentrons.calibration_storage import get
-from opentrons.calibration_storage.types import TipLengthCalNotFound
-from opentrons.hardware_control.dev_types import PipetteDict
 from opentrons.hardware_control.types import PipettePair
-=======
-    Any, Dict, List, Sequence, TYPE_CHECKING, Union)
-from opentrons import types, hardware_control as hc
-from opentrons.commands import commands as cmds
-from opentrons.commands.publisher import CommandPublisher, do_publish, publish
-from opentrons.hardware_control.types import CriticalPoint, PipettePair
 from opentrons.protocols.advanced_control.mix import mix_from_kwargs
 from opentrons.protocols.api_support.instrument import \
     validate_blowout_location, tip_length_for, validate_tiprack, \
     determine_drop_target
->>>>>>> c06086b0
 from opentrons.protocols.api_support.labware_like import LabwareLike
 from opentrons.protocol_api.module_contexts import ThermocyclerContext
 from opentrons.protocols.api_support.util import (
@@ -32,13 +22,7 @@
     InstrumentContextInterface
 from opentrons.protocols.api_support.types import APIVersion
 from .labware import (
-<<<<<<< HEAD
-    filter_tipracks_to_start, Labware, OutOfTipsError,
-    select_tiprack_from_list, Well)
-=======
     Labware, OutOfTipsError, Well, next_available_tip)
-from opentrons.protocols.geometry import planning
->>>>>>> c06086b0
 from opentrons.protocols.advanced_control import transfers
 from .paired_instrument_context import (
     PairedInstrumentContext, UnsupportedInstrumentPairingError)
@@ -140,50 +124,6 @@
     def default_speed(self, speed: float):
         self._implementation.set_default_speed(speed)
 
-<<<<<<< HEAD
-    def _validate_tiprack(self, tiprack: Labware):
-        # TODO AA 2020-06-24 - we should instead add the acceptable Opentrons
-        # tipracks to the pipette as a refactor
-        if tiprack._implementation.get_definition()['namespace'] \
-                == 'opentrons':
-            tiprack_vol = tiprack.wells()[0].max_volume
-            valid_vols = VALID_PIP_TIPRACK_VOL[self.name.split('_')[0]]
-            if tiprack_vol not in valid_vols:
-                self._log.warning(
-                    f'The pipette {self.name} and its tiprack '
-                    f'{tiprack.load_name} in slot {tiprack.parent} appear to '
-                    'be mismatched. Please check your protocol before running '
-                    'on the robot.')
-
-    def _validate_blowout_location(
-            self,
-            liquid_handling_command: LiquidHandlingCommand,
-            blowout_location: Optional[Any]):
-
-        if blowout_location and self.api_version < APIVersion(2, 8):
-            raise ValueError(
-                'Cannot specify blowout location when using api' +
-                ' version below 2.8, current version is {api_version}'
-                .format(api_version=self.api_version))
-
-        elif liquid_handling_command == 'consolidate' \
-                and blowout_location == 'source well':
-            raise ValueError(
-                "blowout location for consolidate cannot be source well")
-        elif liquid_handling_command == 'distribute' \
-                and blowout_location == 'destination well':
-            raise ValueError(
-                "blowout location for distribute cannot be destination well")
-        elif liquid_handling_command == 'transfer' and \
-            blowout_location and blowout_location not in [
-                location.value for location in BlowoutLocation]:
-            raise ValueError(
-                "blowout location should be either 'source well', " +
-                " 'destination well', or 'trash'" +
-                f" but it is {blowout_location}")
-
-=======
->>>>>>> c06086b0
     @requires_version(2, 0)
     def aspirate(self,
                  volume: Optional[float] = None,
@@ -735,24 +675,6 @@
 
         return self
 
-<<<<<<< HEAD
-    def _determine_drop_target(
-            self, location: Well,
-            version_breakpoint: Optional[APIVersion] = None) -> types.Location:
-        version_breakpoint = version_breakpoint or APIVersion(2, 2)
-        if self.api_version < version_breakpoint:
-            bot = location.bottom()
-            return types.Location(
-                point=bot.point._replace(z=bot.point.z + 10),
-                labware=location)
-        else:
-            tr = location.parent
-            assert tr.is_tiprack
-            z_height = self.return_height * tr.tip_length
-            return location.top(-z_height)
-
-=======
->>>>>>> c06086b0
     @requires_version(2, 0)
     def drop_tip(  # noqa(C901)
             self,
