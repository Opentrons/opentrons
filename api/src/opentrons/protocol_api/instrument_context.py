from __future__ import annotations
import logging
from contextlib import ExitStack
from typing import Any, List, Optional, Sequence, Union, cast, Dict
from opentrons.protocol_engine.errors.exceptions import TipNotAttachedError
from opentrons_shared_data.errors.exceptions import (
    CommandPreconditionViolated,
    CommandParameterLimitViolated,
    UnexpectedTipRemovalError,
)
from opentrons.legacy_broker import LegacyBroker
from opentrons.hardware_control.dev_types import PipetteDict
from opentrons import types
from opentrons.legacy_commands import commands as cmds

from opentrons.legacy_commands import publisher
from opentrons.protocols.advanced_control.mix import mix_from_kwargs
from opentrons.protocols.advanced_control import transfers

from opentrons.protocols.api_support.deck_type import NoTrashDefinedError
from opentrons.protocols.api_support.types import APIVersion
from opentrons.protocols.api_support import instrument
from opentrons.protocols.api_support.util import (
    FlowRates,
    PlungerSpeeds,
    clamp_value,
    requires_version,
    APIVersionError,
    UnsupportedAPIError,
)
from opentrons.hardware_control.nozzle_manager import NozzleConfigurationType

from .core.common import InstrumentCore, ProtocolCore
from .core.engine import ENGINE_CORE_API_VERSION
from .core.legacy.legacy_instrument_core import LegacyInstrumentCore
from .config import Clearances
from .disposal_locations import TrashBin, WasteChute
from ._nozzle_layout import NozzleLayout
from . import labware, validation


AdvancedLiquidHandling = transfers.AdvancedLiquidHandling

_DEFAULT_ASPIRATE_CLEARANCE = 1.0
_DEFAULT_DISPENSE_CLEARANCE = 1.0

_log = logging.getLogger(__name__)

_PREP_AFTER_ADDED_IN = APIVersion(2, 13)
"""The version after which the pick-up tip procedure should also prepare the plunger."""
_PRESSES_INCREMENT_REMOVED_IN = APIVersion(2, 14)
"""The version after which the pick-up tip procedure deprecates presses and increment arguments."""
_DROP_TIP_LOCATION_ALTERNATING_ADDED_IN = APIVersion(2, 15)
"""The version after which a drop-tip-into-trash procedure drops tips in different alternating locations within the trash well."""
_PARTIAL_NOZZLE_CONFIGURATION_ADDED_IN = APIVersion(2, 16)
"""The version after which a partial nozzle configuration became available for the 96 Channel Pipette."""
_PARTIAL_NOZZLE_CONFIGURATION_AUTOMATIC_TIP_TRACKING_IN = APIVersion(2, 18)
"""The version after which automatic tip tracking supported partially configured nozzle layouts."""
_DISPOSAL_LOCATION_OFFSET_ADDED_IN = APIVersion(2, 18)
"""The version after which offsets for deck configured trash containers and changes to alternating tip drop behavior were introduced."""
_PARTIAL_NOZZLE_CONFIGURATION_SINGLE_ROW_PARTIAL_COLUMN_ADDED_IN = APIVersion(2, 20)
"""The version after which partial nozzle configurations of single, row, and partial column layouts became available."""


class InstrumentContext(publisher.CommandPublisher):
    """
    A context for a specific pipette or instrument.

    The InstrumentContext class provides the objects, attributes, and methods that allow
    you to use pipettes in your protocols.

    Methods generally fall into one of two categories.

      - They can change the state of the InstrumentContext object, like how fast it
        moves liquid or where it disposes of used tips.

      - They can command the instrument to perform an action, like picking up tips,
        moving to certain locations, and aspirating or dispensing liquid.

    Objects in this class should not be instantiated directly. Instead, instances are
    returned by :py:meth:`ProtocolContext.load_instrument`.

    .. versionadded:: 2.0

    """

    def __init__(
        self,
        core: InstrumentCore,
        protocol_core: ProtocolCore,
        broker: LegacyBroker,
        api_version: APIVersion,
        tip_racks: List[labware.Labware],
        trash: Optional[Union[labware.Labware, TrashBin, WasteChute]],
        requested_as: str,
    ) -> None:
        super().__init__(broker)
        self._api_version = api_version
        self._core = core
        self._protocol_core = protocol_core
        self._tip_racks = tip_racks
        self._last_tip_picked_up_from: Union[labware.Well, None] = None
        self._starting_tip: Union[labware.Well, None] = None
        self._well_bottom_clearances = Clearances(
            default_aspirate=_DEFAULT_ASPIRATE_CLEARANCE,
            default_dispense=_DEFAULT_DISPENSE_CLEARANCE,
        )
        self._user_specified_trash: Union[
            labware.Labware, TrashBin, WasteChute, None
        ] = trash
        self.requested_as = requested_as

    @property
    @requires_version(2, 0)
    def api_version(self) -> APIVersion:
        return self._api_version

    @property
    @requires_version(2, 0)
    def starting_tip(self) -> Union[labware.Well, None]:
        """
        Which well of a tip rack the pipette should start at when automatically choosing tips to pick up.

        See :py:meth:`.pick_up_tip()`.

        .. note::

            In robot software versions 6.3.0 and 6.3.1, protocols specifying API level
            2.14 ignored ``starting_tip`` on the second and subsequent calls to
            :py:meth:`.InstrumentContext.pick_up_tip` with no argument. This is fixed
            for all API levels as of robot software version 7.0.0.
        """
        return self._starting_tip

    @starting_tip.setter
    def starting_tip(self, location: Union[labware.Well, None]) -> None:
        self._starting_tip = location

    @requires_version(2, 0)
    def reset_tipracks(self) -> None:
        """Reload all tips in each tip rack and reset the starting tip."""
        for tiprack in self.tip_racks:
            tiprack.reset()
        self.starting_tip = None

    @property
    @requires_version(2, 0)
    def default_speed(self) -> float:
        """The speed at which the robot's gantry moves in mm/s.

        The default speed for Flex varies between 300 and 350 mm/s. The OT-2 default is
        400 mm/s. In addition to changing the default, the speed of individual motions
        can be changed with the ``speed`` argument of the
        :py:meth:`InstrumentContext.move_to` method. See :ref:`gantry_speed`.
        """
        return self._core.get_default_speed()

    @default_speed.setter
    def default_speed(self, speed: float) -> None:
        self._core.set_default_speed(speed)

    @requires_version(2, 0)
    def aspirate(
        self,
        volume: Optional[float] = None,
        location: Optional[Union[types.Location, labware.Well]] = None,
        rate: float = 1.0,
    ) -> InstrumentContext:
        """
        Draw liquid into a pipette tip.

        See :ref:`new-aspirate` for more details and examples.

        :param volume: The volume to aspirate, measured in µL. If unspecified,
                    defaults to the maximum volume for the pipette and its currently
                    attached tip.

                    If ``aspirate`` is called with a volume of precisely 0, its behavior
                    depends on the API level of the protocol. On API levels below 2.16,
                    it will behave the same as a volume of ``None``/unspecified: aspirate
                    until the pipette is full. On API levels at or above 2.16, no liquid
                    will be aspirated.
        :type volume: int or float
        :param location: Tells the robot where to aspirate from. The location can be
                         a :py:class:`.Well` or a :py:class:`.Location`.

                            - If the location is a ``Well``, the robot will aspirate at
                              or above the bottom center of the well. The distance (in mm)
                              from the well bottom is specified by
                              :py:obj:`well_bottom_clearance.aspirate
                              <well_bottom_clearance>`.

                            - If the location is a ``Location`` (e.g., the result of
                              :py:meth:`.Well.top` or :py:meth:`.Well.bottom`), the robot
                              will aspirate from that specified position.

                            - If the ``location`` is unspecified, the robot will
                              aspirate from its current position.
        :param rate: A multiplier for the default flow rate of the pipette. Calculated
                     as ``rate`` multiplied by :py:attr:`flow_rate.aspirate
                     <flow_rate>`. If not specified, defaults to 1.0. See
                     :ref:`new-plunger-flow-rates`.
        :type rate: float
        :returns: This instance.

        .. note::

            If ``aspirate`` is called with a single, unnamed argument, it will treat
            that argument as ``volume``. If you want to call ``aspirate`` with only
            ``location``, specify it as a keyword argument:
            ``pipette.aspirate(location=plate['A1'])``

        """
        _log.debug(
            "aspirate {} from {} at {}".format(
                volume, location if location else "current position", rate
            )
        )

        well: Optional[labware.Well] = None
        move_to_location: types.Location
        last_location = self._get_last_location_by_api_version()
        try:
            target = validation.validate_location(
                location=location, last_location=last_location
            )
        except validation.NoLocationError as e:
            raise RuntimeError(
                "If aspirate is called without an explicit location, another"
                " method that moves to a location (such as move_to or "
                "dispense) must previously have been called so the robot "
                "knows where it is."
            ) from e

        if isinstance(target, validation.WellTarget):
            move_to_location = target.location or target.well.bottom(
                z=self._well_bottom_clearances.aspirate
            )
            well = target.well
        if isinstance(target, validation.PointTarget):
            move_to_location = target.location
        if isinstance(target, (TrashBin, WasteChute)):
            raise ValueError(
                "Trash Bin and Waste Chute are not acceptable location parameters for Aspirate commands."
            )
        if self.api_version >= APIVersion(2, 11):
            instrument.validate_takes_liquid(
                location=move_to_location,
                reject_module=self.api_version >= APIVersion(2, 13),
                reject_adapter=self.api_version >= APIVersion(2, 15),
            )

        if self.api_version >= APIVersion(2, 16):
            c_vol = self._core.get_available_volume() if volume is None else volume
        else:
            c_vol = self._core.get_available_volume() if not volume else volume
        flow_rate = self._core.get_aspirate_flow_rate(rate)

        if (
            self.api_version >= APIVersion(2, 20)
            and well is not None
            and self.liquid_presence_detection
            and self._96_tip_config_valid()
        ):
            self.require_liquid_presence(well=well)
            self.prepare_to_aspirate()

        with publisher.publish_context(
            broker=self.broker,
            command=cmds.aspirate(
                instrument=self,
                volume=c_vol,
                location=move_to_location,
                flow_rate=flow_rate,
                rate=rate,
            ),
        ):
            self._core.aspirate(
                location=move_to_location,
                well_core=well._core if well is not None else None,
                volume=c_vol,
                rate=rate,
                flow_rate=flow_rate,
                in_place=target.in_place,
            )

        return self

    @requires_version(2, 0)
    def dispense(  # noqa: C901
        self,
        volume: Optional[float] = None,
        location: Optional[
            Union[types.Location, labware.Well, TrashBin, WasteChute]
        ] = None,
        rate: float = 1.0,
        push_out: Optional[float] = None,
    ) -> InstrumentContext:
        """
        Dispense liquid from a pipette tip.

        See :ref:`new-dispense` for more details and examples.

        :param volume: The volume to dispense, measured in µL.

                         - If unspecified or ``None``, dispense the :py:attr:`current_volume`.

                         - If 0, the behavior of ``dispense()`` depends on the API level
                           of the protocol. In API version 2.16 and earlier, dispense all
                           liquid in the pipette (same as unspecified or ``None``). In API
                           version 2.17 and later, dispense no liquid.

                         - If greater than :py:obj:`.current_volume`, the behavior of
                           ``dispense()`` depends on the API level of the protocol. In API
                           version 2.16 and earlier, dispense all liquid in the pipette.
                           In API version 2.17 and later, raise an error.

        :type volume: int or float

        :param location: Tells the robot where to dispense liquid held in the pipette.
            The location can be a :py:class:`.Well`, :py:class:`.Location`,
            :py:class:`.TrashBin`, or :py:class:`.WasteChute`.

                            - If a ``Well``, the pipette will dispense
                              at or above the bottom center of the well. The distance (in
                              mm) from the well bottom is specified by
                              :py:obj:`well_bottom_clearance.dispense
                              <well_bottom_clearance>`.

                            - If a ``Location`` (e.g., the result of
                              :py:meth:`.Well.top` or :py:meth:`.Well.bottom`), the pipette
                              will dispense at that specified position.

                            - If a trash container, the pipette will dispense at a location
                              relative to its center and the trash container's top center.
                              See :ref:`position-relative-trash` for details.

                            - If unspecified, the pipette will
                              dispense at its current position.

                            If only a ``location`` is passed (e.g.,
                            ``pipette.dispense(location=plate['A1'])``), all of the
                            liquid aspirated into the pipette will be dispensed (the
                            amount is accessible through :py:attr:`current_volume`).

            .. versionchanged:: 2.16
                Accepts ``TrashBin`` and ``WasteChute`` values.

        :param rate: How quickly a pipette dispenses liquid. The speed in µL/s is
                     calculated as ``rate`` multiplied by :py:attr:`flow_rate.dispense
                     <flow_rate>`. If not specified, defaults to 1.0. See
                     :ref:`new-plunger-flow-rates`.
        :type rate: float
        :param push_out: Continue past the plunger bottom to help ensure all liquid
                         leaves the tip. Measured in µL. The default value is ``None``.

                         See :ref:`push-out-dispense` for details.
        :type push_out: float

        :returns: This instance.

        .. note::

            If ``dispense`` is called with a single, unnamed argument, it will treat
            that argument as ``volume``. If you want to call ``dispense`` with only
            ``location``, specify it as a keyword argument:
            ``pipette.dispense(location=plate['A1'])``.

        .. versionchanged:: 2.15
            Added the ``push_out`` parameter.

        .. versionchanged:: 2.17
            Behavior of the ``volume`` parameter.
        """
        if self.api_version < APIVersion(2, 15) and push_out:
            raise APIVersionError(
                api_element="Parameter push_out",
                until_version="2.15",
                current_version=f"{self.api_version}",
            )
        _log.debug(
            "dispense {} from {} at {}".format(
                volume, location if location else "current position", rate
            )
        )
        well: Optional[labware.Well] = None
        last_location = self._get_last_location_by_api_version()

        try:
            target = validation.validate_location(
                location=location, last_location=last_location
            )
        except validation.NoLocationError as e:
            raise RuntimeError(
                "If dispense is called without an explicit location, another"
                " method that moves to a location (such as move_to or "
                "aspirate) must previously have been called so the robot "
                "knows where it is."
            ) from e

        if isinstance(target, validation.WellTarget):
            well = target.well
            if target.location:
                move_to_location = target.location
            elif well.parent._core.is_fixed_trash():
                move_to_location = target.well.top()
            else:
                move_to_location = target.well.bottom(
                    z=self._well_bottom_clearances.dispense
                )
        if isinstance(target, validation.PointTarget):
            move_to_location = target.location

        if self.api_version >= APIVersion(2, 11) and not isinstance(
            target, (TrashBin, WasteChute)
        ):
            instrument.validate_takes_liquid(
                location=move_to_location,
                reject_module=self.api_version >= APIVersion(2, 13),
                reject_adapter=self.api_version >= APIVersion(2, 15),
            )

        if self.api_version >= APIVersion(2, 16):
            c_vol = self._core.get_current_volume() if volume is None else volume
        else:
            c_vol = self._core.get_current_volume() if not volume else volume

        flow_rate = self._core.get_dispense_flow_rate(rate)

        if isinstance(target, (TrashBin, WasteChute)):
            with publisher.publish_context(
                broker=self.broker,
                command=cmds.dispense_in_disposal_location(
                    instrument=self,
                    volume=c_vol,
                    location=target,
                    rate=rate,
                    flow_rate=flow_rate,
                ),
            ):
                self._core.dispense(
                    volume=c_vol,
                    rate=rate,
                    location=target,
                    well_core=None,
                    flow_rate=flow_rate,
                    in_place=False,
                    push_out=push_out,
                )
            return self

        with publisher.publish_context(
            broker=self.broker,
            command=cmds.dispense(
                instrument=self,
                volume=c_vol,
                location=move_to_location,
                rate=rate,
                flow_rate=flow_rate,
            ),
        ):
            self._core.dispense(
                volume=c_vol,
                rate=rate,
                location=move_to_location,
                well_core=well._core if well is not None else None,
                flow_rate=flow_rate,
                in_place=target.in_place,
                push_out=push_out,
            )

        return self

    @requires_version(2, 0)
    def mix(
        self,
        repetitions: int = 1,
        volume: Optional[float] = None,
        location: Optional[Union[types.Location, labware.Well]] = None,
        rate: float = 1.0,
    ) -> InstrumentContext:
        """
        Mix a volume of liquid by repeatedly aspirating and dispensing it in a single location.

        See :ref:`mix` for examples.

        :param repetitions: Number of times to mix (default is 1).
        :param volume: The volume to mix, measured in µL. If unspecified, defaults
                       to the maximum volume for the pipette and its attached tip.

                       If ``mix`` is called with a volume of precisely 0, its behavior
                       depends on the API level of the protocol. On API levels below 2.16,
                       it will behave the same as a volume of ``None``/unspecified: mix
                       the full working volume of the pipette. On API levels at or above 2.16,
                       no liquid will be mixed.
        :param location: The :py:class:`.Well` or :py:class:`~.types.Location` where the
                        pipette will mix. If unspecified, the pipette will mix at its
                        current position.
        :param rate: How quickly the pipette aspirates and dispenses liquid while
                     mixing. The aspiration flow rate is calculated as ``rate``
                     multiplied by :py:attr:`flow_rate.aspirate <flow_rate>`. The
                     dispensing flow rate is calculated as ``rate`` multiplied by
                     :py:attr:`flow_rate.dispense <flow_rate>`. See
                     :ref:`new-plunger-flow-rates`.
        :raises: ``UnexpectedTipRemovalError`` -- If no tip is attached to the pipette.
        :returns: This instance.

        .. note::

            All the arguments of ``mix`` are optional. However, if you omit one of them,
            all subsequent arguments must be passed as keyword arguments. For instance,
            ``pipette.mix(1, location=wellplate['A1'])`` is a valid call, but
            ``pipette.mix(1, wellplate['A1'])`` is not.

        """
        _log.debug(
            "mixing {}uL with {} repetitions in {} at rate={}".format(
                volume, repetitions, location if location else "current position", rate
            )
        )
        if not self._core.has_tip():
            raise UnexpectedTipRemovalError("mix", self.name, self.mount)

        if self.api_version >= APIVersion(2, 16):
            c_vol = self._core.get_available_volume() if volume is None else volume
        else:
            c_vol = self._core.get_available_volume() if not volume else volume

        dispense_kwargs: Dict[str, Any] = {}
        if self.api_version >= APIVersion(2, 16):
            dispense_kwargs["push_out"] = 0.0

        with publisher.publish_context(
            broker=self.broker,
            command=cmds.mix(
                instrument=self,
                repetitions=repetitions,
                volume=c_vol,
                location=location,
            ),
        ):
            self.aspirate(volume, location, rate)
            while repetitions - 1 > 0:
                self.dispense(volume, rate=rate, **dispense_kwargs)
                self.aspirate(volume, rate=rate)
                repetitions -= 1
            self.dispense(volume, rate=rate)

        return self

    @requires_version(2, 0)
    def blow_out(
        self,
        location: Optional[
            Union[types.Location, labware.Well, TrashBin, WasteChute]
        ] = None,
    ) -> InstrumentContext:
        """
        Blow an extra amount of air through a pipette's tip to clear it.

        If :py:meth:`dispense` is used to empty a pipette, usually a small amount of
        liquid remains in the tip. During a blowout, the pipette moves the plunger
        beyond its normal limits to help remove all liquid from the pipette tip. See
        :ref:`blow-out`.

        :param location: The blowout location. If no location is specified, the pipette
            will blow out from its current position.

            .. versionchanged:: 2.16
                Accepts ``TrashBin`` and ``WasteChute`` values.

        :type location: :py:class:`.Well` or :py:class:`.Location` or ``None``

        :raises RuntimeError: If no location is specified and the location cache is
                              ``None``. This should happen if ``blow_out()`` is called
                              without first calling a method that takes a location, like
                              :py:meth:`.aspirate` or :py:meth:`dispense`.
        :returns: This instance.
        """
        well: Optional[labware.Well] = None
        move_to_location: types.Location

        last_location = self._get_last_location_by_api_version()
        try:
            target = validation.validate_location(
                location=location, last_location=last_location
            )
        except validation.NoLocationError as e:
            raise RuntimeError(
                "If blow out is called without an explicit location, another"
                " method that moves to a location (such as move_to or "
                "dispense) must previously have been called so the robot "
                "knows where it is."
            ) from e

        if isinstance(target, validation.WellTarget):
            if target.well.parent.is_tiprack:
                _log.warning(
                    "Blow_out being performed on a tiprack. "
                    "Please re-check your code"
                )
            move_to_location = target.location or target.well.top()
            well = target.well
        elif isinstance(target, validation.PointTarget):
            move_to_location = target.location
        elif isinstance(target, (TrashBin, WasteChute)):
            with publisher.publish_context(
                broker=self.broker,
                command=cmds.blow_out_in_disposal_location(
                    instrument=self, location=target
                ),
            ):
                self._core.blow_out(
                    location=target,
                    well_core=None,
                    in_place=False,
                )
            return self

        with publisher.publish_context(
            broker=self.broker,
            command=cmds.blow_out(instrument=self, location=move_to_location),
        ):
            self._core.blow_out(
                location=move_to_location,
                well_core=well._core if well is not None else None,
                in_place=target.in_place,
            )

        return self

    def _determine_speed(self, speed: float) -> float:
        if self.api_version < APIVersion(2, 4):
            return clamp_value(speed, 80, 20, "touch_tip:")
        else:
            return clamp_value(speed, 80, 1, "touch_tip:")

    @publisher.publish(command=cmds.touch_tip)
    @requires_version(2, 0)
    def touch_tip(
        self,
        location: Optional[labware.Well] = None,
        radius: float = 1.0,
        v_offset: float = -1.0,
        speed: float = 60.0,
    ) -> InstrumentContext:
        """
        Touch the pipette tip to the sides of a well, with the intent of removing leftover droplets.

        See :ref:`touch-tip` for more details and examples.

        :param location: If no location is passed, the pipette will touch its tip at the
                         edges of the current well.
        :type location: :py:class:`.Well` or ``None``
        :param radius: How far to move, as a proportion of the target well's radius.
                       When ``radius=1.0``, the pipette tip will move all the way to the
                       edge of the target well. When ``radius=0.5``, it will move to 50%
                       of the well's radius. Default is 1.0 (100%)
        :type radius: float
        :param v_offset: How far above or below the well to touch the tip, measured in mm.
                         A positive offset moves the tip higher above the well.
                         A negative offset moves the tip lower into the well.
                         Default is -1.0 mm.
        :type v_offset: float
        :param speed: The speed for touch tip motion, in mm/s.

                        - Default: 60.0 mm/s
                        - Maximum: 80.0 mm/s
                        - Minimum: 1.0 mm/s
        :type speed: float
        :raises: ``UnexpectedTipRemovalError`` -- If no tip is attached to the pipette.
        :raises RuntimeError: If no location is specified and the location cache is
                              ``None``. This should happen if ``touch_tip`` is called
                              without first calling a method that takes a location, like
                              :py:meth:`.aspirate` or :py:meth:`dispense`.
        :returns: This instance.
        """
        if not self._core.has_tip():
            raise UnexpectedTipRemovalError("touch_tip", self.name, self.mount)

        checked_speed = self._determine_speed(speed)

        # If location is a valid well, move to the well first
        if location is None:
            last_location = self._protocol_core.get_last_location()
            if not last_location:
                raise RuntimeError("No valid current location cache present")
            parent_labware, well = last_location.labware.get_parent_labware_and_well()
            if not well or not parent_labware:
                raise RuntimeError(
                    f"Last location {location} has no associated well or labware."
                )
        elif isinstance(location, labware.Well):
            well = location
            parent_labware = well.parent
        else:
            raise TypeError(f"location should be a Well, but it is {location}")

        if "touchTipDisabled" in parent_labware.quirks:
            _log.info(f"Ignoring touch tip on labware {well}")
            return self
        if parent_labware.is_tiprack:
            _log.warning(
                "Touch_tip being performed on a tiprack. Please re-check your code"
            )

        if self.api_version < APIVersion(2, 4):
            move_to_location = well.top()
        else:
            move_to_location = well.top(z=v_offset)

        self._core.touch_tip(
            location=move_to_location,
            well_core=well._core,
            radius=radius,
            z_offset=v_offset,
            speed=checked_speed,
        )
        return self

    @publisher.publish(command=cmds.air_gap)
    @requires_version(2, 0)
    def air_gap(
        self, volume: Optional[float] = None, height: Optional[float] = None
    ) -> InstrumentContext:
        """
        Draw air into the pipette's tip at the current well.

        See :ref:`air-gap`.

        :param volume: The amount of air, measured in µL. Calling ``air_gap()`` with no
                       arguments uses the entire remaining volume in the pipette.
        :type volume: float

        :param height: The height, in mm, to move above the current well before creating
                       the air gap. The default is 5 mm above the current well.
        :type height: float

        :raises: ``UnexpectedTipRemovalError`` -- If no tip is attached to the pipette.

        :raises RuntimeError: If location cache is ``None``. This should happen if
                              ``air_gap()`` is called without first calling a method
                              that takes a location (e.g., :py:meth:`.aspirate`,
                              :py:meth:`dispense`)

        :returns: This instance.

        .. note::

            Both ``volume`` and ``height`` are optional, but if you want to specify only
            ``height`` you must do it as a keyword argument:
            ``pipette.air_gap(height=2)``. If you call ``air_gap`` with a single,
            unnamed argument, it will always be interpreted as a volume.


        """
        if not self._core.has_tip():
            raise UnexpectedTipRemovalError("air_gap", self.name, self.mount)

        if height is None:
            height = 5
        loc = self._protocol_core.get_last_location()
        if not loc or not loc.labware.is_well:
            raise RuntimeError("No previous Well cached to perform air gap")
        target = loc.labware.as_well().top(height)
        self.move_to(target, publish=False)
        self.aspirate(volume)
        return self

    @publisher.publish(command=cmds.return_tip)
    @requires_version(2, 0)
    def return_tip(self, home_after: Optional[bool] = None) -> InstrumentContext:
        """
        Drop the currently attached tip in its original location in the tip rack.

        Returning a tip does not reset tip tracking, so :py:obj:`.Well.has_tip` will
        remain ``False`` for the destination.

        :returns: This instance.

        :param home_after: See the ``home_after`` parameter of :py:meth:`drop_tip`.
        """
        if not self._core.has_tip():
            _log.warning("Pipette has no tip to return")

        loc = self._last_tip_picked_up_from

        if not isinstance(loc, labware.Well):
            raise TypeError(f"Last tip location should be a Well but it is: {loc}")

        self.drop_tip(loc, home_after=home_after)

        return self

    @requires_version(2, 0)
    def pick_up_tip(  # noqa: C901
        self,
        location: Union[types.Location, labware.Well, labware.Labware, None] = None,
        presses: Optional[int] = None,
        increment: Optional[float] = None,
        prep_after: Optional[bool] = None,
    ) -> InstrumentContext:
        """
        Pick up a tip for the pipette to run liquid-handling commands.

        See :ref:`basic-tip-pickup`.

        If no location is passed, the pipette will pick up the next available tip in its
        :py:attr:`~.InstrumentContext.tip_racks` list. Within each tip rack, tips will
        be picked up in the order specified by the labware definition and
        :py:meth:`.Labware.wells`. To adjust where the sequence starts, use
        :py:obj:`.starting_tip`.

        The exact position for tip pickup accounts for the length of the tip and how
        much the tip overlaps with the pipette nozzle. These measurements are fixed
        values on Flex, and are based on the results of tip length calibration on OT-2.

        .. note::
            API version 2.19 updates the tip overlap values for Flex. When updating a
            protocol from 2.18 (or lower) to 2.19 (or higher), pipette performance
            should improve without additional changes to your protocol. Nevertheless, it
            is good practice after updating to do the following:

            - Run Labware Position Check.
            - Perform a dry run of your protocol.
            - If tip position is slightly higher than expected, adjust the ``location``
              parameter of pipetting actions to achieve the desired result.

        :param location: The location from which to pick up a tip. The ``location``
                         argument can be specified in several ways:

                           * As a :py:class:`.Well`. For example,
                             ``pipette.pick_up_tip(tiprack.wells()[0])`` will always pick
                             up the first tip in ``tiprack``, even if the rack is not a
                             member of :py:obj:`.InstrumentContext.tip_racks`.

                           * As a labware. ``pipette.pick_up_tip(tiprack)`` will pick up
                             the next available tip in ``tiprack``, even if the rack is
                             not a member of :py:obj:`.InstrumentContext.tip_racks`.

                           * As a :py:class:`~.types.Location`. Use this to make fine
                             adjustments to the pickup location. For example, to tell
                             the robot to start its pick up tip routine 1 mm closer to
                             the top of the well in the tip rack, call
                             ``pipette.pick_up_tip(tiprack["A1"].top(z=-1))``.
        :type location: :py:class:`.Well` or :py:class:`.Labware` or :py:class:`.types.Location`
        :param presses: The number of times to lower and then raise the pipette when
                        picking up a tip, to ensure a good seal. Zero (``0``) will
                        result in the pipette hovering over the tip but not picking it
                        up (generally not desirable, but could be used for a dry run).

                            .. deprecated:: 2.14
                                Use the Opentrons App to change pipette pick-up settings.
        :type presses: int
        :param increment: The additional distance to travel on each successive press.
                          For example, if ``presses=3`` and ``increment=1.0``, then the
                          first press will travel down into the tip by 3.5 mm, the
                          second by 4.5 mm, and the third by 5.5 mm).

                              .. deprecated:: 2.14
                                  Use the Opentrons App to change pipette pick-up settings.
        :type increment: float
        :param prep_after: Whether the pipette plunger should prepare itself to aspirate
                           immediately after picking up a tip.

                           If ``True``, the pipette will move its plunger position to
                           bottom in preparation for any following calls to
                           :py:meth:`.aspirate`.

                           If ``False``, the pipette will prepare its plunger later,
                           during the next call to :py:meth:`.aspirate`. This is
                           accomplished by moving the tip to the top of the well, and
                           positioning the plunger outside any potential liquids.

                           .. warning::
                               This is provided for compatibility with older Python
                               Protocol API behavior. You should normally leave this
                               unset.

                               Setting ``prep_after=False`` may create an unintended
                               pipette movement, when the pipette automatically moves
                               the tip to the top of the well to prepare the plunger.
        :type prep_after: bool

        .. versionchanged:: 2.13
            Adds the ``prep_after`` argument. In version 2.12 and earlier, the plunger
            can't prepare itself for aspiration during :py:meth:`.pick_up_tip`, and will
            instead always prepare during :py:meth:`.aspirate`. Version 2.12 and earlier
            will raise an ``APIVersionError`` if a value is set for ``prep_after``.

        .. versionchanged:: 2.19
            Uses new values for how much a tip overlaps with the pipette nozzle.

        :returns: This instance.
        """

        if presses is not None and self._api_version >= _PRESSES_INCREMENT_REMOVED_IN:
            raise UnsupportedAPIError(
                api_element="presses",
                since_version=f"{_PRESSES_INCREMENT_REMOVED_IN}",
                current_version=f"{self._api_version}",
            )

        if increment is not None and self._api_version >= _PRESSES_INCREMENT_REMOVED_IN:
            raise UnsupportedAPIError(
                api_element="increment",
                since_version=f"{_PRESSES_INCREMENT_REMOVED_IN}",
                current_version=f"{self._api_version}",
            )

        if prep_after is not None and self._api_version < _PREP_AFTER_ADDED_IN:
            raise APIVersionError(
                api_element="prep_after",
                until_version=f"{_PREP_AFTER_ADDED_IN}",
                current_version=f"{self._api_version}",
            )

        well: labware.Well
        tip_rack: labware.Labware
        move_to_location: Optional[types.Location] = None
        active_channels = (
            self.active_channels
            if self._api_version >= _PARTIAL_NOZZLE_CONFIGURATION_ADDED_IN
            else self.channels
        )
        nozzle_map = (
            self._core.get_nozzle_map()
            if self._api_version
            >= _PARTIAL_NOZZLE_CONFIGURATION_AUTOMATIC_TIP_TRACKING_IN
            else None
        )

        if location is None:
            if (
                nozzle_map is not None
                and nozzle_map.configuration != NozzleConfigurationType.FULL
                and self.starting_tip is not None
            ):
                # Disallowing this avoids concerning the system with the direction
                # in which self.starting_tip consumes tips. It would currently vary
                # depending on the configuration layout of a pipette at a given
                # time, which means that some combination of starting tip and partial
                # configuration are incompatible under the current understanding of
                # starting tip behavior. Replacing starting_tip with an un-deprecated
                # Labware.has_tip may solve this.
                raise CommandPreconditionViolated(
                    "Automatic tip tracking is not available when using a partial pipette"
                    " nozzle configuration and InstrumentContext.starting_tip."
                    " Switch to a full configuration or set starting_tip to None."
                )
            if not self._core.is_tip_tracking_available():
                raise CommandPreconditionViolated(
                    "Automatic tip tracking is not available for the current pipette"
                    " nozzle configuration. We suggest switching to a configuration"
                    " that supports automatic tip tracking or specifying the exact tip"
                    " to pick up."
                )
            tip_rack, well = labware.next_available_tip(
                starting_tip=self.starting_tip,
                tip_racks=self.tip_racks,
                channels=active_channels,
                nozzle_map=nozzle_map,
            )

        elif isinstance(location, labware.Well):
            well = location
            tip_rack = well.parent

        elif isinstance(location, labware.Labware):
            tip_rack, well = labware.next_available_tip(
                starting_tip=None,
                tip_racks=[location],
                channels=active_channels,
                nozzle_map=nozzle_map,
            )

        elif isinstance(location, types.Location):
            maybe_tip_rack, maybe_well = location.labware.get_parent_labware_and_well()

            if maybe_well is not None:
                well = maybe_well
                tip_rack = well.parent
                move_to_location = location

            elif maybe_tip_rack is not None:
                tip_rack, well = labware.next_available_tip(
                    starting_tip=None,
                    tip_racks=[maybe_tip_rack],
                    channels=active_channels,
                    nozzle_map=nozzle_map,
                )
            else:
                raise TypeError(
                    "If specified as a `types.Location`,"
                    " `location` should refer to a ``Labware` or `Well` location."
                    f" However, it refers to {location.labware}"
                )

        else:
            raise TypeError(
                "If specified, location should be an instance of"
                " `types.Location` (e.g. the return value from `Well.top()`),"
                "  `Labware` or `Well` (e.g. `tiprack.wells()[0]`)."
                f" However, it is {location}"
            )

        instrument.validate_tiprack(self.name, tip_rack, _log)

        move_to_location = move_to_location or well.top()
        prep_after = (
            prep_after
            if prep_after is not None
            else self.api_version >= _PREP_AFTER_ADDED_IN
        )

        with publisher.publish_context(
            broker=self.broker,
            command=cmds.pick_up_tip(instrument=self, location=well),
        ):
            self._core.pick_up_tip(
                location=move_to_location,
                well_core=well._core,
                presses=presses,
                increment=increment,
                prep_after=prep_after,
            )

        self._last_tip_picked_up_from = well

        return self

    @requires_version(2, 0)
    def drop_tip(
        self,
        location: Optional[
            Union[
                types.Location,
                labware.Well,
                TrashBin,
                WasteChute,
            ]
        ] = None,
        home_after: Optional[bool] = None,
    ) -> InstrumentContext:
        """
        Drop the current tip.

        See :ref:`pipette-drop-tip` for examples.

        If no location is passed (e.g. ``pipette.drop_tip()``), the pipette will drop
        the attached tip into its :py:attr:`trash_container`.

        The location in which to drop the tip can be manually specified with the
        ``location`` argument. The ``location`` argument can be specified in several
        ways:

            - As a :py:class:`.Well`. This uses a default location relative to the well.
              This style of call can be used to make the robot drop a tip into labware
              like a well plate or a reservoir. For example,
              ``pipette.drop_tip(location=reservoir["A1"])``.
            - As a :py:class:`~.types.Location`. For example, to drop a tip from an
              unusually large height above the tip rack, you could call
              ``pipette.drop_tip(tip_rack["A1"].top(z=10))``.
            - As a :py:class:`.TrashBin`. This uses a default location relative to the
              ``TrashBin`` object. For example,
              ``pipette.drop_tip(location=trash_bin)``.
            - As a :py:class:`.WasteChute`. This uses a default location relative to
              the ``WasteChute`` object. For example,
              ``pipette.drop_tip(location=waste_chute)``.

        In API versions 2.15 to 2.17, if ``location`` is a ``TrashBin`` or not
        specified, the API will instruct the pipette to drop tips in different locations
        within the bin. Varying the tip drop location helps prevent tips
        from piling up in a single location.

        Starting with API version 2.18, the API will only vary the tip drop location if
        ``location`` is not specified. Specifying a ``TrashBin`` as the ``location``
        behaves the same as specifying :py:meth:`.TrashBin.top`, which is a fixed position.

        :param location:
            Where to drop the tip.

            .. versionchanged:: 2.16
                Accepts ``TrashBin`` and ``WasteChute`` values.

        :type location:
            :py:class:`~.types.Location` or :py:class:`.Well` or ``None``
        :param home_after:
            Whether to home the pipette's plunger after dropping the tip. If not
            specified, defaults to ``True`` on an OT-2.

            When ``False``, the pipette does not home its plunger. This can save a few
            seconds, but is not recommended. Homing helps the robot track the pipette's
            position.

        :returns: This instance.
        """
        alternate_drop_location: bool = False
        if location is None:
            trash_container = self.trash_container
            if self.api_version >= _DROP_TIP_LOCATION_ALTERNATING_ADDED_IN:
                alternate_drop_location = True
            if isinstance(trash_container, labware.Labware):
                well = trash_container.wells()[0]
            else:  # implicit drop tip in disposal location, not well
                with publisher.publish_context(
                    broker=self.broker,
                    command=cmds.drop_tip_in_disposal_location(
                        instrument=self, location=trash_container
                    ),
                ):
                    self._core.drop_tip_in_disposal_location(
                        trash_container,
                        home_after=home_after,
                        alternate_tip_drop=True,
                    )
                self._last_tip_picked_up_from = None
                return self

        elif isinstance(location, labware.Well):
            well = location
            location = None

        elif isinstance(location, types.Location):
            _, maybe_well = location.labware.get_parent_labware_and_well()

            if maybe_well is None:
                raise TypeError(
                    "If a location is specified as a `types.Location`"
                    " (for instance, as the result of a call to `Well.top()`),"
                    " it must be a location relative to a well,"
                    " since that is where a tip is dropped."
                    f" However, the given location refers to {location.labware}"
                )

            well = maybe_well

        elif isinstance(location, (TrashBin, WasteChute)):
            # In 2.16 and 2.17, we would always automatically use automatic alternate tip drop locations regardless
            # of whether you explicitly passed the disposal location as a location or if none was provided. Now, in
            # 2.18 and moving forward, passing it in will bypass the automatic behavior and instead go to the set
            # offset or the XY center if none is provided.
            if self.api_version < _DISPOSAL_LOCATION_OFFSET_ADDED_IN:
                alternate_drop_location = True
            with publisher.publish_context(
                broker=self.broker,
                command=cmds.drop_tip_in_disposal_location(
                    instrument=self, location=location
                ),
            ):
                self._core.drop_tip_in_disposal_location(
                    location,
                    home_after=home_after,
                    alternate_tip_drop=alternate_drop_location,
                )
            self._last_tip_picked_up_from = None
            return self

        else:
            raise TypeError(
                "If specified, location should be an instance of"
                " `types.Location` (e.g. the return value from `Well.top()`)"
                " or `Well` (e.g. `tiprack.wells()[0]`)."
                f" However, it is {location}"
            )

        with publisher.publish_context(
            broker=self.broker,
            command=cmds.drop_tip(instrument=self, location=well),
        ):
            self._core.drop_tip(
                location=location,
                well_core=well._core,
                home_after=home_after,
                alternate_drop_location=alternate_drop_location,
            )

        self._last_tip_picked_up_from = None
        return self

    @requires_version(2, 0)
    def home(self) -> InstrumentContext:
        """Home the robot.

        See :ref:`utility-homing`.

        :returns: This instance.
        """

        mount_name = self._core.get_mount().name.lower()

        with publisher.publish_context(
            broker=self.broker, command=cmds.home(mount_name)
        ):
            self._core.home()

        return self

    @requires_version(2, 0)
    def home_plunger(self) -> InstrumentContext:
        """Home the plunger associated with this mount.

        :returns: This instance.
        """
        self._core.home_plunger()
        return self

    # TODO (spp, 2024-03-08): verify if ok to & change source & dest types to AdvancedLiquidHandling
    @publisher.publish(command=cmds.distribute)
    @requires_version(2, 0)
    def distribute(
        self,
        volume: Union[float, Sequence[float]],
        source: labware.Well,
        dest: List[labware.Well],
        *args: Any,
        **kwargs: Any,
    ) -> InstrumentContext:
        """
        Move a volume of liquid from one source to multiple destinations.

        :param volume: The amount, in µL, to dispense into each destination well.
        :param source: A single well to aspirate liquid from.
        :param dest: A list of wells to dispense liquid into.
        :param kwargs: See :py:meth:`transfer` and the :ref:`complex_params` page.
            Some parameters behave differently than when transferring.

              - ``disposal_volume`` aspirates additional liquid to improve the accuracy
                of each dispense. Defaults to the minimum volume of the pipette. See
                :ref:`param-disposal-volume` for details.

              - ``mix_after`` is ignored.


        :returns: This instance.
        """
        _log.debug("Distributing {} from {} to {}".format(volume, source, dest))
        kwargs["mode"] = "distribute"
        kwargs["disposal_volume"] = kwargs.get("disposal_volume", self.min_volume)
        kwargs["mix_after"] = (0, 0)
        blowout_location = kwargs.get("blowout_location")
        instrument.validate_blowout_location(
            self.api_version, "distribute", blowout_location
        )

        return self.transfer(volume, source, dest, **kwargs)

    # TODO (spp, 2024-03-08): verify if ok to & change source & dest types to AdvancedLiquidHandling
    @publisher.publish(command=cmds.consolidate)
    @requires_version(2, 0)
    def consolidate(
        self,
        volume: Union[float, Sequence[float]],
        source: List[labware.Well],
        dest: labware.Well,
        *args: Any,
        **kwargs: Any,
    ) -> InstrumentContext:
        """
        Move liquid from multiple source wells to a single destination well.

        :param volume: The amount, in µL, to aspirate from each source well.
        :param source: A list of wells to aspirate liquid from.
        :param dest: A single well to dispense liquid into.
        :param kwargs: See :py:meth:`transfer` and the :ref:`complex_params` page.
                       Some parameters behave differently than when transferring.
                       ``disposal_volume`` and ``mix_before`` are ignored.
        :returns: This instance.
        """
        _log.debug("Consolidate {} from {} to {}".format(volume, source, dest))
        kwargs["mode"] = "consolidate"
        kwargs["mix_before"] = (0, 0)
        kwargs["disposal_volume"] = 0
        blowout_location = kwargs.get("blowout_location")
        instrument.validate_blowout_location(
            self.api_version, "consolidate", blowout_location
        )

        return self.transfer(volume, source, dest, **kwargs)

    @publisher.publish(command=cmds.transfer)
    @requires_version(2, 0)
    def transfer(  # noqa: C901
        self,
        volume: Union[float, Sequence[float]],
        source: AdvancedLiquidHandling,
        dest: AdvancedLiquidHandling,
        trash: bool = True,
        **kwargs: Any,
    ) -> InstrumentContext:
        # source: Union[Well, List[Well], List[List[Well]]],
        # dest: Union[Well, List[Well], List[List[Well]]],
        # TODO: Reach consensus on kwargs
        # TODO: Decide if to use a disposal_volume
        # TODO: Accordingly decide if remaining liquid should be blown out to
        # TODO: ..trash or the original well.
        # TODO: What should happen if the user passes a non-first-row well
        # TODO: ..as src/dest *while using multichannel pipette?
        """
        Move liquid from one well or group of wells to another.

        Transfer is a higher-level command, incorporating other
        :py:class:`InstrumentContext` commands, like :py:meth:`aspirate` and
        :py:meth:`dispense`. It makes writing a protocol easier at the cost of
        specificity. See :ref:`v2-complex-commands` for details on how transfer and
        other complex commands perform their component steps.

        :param volume: The amount, in µL, to aspirate from each source and dispense to
                       each destination. If ``volume`` is a list, each amount will be
                       used for the source and destination at the matching index. A list
                       item of ``0`` will skip the corresponding wells entirely. See
                       :ref:`complex-list-volumes` for details and examples.
        :param source: A single well or a list of wells to aspirate liquid from.
        :param dest: A single well or a list of wells to dispense liquid into.

        :Keyword Arguments: Transfer accepts a number of optional parameters that give
            you greater control over the exact steps it performs. See
            :ref:`complex_params` or the links under each argument's entry below for
            additional details and examples.

            * **new_tip** (*string*) --
              When to pick up and drop tips during the command. Defaults to ``"once"``.

                - ``"once"``: Use one tip for the entire command.
                - ``"always"``: Use a new tip for each set of aspirate and dispense steps.
                - ``"never"``: Do not pick up or drop tips at all.

              See :ref:`param-tip-handling` for details.

            * **trash** (*boolean*) --
              If ``True`` (default), the pipette will drop tips in its
              :py:meth:`~.InstrumentContext.trash_container`.
              If ``False``, the pipette will return tips to their tip rack.

              See :ref:`param-trash` for details.

            * **touch_tip** (*boolean*) --
              If ``True``, perform a :py:meth:`touch_tip` following each
              :py:meth:`aspirate` and :py:meth:`dispense`. Defaults to ``False``.

              See :ref:`param-touch-tip` for details.

            * **blow_out** (*boolean*) --
              If ``True``, a :py:meth:`blow_out` will occur following each
              :py:meth:`dispense`, but only if the pipette has no liquid left
              in it. If ``False`` (default), the pipette will not blow out liquid.

              See :ref:`param-blow-out` for details.

            * **blowout_location** (*string*) --
              Accepts one of three string values: ``"trash"``, ``"source well"``, or
              ``"destination well"``.

              If ``blow_out`` is ``False`` (its default), this parameter is ignored.

              If ``blow_out`` is ``True`` and this parameter is not set:

                - Blow out into the trash, if the pipette is empty or only contains the
                  disposal volume.

                - Blow out into the source well, if the pipette otherwise contains liquid.

            * **mix_before** (*tuple*) --
              Perform a :py:meth:`mix` before each :py:meth:`aspirate` during the
              transfer. The first value of the tuple is the number of repetitions, and
              the second value is the amount of liquid to mix in µL.

              See :ref:`param-mix-before` for details.

            * **mix_after** (*tuple*) --
              Perform a :py:meth:`mix` after each :py:meth:`dispense` during the
              transfer. The first value of the tuple is the number of repetitions, and
              the second value is the amount of liquid to mix in µL.

              See :ref:`param-mix-after` for details.

            * **disposal_volume** (*float*) --
              Transfer ignores the numeric value of this parameter. If set, the pipette
              will not aspirate additional liquid, but it will perform a very small blow
              out after each dispense.

              See :ref:`param-disposal-volume` for details.

        :returns: This instance.
        """
        _log.debug("Transfer {} from {} to {}".format(volume, source, dest))

        blowout_location = kwargs.get("blowout_location")
        instrument.validate_blowout_location(
            self.api_version, "transfer", blowout_location
        )

        kwargs["mode"] = kwargs.get("mode", "transfer")

        mix_strategy, mix_opts = mix_from_kwargs(kwargs)

        if trash:
            drop_tip = transfers.DropTipStrategy.TRASH
        else:
            drop_tip = transfers.DropTipStrategy.RETURN

        new_tip = kwargs.get("new_tip")
        if isinstance(new_tip, str):
            new_tip = types.TransferTipPolicy[new_tip.upper()]

        blow_out = kwargs.get("blow_out")
        blow_out_strategy = None
        active_channels = (
            self.active_channels
            if self._api_version >= _PARTIAL_NOZZLE_CONFIGURATION_ADDED_IN
            else self.channels
        )
        nozzle_map = (
            self._core.get_nozzle_map()
            if self._api_version
            >= _PARTIAL_NOZZLE_CONFIGURATION_AUTOMATIC_TIP_TRACKING_IN
            else None
        )

        if blow_out and not blowout_location:
            if self.current_volume:
                blow_out_strategy = transfers.BlowOutStrategy.SOURCE
            else:
                blow_out_strategy = transfers.BlowOutStrategy.TRASH
        elif blow_out and blowout_location:
            if blowout_location == "source well":
                blow_out_strategy = transfers.BlowOutStrategy.SOURCE
            elif blowout_location == "destination well":
                blow_out_strategy = transfers.BlowOutStrategy.DEST
            elif blowout_location == "trash":
                blow_out_strategy = transfers.BlowOutStrategy.TRASH

        if new_tip != types.TransferTipPolicy.NEVER:
            tr, next_tip = labware.next_available_tip(
                self.starting_tip,
                self.tip_racks,
                active_channels,
                nozzle_map=nozzle_map,
            )
            max_volume = min(next_tip.max_volume, self.max_volume)
        else:
            max_volume = self._core.get_working_volume()

        touch_tip = None
        if kwargs.get("touch_tip"):
            touch_tip = transfers.TouchTipStrategy.ALWAYS

        default_args = transfers.Transfer()

        disposal = kwargs.get("disposal_volume")
        if disposal is None:
            disposal = default_args.disposal_volume

        air_gap = kwargs.get("air_gap", default_args.air_gap)
        if air_gap < 0 or air_gap >= max_volume:
            raise ValueError(
                "air_gap must be between 0uL and the pipette's expected "
                f"working volume, {max_volume}uL"
            )

        transfer_args = transfers.Transfer(
            new_tip=new_tip or default_args.new_tip,
            air_gap=air_gap,
            carryover=kwargs.get("carryover") or default_args.carryover,
            gradient_function=(
                kwargs.get("gradient_function") or default_args.gradient_function
            ),
            disposal_volume=disposal,
            mix_strategy=mix_strategy,
            drop_tip_strategy=drop_tip,
            blow_out_strategy=blow_out_strategy or default_args.blow_out_strategy,
            touch_tip_strategy=(touch_tip or default_args.touch_tip_strategy),
        )
        transfer_options = transfers.TransferOptions(
            transfer=transfer_args, mix=mix_opts
        )
        plan = transfers.TransferPlan(
            volume,
            source,
            dest,
            self,
            max_volume,
            self.api_version,
            kwargs["mode"],
            transfer_options,
        )
        self._execute_transfer(plan)
        return self

    def _execute_transfer(self, plan: transfers.TransferPlan) -> None:
        for cmd in plan:
            getattr(self, cmd["method"])(*cmd["args"], **cmd["kwargs"])

    @requires_version(2, 0)
    def delay(self, *args: Any, **kwargs: Any) -> None:
        """
        .. deprecated:: 2.0
           Use :py:obj:`ProtocolContext.delay` instead.
           This method does nothing.
           It will be removed from a future version of the Python Protocol API.
        """
        if args or kwargs:
            # Former implementations of this method did not take any args, so users
            # would get a TypeError if they tried to call it like delay(minutes=10).
            # Without changing the ultimate behavior that such a call fails the
            # protocol, we can provide a more descriptive message as a courtesy.
            raise UnsupportedAPIError(
                message="InstrumentContext.delay() is not supported in Python Protocol API v2. Use ProtocolContext.delay() instead."
            )
        else:
            # Former implementations of this method, when called without any args,
            # called ProtocolContext.delay() with a duration of 0, which was
            # approximately a no-op.
            # Preserve that allowed way to call this method for the very remote chance
            # that a protocol out in the wild does it, for some reason.
            pass

    @requires_version(2, 0)
    def move_to(
        self,
        location: Union[types.Location, TrashBin, WasteChute],
        force_direct: bool = False,
        minimum_z_height: Optional[float] = None,
        speed: Optional[float] = None,
        publish: bool = True,
    ) -> InstrumentContext:
        """Move the instrument.

        See :ref:`move-to` for examples.

        :param location: Where to move to.

          .. versionchanged:: 2.16
               Accepts ``TrashBin`` and ``WasteChute`` values.

        :type location: :py:class:`~.types.Location`
        :param force_direct: If ``True``, move directly to the destination without arc
                             motion.

                             .. warning::
                                Forcing direct motion can cause the pipette to crash
                                into labware, modules, or other objects on the deck.

        :param minimum_z_height: An amount, measured in mm, to raise the mid-arc height.
                                 The mid-arc height can't be lowered.
        :param speed: The speed at which to move. By default,
                      :py:attr:`InstrumentContext.default_speed`. This controls the
                      straight linear speed of the motion. To limit individual axis
                      speeds, use :py:obj:`.ProtocolContext.max_speeds`.

        :param publish: Whether to list this function call in the run preview.
                        Default is ``True``.
        """
        with ExitStack() as contexts:
            if isinstance(location, (TrashBin, WasteChute)):
                if publish:
                    contexts.enter_context(
                        publisher.publish_context(
                            broker=self.broker,
                            command=cmds.move_to_disposal_location(
                                instrument=self, location=location
                            ),
                        )
                    )

                self._core.move_to(
                    location=location,
                    well_core=None,
                    force_direct=force_direct,
                    minimum_z_height=minimum_z_height,
                    speed=speed,
                )
            else:
                if publish:
                    contexts.enter_context(
                        publisher.publish_context(
                            broker=self.broker,
                            command=cmds.move_to(instrument=self, location=location),
                        )
                    )

                _, well = location.labware.get_parent_labware_and_well()

                self._core.move_to(
                    location=location,
                    well_core=well._core if well is not None else None,
                    force_direct=force_direct,
                    minimum_z_height=minimum_z_height,
                    speed=speed,
                )

        return self

    @requires_version(2, 18)
    def _retract(
        self,
    ) -> None:
        self._core.retract()

    @property
    @requires_version(2, 0)
    def mount(self) -> str:
        """
        Return the name of the mount the pipette is attached to.

        The possible names are ``"left"`` and ``"right"``.
        """
        return self._core.get_mount().name.lower()

    @property
    @requires_version(2, 0)
    def speed(self) -> "PlungerSpeeds":
        """The speeds (in mm/s) configured for the pipette plunger.

        This is an object with attributes ``aspirate``, ``dispense``, and ``blow_out``
        holding the plunger speeds for the corresponding operation.

        .. note::
          Setting values of :py:attr:`flow_rate` will override the values in
          :py:attr:`speed`.

        .. versionchanged:: 2.14
            This property has been removed because it's fundamentally misaligned with
            the step-wise nature of a pipette's plunger speed configuration. Use
            :py:attr:`.flow_rate` instead.
        """
        if self._api_version >= ENGINE_CORE_API_VERSION:
            raise UnsupportedAPIError(
                message="InstrumentContext.speed has been removed. Use InstrumentContext.flow_rate, instead."
            )

        # TODO(mc, 2023-02-13): this assert should be enough for mypy
        # investigate if upgrading mypy allows the `cast` to be removed
        assert isinstance(self._core, LegacyInstrumentCore)
        return cast(LegacyInstrumentCore, self._core).get_speed()

    @property
    @requires_version(2, 0)
    def flow_rate(self) -> "FlowRates":
        """The speeds, in µL/s, configured for the pipette.

        See :ref:`new-plunger-flow-rates`.

        This is an object with attributes ``aspirate``, ``dispense``, and ``blow_out``
        holding the flow rate for the corresponding operation.

        .. note::
          Setting values of :py:attr:`speed`, which is deprecated, will override the
          values in :py:attr:`flow_rate`.

        """
        return self._core.get_flow_rate()

    @property
    @requires_version(2, 0)
    def type(self) -> str:
        """``'single'`` if this is a 1-channel pipette, or ``'multi'`` otherwise.

        See also :py:obj:`.channels`, which can distinguish between 8-channel and 96-channel
        pipettes.
        """
        if self.channels == 1:
            return "single"
        else:
            return "multi"

    @property
    @requires_version(2, 0)
    def tip_racks(self) -> List[labware.Labware]:
        """
        The tip racks that have been linked to this pipette.

        This is the property used to determine which tips to pick up next when calling
        :py:meth:`pick_up_tip` without arguments. See :ref:`basic-tip-pickup`.
        """
        return self._tip_racks

    @tip_racks.setter
    def tip_racks(self, racks: List[labware.Labware]) -> None:
        self._tip_racks = racks

    @property
    @requires_version(2, 20)
    def liquid_presence_detection(self) -> bool:
        """
        Whether the pipette will perform automatic liquid presence detection.

        When ``True``, the pipette will check for liquid on every aspiration.
        Defaults to ``False``. See :ref:`lpd`.
        """
        return self._core.get_liquid_presence_detection()

    @liquid_presence_detection.setter
    @requires_version(2, 20)
    def liquid_presence_detection(self, enable: bool) -> None:
        self._core.set_liquid_presence_detection(enable)

    @property
    @requires_version(2, 0)
    def trash_container(self) -> Union[labware.Labware, TrashBin, WasteChute]:
        """The trash container associated with this pipette.

        This is the property used to determine where to drop tips and blow out liquids
        when calling :py:meth:`drop_tip` or :py:meth:`blow_out` without arguments.

        You can set this to a :py:obj:`Labware`, :py:class:`.TrashBin`, or :py:class:`.WasteChute`.

        The default value depends on the robot type and API version:

        - :py:obj:`ProtocolContext.fixed_trash`, if it exists.
        - Otherwise, the first item previously loaded with
          :py:obj:`ProtocolContext.load_trash_bin()` or
          :py:obj:`ProtocolContext.load_waste_chute()`.

        .. versionchanged:: 2.16
            Added support for ``TrashBin`` and ``WasteChute`` objects.
        """
        if self._user_specified_trash is None:
            disposal_locations = self._protocol_core.get_disposal_locations()
            if len(disposal_locations) == 0:
                raise NoTrashDefinedError(
                    "No trash container has been defined in this protocol."
                )
            return disposal_locations[0]
        return self._user_specified_trash

    @trash_container.setter
    def trash_container(
        self, trash: Union[labware.Labware, TrashBin, WasteChute]
    ) -> None:
        self._user_specified_trash = trash

    @property
    @requires_version(2, 0)
    def name(self) -> str:
        """
        The name string for the pipette (e.g., ``"p300_single"``).
        """
        return self._core.get_pipette_name()

    @property
    @requires_version(2, 0)
    def model(self) -> str:
        """
        The model string for the pipette (e.g., ``'p300_single_v1.3'``)
        """
        return self._core.get_model()

    @property
    @requires_version(2, 0)
    def min_volume(self) -> float:
        """
        The minimum volume, in µL, that the pipette can hold. This value may change
        based on the :ref:`volume mode <pipette-volume-modes>` that the pipette is
        currently configured for.
        """
        return self._core.get_min_volume()

    @property
    @requires_version(2, 0)
    def max_volume(self) -> float:
        """
        The maximum volume, in µL, that the pipette can hold.

        The maximum volume that you can actually aspirate might be lower than this,
        depending on what kind of tip is attached to this pipette. For example, a P300
        Single-Channel pipette always has a ``max_volume`` of 300 µL, but if it's using
        a 200 µL filter tip, its usable volume would be limited to 200 µL.
        """
        return self._core.get_max_volume()

    @property
    @requires_version(2, 0)
    def current_volume(self) -> float:
        """
        The current amount of liquid held in the pipette, measured in µL.
        """
        return self._core.get_current_volume()

    @property
    @requires_version(2, 7)
    def has_tip(self) -> bool:
        """Whether this instrument has a tip attached or not.

        The value of this property is determined logically by the API, not by detecting
        the physical presence of a tip. This is the case even on Flex, which has sensors
        to detect tip attachment.
        """
        return self._core.has_tip()

    @property
    def _has_tip(self) -> bool:
        """
        Internal function used to check whether this instrument has a
        tip attached or not.
        """
        return self._core.has_tip()

    @property
    @requires_version(2, 0)
    def hw_pipette(self) -> PipetteDict:
        """View the information returned by the hardware API directly.

        :raises: :py:class:`.types.PipetteNotAttachedError` if the pipette is
                 no longer attached (should not happen).
        """
        return self._core.get_hardware_state()

    @property
    @requires_version(2, 0)
    def channels(self) -> int:
        """The number of channels on the pipette.

        Possible values are 1, 8, or 96.

        See also :py:obj:`.type`.
        """
        return self._core.get_channels()

    @property
    @requires_version(2, 16)
    def active_channels(self) -> int:
        """The number of channels the pipette will use to pick up tips.

        By default, all channels on the pipette. Use :py:meth:`.configure_nozzle_layout`
        to set the pipette to use fewer channels.
        """
        return self._core.get_active_channels()

    @property
    @requires_version(2, 2)
    def return_height(self) -> float:
        """The height to return a tip to its tip rack.

        :returns: A scaling factor to apply to the tip length.
                  During :py:meth:`.drop_tip`, this factor is multiplied by the tip
                  length to get the distance from the top of the well to drop the tip.
        """
        return self._core.get_return_height()

    @property
    @requires_version(2, 0)
    def well_bottom_clearance(self) -> "Clearances":
        """The distance above the bottom of a well to aspirate or dispense.

        This is an object with attributes ``aspirate`` and ``dispense``, describing the
        default height of the corresponding operation. The default is 1.0 mm for both
        aspirate and dispense.

        When :py:meth:`aspirate` or :py:meth:`dispense` is given a :py:class:`.Well`
        rather than a full :py:class:`.Location`, the robot will move this distance
        above the bottom of the well to aspirate or dispense.

        To change, set the corresponding attribute::

            pipette.well_bottom_clearance.aspirate = 2

        """
        return self._well_bottom_clearances

    def _get_last_location_by_api_version(self) -> Optional[types.Location]:
        """Get the last location accessed by this pipette, if any.

        In pre-engine Protocol API versions, this call omits the pipette mount.
        This is to preserve pre-existing, potentially buggy behavior.
        """
        if self._api_version >= ENGINE_CORE_API_VERSION:
            return self._protocol_core.get_last_location(mount=self._core.get_mount())
        else:
            return self._protocol_core.get_last_location()

    def _96_tip_config_valid(self) -> bool:
        n_map = self._core.get_nozzle_map()
        channels = self._core.get_active_channels()
        if channels == 96:
            if (
                n_map.back_left != n_map.full_instrument_back_left
                and n_map.front_right != n_map.full_instrument_front_right
            ):
                raise TipNotAttachedError(
                    "Either the front right or the back left nozzle must have a tip attached to do LLD."
                )
        return True

    def __repr__(self) -> str:
        return "<{}: {} in {}>".format(
            self.__class__.__name__,
            self._core.get_model(),
            self._core.get_mount().name,
        )

    def __str__(self) -> str:
        return "{} on {} mount".format(self._core.get_display_name(), self.mount)

    @requires_version(2, 15)
    def configure_for_volume(self, volume: float) -> None:
        """Configure a pipette to handle a specific volume of liquid, measured in µL.
        The pipette enters a volume mode depending on the volume provided. Changing
        pipette modes alters properties of the instance of
        :py:class:`.InstrumentContext`, such as default flow rate, minimum volume, and
        maximum volume. The pipette remains in the mode set by this function until it is
        called again.

        The Flex 1-Channel 50 µL and Flex 8-Channel 50 µL pipettes must operate in a
        low-volume mode to accurately dispense very small volumes of liquid. Low-volume
        mode can only be set by calling ``configure_for_volume()``. See
        :ref:`pipette-volume-modes`.

        .. note ::

            Changing a pipette's mode will reset its :ref:`flow rates
            <new-plunger-flow-rates>`.

        This function will raise an error if called when the pipette's tip contains
        liquid. It won't raise an error if a tip is not attached, but changing modes may
        affect which tips the pipette can subsequently pick up without raising an error.

        This function will also raise an error if ``volume`` is outside of the
        :ref:`minimum and maximum capacities <new-pipette-models>` of the pipette (e.g.,
        setting ``volume=1`` for a Flex 1000 µL pipette).

        :param volume: The volume, in µL, that the pipette will prepare to handle.
        :type volume: float
        """
        if self._core.get_current_volume():
            raise CommandPreconditionViolated(
                message=f"Cannot switch modes of {str(self)} while it contains liquid"
            )
        if volume < 0:
            raise CommandParameterLimitViolated(
                command_name="configure_for_volume",
                parameter_name="volume",
                limit_statement="must be greater than 0",
                actual_value=str(volume),
            )
        last_location = self._get_last_location_by_api_version()
        if last_location and isinstance(last_location.labware, labware.Well):
            self.move_to(last_location.labware.top())
        self._core.configure_for_volume(volume)

    @requires_version(2, 16)
    def prepare_to_aspirate(self) -> None:
        """Prepare a pipette for aspiration.

        Before a pipette can aspirate into an empty tip, the plunger must be in its
        bottom position. After dropping a tip or blowing out, the plunger will be in a
        different position. This function moves the plunger to the bottom position,
        regardless of its current position, to make sure that the pipette is ready to
        aspirate.

        You rarely need to call this function. The API automatically prepares the
        pipette for aspiration as part of other commands:

            - After picking up a tip with :py:meth:`.pick_up_tip`.
            - When calling :py:meth:`.aspirate`, if the pipette isn't already prepared.
              If the pipette is in a well, it will move out of the well, move the plunger,
              and then move back.

        Use ``prepare_to_aspirate`` when you need to control exactly when the plunger
        motion will happen. A common use case is a pre-wetting routine, which requires
        preparing for aspiration, moving into a well, and then aspirating *without
        leaving the well*::

             pipette.move_to(well.bottom(z=2))
             pipette.delay(5)
             pipette.mix(10, 10)
             pipette.move_to(well.top(z=5))
             pipette.blow_out()
             pipette.prepare_to_aspirate()
             pipette.move_to(well.bottom(z=2))
             pipette.delay(5)
             pipette.aspirate(10, well.bottom(z=2))

        The call to ``prepare_to_aspirate()`` means that the plunger will be in the
        bottom position before the call to ``aspirate()``. Since it doesn't need to
        prepare again, it will not move up out of the well to move the plunger. It will
        aspirate in place.
        """
        if self._core.get_current_volume():
            raise CommandPreconditionViolated(
                message=f"Cannot prepare {str(self)} for aspirate while it contains liquid."
            )
        self._core.prepare_to_aspirate()

    @requires_version(2, 16)
    def configure_nozzle_layout(
        self,
        style: NozzleLayout,
        start: Optional[str] = None,
        end: Optional[str] = None,
        front_right: Optional[str] = None,
        back_left: Optional[str] = None,
        tip_racks: Optional[List[labware.Labware]] = None,
    ) -> None:
        """Configure how many tips the 8-channel or 96-channel pipette will pick up.

        Changing the nozzle layout will affect gantry movement for all subsequent
        pipetting actions that the pipette performs. It also alters the pipette's
        behavior for picking up tips. The pipette will continue to use the specified
        layout until this function is called again.

        .. note::
            When picking up fewer than 96 tips at once, the tip rack *must not* be
            placed in a tip rack adapter in the deck. If you try to pick up fewer than 96
            tips from a tip rack that is in an adapter, the API will raise an error.

        :param style: The shape of the nozzle layout.
            You must :ref:`import the layout constant <nozzle-layouts>` in order to use it.

            - ``ALL`` resets the pipette to use all of its nozzles. Calling
              ``configure_nozzle_layout`` with no arguments also resets the pipette.
            - ``COLUMN`` sets a 96-channel pipette to use 8 nozzles, aligned from front to back
              with respect to the deck. This corresponds to a column of wells on labware.
              For 8-channel pipettes, use ``ALL`` instead.
            - ``PARTIAL_COLUMN`` sets an 8-channel pipette to use 2--7 nozzles, aligned from front to back
              with respect to the deck. Not compatible with the 96-channel pipette.
            - ``ROW`` sets a 96-channel pipette to use 12 nozzles, aligned from left to right
              with respect to the deck. This corresponds to a row of wells on labware.
              Not compatible with 8-channel pipettes.
            - ``SINGLE`` sets the pipette to use 1 nozzle. This corresponds to a single well on labware.

        :type style: ``NozzleLayout`` or ``None``
        :param start: The primary nozzle of the layout, which the robot uses
            to determine how it will move to different locations on the deck. The string
            should be of the same format used when identifying wells by name.
            Required unless setting ``style=ALL``.

            .. note::
                If possible, don't use both ``start="A1"`` and ``start="A12"`` to pick up
                tips *from the same rack*. Doing so can affect positional accuracy.

        :type start: str or ``None``
        :param end: The nozzle at the end of a linear layout, which is used
            to determine how many tips will be picked up by a pipette. The string
            should be of the same format used when identifying wells by name.
            Required when setting ``style=PARTIAL_COLUMN``.

        :type end: str or ``None``
        :param tip_racks: Behaves the same as setting the ``tip_racks`` parameter of
            :py:meth:`.load_instrument`. If not specified, the new configuration resets
            :py:obj:`.InstrumentContext.tip_racks` and you must specify the location
            every time you call :py:meth:`~.InstrumentContext.pick_up_tip`.
        :type tip_racks: List[:py:class:`.Labware`]

        .. versionchanged:: 2.20
            Added partial column, row, and single layouts.
        """
        #       TODO: add the following back into the docstring when QUADRANT is supported
        #
        #       :param front_right: The nozzle at the front left of the layout. Only used for
        #           NozzleLayout.QUADRANT configurations.
        #       :type front_right: str or ``None``
        #
        #       NOTE: Disabled layouts error case can be removed once desired map configurations
        #       have appropriate data regarding tip-type to map current values added to the
        #       pipette definitions.

        disabled_layouts = [
            NozzleLayout.QUADRANT,
        ]
        if style in disabled_layouts:
<<<<<<< HEAD
=======
            # todo(mm, 2024-08-20): UnsupportedAPIError boils down to an API_REMOVED
            # error code, which is not correct here.
>>>>>>> 4b897fcb
            raise UnsupportedAPIError(
                message=f"Nozzle layout configuration of style {style.value} is currently unsupported."
            )

        original_enabled_layouts = [NozzleLayout.COLUMN, NozzleLayout.ALL]
        if (
            self._api_version
            < _PARTIAL_NOZZLE_CONFIGURATION_SINGLE_ROW_PARTIAL_COLUMN_ADDED_IN
        ) and (style not in original_enabled_layouts):
            raise APIVersionError(
<<<<<<< HEAD
                f"Nozzle layout configuration of style {style.value} is unsupported in API Versions lower than {_PARTIAL_NOZZLE_CONFIGURATION_SINGLE_ROW_PARTIAL_COLUMN_ADDED_IN}."
=======
                api_element=f"Nozzle layout configuration of style {style.value}",
                until_version=str(
                    _PARTIAL_NOZZLE_CONFIGURATION_SINGLE_ROW_PARTIAL_COLUMN_ADDED_IN
                ),
                current_version=str(self._api_version),
>>>>>>> 4b897fcb
            )

        front_right_resolved = front_right
        back_left_resolved = back_left
        validated_start: Optional[str] = None
        match style:
            case NozzleLayout.SINGLE:
                validated_start = _check_valid_start_nozzle(style, start)
                _raise_if_has_end_or_front_right_or_back_left(
                    style, end, front_right, back_left
                )
            case NozzleLayout.COLUMN | NozzleLayout.ROW:
                self._raise_if_configuration_not_supported_by_pipette(style)
                validated_start = _check_valid_start_nozzle(style, start)
                _raise_if_has_end_or_front_right_or_back_left(
                    style, end, front_right, back_left
                )
            case NozzleLayout.PARTIAL_COLUMN:
                self._raise_if_configuration_not_supported_by_pipette(style)
                validated_start = _check_valid_start_nozzle(style, start)
                validated_end = _check_valid_end_nozzle(validated_start, end)
                _raise_if_has_front_right_or_back_left_for_partial_column(
                    front_right, back_left
                )
                # Convert 'validated_end' to front_right or back_left as appropriate
                if validated_start == "H1" or validated_start == "H12":
                    back_left_resolved = validated_end
                    front_right_resolved = validated_start
                elif start == "A1" or start == "A12":
                    front_right_resolved = validated_end
                    back_left_resolved = validated_start
            case NozzleLayout.QUADRANT:
                validated_start = _check_valid_start_nozzle(style, start)
                _raise_if_has_end_nozzle_for_quadrant(end)
                _raise_if_no_front_right_or_back_left_for_quadrant(
                    front_right, back_left
                )
                if front_right is None:
                    front_right_resolved = validated_start
                elif back_left is None:
                    back_left_resolved = validated_start
            case NozzleLayout.ALL:
                validated_start = start
                if any([start, end, front_right, back_left]):
                    _log.warning(
                        "Parameters 'start', 'end', 'front_right', 'back_left' specified"
                        " for ALL nozzle configuration will be ignored."
                    )

        self._core.configure_nozzle_layout(
            style,
            primary_nozzle=validated_start,
            front_right_nozzle=front_right_resolved,
            back_left_nozzle=back_left_resolved,
        )
        self._tip_racks = tip_racks or []

    @requires_version(2, 20)
    def detect_liquid_presence(self, well: labware.Well) -> bool:
        """Checks for liquid in a well.
<<<<<<< HEAD

        Returns ``True`` if liquid is present and ``False`` if liquid is not present. Will not raise an error if it does not detect liquid. When simulating a protocol, the check always succeeds (returns ``True``). Works with Flex 1-, 8-, and 96-channel pipettes. See :ref:`detect-liquid-presence`.

=======

        Returns ``True`` if liquid is present and ``False`` if liquid is not present. Will not raise an error if it does not detect liquid. When simulating a protocol, the check always succeeds (returns ``True``). Works with Flex 1-, 8-, and 96-channel pipettes. See :ref:`detect-liquid-presence`.

>>>>>>> 4b897fcb
        .. note::
            The pressure sensors for the Flex 8-channel pipette are on channels 1 and 8 (positions A1 and H1). For the Flex 96-channel pipette, the pressure sensors are on channels 1 and 96 (positions A1 and H12). Other channels on multi-channel pipettes do not have sensors and cannot detect liquid.
        """
        loc = well.top()
        self._96_tip_config_valid()
        return self._core.detect_liquid_presence(well._core, loc)

    @requires_version(2, 20)
    def require_liquid_presence(self, well: labware.Well) -> None:
        """Check for liquid in a well and raises an error if none is detected.

        When this method raises an error, Flex will offer the opportunity to enter recovery mode. In recovery mode, you can manually add liquid to resolve the error. When simulating a protocol, the check always succeeds (does not raise an error). Works with Flex 1-, 8-, and 96-channel pipettes. See :ref:`lpd` and :ref:`require-liquid-presence`.

        .. note::
            The pressure sensors for the Flex 8-channel pipette are on channels 1 and 8 (positions A1 and H1). For the Flex 96-channel pipette, the pressure sensors are on channels 1 and 96 (positions A1 and H12). Other channels on multi-channel pipettes do not have sensors and cannot detect liquid.
        """
        loc = well.top()
        self._96_tip_config_valid()
        self._core.liquid_probe_with_recovery(well._core, loc)

    @requires_version(2, 20)
    def measure_liquid_height(self, well: labware.Well) -> float:
        """Check the height of the liquid within a well.

        :returns: The height, in mm, of the liquid from the deck.

        :meta private:

        This is intended for Opentrons internal use only and is not a guaranteed API.
        """

        loc = well.top()
        self._96_tip_config_valid()
        height = self._core.liquid_probe_without_recovery(well._core, loc)
        return height

    def _raise_if_configuration_not_supported_by_pipette(
        self, style: NozzleLayout
    ) -> None:
        match style:
            case NozzleLayout.COLUMN | NozzleLayout.ROW:
                if self.channels != 96:
                    raise ValueError(
                        f"{style.value} configuration is only supported on 96-Channel pipettes."
                    )
            case NozzleLayout.PARTIAL_COLUMN:
                if self.channels != 8:
                    raise ValueError(
                        "Partial column configuration is only supported on 8-Channel pipettes."
                    )
            # SINGLE, QUADRANT and ALL are supported by all pipettes


def _raise_if_has_end_or_front_right_or_back_left(
    style: NozzleLayout,
    end: Optional[str],
    front_right: Optional[str],
    back_left: Optional[str],
) -> None:
    if any([end, front_right, back_left]):
        raise ValueError(
            f"Parameters 'end', 'front_right' and 'back_left' cannot be used with "
            f"the {style.name} nozzle configuration."
        )


def _check_valid_start_nozzle(style: NozzleLayout, start: Optional[str]) -> str:
    if start is None:
        raise ValueError(
            f"Cannot configure a nozzle layout of style {style.value} without a starting nozzle."
        )
    if start not in types.ALLOWED_PRIMARY_NOZZLES:
        raise ValueError(
            f"Starting nozzle specified is not one of {types.ALLOWED_PRIMARY_NOZZLES}."
        )
    return start


def _check_valid_end_nozzle(start: str, end: Optional[str]) -> str:
    if end is None:
        raise ValueError("Partial column configurations require the 'end' parameter.")
    if start[0] in end:
        raise ValueError(
            "The 'start' and 'end' parameters of a partial column configuration cannot be in the same row."
        )
    if start == "H1" or start == "H12":
        if "A" in end:
            raise ValueError(
                f"A partial column configuration with 'start'={start} cannot have its 'end' parameter be in row A. Use `ALL` configuration to utilize all nozzles."
            )
    elif start == "A1" or start == "A12":
        if "H" in end:
            raise ValueError(
                f"A partial column configuration with 'start'={start} cannot have its 'end' parameter be in row H. Use `ALL` configuration to utilize all nozzles."
            )
    return end


def _raise_if_no_front_right_or_back_left_for_quadrant(
    front_right: Optional[str], back_left: Optional[str]
) -> None:
    if front_right is None and back_left is None:
        raise ValueError(
            "Cannot configure a QUADRANT layout without a front right or back left nozzle."
        )


def _raise_if_has_end_nozzle_for_quadrant(end: Optional[str]) -> None:
    if end is not None:
        raise ValueError(
            "Parameter 'end' is not supported for QUADRANT configuration."
            " Use 'front_right' and 'back_left' arguments to specify the quadrant nozzle map instead."
        )


def _raise_if_has_front_right_or_back_left_for_partial_column(
    front_right: Optional[str], back_left: Optional[str]
) -> None:
    if any([front_right, back_left]):
        raise ValueError(
            "Parameters 'front_right' and 'back_left' cannot be used with "
            "the PARTIAL_COLUMN configuration."
        )<|MERGE_RESOLUTION|>--- conflicted
+++ resolved
@@ -2059,11 +2059,8 @@
             NozzleLayout.QUADRANT,
         ]
         if style in disabled_layouts:
-<<<<<<< HEAD
-=======
             # todo(mm, 2024-08-20): UnsupportedAPIError boils down to an API_REMOVED
             # error code, which is not correct here.
->>>>>>> 4b897fcb
             raise UnsupportedAPIError(
                 message=f"Nozzle layout configuration of style {style.value} is currently unsupported."
             )
@@ -2074,15 +2071,11 @@
             < _PARTIAL_NOZZLE_CONFIGURATION_SINGLE_ROW_PARTIAL_COLUMN_ADDED_IN
         ) and (style not in original_enabled_layouts):
             raise APIVersionError(
-<<<<<<< HEAD
-                f"Nozzle layout configuration of style {style.value} is unsupported in API Versions lower than {_PARTIAL_NOZZLE_CONFIGURATION_SINGLE_ROW_PARTIAL_COLUMN_ADDED_IN}."
-=======
                 api_element=f"Nozzle layout configuration of style {style.value}",
                 until_version=str(
                     _PARTIAL_NOZZLE_CONFIGURATION_SINGLE_ROW_PARTIAL_COLUMN_ADDED_IN
                 ),
                 current_version=str(self._api_version),
->>>>>>> 4b897fcb
             )
 
         front_right_resolved = front_right
@@ -2143,15 +2136,9 @@
     @requires_version(2, 20)
     def detect_liquid_presence(self, well: labware.Well) -> bool:
         """Checks for liquid in a well.
-<<<<<<< HEAD
 
         Returns ``True`` if liquid is present and ``False`` if liquid is not present. Will not raise an error if it does not detect liquid. When simulating a protocol, the check always succeeds (returns ``True``). Works with Flex 1-, 8-, and 96-channel pipettes. See :ref:`detect-liquid-presence`.
 
-=======
-
-        Returns ``True`` if liquid is present and ``False`` if liquid is not present. Will not raise an error if it does not detect liquid. When simulating a protocol, the check always succeeds (returns ``True``). Works with Flex 1-, 8-, and 96-channel pipettes. See :ref:`detect-liquid-presence`.
-
->>>>>>> 4b897fcb
         .. note::
             The pressure sensors for the Flex 8-channel pipette are on channels 1 and 8 (positions A1 and H1). For the Flex 96-channel pipette, the pressure sensors are on channels 1 and 96 (positions A1 and H12). Other channels on multi-channel pipettes do not have sensors and cannot detect liquid.
         """
