--- conflicted
+++ resolved
@@ -2014,16 +2014,6 @@
         :param style: The shape of the nozzle layout.
             You must :ref:`import the layout constant <nozzle-layouts>` in order to use it.
 
-<<<<<<< HEAD
-            - ``SINGLE`` sets the pipette to use 1 nozzle. This corresponds to a single well on labware.
-            - ``COLUMN`` sets the pipette to use 8 nozzles, aligned from front to back
-              with respect to the deck. This corresponds to a column of wells on labware.
-            - ``PARTIAL_COLUMN`` sets the pipette to use 2-7 nozzles, aligned from front to back
-              with respect to the deck.
-            - ``ROW`` sets the pipette to use 12 nozzles, aligned from left to right
-              with respect to the deck. This corresponds to a row of wells on labware.
-=======
->>>>>>> 23eede52
             - ``ALL`` resets the pipette to use all of its nozzles. Calling
               ``configure_nozzle_layout`` with no arguments also resets the pipette.
             - ``COLUMN`` sets a 96-channel pipette to use 8 nozzles, aligned from front to back
