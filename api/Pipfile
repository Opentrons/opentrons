--- conflicted
+++ resolved
@@ -11,11 +11,8 @@
 opentrons = { editable = true, path = "." }
 opentrons-hardware = { editable = true, path = "./../hardware", extras=["FLEX"] }
 numpy = "==1.22.3"
-<<<<<<< HEAD
 packaging = "==21.3"
-=======
 pyusb = "==1.2.1"
->>>>>>> 75904530
 
 [dev-packages]
 # atomicwrites and colorama are pytest dependencies on windows,
