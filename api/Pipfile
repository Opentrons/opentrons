--- conflicted
+++ resolved
@@ -33,11 +33,6 @@
 types-setuptools = "==57.0.2"
 opentrons-shared-data = {editable = true, path = "../shared-data/python"}
 opentrons = {editable = true, path = "."}
-<<<<<<< HEAD
 opentrons-hardware = {editable = true, path = "./../hardware"}
-opentrons-ot3-firmware = {subdirectory = "python", git = "https://github.com/Opentrons/ot3-firmware.git", branch = "main"}
 # specify typing-extensions explicitly to force lockfile inclusion on Python >= 3.8
-typing-extensions = "==3.10.0.0"
-=======
-opentrons-hardware = {editable = true, path = "./../hardware"}
->>>>>>> 60c40bbf
+typing-extensions = "==3.10.0.0"