--- conflicted
+++ resolved
@@ -6,7 +6,6 @@
 
 ---
 
-<<<<<<< HEAD
 # OT-2 Software Changes in 6.1.0
 
 Welcome to the v6.1.0 release of the OT-2 software! This release adds support for the Opentrons Heater-Shaker Module.
@@ -30,10 +29,7 @@
 
 ---
 
-# OT-2 Software Changes in 6.0.0
-=======
 # OT-2 Software Changes in 6.0.1
->>>>>>> a33d95c5
 
 Welcome to the v6.0.1 release of the OT-2 software!
 
