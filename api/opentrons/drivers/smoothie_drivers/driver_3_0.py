--- conflicted
+++ resolved
@@ -53,14 +53,10 @@
           'PUSH_SPEED': 'M120',
           'POP_SPEED': 'M121',
           'SET_SPEED': 'G0F',
-<<<<<<< HEAD
-          'SET_CURRENT': 'M907',
           'SCAN_INSTRUMENTS': 'M369',
-          'WRITE_INSTRUMENT': 'M370'}
-=======
+          'WRITE_INSTRUMENT': 'M370',
           'SET_MAX_SPEED': 'M203.1',
           'SET_CURRENT': 'M907'}
->>>>>>> 407c53b2
 
 # Number of digits after the decimal point for coordinates being sent
 # to Smoothie
@@ -83,6 +79,7 @@
         pair.split(':')[0]: bytearray.fromhex(pair.split(':')[1])
         for pair in hex_str.strip().split(' ')[1:]
     }
+
 
 def _byte_array_to_hex_string(byte_array):
     return ''.join('%02x' % b for b in byte_array)
