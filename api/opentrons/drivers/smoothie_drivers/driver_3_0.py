from copy import copy
from os import environ
import logging
from time import sleep
from threading import Event
from typing import Dict

from opentrons.drivers.smoothie_drivers import serial_communication
from opentrons.drivers.rpi_drivers import gpio
'''
- Driver is responsible for providing an interface for motion control
- Driver is the only system component that knows about GCODES or how smoothie
  communications

- Driver is NOT responsible interpreting the motions in any way
  or knowing anything about what the axes are used for
'''

log = logging.getLogger(__name__)

# TODO (artyom, ben 20171026): move to config
HOMED_POSITION = {
    'X': 418,
    'Y': 353,
    'Z': 218,
    'A': 218,
    'B': 19,
    'C': 19
}

PLUNGER_BACKLASH_MM = 0.3
LOW_CURRENT_Z_SPEED = 30
CURRENT_CHANGE_DELAY = 0.05

Y_SWITCH_BACK_OFF_MM = 20
Y_BACKOFF_LOW_CURRENT = 0.8
Y_BACKOFF_SLOW_SPEED = 50

DEFAULT_AXES_SPEED = 150

HOME_SEQUENCE = ['ZABC', 'X', 'Y']
AXES = ''.join(HOME_SEQUENCE)
# Ignore these axis when sending move or home command
DISABLE_AXES = ''

MOVEMENT_ERROR_MARGIN = 1/160  # Largest movement in mm for any step
SEC_PER_MIN = 60

GCODES = {'HOME': 'G28.2',
          'MOVE': 'G0',
          'DWELL': 'G4',
          'CURRENT_POSITION': 'M114.2',
          'LIMIT_SWITCH_STATUS': 'M119',
          'PROBE': 'G38.2',
          'ABSOLUTE_COORDS': 'G90',
          'RESET_FROM_ERROR': 'M999',
          'PUSH_SPEED': 'M120',
          'POP_SPEED': 'M121',
          'SET_SPEED': 'G0F',
          'SCAN_INSTRUMENTS': 'M369',
          'WRITE_INSTRUMENT': 'M370',
          'SET_MAX_SPEED': 'M203.1',
          'SET_CURRENT': 'M907'}

# Number of digits after the decimal point for coordinates being sent
# to Smoothie
GCODE_ROUNDING_PRECISION = 3


def _parse_axis_values(raw_axis_values):
    parsed_values = raw_axis_values.strip().split(' ')
    parsed_values = parsed_values[2:]
    return {
        s.split(':')[0].upper(): round(
            float(s.split(':')[1]),
            GCODE_ROUNDING_PRECISION)
        for s in parsed_values
    }


<<<<<<< HEAD
def _parse_instrument_values(hex_str):
    return {
        pair.split(':')[0]: bytearray.fromhex(pair.split(':')[1])
        for pair in hex_str.strip().split(' ')[1:]
    }


def _byte_array_to_hex_string(byte_array):
    return ''.join('%02x' % b for b in byte_array)


=======
def _parse_switch_values(raw_switch_values):
    # probe has a space after it's ":" for some reasone
    if 'Probe: ' in raw_switch_values:
        raw_switch_values = raw_switch_values.replace('Probe: ', 'Probe:')
    parsed_values = raw_switch_values.strip().split(' ')
    return {
        s.split(':')[0].split('_')[0]: bool(int(s.split(':')[1]))
        for s in parsed_values
        if any([n in s for n in ['max', 'Probe']])
    }


>>>>>>> 6bbab6de
class SmoothieDriver_3_0_0:
    def __init__(self, config):
        self.run_flag = Event()
        self.run_flag.set()

        self._position = {}
        self.log = []
        self._update_position({axis: 0 for axis in AXES})
        self.simulating = True
        self._connection = None
        self._config = config
        self._current_settings = config.default_current
        self._max_speed_settings = config.default_max_speed

        self._default_axes_speed = DEFAULT_AXES_SPEED

    def _update_position(self, target):
        self._position.update({
            axis: value
            for axis, value in target.items() if value is not None
        })

        self.log += [self._position.copy()]

    def update_position(self, default=None, is_retry=False):
        if default is None:
            default = self._position

        if self.simulating:
            updated_position = self._position.copy()
            updated_position.update(**default)
        else:
            try:
                position_response = \
                    self._send_command(GCODES['CURRENT_POSITION'])
                updated_position = \
                    _parse_axis_values(position_response)
                # TODO jmg 10/27: log warning rather than an exception
            except TypeError as e:
                if is_retry:
                    raise e
                else:
                    self.update_position(default=default, is_retry=True)

        self._update_position(updated_position)

    def scan_instruments(self):
        res = self._send_command(GCODES['SCAN_INSTRUMENTS'])
        return {
            line.strip()[0]: _parse_instrument_values(line)
            for line in res.split('\n')
            if line
        }

    def write_instrument(self, mount, byte_array):
        if not isinstance(byte_array, bytearray):
            raise ValueError(
                'Expected {0}, not {1}'.format(bytearray, type(byte_array)))
        byte_string = _byte_array_to_hex_string(byte_array)
        command = GCODES['WRITE_INSTRUMENT'] + mount + byte_string
        res = self._send_command(command)
        print(res)
        res = _parse_instrument_values(res)
        assert res['data'] == byte_array

    # FIXME (JG 9/28/17): Should have a more thought out
    # way of simulating vs really running
    def connect(self):
        self.simulating = False
        if environ.get('ENABLE_VIRTUAL_SMOOTHIE', '').lower() == 'true':
            self.simulating = True
            return

        smoothie_id = environ.get('OT_SMOOTHIE_ID', 'FT232R')
        self._connection = serial_communication.connect(
            device_name=smoothie_id,
            baudrate=self._config.serial_speed
        )
        self._setup()

    def disconnect(self):
        self.simulating = True

    def get_fw_version(self):
        version = 'Virtual Smoothie'
        if not self.simulating:
            version = serial_communication.write_and_return(
                "version\n", self._connection).split('\r')[0]
        return version

    @property
    def position(self):
        """
        Instead of sending M114.2 we are storing target values in
        self._position since movement and home commands are blocking and
        assumed to go the correct place.

        Cases where Smoothie would not be in the correct place (such as if a
        belt slips) would not be corrected by getting position with M114.2
        because Smoothie would also not be aware of slippage.
        """
        return {k.upper(): v for k, v in self._position.items()}

    @property
    def switch_state(self):
        '''Returns the state of all SmoothieBoard limit switches'''
        res = self._send_command(GCODES['LIMIT_SWITCH_STATUS'])
        return _parse_switch_values(res)

    @property
    def current(self):
        return self._current_settings

    @property
    def speed(self):
        pass

    def set_speed(self, value):
        ''' set total axes movement speed in mm/second'''
        speed = int(value * SEC_PER_MIN)
        command = GCODES['SET_SPEED'] + str(speed)
        self._send_command(command)

    def default_speed(self, new_default=None):
        ''' set total axes movement speed in mm/second back to default'''
        if new_default:
            self._default_axes_speed = int(new_default)
        self.set_speed(self._default_axes_speed)

    def set_axis_max_speed(self, settings):
        '''
        Sets the maximum speed (mm/sec) that a given axis will move

        settings
            Dict with axes as valies (e.g.: 'X', 'Y', 'Z', 'A', 'B', or 'C')
            and floating point number for millimeters per second (mm/sec)
        '''
        self._max_speed_settings.update(settings)
        values = ['{}{}'.format(axis.upper(), value)
                  for axis, value in sorted(settings.items())]
        command = '{} {}'.format(
            GCODES['SET_MAX_SPEED'],
            ' '.join(values)
        )
        self._send_command(command)

    def set_current(self, settings):
        '''
        Sets the current in mA by axis.

        settings
            Dict with axes as valies (e.g.: 'X', 'Y', 'Z', 'A', 'B', or 'C')
            and floating point number for current (generally between 0.1 and 2)
        '''
        self._current_settings.update(settings)
        values = ['{}{}'.format(axis, value)
                  for axis, value in sorted(settings.items())]
        command = '{} {}'.format(
            GCODES['SET_CURRENT'],
            ' '.join(values)
        )
        self._send_command(command)
        self.delay(CURRENT_CHANGE_DELAY)

    # ----------- Private functions --------------- #

    def _reset_from_error(self):
        self._send_command(GCODES['RESET_FROM_ERROR'])

    def _hard_reset_smoothie(self):
        log.debug('Halting Smoothie (simulating: {})'.format(self.simulating))
        if self.simulating:
            pass
        else:
            gpio.set_low(gpio.OUTPUT_PINS['HALT'])
            sleep(0.1)
            gpio.set_high(gpio.OUTPUT_PINS['HALT'])

    # Potential place for command optimization (buffering, flushing, etc)
    def _send_command(self, command, timeout=None):
        """
        Submit a GCODE command to the robot, followed by M400 to block until
        done. This method also ensures that any command on the B or C axis
        (the axis for plunger control) do current ramp-up and ramp-down, so
        that plunger motors rest at a low current to prevent burn-out.

        :param command: the GCODE to submit to the robot
        :param timeout: the time to wait before returning (indefinite wait if
            this is set to none
        """
        if self.simulating:
            pass
        else:
            # TODO (ben 20171117): modify all axes to dwell at low current
            moving_plunger = ('B' in command or 'C' in command) \
                and (GCODES['MOVE'] in command or GCODES['HOME'] in command)

            if moving_plunger:
                self.set_current({axis: self._config.plunger_current_high
                                  for axis in 'BC'})

            command_line = command + ' M400'
            ret_code = serial_communication.write_and_return(
                command_line, self._connection, timeout)

            if ret_code and 'alarm' in ret_code.lower():
                self._reset_from_error()
                raise RuntimeError('Smoothieware Error: {}'.format(ret_code))

            if moving_plunger:
                self.set_current({axis: self._config.plunger_current_low
                                  for axis in 'BC'})

            return ret_code

    def _home_x(self):
        # move the gantry forward on Y axis with low power
        prior_y_current = float(self._current_settings['Y'])
        self.set_current({'Y': Y_BACKOFF_LOW_CURRENT})
        self.set_speed(Y_BACKOFF_SLOW_SPEED)

        # move away from the Y endstop switch
        target_coord = {'Y': self.position['Y'] - Y_SWITCH_BACK_OFF_MM}
        self.move(target_coord)
        self.set_current({'Y': prior_y_current})
        self.default_speed()

        # now it is safe to home the X axis
        self._send_command(GCODES['HOME'] + 'X')

    def _setup(self):
        self._reset_from_error()
        self._send_command(self._config.acceleration)
        self._send_command(self._config.current)
        self._send_command(self._config.steps_per_mm)
        self._send_command(GCODES['ABSOLUTE_COORDS'])
        self.update_position(default=HOMED_POSITION)
        self.default_speed()
    # ----------- END Private functions ----------- #

    # ----------- Public interface ---------------- #
    def move(self, target, low_current_z=False):
        from numpy import isclose

        self.run_flag.wait()

        def valid_movement(coords, axis):
            return not (
                (axis in DISABLE_AXES) or
                (coords is None) or
                isclose(coords, self.position[axis])
            )

        def create_coords_list(coords_dict):
            return [
                axis + str(round(coords, GCODE_ROUNDING_PRECISION))
                for axis, coords in sorted(coords_dict.items())
                if valid_movement(coords, axis)
            ]

        backlash_target = target.copy()
        backlash_target.update({
            axis: value + PLUNGER_BACKLASH_MM
            for axis, value in sorted(target.items())
            if axis in 'BC' and self.position[axis] < value
        })

        target_coords = create_coords_list(target)
        backlash_coords = create_coords_list(backlash_target)

        low_current_axes = [axis
                            for axis, _ in sorted(target.items())
                            if axis in 'ZA']
        prior_current = copy(self._current_settings)

        if low_current_z:
            new_current = {axis: 0.1 for axis in low_current_axes}
            self.set_current(new_current)
            self.set_speed(LOW_CURRENT_Z_SPEED)

        if target_coords:
            command = ''
            if backlash_coords != target_coords:
                command += GCODES['MOVE'] + ''.join(backlash_coords) + ' '
            command += GCODES['MOVE'] + ''.join(target_coords)
            self._send_command(command)
            self._update_position(target)

        if low_current_z:
            self.set_current(prior_current)
            self.default_speed()

    def home(self, axis=AXES, disabled=DISABLE_AXES):

        self.run_flag.wait()

        axis = axis.upper()

        # If Y is requested make sure we home X first
        if 'Y' in axis:
            axis += 'X'
        # If horizontal movement is requested, ensure we raise the instruments
        if 'X' in axis:
            axis += 'ZA'
        # These two additions are safe even if they duplicate requested axes
        # because of the use of set operations below, which will de-duplicate
        # characters from the resulting string

        # HOME_SEQUENCE defines a pattern for homing, specifically that the
        # ZABC axes should be homed first so that horizontal movement doesn't
        # happen with the pipette down (which could bump into things). Then
        # the X axis is homed, which has to happen before Y. Finally Y can be
        # homed. This variable will contain the sequence just explained, but
        # filters out unrequested axes using set intersection (&) and then
        # filters out disabled axes using set difference (-)
        home_sequence = list(filter(
            None,
            [
                ''.join(set(group) & set(axis) - set(disabled))
                for group in HOME_SEQUENCE
            ]))

        for axes in home_sequence:
            if 'X' in axes:
                self._home_x()
            else:
                command = GCODES['HOME'] + axes
                self._send_command(command, timeout=30)

        # Only update axes that have been selected for homing
        homed = {
            ax: HOMED_POSITION.get(ax)
            for ax in ''.join(home_sequence)
        }
        self.update_position(default=homed)

        return self.position

    def fast_home(self, axis, safety_margin):
        ''' home after a controlled motor stall

        Given a known distance we have just stalled along an axis, move
        that distance away from the homing switch. Then finish with home.
        '''
        # move some mm distance away from the target axes endstop switch(es)
        self.default_speed()
        destination = {
            ax: HOMED_POSITION.get(ax) - abs(safety_margin)
            for ax in axis.upper()
        }
        self.move(destination)

        # then home once we're closer to the endstop(s)
        disabled = ''.join([ax for ax in AXES if ax not in axis.upper()])
        return self.home(axis=axis, disabled=disabled)

    def pause(self):
        if not self.simulating:
            self.run_flag.clear()

    def resume(self):
        if not self.simulating:
            self.run_flag.set()

    def delay(self, seconds):
        # per http://smoothieware.org/supported-g-codes:
        # In grbl mode P is float seconds to comply with gcode standards
        command = '{code}P{seconds}'.format(
            code=GCODES['DWELL'],
            seconds=seconds
        )
        self._send_command(command)

    def probe_axis(self, axis, probing_distance) -> Dict[str, float]:
        if axis.upper() in AXES:
            command = GCODES['PROBE'] + axis.upper() + str(probing_distance)
            self._send_command(command=command, timeout=30)
            self.update_position(self.position)
            return self.position
        else:
            raise RuntimeError("Cant probe axis {}".format(axis))

    def turn_on_button_light(self):
        gpio.set_high(gpio.OUTPUT_PINS['BLUE_BUTTON'])

    def turn_off_button_light(self):
        gpio.set_low(gpio.OUTPUT_PINS['BLUE_BUTTON'])

    def turn_on_rail_lights(self):
        gpio.set_high(gpio.OUTPUT_PINS['FRAME_LEDS'])

    def turn_off_rail_lights(self):
        gpio.set_low(gpio.OUTPUT_PINS['FRAME_LEDS'])

    def kill(self):
        """
        In order to terminate Smoothie motion immediately (including
        interrupting a command in progress, we set the reset pin low and then
        back to high, then call `_setup` method to send the RESET_FROM_ERROR
        Smoothie code to return Smoothie to a normal waiting state and reset
        any other state needed for the driver.
        """
        self._hard_reset_smoothie()
        sleep(0.1)
        self._reset_from_error()
        self._setup()

    # ----------- END Public interface ------------ #<|MERGE_RESOLUTION|>--- conflicted
+++ resolved
@@ -78,7 +78,6 @@
     }
 
 
-<<<<<<< HEAD
 def _parse_instrument_values(hex_str):
     return {
         pair.split(':')[0]: bytearray.fromhex(pair.split(':')[1])
@@ -86,11 +85,6 @@
     }
 
 
-def _byte_array_to_hex_string(byte_array):
-    return ''.join('%02x' % b for b in byte_array)
-
-
-=======
 def _parse_switch_values(raw_switch_values):
     # probe has a space after it's ":" for some reasone
     if 'Probe: ' in raw_switch_values:
@@ -103,7 +97,6 @@
     }
 
 
->>>>>>> 6bbab6de
 class SmoothieDriver_3_0_0:
     def __init__(self, config):
         self.run_flag = Event()
@@ -158,17 +151,6 @@
             if line
         }
 
-    def write_instrument(self, mount, byte_array):
-        if not isinstance(byte_array, bytearray):
-            raise ValueError(
-                'Expected {0}, not {1}'.format(bytearray, type(byte_array)))
-        byte_string = _byte_array_to_hex_string(byte_array)
-        command = GCODES['WRITE_INSTRUMENT'] + mount + byte_string
-        res = self._send_command(command)
-        print(res)
-        res = _parse_instrument_values(res)
-        assert res['data'] == byte_array
-
     # FIXME (JG 9/28/17): Should have a more thought out
     # way of simulating vs really running
     def connect(self):
