import copy
import os
from threading import Event

import dill
import requests

from opentrons import containers, drivers
from opentrons.robot.command import Command
from opentrons.util import trace
from opentrons.util.vector import Vector
from opentrons.util.log import get_logger
from opentrons.helpers import helpers
from opentrons.util.trace import traceable
from opentrons.util.singleton import Singleton
from opentrons.util.environment import settings


log = get_logger(__name__)


class InstrumentMosfet(object):
    """
    Provides access to MagBead's MOSFET.
    """

<<<<<<< HEAD
    def __init__(self, robot, mosfet_index):
        self.robot = robot
=======
    def __init__(self, this_robot, mosfet_index):
        self.robot = this_robot
>>>>>>> 5d7683c1
        self.mosfet_index = mosfet_index

    def engage(self):
        """
        Engages the MOSFET.
        """
        self.robot._driver.set_mosfet(self.mosfet_index, True)

    def disengage(self):
        """
        Disengages the MOSFET.
        """
        self.robot._driver.set_mosfet(self.mosfet_index, False)

    def wait(self, seconds):
        """
        Pauses protocol execution.

        Parameters
        ----------
        seconds : int
            Number of seconds to pause for.
        """
        self.robot._driver.wait(seconds)


class InstrumentMotor(object):
    """
    Provides access to Robot's head motor.
    """
<<<<<<< HEAD
    def __init__(self, robot, axis):
        self.robot = robot
=======
    def __init__(self, this_robot, axis):
        self.robot = this_robot
>>>>>>> 5d7683c1
        self.axis = axis

    def move(self, value, mode='absolute'):
        """
        Move plunger motor.

        Parameters
        ----------
        value : int
            A one-dimensional coordinate to move to.
        mode : {'absolute', 'relative'}
        """
        kwargs = {self.axis: value}
        self.robot._driver.move_plunger(
            mode=mode, **kwargs
        )

    def home(self):
        """
        Home plunger motor.
        """
        self.robot._driver.home(self.axis)

    def wait(self, seconds):
        """
        Wait.

        Parameters
        ----------
        seconds : int
            Number of seconds to pause for.
        """
        self.robot._driver.wait(seconds)

    def speed(self, rate):
        """
        Set motor speed.

        Parameters
        ----------
        rate : int
        """
        self.robot._driver.set_plunger_speed(rate, self.axis)
<<<<<<< HEAD
=======
        return self
>>>>>>> 5d7683c1


class Robot(object, metaclass=Singleton):
    """
    This class is the main interface to the robot.

    Through this class you can can:
        * define your :class:`opentrons.Deck`
        * :meth:`simulate` the protocol run
        * :meth:`connect` to Opentrons physical robot
        * :meth:`run` the protocol on a robot
        * :meth:`home` axis, move head (:meth:`move_to`)
        * :meth:`pause` and :func:`resume` the protocol run
        * set the :meth:`head_speed` of the robot

    Each Opentrons protocol is a Python script. When evaluated the script
    creates an execution plan which is stored as a list of commands in
    Robot's command queue.

    Here are the typical steps of writing the protocol:
        * Using a Python script and the Opentrons API load your
          containers and define instruments
          (see :class:`~opentrons.instruments.pipette.Pipette`).
        * Call :meth:`reset` to reset the robot's state and command queue.
        * Write your instructions which will get converted
          into an execution plan.
        * Review the list of commands in the robot's queue by running
          :meth:`commands`.
        * Call :func:`simulate` to run the protocol it against a virtual robot.
        * :meth:`connect` to the robot and call :func:`run` it on a real robot.

    See :class:`Pipette` for the list of supported instructions.

    Examples
    --------
    >>> from opentrons import Robot
    >>> from opentrons import instruments, containers
    >>> robot = Robot()
    >>> robot.reset() # doctest: +ELLIPSIS
    <opentrons.robot.robot.Robot object at ...>
    >>> plate = containers.load('96-flat', 'A1', 'plate')
    >>> p200 = instruments.Pipette(axis='b', max_volume=200)
    >>> p200.aspirate(200, plate[0]) # doctest: +ELLIPSIS
    <opentrons.instruments.pipette.Pipette object at ...>
    >>> robot.commands()
    ['Aspirating 200 at <Deck><Slot A1><Container plate><Well A1>']
    >>> robot.simulate()
    []
    """

    _commands = None  # []
    _instance = None

    def __init__(self):
        """
        Initializes a robot instance.

        Notes
        -----
        This class is a singleton. That means every time you call
        :func:`__init__` the same instance will be returned. There's
        only once instance of a robot.
        """

        self.INSTRUMENT_DRIVERS_CACHE = {}

        self.can_pop_command = Event()
        self.can_pop_command.set()

        self.smoothie_drivers = {
            'live': None,
            'simulate': drivers.get_virtual_driver(
                options={'limit_switches': False}
            ),
            'simulate_switches': drivers.get_virtual_driver(
                options={'limit_switches': True}
            )
        }
        self._driver = None
        self.set_connection('simulate')
        self.reset()

    @classmethod
    def get_instance(cls):
        """
        Deprecated. Use Robot() instead.

        Returns
        -------
        An instance of a robot.
        """

        # leaving this method for backwards compatibility
        # before Singleton meta-class was introduced
        #
        # TODO: remove method, refactor dependencies
        return Robot()

    @classmethod
    def reset_for_tests(cls):
        """
        Deprecated.
        """
        del Singleton._instances[cls]
        robot = Robot.get_instance()
        return robot

    def reset(self):
        """
        Resets the state of the robot and clears:
            * Deck
            * Instruments
            * Command queue
            * Runtime warnings

        """
        self._commands = []
        self._runtime_warnings = []

        self._previous_container = None

        self._deck = containers.Deck()
        self.setup_deck()

        self._ingredients = {}  # TODO needs to be discusses/researched
        self._instruments = {}

        self.axis_homed = {
            'x': False, 'y': False, 'z': False, 'a': False, 'b': False}

        return self

    def add_instrument(self, axis, instrument):
        """
        Adds instrument to a robot.

        Parameters
        ----------
        axis : str
            Specifies which axis the instruments is attached to.
        instrument : Instrument
            An instance of a :class:`Pipette` to attached to the axis.

        Notes
        -----
        A canonical way to add to add a Pipette to a robot is:

        ::

            from opentrons.instruments.pipette import Pipette
            p200 = Pipette(axis='a')

        This will create a pipette and call :func:`add_instrument`
        to attach the instrument.
        """
        axis = axis.upper()
        self._instruments[axis] = instrument

    def add_warning(self, warning_msg):
        """
        Internal. Add a runtime warning to the queue.
        """
        self._runtime_warnings.append(warning_msg)

    def get_warnings(self):
        """
        Get current runtime warnings.

        Returns
        -------

        Runtime warnings accumulated since the last :func:`run`
        or :func:`simulate`.
        """
        return list(self._runtime_warnings)

    def get_mosfet(self, mosfet_index):
        """
        Get MOSFET for a MagBead (URL).

        Parameters
        ----------
        mosfet_index : int
            Number of a MOSFET on MagBead.

        Returns
        -------
        Instance of :class:`InstrumentMosfet`.
        """
        instr_type = 'mosfet'
        key = (instr_type, mosfet_index)

        motor_obj = self.INSTRUMENT_DRIVERS_CACHE.get(key)
        if not motor_obj:
            motor_obj = InstrumentMosfet(self, mosfet_index)
            self.INSTRUMENT_DRIVERS_CACHE[key] = motor_obj
        return motor_obj

    def get_motor(self, axis):
        """
        Get robot's head motor.

        Parameters
        ----------
        axis : {'a', 'b'}
            Axis name. Please check stickers on robot's gantry for the name.
        """
        instr_type = 'instrument'
        key = (instr_type, axis)

        motor_obj = self.INSTRUMENT_DRIVERS_CACHE.get(key)
        if not motor_obj:
            motor_obj = InstrumentMotor(self, axis)
            self.INSTRUMENT_DRIVERS_CACHE[key] = motor_obj
        return motor_obj

    def flip_coordinates(self, coordinates):
        """
        Flips between Deck and Robot coordinate systems.

        TODO: Add image explaining coordinate systems.
        """
        dimensions = self._driver.get_dimensions()
        return helpers.flip_coordinates(coordinates, dimensions)

    def connect(self, port=None, options=None):
        """
        Connects the robot to a serial port.

        Parameters
        ----------
        port : str
            OS-specific port name or ``'Virtual Smoothie'``
        options : dict
            if :attr:`port` is set to ``'Virtual Smoothie'``, provide
            the list of options to be passed to :func:`get_virtual_device`

        Returns
        -------
        ``True`` for success, ``False`` for failure.
        """
        device = None
        if not port or port == drivers.VIRTUAL_SMOOTHIE_PORT:
            device = drivers.get_virtual_driver(options)
        else:
            device = drivers.get_serial_driver(port)

        self._driver = device
        self.smoothie_drivers['live'] = device
        self.set_connection('live')

        # overwrite VirtualSmoothie to share same versions as live robot
        for d in self.smoothie_drivers.values():
            if d.is_simulating():
                d.ot_version = self._driver.get_ot_version()
                d.firmware_version = self._driver.get_firmware_version()
                d.config_file_version = self._driver.get_config_version()

    def _update_axis_homed(self, *args):
        for a in args:
            for letter in a:
                if letter.lower() in self.axis_homed:
                    self.axis_homed[letter.lower()] = True

    def home(self, *args, **kwargs):
        """
        Home robot's head and plunger motors.

        Parameters
        ----------
        *args :
            A string with axes to home. For example ``'xyz'`` or ``'ab'``.

            If no arguments provided home Z-axis then X, Y, B, A

        enqueue : {True, False} Default: ``False``
            If ``True`` put into command queue,
            if ``False`` execute immediately.

        Notes
        -----
        Sometimes while executing a long protocol,
        a robot might accumulate precision
        error and it is recommended to home it. In this scenario, add
        ``robot.home('xyzab', enqueue=True)`` into your script.

        Examples
        --------
        >>> from opentrons import Robot
        >>> robot.connect('Virtual Smoothie')
        >>> robot.home()
        """
        def _do():
            self._driver.calm_down()
            if args:
                self._update_axis_homed(*args)
                self._driver.home(*args)
            else:
                self._update_axis_homed('xyzab')
                self._driver.home('z')
                self._driver.home('x', 'y', 'b', 'a')

        if kwargs.get('enqueue'):
            description = "Homing Robot"
            self.add_command(Command(do=_do, description=description))
        else:
            log.info('Executing: Home now')
            return _do()

    def comment(self, description):
        def _do():
            pass

        def _setup():
            pass

        c = Command(do=_do, setup=_setup, description=description)
        self.add_command(c)

    def add_command(self, command):

        if command.description:
            log.info("Enqueuing: {}".format(command.description))
        if command.setup:
            command.setup()
        self._commands.append(command)

    def register(self, name, callback):
        def commandable():
            self.add_command(Command(do=callback))
        setattr(self, name, commandable)

    def move_head(self, *args, **kwargs):
        self._driver.move_head(*args, **kwargs)

    def move_plunger(self, *args, **kwargs):
        self._driver.move_plunger(*args, **kwargs)

    def head_speed(self, *args, **kwargs):
        """
        Set the XY axis speeds of the robot, set in millimeters per minute

        Parameters
        ----------
        rate : int
            An integer setting the mm/minute rate of the X and Y axis.
            Speeds too fast (around 6000 and higher) will cause the robot
            to skip step, be careful when using this method

        Examples
        --------
        >>> from opentrons import robot
        >>> robot.connect('Virtual Smoothie')
        >>> robot.home()
        >>> robot.head_speed(4500)
        >>> robot.move_head(x=200, y=200)
        """
        self._driver.set_speed(*args, **kwargs)

    @traceable('move-to')
    def move_to(self, location, instrument=None, strategy='arc', **kwargs):
        """
        Move an instrument to a coordinate, container or a coordinate within
        a container.

        Parameters
        ----------
        location : one of the following:
            1. :class:`Placeable` (i.e. Container, Deck, Slot, Well) — will
            move to the origin of a container.
            2. :class:`Vector` move to the given coordinate in Deck coordinate
            system.
            3. (:class:`Placeable`, :class:`Vector`) move to a given coordinate
            within object's coordinate system.

        instrument :
            Instrument to move relative to. If ``None``, move relative to the
            center of a gantry.

        strategy : {'arc', 'direct'}
            ``arc`` : move to the point using arc trajectory
            avoiding obstacles.

            ``direct`` : move to the point in a straight line.

        Examples
        --------
        >>> from opentrons import Robot
        >>> robot.reset() # doctest: +ELLIPSIS
        <opentrons.robot.robot.Robot object at ...>
        >>> robot.connect('Virtual Smoothie')
        >>> robot.home()
        >>> plate = robot.add_container('96-flat', 'A1', 'plate')
        >>> robot.move_to(plate[0])
        >>> robot.move_to(plate[0].top())
        """

        enqueue = kwargs.get('enqueue', False)
        # Adding this for backwards compatibility with old move_to(now=False)
        # convention.
        if 'now' in kwargs:
            enqueue = not kwargs.get('now')

        placeable, coordinates = containers.unpack_location(location)

        if instrument:
            coordinates = instrument.calibrator.convert(
                placeable,
                coordinates)
        else:
            coordinates += placeable.coordinates(placeable.get_deck())

        def _do():
            if strategy == 'arc':
                arc_coords = self._create_arc(
                    coordinates, placeable, instrument)
                for coord in arc_coords:
                    self._driver.move_head(**coord)
            elif strategy == 'direct':
                self._driver.move_head(
                    x=coordinates[0],
                    y=coordinates[1],
                    z=coordinates[2]
                )
            else:
                raise RuntimeError(
                    'Unknown move strategy: {}'.format(strategy))

        if enqueue:
            _description = 'Moving to {}'.format(placeable)
            self.add_command(Command(do=_do, description=_description))
        else:
            _do()

    def _calibrated_max_dimension(self, container=None, instrument=None):
        """
        Returns a Vector, each axis being the calibrated maximum
        for all instruments
        """
        if not self._instruments or not self.containers():
            if container:
                return container.max_dimensions(self._deck)
            return self._deck.max_dimensions(self._deck)

        def _max_per_instrument(placeable, inst):
            """
            Returns list of Vectors, one for each Instrument's farthest
            calibrated coordinate for the supplied placeable
            """
            if inst:
                return [
                    instrument.calibrator.convert(
                        placeable,
                        placeable.max_dimensions(placeable)
                    )
                ]
            return [
                instrument.calibrator.convert(
                    placeable,
                    placeable.max_dimensions(placeable)
                )
                for instrument in self._instruments.values()
            ]

        container_max_coords = []
        if container:
            container_max_coords = _max_per_instrument(container, instrument)
        else:
            for c in self.containers().values():
                container_max_coords += _max_per_instrument(c, instrument)

        max_coords = [
            max(
                container_max_coords,
                key=lambda coordinates: coordinates[axis]
            )[axis]
            for axis in range(3)
        ]

        return Vector(max_coords)

    def _create_arc(self, destination, placeable=None, instrument=None):
        """
        Returns a list of coordinates to arrive to the destination coordinate
        """
        this_container = None
        if isinstance(placeable, containers.Well):
            this_container = placeable.get_parent()
        elif isinstance(placeable, containers.WellSeries):
            this_container = placeable.get_parent()
        elif isinstance(placeable, containers.Container):
            this_container = placeable

        ref_container = None
        if this_container and (self._previous_container == this_container):
            ref_container = this_container

        _, _, tallest_z = self._calibrated_max_dimension(
            ref_container, instrument)
        tallest_z += 5

        _, _, robot_max_z = self._driver.get_dimensions()
        arc_top = min(tallest_z, robot_max_z)

        self._previous_container = this_container

        return [
            {'z': arc_top},
            {'x': destination[0], 'y': destination[1]},
            {'z': destination[2]}
        ]

    @property
    def actions(self):
        """
        Return a copy of a raw list of commands in the Robot's queue.
        """
        return copy.deepcopy(self._commands)

    def prepare_for_run(self):
        """
        Internal. Prepare for a Robot's run.
        """
        if not self._driver.is_connected():
            raise RuntimeWarning('Please connect to the robot')

        self._runtime_warnings = []

        if not self._instruments:
            self.add_warning('No instruments added to robot')
        if not self._commands:
            self.add_warning('No commands added to robot')

        for instrument in self._instruments.values():
            instrument.reset()

    def run(self, **kwargs):
        """
        Run the command queue on a device provided in :func:`connect`.

        Notes
        -----
        If :func:`connect` was called with ``port='Virtual Smoothie'``
        it will execute similar to :func:`simulate`.

        Examples
        --------
        ..
        >>> from opentrons import Robot
        >>> from opentrons.instruments.pipette import Pipette
        >>> robot.reset() # doctest: +ELLIPSIS
        <opentrons.robot.robot.Robot object at ...>
        >>> robot.connect('Virtual Smoothie')
        >>> robot.home()
        >>> plate = robot.add_container('96-flat', 'A1', 'plate')
        >>> p200 = Pipette(axis='a')
        >>> robot.move_to(plate[0])
        >>> robot.move_to(plate[0].top())
        """
        self.prepare_for_run()

        cmd_run_event = {}
        cmd_run_event.update(kwargs)

        cmd_run_event['mode'] = 'live'
        cmd_run_event['name'] = 'command-run'
        for i, command in enumerate(self._commands):
            if not self._driver.is_simulating():
                cmd_run_event.update({
                    'command_description': command.description,
                    'command_index': i,
                    'commands_total': len(self._commands)
                })
                trace.EventBroker.get_instance().notify(cmd_run_event)
            try:
                self.can_pop_command.wait()
                if command.description:
                    log.info("Executing: {}".format(command.description))
                command()
            except Exception as e:
                trace.EventBroker.get_instance().notify({
                    'mode': 'live',
                    'name': 'command-failed',
                    'error': str(e)
                })
                raise RuntimeError(
                    'Command #{0} failed (\"{1}\"").\nError: \"{2}\"'.format(
                        i, command.description, str(e))) from e

        return self._runtime_warnings

    def send_to_app(self):
        robot_as_bytes = dill.dumps(self)
        try:
            resp = requests.get(settings.get('APP_IS_ALIVE_URL'))
            if not resp.ok:
                raise Exception
        except (Exception, requests.exceptions.ConnectionError):
            print(
                'Cannot determine if the Opentrons App is up and running.'
                ' Please make sure it is installed and running'
            )
            return

        resp = requests.post(
            settings.get('APP_JUPYTER_UPLOAD_URL'),
            data=robot_as_bytes,
            headers={'Content-Type': 'application/octet-stream'}
        )
        if not resp.ok:
            raise Exception('App failed to accept protocol upload')

    def simulate(self, switches=False, record=False):
        """
        Simulate a protocol run on a virtual robot.

        It is recommended to call this method before running the
        protocol on a real robot.

        Parameters
        ----------
        switches : bool
            If ``True`` tells the robot to stop
            execution and throw an error if limit switch was hit.
        """
        if switches:
            self.set_connection('simulate_switches')
        else:
            self.set_connection('simulate')
        for instrument in self._instruments.values():
            instrument.setup_simulate()

        self.run()

        self.set_connection('live')

        for instrument in self._instruments.values():
            instrument.teardown_simulate()

        return self._runtime_warnings

    def set_connection(self, mode):
        if mode not in self.smoothie_drivers:
            raise ValueError(
                'mode expected to be "live", "simulate_switches", '
                'or "simulate", {} provided'.format(mode)
            )

        d = self.smoothie_drivers[mode]

        # set VirtualSmoothie's coordinates to be the same as physical robot
        if self._driver and d.is_simulating():
            d.connection.serial_port.set_position_from_arguments({
                ax.upper(): value
                for ax, value in self._driver.get_current_position().items()
            })

        self._driver = d
        if not self._driver.is_connected():
            self._driver.toggle_port()

    def disconnect(self):
        """
        Disconnects from the robot.
        """
        if self._driver:
            self._driver.disconnect()

        self.axis_homed = {
            'x': False, 'y': False, 'z': False, 'a': False, 'b': False}

        self.smoothie_drivers['live'] = None

    def containers(self):
        """
        Returns the dict with all of the containers on the deck.
        """
        return self._deck.containers()

    def get_deck_slot_types(self):
        return 'slots'

    def get_slot_offsets(self):
        """
        col_offset
        - from bottom left corner of A to bottom corner of B

        row_offset
        - from bottom left corner of 1 to bottom corner of 2

        TODO: figure out actual X and Y offsets (from origin)
        """
        SLOT_OFFSETS = {
            'slots': {
                'x_offset': 10,
                'y_offset': 10,
                'col_offset': 91,
                'row_offset': 134.5
            }
        }
        slot_settings = SLOT_OFFSETS.get(self.get_deck_slot_types())
        row_offset = slot_settings.get('row_offset')
        col_offset = slot_settings.get('col_offset')
        x_offset = slot_settings.get('x_offset')
        y_offset = slot_settings.get('y_offset')
        return (row_offset, col_offset, x_offset, y_offset)

    def get_max_robot_rows(self):
        # TODO: dynamically figure out robot rows
        return 3

    def setup_deck(self):
        robot_rows = self.get_max_robot_rows()
        row_offset, col_offset, x_offset, y_offset = self.get_slot_offsets()

        for col_index, col in enumerate('ABCDE'):
            for row_index, row in enumerate(range(1, robot_rows + 1)):
                properties = {
                    'width': col_offset,
                    'length': row_offset,
                    'height': 0
                }
                slot = containers.Slot(properties=properties)
                slot_coordinates = (
                    (col_offset * col_index) + x_offset,
                    (row_offset * row_index) + y_offset,
                    0  # TODO: should z always be zero?
                )
                slot_name = "{}{}".format(col, row)
                self._deck.add(slot, slot_name, slot_coordinates)

    @property
    def deck(self):
        return self._deck

    def get_instruments_by_name(self, name):
        res = []
        for k, v in self.get_instruments():
            if v.name == name:
                res.append((k, v))

        return res

    def get_instruments(self, name=None):
        """
        :returns: sorted list of (axis, instrument)
        """
        if name:
            return self.get_instruments_by_name(name)

        return sorted(
            self._instruments.items(), key=lambda s: s[0].lower())

    def get_containers(self):
        """
        Returns the list of the containers on the deck.
        """
        return sorted(
            self._deck.containers().items(), key=lambda s: s[0].lower())

    def add_container(self, container_name, slot, label=None):
        if not label:
            label = container_name
        container = containers.get_persisted_container(container_name)
        container.properties['type'] = container_name
        self._deck[slot].add(container, label)

        # if a container is added to Deck AFTER a Pipette, the Pipette's
        # Calibrator must update to include all children of Deck
        for _, instr in self.get_instruments():
            if hasattr(instr, 'update_calibrator'):
                instr.update_calibrator()
        return container

    def clear_commands(self):
        """
        Clear Robot's command queue.
        """
        self._previous_container = None
        self._commands = []

    def pause(self):
        """
        Pauses execution of the protocol. Use :meth:`resume` to resume
        """
        self.can_pop_command.clear()
        self._driver.pause()

    def stop(self):
        """
        Stops execution of the protocol.
        """
        self._driver.stop()
        self.can_pop_command.set()

    def resume(self):
        """
        Resume execution of the protocol after :meth:`pause`
        """
        self.can_pop_command.set()
        self._driver.resume()

    def halt(self):
        """
        Stops execution of both the protocol and the Smoothie board immediately
        """
        self._driver.halt()
        self.can_pop_command.set()

    def get_serial_ports_list(self):
        ports = []
        # TODO: Store these settings in config
        if os.environ.get('ENABLE_VIRTUAL_SMOOTHIE', '').lower() == 'true':
            ports = [drivers.VIRTUAL_SMOOTHIE_PORT]
        ports.extend(drivers.get_serial_ports_list())
        return ports

    def is_connected(self):
        return self._driver.is_connected()

    def get_connected_port(self):
        return self._driver.get_connected_port()

    def versions(self):
        # TODO: Store these versions in config
        compatible = self._driver.versions_compatible()
        res = {
            'firmware': {
                'version': self._driver.get_firmware_version(),
                'compatible': compatible.get('firmware')
            },
            'config': {
                'version': self._driver.get_config_version(),
                'compatible': compatible.get('config')
            },
            'ot_version': {
                'version': self._driver.get_ot_version(),
                'compatible': compatible.get('ot_version')
            }
        }
        return res

    def diagnostics(self):
        """
        Access diagnostics information for the robot.

        Returns
        -------
        Dictionary with the following keys:
            * ``axis_homed`` — axis that are currently in home position.
            * ``switches`` — end stop switches currently hit.
            * ``steps_per_mm`` — steps per millimeter calibration
            values for ``x`` and ``y`` axis.
        """
        # TODO: Store these versions in config
        return {
            'axis_homed': self.axis_homed,
            'switches': self._driver.get_endstop_switches(),
            'steps_per_mm': {
                'x': self._driver.get_steps_per_mm('x'),
                'y': self._driver.get_steps_per_mm('y')
            }
        }

    def commands(self):
        """
        Access the human-readable list of commands in the robot's queue.

        Returns
        -------
        A list of string values for each command in the queue, for example:

        ``'Aspirating 200uL at <Deck>/<Slot A1>/<Container plate>/<Well A1>'``
        """
        return [c.description for c in self._commands]<|MERGE_RESOLUTION|>--- conflicted
+++ resolved
@@ -23,14 +23,8 @@
     """
     Provides access to MagBead's MOSFET.
     """
-
-<<<<<<< HEAD
-    def __init__(self, robot, mosfet_index):
-        self.robot = robot
-=======
     def __init__(self, this_robot, mosfet_index):
         self.robot = this_robot
->>>>>>> 5d7683c1
         self.mosfet_index = mosfet_index
 
     def engage(self):
@@ -61,13 +55,8 @@
     """
     Provides access to Robot's head motor.
     """
-<<<<<<< HEAD
-    def __init__(self, robot, axis):
-        self.robot = robot
-=======
     def __init__(self, this_robot, axis):
         self.robot = this_robot
->>>>>>> 5d7683c1
         self.axis = axis
 
     def move(self, value, mode='absolute'):
@@ -111,10 +100,6 @@
         rate : int
         """
         self.robot._driver.set_plunger_speed(rate, self.axis)
-<<<<<<< HEAD
-=======
-        return self
->>>>>>> 5d7683c1
 
 
 class Robot(object, metaclass=Singleton):
