import copy
import os
import pkg_resources
from threading import Event

import dill
import requests

<<<<<<< HEAD
from opentrons import containers
from opentrons.drivers import motor as motor_drivers
from opentrons.drivers.virtual_smoothie import VirtualSmoothie
from opentrons.drivers import connection
=======
from opentrons import containers, drivers
>>>>>>> 1215d3dc
from opentrons.robot.command import Command
from opentrons.util import trace
from opentrons.util.vector import Vector
from opentrons.util.log import get_logger
from opentrons.helpers import helpers
from opentrons.util.trace import traceable
from opentrons.util.singleton import Singleton
from opentrons.util.environment import settings


SMOOTHIE_DEFAULTS_DIR = pkg_resources.resource_filename(
    'opentrons.config', 'smoothie')
SMOOTHIE_DEFAULTS_FILE = os.path.join(
    SMOOTHIE_DEFAULTS_DIR, 'smoothie-defaults.ini')
SMOOTHIE_VIRTUAL_CONFIG_FILE = os.path.join(
    SMOOTHIE_DEFAULTS_DIR, 'config_one_pro_plus')

log = get_logger(__name__)


class InstrumentMosfet(object):
    """
    Provides access to MagBead's MOSFET.
    """

    def __init__(self, driver, mosfet_index):
        self.motor_driver = driver
        self.mosfet_index = mosfet_index

    def engage(self):
        """
        Engages the MOSFET.
        """
        self.motor_driver.set_mosfet(self.mosfet_index, True)

    def disengage(self):
        """
        Disengages the MOSFET.
        """
        self.motor_driver.set_mosfet(self.mosfet_index, False)

    def wait(self, seconds):
        """
        Pauses protocol execution.

        Parameters
        ----------
        seconds : int
            Number of seconds to pause for.
        """
        self.motor_driver.wait(seconds)


class InstrumentMotor(object):
    """
    Provides access to Robot's head motor.
    """
    def __init__(self, driver, axis):
        self.motor_driver = driver
        self.axis = axis

    def move(self, value, mode='absolute'):
        """
        Move plunger motor.

        Parameters
        ----------
        value : int
            A one-dimensional coordinate to move to.
        mode : {'absolute', 'relative'}
        """
        kwargs = {self.axis: value}
        self.motor_driver.move_plunger(
            mode=mode, **kwargs
        )

    def home(self):
        """
        Home plunger motor.
        """
        self.motor_driver.home(self.axis)

    def wait(self, seconds):
        """
        Wait.

        Parameters
        ----------
        seconds : int
            Number of seconds to pause for.
        """
        self.motor_driver.wait(seconds)

    def speed(self, rate):
        """
        Set motor speed.

        Parameters
        ----------
        rate : int
        """
        self.motor_driver.set_plunger_speed(rate, self.axis)
        return self


class Robot(object, metaclass=Singleton):
    """
    This class is the main interface to the robot.

    Through this class you can can:
        * define your :class:`opentrons.Deck`
        * :meth:`simulate` the protocol run
        * :meth:`connect` to Opentrons physical robot
        * :meth:`run` the protocol on a robot
        * :meth:`home` axis, move head (:meth:`move_to`)
        * :meth:`pause` and :func:`resume` the protocol run
        * set the :meth:`head_speed` of the robot

    Each Opentrons protocol is a Python script. When evaluated the script
    creates an execution plan which is stored as a list of commands in
    Robot's command queue.

    Here are the typical steps of writing the protocol:
        * Using a Python script and the Opentrons API load your
          containers and define instruments
          (see :class:`~opentrons.instruments.pipette.Pipette`).
        * Call :meth:`reset` to reset the robot's state and command queue.
        * Write your instructions which will get converted
          into an execution plan.
        * Review the list of commands in the robot's queue by running
          :meth:`commands`.
        * Call :func:`simulate` to run the protocol it against a virtual robot.
        * :meth:`connect` to the robot and call :func:`run` it on a real robot.

    See :class:`Pipette` for the list of supported instructions.

    Examples
    --------
    >>> from opentrons import Robot
    >>> from opentrons import instruments, containers
    >>> robot = Robot()
    >>> robot.reset() # doctest: +ELLIPSIS
    <opentrons.robot.robot.Robot object at ...>
    >>> plate = containers.load('96-flat', 'A1', 'plate')
    >>> p200 = instruments.Pipette(axis='b', max_volume=200)
    >>> p200.aspirate(200, plate[0]) # doctest: +ELLIPSIS
    <opentrons.instruments.pipette.Pipette object at ...>
    >>> robot.commands()
    ['Aspirating 200 at <Deck><Slot A1><Container plate><Well A1>']
    >>> robot.simulate()
    []
    """

    _commands = None  # []
    _instance = None

    def __init__(self):
        """
        Initializes a robot instance.

        Notes
        -----
        This class is a singleton. That means every time you call
        :func:`__init__` the same instance will be returned. There's
        only once instance of a robot.
        """

        self.INSTRUMENT_DRIVERS_CACHE = {}

        self.can_pop_command = Event()
        self.can_pop_command.set()

        self.smoothie_drivers = {
            'live': None,
            'simulate': drivers.get_virtual_driver(
                options={'limit_switches': False}
            ),
            'simulate_switches': drivers.get_virtual_driver(
                options={'limit_switches': True}
            )
        }
<<<<<<< HEAD
        self._driver = motor_drivers.CNCDriver(SMOOTHIE_DEFAULTS_FILE)
=======
        self._driver = None
        self.set_connection('simulate')
>>>>>>> 1215d3dc
        self.reset()

    @classmethod
    def get_instance(cls):
        """
        Deprecated. Use Robot() instead.

        Returns
        -------
        An instance of a robot.
        """

        # leaving this method for backwards compatibility
        # before Singleton meta-class was introduced
        #
        # TODO: remove method, refactor dependencies
        return Robot()

    @classmethod
    def reset_for_tests(cls):
        """
        Deprecated.
        """
        del Singleton._instances[cls]
        robot = Robot.get_instance()
        return robot

    def reset(self):
        """
        Resets the state of the robot and clears:
            * Deck
            * Instruments
            * Command queue
            * Runtime warnings

        """
        self._commands = []
        self._runtime_warnings = []

        self._previous_container = None

        self._deck = containers.Deck()
        self.setup_deck()

        self._ingredients = {}  # TODO needs to be discusses/researched
        self._instruments = {}

        self.axis_homed = {
            'x': False, 'y': False, 'z': False, 'a': False, 'b': False}

        return self

    def add_instrument(self, axis, instrument):
        """
        Adds instrument to a robot.

        Parameters
        ----------
        axis : str
            Specifies which axis the instruments is attached to.
        instrument : Instrument
            An instance of a :class:`Pipette` to attached to the axis.

        Notes
        -----
        A canonical way to add to add a Pipette to a robot is:

        ::

            from opentrons.instruments.pipette import Pipette
            p200 = Pipette(axis='a')

        This will create a pipette and call :func:`add_instrument`
        to attach the instrument.
        """
        axis = axis.upper()
        self._instruments[axis] = instrument

    def add_warning(self, warning_msg):
        """
        Internal. Add a runtime warning to the queue.
        """
        self._runtime_warnings.append(warning_msg)

    def get_warnings(self):
        """
        Get current runtime warnings.

        Returns
        -------

        Runtime warnings accumulated since the last :func:`run`
        or :func:`simulate`.
        """
        return list(self._runtime_warnings)

    def get_mosfet(self, mosfet_index):
        """
        Get MOSFET for a MagBead (URL).

        Parameters
        ----------
        mosfet_index : int
            Number of a MOSFET on MagBead.

        Returns
        -------
        Instance of :class:`InstrumentMosfet`.
        """
        instr_type = 'mosfet'
        key = (instr_type, mosfet_index)

        motor_obj = self.INSTRUMENT_DRIVERS_CACHE.get(key)
        if not motor_obj:
            motor_obj = InstrumentMosfet(self._driver, mosfet_index)
            self.INSTRUMENT_DRIVERS_CACHE[key] = motor_obj
        return motor_obj

    def get_motor(self, axis):
        """
        Get robot's head motor.

        Parameters
        ----------
        axis : {'a', 'b'}
            Axis name. Please check stickers on robot's gantry for the name.
        """
        instr_type = 'instrument'
        key = (instr_type, axis)

        motor_obj = self.INSTRUMENT_DRIVERS_CACHE.get(key)
        if not motor_obj:
            motor_obj = InstrumentMotor(self._driver, axis)
            self.INSTRUMENT_DRIVERS_CACHE[key] = motor_obj
        return motor_obj

    def flip_coordinates(self, coordinates):
        """
        Flips between Deck and Robot coordinate systems.

        TODO: Add image explaining coordinate systems.
        """
        dimensions = self._driver.get_dimensions()
        return helpers.flip_coordinates(coordinates, dimensions)

<<<<<<< HEAD
    def get_serial_device(self, port):
        """
        Connect to a serial CNC device.

        Parameters
        ----------
        port : str
            OS-specific port name.

        Returns
        -------
        Serial device instance to be supplied to :func:`connect`
        """
        try:
            device = connection.Connection(
                serial.Serial(),
                port=port,
                baudrate=self._driver.serial_baudrate,
                timeout=self._driver.serial_timeout
            )
            return device
        except serial.SerialException as e:
            log.debug(
                "Error connecting to {}".format(port))
            log.error(e)

        return None

    def get_virtual_device(self, port=None, options=None):
        """
        Connect to a :class:`VirtualSmoothie` to simulate behavior of
        a Smoothieboard

        Parameters
        ----------
        port : str
            Port name. Could be `None` or anything.
        options : dict
            Options to be passed to :class:`VirtualSmoothie`.

            Default:

            ::

                default_options = {
                    'limit_switches': True,
                    'firmware': 'v1.0.5',
                    'config': {
                        'ot_version': 'one_pro',
                        'version': 'v1.0.3',        # config version
                        'alpha_steps_per_mm': 80.0,
                        'beta_steps_per_mm': 80.0,
                        'gamma_steps_per_mm': 1068.7
                    }
                }

        """
        default_options = {
            'config_file_path': SMOOTHIE_VIRTUAL_CONFIG_FILE,
            'limit_switches': True,
            'firmware': 'edge-1c222d9NOMSD',
            'config': {
                'ot_version': 'one_pro_plus',
                'version': 'v2.0.0',    # config version
                'alpha_steps_per_mm': 80.0,
                'beta_steps_per_mm': 80.0,
                'gamma_steps_per_mm': 400
            }
        }
        if options:
            default_options['config'].update(options.get('config', {}))
            options['config'] = default_options['config']
            default_options.update(options)
        v_smoothie = VirtualSmoothie(options=default_options)
        return connection.Connection(
            v_smoothie, port='Virtual Smoothie', timeout=0)

=======
>>>>>>> 1215d3dc
    def connect(self, port=None, options=None):
        """
        Connects the robot to a serial port.

        Parameters
        ----------
        port : str
            OS-specific port name or ``'Virtual Smoothie'``
        options : dict
            if :attr:`port` is set to ``'Virtual Smoothie'``, provide
            the list of options to be passed to :func:`get_virtual_device`

        Returns
        -------
        ``True`` for success, ``False`` for failure.
        """
        device = None
        if not port or port == drivers.VIRTUAL_SMOOTHIE_PORT:
            device = drivers.get_virtual_driver(options)
        else:
            device = drivers.get_serial_driver(port)

<<<<<<< HEAD
        self._driver.connect(device)
        self.connections['live'] = device
=======
        self._driver = device
        self.smoothie_drivers['live'] = device
>>>>>>> 1215d3dc

    def _update_axis_homed(self, *args):
        for a in args:
            for letter in a:
                if letter.lower() in self.axis_homed:
                    self.axis_homed[letter.lower()] = True

    def home(self, *args, **kwargs):
        """
        Home robot's head and plunger motors.

        Parameters
        ----------
        *args :
            A string with axes to home. For example ``'xyz'`` or ``'ab'``.

            If no arguments provided home Z-axis then X, Y, B, A

        enqueue : {True, False} Default: ``False``
            If ``True`` put into command queue,
            if ``False`` execute immediately.

        Notes
        -----
        Sometimes while executing a long protocol,
        a robot might accumulate precision
        error and it is recommended to home it. In this scenario, add
        ``robot.home('xyzab', enqueue=True)`` into your script.

        Examples
        --------
        >>> from opentrons import Robot
        >>> robot.connect('Virtual Smoothie')
        >>> robot.home()
        """
        def _do():
            self._driver.calm_down()
            if args:
                self._update_axis_homed(*args)
                self._driver.home(*args)
            else:
                self._update_axis_homed('xyzab')
                self._driver.home('z')
                self._driver.home('x', 'y', 'b', 'a')

        if kwargs.get('enqueue'):
            description = "Homing Robot"
            self.add_command(Command(do=_do, description=description))
        else:
            log.info('Executing: Home now')
            return _do()

    def comment(self, description):
        def _do():
            pass

        def _setup():
            pass

        c = Command(do=_do, setup=_setup, description=description)
        self.add_command(c)

    def add_command(self, command):

        if command.description:
            log.info("Enqueuing: {}".format(command.description))
        if command.setup:
            command.setup()
        self._commands.append(command)

    def register(self, name, callback):
        def commandable():
            self.add_command(Command(do=callback))
        setattr(self, name, commandable)

    def move_head(self, *args, **kwargs):
        self._driver.move_head(*args, **kwargs)

    def move_plunger(self, *args, **kwargs):
        self._driver.move_plunger(*args, **kwargs)

    def head_speed(self, *args, **kwargs):
        """
        Set the XY axis speeds of the robot, set in millimeters per minute

        Parameters
        ----------
        rate : int
            An integer setting the mm/minute rate of the X and Y axis.
            Speeds too fast (around 6000 and higher) will cause the robot
            to skip step, be careful when using this method

        Examples
        --------
        >>> from opentrons import robot
        >>> robot.connect('Virtual Smoothie')
        >>> robot.home()
        >>> robot.head_speed(4500)
        >>> robot.move_head(x=200, y=200)
        """
        self._driver.set_speed(*args, **kwargs)

    @traceable('move-to')
    def move_to(self, location, instrument=None, strategy='arc', **kwargs):
        """
        Move an instrument to a coordinate, container or a coordinate within
        a container.

        Parameters
        ----------
        location : one of the following:
            1. :class:`Placeable` (i.e. Container, Deck, Slot, Well) — will
            move to the origin of a container.
            2. :class:`Vector` move to the given coordinate in Deck coordinate
            system.
            3. (:class:`Placeable`, :class:`Vector`) move to a given coordinate
            within object's coordinate system.

        instrument :
            Instrument to move relative to. If ``None``, move relative to the
            center of a gantry.

        strategy : {'arc', 'direct'}
            ``arc`` : move to the point using arc trajectory
            avoiding obstacles.

            ``direct`` : move to the point in a straight line.

        Examples
        --------
        >>> from opentrons import Robot
        >>> robot.reset() # doctest: +ELLIPSIS
        <opentrons.robot.robot.Robot object at ...>
        >>> robot.connect('Virtual Smoothie')
        >>> robot.home()
        >>> plate = robot.add_container('96-flat', 'A1', 'plate')
        >>> robot.move_to(plate[0])
        >>> robot.move_to(plate[0].top())
        """

        enqueue = kwargs.get('enqueue', False)
        # Adding this for backwards compatibility with old move_to(now=False)
        # convention.
        if 'now' in kwargs:
            enqueue = not kwargs.get('now')

        placeable, coordinates = containers.unpack_location(location)

        if instrument:
            coordinates = instrument.calibrator.convert(
                placeable,
                coordinates)
        else:
            coordinates += placeable.coordinates(placeable.get_deck())

        def _do():
            if strategy == 'arc':
                arc_coords = self._create_arc(
                    coordinates, placeable, instrument)
                for coord in arc_coords:
                    self._driver.move_head(**coord)
            elif strategy == 'direct':
                self._driver.move_head(
                    x=coordinates[0],
                    y=coordinates[1],
                    z=coordinates[2]
                )
            else:
                raise RuntimeError(
                    'Unknown move strategy: {}'.format(strategy))

        if enqueue:
            _description = 'Moving to {}'.format(placeable)
            self.add_command(Command(do=_do, description=_description))
        else:
            _do()

    def _calibrated_max_dimension(self, container=None, instrument=None):
        """
        Returns a Vector, each axis being the calibrated maximum
        for all instruments
        """
        if not self._instruments or not self.containers():
            if container:
                return container.max_dimensions(self._deck)
            return self._deck.max_dimensions(self._deck)

        def _max_per_instrument(placeable, inst):
            """
            Returns list of Vectors, one for each Instrument's farthest
            calibrated coordinate for the supplied placeable
            """
            if inst:
                return [
                    instrument.calibrator.convert(
                        placeable,
                        placeable.max_dimensions(placeable)
                    )
                ]
            return [
                instrument.calibrator.convert(
                    placeable,
                    placeable.max_dimensions(placeable)
                )
                for instrument in self._instruments.values()
            ]

        container_max_coords = []
        if container:
            container_max_coords = _max_per_instrument(container, instrument)
        else:
            for c in self.containers().values():
                container_max_coords += _max_per_instrument(c, instrument)

        max_coords = [
            max(
                container_max_coords,
                key=lambda coordinates: coordinates[axis]
            )[axis]
            for axis in range(3)
        ]

        return Vector(max_coords)

    def _create_arc(self, destination, placeable=None, instrument=None):
        """
        Returns a list of coordinates to arrive to the destination coordinate
        """
        this_container = None
        if isinstance(placeable, containers.Well):
            this_container = placeable.get_parent()
        elif isinstance(placeable, containers.WellSeries):
            this_container = placeable.get_parent()
        elif isinstance(placeable, containers.Container):
            this_container = placeable

        ref_container = None
        if this_container and (self._previous_container == this_container):
            ref_container = this_container

        _, _, tallest_z = self._calibrated_max_dimension(
            ref_container, instrument)
        tallest_z += 5

        _, _, robot_max_z = self._driver.get_dimensions()
        arc_top = min(tallest_z, robot_max_z)

        self._previous_container = this_container

        return [
            {'z': arc_top},
            {'x': destination[0], 'y': destination[1]},
            {'z': destination[2]}
        ]

    @property
    def actions(self):
        """
        Return a copy of a raw list of commands in the Robot's queue.
        """
        return copy.deepcopy(self._commands)

    def prepare_for_run(self):
        """
        Internal. Prepare for a Robot's run.
        """
        if not self._driver.is_connected():
            raise RuntimeWarning('Please connect to the robot')

        self._runtime_warnings = []

        if not self._instruments:
            self.add_warning('No instruments added to robot')
        if not self._commands:
            self.add_warning('No commands added to robot')

        for instrument in self._instruments.values():
            instrument.reset()

    def run(self, **kwargs):
        """
        Run the command queue on a device provided in :func:`connect`.

        Notes
        -----
        If :func:`connect` was called with ``port='Virtual Smoothie'``
        it will execute similar to :func:`simulate`.

        Examples
        --------
        ..
        >>> from opentrons import Robot
        >>> from opentrons.instruments.pipette import Pipette
        >>> robot.reset() # doctest: +ELLIPSIS
        <opentrons.robot.robot.Robot object at ...>
        >>> robot.connect('Virtual Smoothie')
        >>> robot.home()
        >>> plate = robot.add_container('96-flat', 'A1', 'plate')
        >>> p200 = Pipette(axis='a')
        >>> robot.move_to(plate[0])
        >>> robot.move_to(plate[0].top())
        """
        self.prepare_for_run()

        cmd_run_event = {}
        cmd_run_event.update(kwargs)

        mode = 'live'
        if self._driver.is_simulating():
            mode = 'simulate'

        cmd_run_event['mode'] = mode
        cmd_run_event['name'] = 'command-run'
        for i, command in enumerate(self._commands):
            cmd_run_event.update({
                'command_description': command.description,
                'command_index': i,
                'commands_total': len(self._commands)
            })
            trace.EventBroker.get_instance().notify(cmd_run_event)
            try:
                self.can_pop_command.wait()
                if command.description:
                    log.info("Executing: {}".format(command.description))
                command()
            except Exception as e:
                trace.EventBroker.get_instance().notify({
                    'mode': mode,
                    'name': 'command-failed',
                    'error': str(e)
                })
                raise RuntimeError(
                    'Command #{0} failed (\"{1}\"").\nError: \"{2}\"'.format(
                        i, command.description, str(e))) from e

        return self._runtime_warnings

    def run_detached(self):
        self._driver.record_start()
        self.simulate()
        self._driver.record_stop()
        self._driver.player_play()

    def send_to_app(self):
        robot_as_bytes = dill.dumps(self)
        try:
            resp = requests.get(settings.get('APP_IS_ALIVE_URL'))
            if not resp.ok:
                raise Exception
        except (Exception, requests.exceptions.ConnectionError):
            print(
                'Cannot determine if the Opentrons App is up and running.'
                ' Please make sure it is installed and running'
            )
            return

        resp = requests.post(
            settings.get('APP_JUPYTER_UPLOAD_URL'),
            data=robot_as_bytes,
            headers={'Content-Type': 'application/octet-stream'}
        )
        if not resp.ok:
            raise Exception('App failed to accept protocol upload')

    def simulate(self, switches=False):
        """
        Simulate a protocol run on a virtual robot.

        It is recommended to call this method before running the
        protocol on a real robot.

        Parameters
        ----------
        switches : bool
            If ``True`` tells the robot to stop
            execution and throw an error if limit switch was hit.
        """
        if switches:
            self.set_connection('simulate_switches')
        else:
            self.set_connection('simulate')
        for instrument in self._instruments.values():
            instrument.setup_simulate()

        self.run()

        self.set_connection('live')

        for instrument in self._instruments.values():
            instrument.teardown_simulate()

        return self._runtime_warnings

    def set_connection(self, mode):
<<<<<<< HEAD
        if mode not in self.connections:
=======
        if mode not in self.smoothie_drivers:
>>>>>>> 1215d3dc
            raise ValueError(
                'mode expected to be "live", "simulate_switches", '
                'or "simulate", {} provided'.format(mode)
            )
<<<<<<< HEAD
        connection = self.connections[mode]
        if connection:
            self._driver.connection = connection
            self._driver.toggle_port()
        else:
            self._driver.disconnect()
=======
        self._driver = self.smoothie_drivers[mode]
>>>>>>> 1215d3dc

    def disconnect(self):
        """
        Disconnects from the robot.
        """
        if self._driver:
            self._driver.disconnect()

        self.axis_homed = {
            'x': False, 'y': False, 'z': False, 'a': False, 'b': False}

        del self.smoothie_drivers['live']
        self.smoothie_drivers['live'] = None

    def containers(self):
        """
        Returns the dict with all of the containers on the deck.
        """
        return self._deck.containers()

    def get_deck_slot_types(self):
        return 'slots'

    def get_slot_offsets(self):
        """
        col_offset
        - from bottom left corner of A to bottom corner of B

        row_offset
        - from bottom left corner of 1 to bottom corner of 2

        TODO: figure out actual X and Y offsets (from origin)
        """
        SLOT_OFFSETS = {
            'slots': {
                'x_offset': 10,
                'y_offset': 10,
                'col_offset': 91,
                'row_offset': 134.5
            }
        }
        slot_settings = SLOT_OFFSETS.get(self.get_deck_slot_types())
        row_offset = slot_settings.get('row_offset')
        col_offset = slot_settings.get('col_offset')
        x_offset = slot_settings.get('x_offset')
        y_offset = slot_settings.get('y_offset')
        return (row_offset, col_offset, x_offset, y_offset)

    def get_max_robot_rows(self):
        # TODO: dynamically figure out robot rows
        return 3

    def setup_deck(self):
        robot_rows = self.get_max_robot_rows()
        row_offset, col_offset, x_offset, y_offset = self.get_slot_offsets()

        for col_index, col in enumerate('ABCDE'):
            for row_index, row in enumerate(range(1, robot_rows + 1)):
                properties = {
                    'width': col_offset,
                    'length': row_offset,
                    'height': 0
                }
                slot = containers.Slot(properties=properties)
                slot_coordinates = (
                    (col_offset * col_index) + x_offset,
                    (row_offset * row_index) + y_offset,
                    0  # TODO: should z always be zero?
                )
                slot_name = "{}{}".format(col, row)
                self._deck.add(slot, slot_name, slot_coordinates)

    @property
    def deck(self):
        return self._deck

    def get_instruments_by_name(self, name):
        res = []
        for k, v in self.get_instruments():
            if v.name == name:
                res.append((k, v))

        return res

    def get_instruments(self, name=None):
        """
        :returns: sorted list of (axis, instrument)
        """
        if name:
            return self.get_instruments_by_name(name)

        return sorted(
            self._instruments.items(), key=lambda s: s[0].lower())

    def get_containers(self):
        """
        Returns the list of the containers on the deck.
        """
        return sorted(
            self._deck.containers().items(), key=lambda s: s[0].lower())

    def add_container(self, container_name, slot, label=None):
        if not label:
            label = container_name
        container = containers.get_persisted_container(container_name)
        container.properties['type'] = container_name
        self._deck[slot].add(container, label)

        # if a container is added to Deck AFTER a Pipette, the Pipette's
        # Calibrator must update to include all children of Deck
        for _, instr in self.get_instruments():
            if hasattr(instr, 'update_calibrator'):
                instr.update_calibrator()
        return container

    def clear_commands(self):
        """
        Clear Robot's command queue.
        """
        self._previous_container = None
        self._commands = []

    def pause(self):
        """
        Pauses execution of the protocol. Use :meth:`resume` to resume
        """
        self.can_pop_command.clear()
        self._driver.pause()

    def stop(self):
        """
        Stops execution of the protocol.
        """
        self._driver.stop()
        self.can_pop_command.set()

    def resume(self):
        """
        Resume execution of the protocol after :meth:`pause`
        """
        self.can_pop_command.set()
        self._driver.resume()

    def halt(self):
        """
        Stops execution of both the protocol and the Smoothie board immediately
        """
        self._driver.halt()
        self.can_pop_command.set()

    def get_serial_ports_list(self):
        ports = []
        # TODO: Store these settings in config
        if os.environ.get('ENABLE_VIRTUAL_SMOOTHIE', '').lower() == 'true':
<<<<<<< HEAD
            ports = [self.VIRTUAL_SMOOTHIE_PORT]
        ports.extend(connection.get_serial_ports_list())
=======
            ports = [drivers.VIRTUAL_SMOOTHIE_PORT]
        ports.extend(drivers.get_serial_ports_list())
>>>>>>> 1215d3dc
        return ports

    def is_connected(self):
        return self._driver.is_connected()

    def get_connected_port(self):
        return self._driver.get_connected_port()

    def versions(self):
        # TODO: Store these versions in config
        compatible = self._driver.versions_compatible()
        return {
            'firmware': {
                'version': self._driver.get_firmware_version(),
                'compatible': compatible['firmware']
            },
            'config': {
                'version': self._driver.get_config_version(),
                'compatible': compatible['config']
            },
            'ot_version': {
                'version': self._driver.get_ot_version(),
                'compatible': compatible['ot_version']
            }
        }

    def diagnostics(self):
        """
        Access diagnostics information for the robot.

        Returns
        -------
        Dictionary with the following keys:
            * ``axis_homed`` — axis that are currently in home position.
            * ``switches`` — end stop switches currently hit.
            * ``steps_per_mm`` — steps per millimeter calibration
            values for ``x`` and ``y`` axis.
        """
        # TODO: Store these versions in config
        return {
            'axis_homed': self.axis_homed,
            'switches': self._driver.get_endstop_switches(),
            'steps_per_mm': {
                'x': self._driver.get_steps_per_mm('x'),
                'y': self._driver.get_steps_per_mm('y')
            }
        }

    def commands(self):
        """
        Access the human-readable list of commands in the robot's queue.

        Returns
        -------
        A list of string values for each command in the queue, for example:

        ``'Aspirating 200uL at <Deck>/<Slot A1>/<Container plate>/<Well A1>'``
        """
        return [c.description for c in self._commands]<|MERGE_RESOLUTION|>--- conflicted
+++ resolved
@@ -6,14 +6,7 @@
 import dill
 import requests
 
-<<<<<<< HEAD
-from opentrons import containers
-from opentrons.drivers import motor as motor_drivers
-from opentrons.drivers.virtual_smoothie import VirtualSmoothie
-from opentrons.drivers import connection
-=======
 from opentrons import containers, drivers
->>>>>>> 1215d3dc
 from opentrons.robot.command import Command
 from opentrons.util import trace
 from opentrons.util.vector import Vector
@@ -195,12 +188,8 @@
                 options={'limit_switches': True}
             )
         }
-<<<<<<< HEAD
-        self._driver = motor_drivers.CNCDriver(SMOOTHIE_DEFAULTS_FILE)
-=======
         self._driver = None
         self.set_connection('simulate')
->>>>>>> 1215d3dc
         self.reset()
 
     @classmethod
@@ -346,86 +335,6 @@
         dimensions = self._driver.get_dimensions()
         return helpers.flip_coordinates(coordinates, dimensions)
 
-<<<<<<< HEAD
-    def get_serial_device(self, port):
-        """
-        Connect to a serial CNC device.
-
-        Parameters
-        ----------
-        port : str
-            OS-specific port name.
-
-        Returns
-        -------
-        Serial device instance to be supplied to :func:`connect`
-        """
-        try:
-            device = connection.Connection(
-                serial.Serial(),
-                port=port,
-                baudrate=self._driver.serial_baudrate,
-                timeout=self._driver.serial_timeout
-            )
-            return device
-        except serial.SerialException as e:
-            log.debug(
-                "Error connecting to {}".format(port))
-            log.error(e)
-
-        return None
-
-    def get_virtual_device(self, port=None, options=None):
-        """
-        Connect to a :class:`VirtualSmoothie` to simulate behavior of
-        a Smoothieboard
-
-        Parameters
-        ----------
-        port : str
-            Port name. Could be `None` or anything.
-        options : dict
-            Options to be passed to :class:`VirtualSmoothie`.
-
-            Default:
-
-            ::
-
-                default_options = {
-                    'limit_switches': True,
-                    'firmware': 'v1.0.5',
-                    'config': {
-                        'ot_version': 'one_pro',
-                        'version': 'v1.0.3',        # config version
-                        'alpha_steps_per_mm': 80.0,
-                        'beta_steps_per_mm': 80.0,
-                        'gamma_steps_per_mm': 1068.7
-                    }
-                }
-
-        """
-        default_options = {
-            'config_file_path': SMOOTHIE_VIRTUAL_CONFIG_FILE,
-            'limit_switches': True,
-            'firmware': 'edge-1c222d9NOMSD',
-            'config': {
-                'ot_version': 'one_pro_plus',
-                'version': 'v2.0.0',    # config version
-                'alpha_steps_per_mm': 80.0,
-                'beta_steps_per_mm': 80.0,
-                'gamma_steps_per_mm': 400
-            }
-        }
-        if options:
-            default_options['config'].update(options.get('config', {}))
-            options['config'] = default_options['config']
-            default_options.update(options)
-        v_smoothie = VirtualSmoothie(options=default_options)
-        return connection.Connection(
-            v_smoothie, port='Virtual Smoothie', timeout=0)
-
-=======
->>>>>>> 1215d3dc
     def connect(self, port=None, options=None):
         """
         Connects the robot to a serial port.
@@ -448,13 +357,8 @@
         else:
             device = drivers.get_serial_driver(port)
 
-<<<<<<< HEAD
-        self._driver.connect(device)
-        self.connections['live'] = device
-=======
         self._driver = device
         self.smoothie_drivers['live'] = device
->>>>>>> 1215d3dc
 
     def _update_axis_homed(self, *args):
         for a in args:
@@ -849,25 +753,12 @@
         return self._runtime_warnings
 
     def set_connection(self, mode):
-<<<<<<< HEAD
-        if mode not in self.connections:
-=======
         if mode not in self.smoothie_drivers:
->>>>>>> 1215d3dc
             raise ValueError(
                 'mode expected to be "live", "simulate_switches", '
                 'or "simulate", {} provided'.format(mode)
             )
-<<<<<<< HEAD
-        connection = self.connections[mode]
-        if connection:
-            self._driver.connection = connection
-            self._driver.toggle_port()
-        else:
-            self._driver.disconnect()
-=======
         self._driver = self.smoothie_drivers[mode]
->>>>>>> 1215d3dc
 
     def disconnect(self):
         """
@@ -1022,13 +913,8 @@
         ports = []
         # TODO: Store these settings in config
         if os.environ.get('ENABLE_VIRTUAL_SMOOTHIE', '').lower() == 'true':
-<<<<<<< HEAD
-            ports = [self.VIRTUAL_SMOOTHIE_PORT]
-        ports.extend(connection.get_serial_ports_list())
-=======
             ports = [drivers.VIRTUAL_SMOOTHIE_PORT]
         ports.extend(drivers.get_serial_ports_list())
->>>>>>> 1215d3dc
         return ports
 
     def is_connected(self):
