--- conflicted
+++ resolved
@@ -80,42 +80,6 @@
 )
 
 
-<<<<<<< HEAD
-default = robot_config(
-    name='Ada Lovelace',
-    version=1,
-    steps_per_mm='M92 X80.00 Y80.00 Z400 A400 B768 C768',
-    acceleration='M204 S10000 X3000 Y2000 Z1500 A1500 B2000 C2000',
-    current='M907 ' + DEFAULT_CURRENT_STRING,
-    probe_center=(295.0, 300.0, 55.0),
-    probe_dimensions=(35.0, 40.0, 60.0),
-    gantry_calibration=[  # "safe" offset, overwrote in factory calibration
-        [ 1.00, 0.00, 0.00,  0.00],
-        [ 0.00, 1.00, 0.00,  0.00],
-        [ 0.00, 0.00, 1.00,  0.00],
-        [ 0.00, 0.00, 0.00,  1.00]
-    ],
-    # left relative to right
-    instrument_offset={
-        'right': {
-            'single': (0.0, 0.0, 0.0),
-            'multi': (0.0, 0.0, 0.0)
-        },
-        'left': {
-            'single': (0.0, 0.0, 0.0),
-            'multi': (0.0, 0.0, 0.0)
-        }
-    },
-    tip_length={
-        'Pipette': 51.7 # TODO (andy): move to tip-rack
-    },
-    serial_speed=115200,
-    default_current=DEFAULT_CURRENT,
-    default_max_speed=DEFAULT_MAX_SPEEDS,
-    plunger_current_low=PLUNGER_CURRENT_LOW,
-    plunger_current_high=PLUNGER_CURRENT_HIGH
-)
-=======
 def _get_default():
     if fflags.short_fixed_trash():
         probe_height = 55.0
@@ -124,6 +88,7 @@
 
     return robot_config(
         name='Ada Lovelace',
+        version=1,
         steps_per_mm='M92 X80.00 Y80.00 Z400 A400 B768 C768',
         acceleration='M204 S10000 X3000 Y2000 Z1500 A1500 B2000 C2000',
         current='M907 ' + DEFAULT_CURRENT_STRING,
@@ -139,22 +104,15 @@
         instrument_offset={
             'right': {
                 'single': (0.0, 0.0, 0.0),        # numbers are from CAD
-                'multi': (0.0, (9 * 3.5), -25.8)  # numbers are from CAD
+                'multi': (0.0, 0.0, 0.0)  # numbers are from CAD
             },
             'left': {
-                'single': (-34, 0.0, 0.0),        # numbers are from CAD
-                'multi': (-34,  (9 * 3.5), -25.8) # numbers are from CAD
+                'single': (0.0, 0.0, 0.0),        # numbers are from CAD
+                'multi': (0.0, 0.0, 0.0) # numbers are from CAD
             }
         },
         tip_length={
-            'left': {
-                'single': 51.7,
-                'multi': 51.7
-            },
-            'right': {
-                'single': 51.7,
-                'multi': 51.7
-            }
+            'Pipette': 51.7 # TODO (andy): move to tip-rack
         },
         serial_speed=115200,
         default_current=DEFAULT_CURRENT,
@@ -162,7 +120,6 @@
         plunger_current_low=PLUNGER_CURRENT_LOW,
         plunger_current_high=PLUNGER_CURRENT_HIGH
     )
->>>>>>> 514fd3e2
 
 
 def load(filename=None):
@@ -172,12 +129,8 @@
     try:
         with open(filename, 'r') as file:
             local = json.load(file)
-<<<<<<< HEAD
             local = _check_version_and_update(local)
-            result = robot_config(**merge([default._asdict(), local]))
-=======
             result = robot_config(**merge([result._asdict(), local]))
->>>>>>> 514fd3e2
     except FileNotFoundError:
         log.warning('Config {0} not found. Loading defaults'.format(filename))
 
@@ -185,16 +138,12 @@
 
 
 def save(config, filename=None, tag=None):
-<<<<<<< HEAD
-    _default = children(default._asdict())
-=======
     filename = filename or environment.get_path('OT_CONFIG_FILE')
     if tag:
         root, ext = os.path.splitext(filename)
         filename = "{}-{}{}".format(root, tag, ext)
     _default = children(_get_default()._asdict())
 
->>>>>>> 514fd3e2
     diff = build([
         item for item in children(config._asdict())
         if item not in _default
@@ -246,6 +195,7 @@
     # add a version number to the config, and set to 1
     config_json['version'] = 1
     # overwrite instrument_offset to the default
+    default = _get_default()
     config_json['instrument_offset'] = default.instrument_offset.copy()
     config_json['tip_length'] = default.tip_length.copy()
     return config_json
