from . import robot, instruments as inst, containers as cnt, modules
from .instruments import pipette_config

# Ignore the type here because well, this is exactly why this is the legacy_api
robot = robot.Robot()  # type: ignore
modules.provide_singleton(robot)


def reset():
    global robot
    robot = robot.Robot()
    modules.provide_singleton(robot)
    return robot


class ContainersWrapper(object):
    def __init__(self, robot):
        self.robot = robot

    def create(self, *args, **kwargs):
        return cnt.create(*args, **kwargs)

    def list(self, *args, **kwargs):
        return cnt.list(*args, **kwargs)

    def load(self, *args, **kwargs):
        return cnt.load(self.robot, *args, **kwargs)


class InstrumentsWrapper(object):
    def __init__(self, robot):
        self.robot = robot

    def Pipette(self, *args, **kwargs):
        """
        Deprecated -- do not use this constructor directly. Use the model-
        specific constructors available in this module.
        """
        return inst.Pipette(self.robot, *args, **kwargs)

    def P10_Single(
            self,
            mount,
            trash_container='',
            tip_racks=[],
            aspirate_flow_rate=None,
            dispense_flow_rate=None,
            min_volume=None,
            max_volume=None):

        pipette_model_version = self._retrieve_version_number(
            mount, 'p10_single')
        config = pipette_config.load(pipette_model_version)

        return self._create_pipette_from_config(
            config=config,
            mount=mount,
            trash_container=trash_container,
            tip_racks=tip_racks,
            aspirate_flow_rate=aspirate_flow_rate,
            dispense_flow_rate=dispense_flow_rate,
            min_volume=min_volume,
            max_volume=max_volume)

    def P10_Multi(
            self,
            mount,
            trash_container='',
            tip_racks=[],
            aspirate_flow_rate=None,
            dispense_flow_rate=None,
            min_volume=None,
            max_volume=None):

        pipette_model_version = self._retrieve_version_number(
            mount, 'p10_multi')
        config = pipette_config.load(pipette_model_version)

        return self._create_pipette_from_config(
            config=config,
            mount=mount,
            trash_container=trash_container,
            tip_racks=tip_racks,
            aspirate_flow_rate=aspirate_flow_rate,
            dispense_flow_rate=dispense_flow_rate,
            min_volume=min_volume,
            max_volume=max_volume)

    def P50_Single(
            self,
            mount,
            trash_container='',
            tip_racks=[],
            aspirate_flow_rate=None,
            dispense_flow_rate=None,
            min_volume=None,
            max_volume=None):

        pipette_model_version = self._retrieve_version_number(
            mount, 'p50_single')
        config = pipette_config.load(pipette_model_version)

        return self._create_pipette_from_config(
            config=config,
            mount=mount,
            trash_container=trash_container,
            tip_racks=tip_racks,
            aspirate_flow_rate=aspirate_flow_rate,
            dispense_flow_rate=dispense_flow_rate,
            min_volume=min_volume,
            max_volume=max_volume)

    def P50_Multi(
            self,
            mount,
            trash_container='',
            tip_racks=[],
            aspirate_flow_rate=None,
            dispense_flow_rate=None,
            min_volume=None,
            max_volume=None):

        pipette_model_version = self._retrieve_version_number(
            mount, 'p50_multi')
        config = pipette_config.load(pipette_model_version)

        return self._create_pipette_from_config(
            config=config,
            mount=mount,
            trash_container=trash_container,
            tip_racks=tip_racks,
            aspirate_flow_rate=aspirate_flow_rate,
            dispense_flow_rate=dispense_flow_rate,
            min_volume=min_volume,
            max_volume=max_volume)

    def P300_Single(
            self,
            mount,
            trash_container='',
            tip_racks=[],
            aspirate_flow_rate=None,
            dispense_flow_rate=None,
            min_volume=None,
            max_volume=None):

        pipette_model_version = self._retrieve_version_number(
            mount, 'p300_single')
        config = pipette_config.load(pipette_model_version)

        return self._create_pipette_from_config(
            config=config,
            mount=mount,
            trash_container=trash_container,
            tip_racks=tip_racks,
            aspirate_flow_rate=aspirate_flow_rate,
            dispense_flow_rate=dispense_flow_rate,
            min_volume=min_volume,
            max_volume=max_volume)

    def P300_Multi(
            self,
            mount,
            trash_container='',
            tip_racks=[],
            aspirate_flow_rate=None,
            dispense_flow_rate=None,
            min_volume=None,
            max_volume=None):

        pipette_model_version = self._retrieve_version_number(
            mount, 'p300_multi')
        config = pipette_config.load(pipette_model_version)

        return self._create_pipette_from_config(
            config=config,
            mount=mount,
            trash_container=trash_container,
            tip_racks=tip_racks,
            aspirate_flow_rate=aspirate_flow_rate,
            dispense_flow_rate=dispense_flow_rate,
            min_volume=min_volume,
            max_volume=max_volume)

    def P1000_Single(
            self,
            mount,
            trash_container='',
            tip_racks=[],
            aspirate_flow_rate=None,
            dispense_flow_rate=None,
            min_volume=None,
            max_volume=None):

        pipette_model_version = self._retrieve_version_number(
            mount, 'p1000_single')
        config = pipette_config.load(pipette_model_version)

        return self._create_pipette_from_config(
            config=config,
            mount=mount,
            trash_container=trash_container,
            tip_racks=tip_racks,
            aspirate_flow_rate=aspirate_flow_rate,
            dispense_flow_rate=dispense_flow_rate,
            min_volume=min_volume,
            max_volume=max_volume)

    def _create_pipette_from_config(
            self,
            config,
            mount,
            trash_container='',
            tip_racks=[],
            aspirate_flow_rate=None,
            dispense_flow_rate=None,
            min_volume=None,
            max_volume=None):

        if aspirate_flow_rate is not None:
            config = config._replace(aspirate_flow_rate=aspirate_flow_rate)
        if dispense_flow_rate is not None:
            config = config._replace(dispense_flow_rate=dispense_flow_rate)

        if min_volume is not None:
            config = config._replace(min_volume=min_volume)
        if max_volume is not None:
            config = config._replace(max_volume=max_volume)

        p = self.Pipette(
            model_offset=config.model_offset,
            mount=mount,
            name=config.name,
            trash_container=trash_container,
            tip_racks=tip_racks,
            channels=config.channels,
            aspirate_flow_rate=config.aspirate_flow_rate,
            dispense_flow_rate=config.dispense_flow_rate,
            min_volume=config.min_volume,
            max_volume=config.max_volume,
            plunger_current=config.plunger_current,
            drop_tip_current=config.drop_tip_current,
            plunger_positions=config.plunger_positions.copy(),
<<<<<<< HEAD
            ul_per_mm=config.ul_per_mm,
=======
            pick_up_current=config.pick_up_current,
            pick_up_distance=config.pick_up_distance,
            quirks=config.quirks,
>>>>>>> 99240e23
            fallback_tip_length=config.tip_length)  # TODO move to labware

        return p

    def _retrieve_version_number(self, mount, expected_model_substring):
        attached_model = robot.get_attached_pipettes()[mount]['model']

        if attached_model and expected_model_substring in attached_model:
            return attached_model
        else:
            # pass a default pipette model-version for when robot is simulating
            # this allows any pipette to be simulated, regardless of what is
            # actually attached/cached on the robot's mounts
            return expected_model_substring + '_v1'  # default to v1


instruments = InstrumentsWrapper(robot)
containers = ContainersWrapper(robot)
labware = ContainersWrapper(robot)
modules.provide_labware(labware)


__all__ = ['containers', 'instruments', 'labware', 'robot', 'reset', 'modules']<|MERGE_RESOLUTION|>--- conflicted
+++ resolved
@@ -241,13 +241,10 @@
             plunger_current=config.plunger_current,
             drop_tip_current=config.drop_tip_current,
             plunger_positions=config.plunger_positions.copy(),
-<<<<<<< HEAD
             ul_per_mm=config.ul_per_mm,
-=======
             pick_up_current=config.pick_up_current,
             pick_up_distance=config.pick_up_distance,
             quirks=config.quirks,
->>>>>>> 99240e23
             fallback_tip_length=config.tip_length)  # TODO move to labware
 
         return p
