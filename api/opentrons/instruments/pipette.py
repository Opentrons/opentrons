--- conflicted
+++ resolved
@@ -104,13 +104,8 @@
             channels=1,
             min_volume=0,
             max_volume=None,
-<<<<<<< HEAD
             ul_per_mm=1000.0,  # if none is specified, make it incredibily big
-            trash_container=None,
-=======
-            ul_per_mm=18.51,
             trash_container='',
->>>>>>> 8fe330ba
             tip_racks=[],
             aspirate_speed=DEFAULT_ASPIRATE_SPEED,
             dispense_speed=DEFAULT_DISPENSE_SPEED,
