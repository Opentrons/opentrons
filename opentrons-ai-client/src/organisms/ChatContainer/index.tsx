--- conflicted
+++ resolved
@@ -12,16 +12,10 @@
   TYPOGRAPHY,
 } from '@opentrons/components'
 import { PromptGuide } from '../../molecules/PromptGuide'
-<<<<<<< HEAD
-import { promptContext } from '../PromptButton/PromptProvider'
-=======
 import { InputPrompt } from '../../molecules/InputPrompt'
->>>>>>> 4794f558
 
 export function ChatContainer(): JSX.Element {
   const { t } = useTranslation('protocol_generator')
-  const usePromptValue = (): string => React.useContext(promptContext)
-  const promptFromButton = usePromptValue()
   const isDummyInitial = true
   return (
     <Flex
@@ -58,8 +52,6 @@
           </Flex>
         </Flex>
       ) : null}
-      {/* ToDo (kk:04/22/2024) this will be removed when the pr is approved */}
-      {promptFromButton}
     </Flex>
   )
 }
