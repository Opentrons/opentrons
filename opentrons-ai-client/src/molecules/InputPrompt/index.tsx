import React from 'react'
import { useTranslation } from 'react-i18next'
import styled, { css } from 'styled-components'
import { useFormContext } from 'react-hook-form'
import { useAtom } from 'jotai'

import {
  ALIGN_CENTER,
  BORDERS,
  COLORS,
  DIRECTION_ROW,
  Flex,
  JUSTIFY_CENTER,
  SPACING,
  TYPOGRAPHY,
} from '@opentrons/components'
import { SendButton } from '../../atoms/SendButton'
<<<<<<< HEAD
import { chatDataAtom } from '../../resources/atoms'
import { useApiCall, useGetAccessToken } from '../../resources/hooks'
=======
import {
  chatDataAtom,
  chatHistoryAtom,
  preparedPromptAtom,
  tokenAtom,
} from '../../resources/atoms'
import { useApiCall } from '../../resources/hooks'
>>>>>>> 8ea41d94
import { calcTextAreaHeight } from '../../resources/utils/utils'
import { END_POINT } from '../../resources/constants'

import type { AxiosRequestConfig } from 'axios'
import type { ChatData } from '../../resources/types'

export function InputPrompt(): JSX.Element {
  const { t } = useTranslation('protocol_generator')
<<<<<<< HEAD
  const { register, watch, reset } = useFormContext()
=======
  const { register, watch, setValue, reset } = useForm<InputType>({
    defaultValues: {
      userPrompt: '',
    },
  })
  const [preparedPrompt, setPreparedPrompt] = useAtom(preparedPromptAtom)
>>>>>>> 8ea41d94
  const [, setChatData] = useAtom(chatDataAtom)
  const [chatHistory, setChatHistory] = useAtom(chatHistoryAtom)
  const [token] = useAtom(tokenAtom)
  const [submitted, setSubmitted] = React.useState<boolean>(false)
  const userPrompt = watch('userPrompt') ?? ''
  const { data, isLoading, callApi } = useApiCall()

  const handleClick = async (): Promise<void> => {
    const userInput: ChatData = {
      role: 'user',
      reply: userPrompt,
    }
    reset()
<<<<<<< HEAD
=======
    setPreparedPrompt('')
>>>>>>> 8ea41d94
    setChatData(chatData => [...chatData, userInput])

    try {
      const headers = {
        Authorization: `Bearer ${token}`,
        'Content-Type': 'application/json',
      }

      const config = {
        url: END_POINT,
        method: 'POST',
        headers,
        data: {
          message: userPrompt,
          history: chatHistory,
          fake: false,
        },
      }
      setChatHistory(chatHistory => [
        ...chatHistory,
        { role: 'user', content: userPrompt },
      ])
      await callApi(config as AxiosRequestConfig)
      setSubmitted(true)
    } catch (err: any) {
      console.error(`error: ${err.message}`)
      throw err
    }
  }

  React.useEffect(() => {
<<<<<<< HEAD
=======
    if (preparedPrompt !== '') {
      setValue('userPrompt', preparedPrompt)
    }
  }, [preparedPrompt, setPreparedPrompt, setValue])

  React.useEffect(() => {
>>>>>>> 8ea41d94
    if (submitted && data != null && !isLoading) {
      const { role, reply } = data
      const assistantResponse: ChatData = {
        role,
        reply,
      }
      setChatHistory(chatHistory => [
        ...chatHistory,
        { role: 'assistant', content: reply },
      ])
      setChatData(chatData => [...chatData, assistantResponse])
      setSubmitted(false)
    }
  }, [data, isLoading, submitted])

  return (
    <StyledForm id="User_Prompt">
      <Flex css={CONTAINER_STYLE}>
        <StyledTextarea
          rows={calcTextAreaHeight(userPrompt)}
          placeholder={t('type_your_prompt')}
          {...register('userPrompt')}
        />
        <SendButton
          disabled={userPrompt.length === 0}
          isLoading={isLoading}
          handleClick={handleClick}
        />
      </Flex>
    </StyledForm>
  )
}

const StyledForm = styled.form`
  width: 100%;
`

const CONTAINER_STYLE = css`
  padding: ${SPACING.spacing40};
  grid-gap: ${SPACING.spacing40};
  flex-direction: ${DIRECTION_ROW};
  background-color: ${COLORS.white};
  border-radius: ${BORDERS.borderRadius4};
  justify-content: ${JUSTIFY_CENTER};
  align-items: ${ALIGN_CENTER};
  max-height: 21.25rem;

  &:focus-within {
    border: 1px ${BORDERS.styleSolid}${COLORS.blue50};
  }
`

const StyledTextarea = styled.textarea`
  resize: none;
  min-height: 3.75rem;
  max-height: 17.25rem;
  overflow-y: auto;
  background-color: ${COLORS.white};
  border: none;
  outline: none;
  padding: 0;
  box-shadow: none;
  color: ${COLORS.black90};
  width: 100%;
  font-size: ${TYPOGRAPHY.fontSize20};
  line-height: ${TYPOGRAPHY.lineHeight24};
  padding: 1.2rem 0;

  ::placeholder {
    position: absolute;
    top: 50%;
    transform: translateY(-50%);
  }
`<|MERGE_RESOLUTION|>--- conflicted
+++ resolved
@@ -15,18 +15,12 @@
   TYPOGRAPHY,
 } from '@opentrons/components'
 import { SendButton } from '../../atoms/SendButton'
-<<<<<<< HEAD
-import { chatDataAtom } from '../../resources/atoms'
-import { useApiCall, useGetAccessToken } from '../../resources/hooks'
-=======
 import {
   chatDataAtom,
   chatHistoryAtom,
-  preparedPromptAtom,
   tokenAtom,
 } from '../../resources/atoms'
 import { useApiCall } from '../../resources/hooks'
->>>>>>> 8ea41d94
 import { calcTextAreaHeight } from '../../resources/utils/utils'
 import { END_POINT } from '../../resources/constants'
 
@@ -35,16 +29,7 @@
 
 export function InputPrompt(): JSX.Element {
   const { t } = useTranslation('protocol_generator')
-<<<<<<< HEAD
   const { register, watch, reset } = useFormContext()
-=======
-  const { register, watch, setValue, reset } = useForm<InputType>({
-    defaultValues: {
-      userPrompt: '',
-    },
-  })
-  const [preparedPrompt, setPreparedPrompt] = useAtom(preparedPromptAtom)
->>>>>>> 8ea41d94
   const [, setChatData] = useAtom(chatDataAtom)
   const [chatHistory, setChatHistory] = useAtom(chatHistoryAtom)
   const [token] = useAtom(tokenAtom)
@@ -58,10 +43,6 @@
       reply: userPrompt,
     }
     reset()
-<<<<<<< HEAD
-=======
-    setPreparedPrompt('')
->>>>>>> 8ea41d94
     setChatData(chatData => [...chatData, userInput])
 
     try {
@@ -93,15 +74,6 @@
   }
 
   React.useEffect(() => {
-<<<<<<< HEAD
-=======
-    if (preparedPrompt !== '') {
-      setValue('userPrompt', preparedPrompt)
-    }
-  }, [preparedPrompt, setPreparedPrompt, setValue])
-
-  React.useEffect(() => {
->>>>>>> 8ea41d94
     if (submitted && data != null && !isLoading) {
       const { role, reply } = data
       const assistantResponse: ChatData = {
