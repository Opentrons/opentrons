--- conflicted
+++ resolved
@@ -1,6 +1,6 @@
 import React from 'react'
 import { useTranslation } from 'react-i18next'
-import styled from 'styled-components'
+import styled, { css } from 'styled-components'
 import { useForm } from 'react-hook-form'
 import { useAtom } from 'jotai'
 
@@ -89,22 +89,8 @@
   }, [responseData, loading, submitted])
 
   return (
-<<<<<<< HEAD
     <StyledForm id="User_Prompt">
-      <Flex
-        padding={SPACING.spacing40}
-        gridGap={SPACING.spacing40}
-        flexDirection={DIRECTION_ROW}
-        backgroundColor={COLORS.white}
-        borderRadius={BORDERS.borderRadius4}
-        justifyContent={JUSTIFY_CENTER}
-        alignItems={ALIGN_CENTER}
-        maxHeight="21.25rem"
-      >
-=======
-    <StyledForm id="User_Prompt" onSubmit={() => handleSubmit(onSubmit)}>
       <Flex css={CONTAINER_STYLE}>
->>>>>>> da4e01e9
         <StyledTextarea
           rows={calcTextAreaHeight()}
           placeholder={t('type_your_prompt')}
