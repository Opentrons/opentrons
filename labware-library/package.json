--- conflicted
+++ resolved
@@ -16,17 +16,16 @@
     "email": "engineering@opentrons.com"
   },
   "license": "Apache-2.0",
+  "devDependencies": {
+    "@types/classnames": "2.2.5",
+    "@types/file-saver": "2.0.1",
+    "@types/jszip": "3.4.1",
+    "@types/react": "16.8.6",
+    "@types/yup": "0.28.0"
+  },
   "dependencies": {
     "@hot-loader/react-dom": "16.8.6",
-<<<<<<< HEAD
-    "@opentrons/components": "4.1.1",
-    "@types/classnames": "2.2.5",
-    "@types/jszip": "3.4.1",
-    "@types/file-saver": "2.0.1",
-    "@types/yup": "0.28.0",
-=======
     "@opentrons/components": "4.2.0",
->>>>>>> c3f8949c
     "ajv": "6.10.2",
     "classnames": "2.2.5",
     "cookie": "0.4.0",
