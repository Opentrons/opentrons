--- conflicted
+++ resolved
@@ -4,17 +4,13 @@
 from pathlib import Path
 from fastapi import Depends, status
 from typing import (
-    Callable,
-<<<<<<< HEAD
-    Optional,
-    Union,
-=======
->>>>>>> 62584b87
     TYPE_CHECKING,
     cast,
     Awaitable,
+    Callable,
     Iterator,
     Iterable,
+    Optional,
     Tuple,
 )
 from uuid import uuid4  # direct to avoid import cycles in service.dependencies
