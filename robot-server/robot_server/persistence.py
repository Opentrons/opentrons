--- conflicted
+++ resolved
@@ -102,7 +102,6 @@
 )
 
 
-<<<<<<< HEAD
 # A reference to SQLite's built-in ROWID column.
 #
 # ROWID is basically an autoincrementing integer, implicitly present in every table.
@@ -115,10 +114,7 @@
 sqlite_rowid = sqlalchemy.column("_ROWID_")
 
 
-def open_db_no_cleanup(db_file_path: Path) -> SQLEngine:
-=======
 def open_db_no_cleanup(db_file_path: Path) -> sqlalchemy.engine.Engine:
->>>>>>> a83d521b
     """Create a database engine for performing transactions."""
     engine = sqlalchemy.create_engine(
         # sqlite://<hostname>/<path>
