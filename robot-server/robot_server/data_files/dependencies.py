"""FastAPI dependencies for data files endpoints."""
from pathlib import Path
from asyncio import Lock as AsyncLock
<<<<<<< HEAD
from typing import Annotated, Final
=======
>>>>>>> 243633c6
from anyio import Path as AsyncPath

from fastapi import Depends
from sqlalchemy.engine import Engine as SQLEngine

from server_utils.fastapi_utils.app_state import (
    AppState,
    get_app_state,
    AppStateAccessor,
)
from robot_server.settings import get_settings
from robot_server.persistence.fastapi_dependencies import (
    get_active_persistence_directory,
    get_sql_engine,
)
from robot_server.persistence.file_and_directory_names import DATA_FILES_DIRECTORY
from robot_server.deletion_planner import DataFileDeletionPlanner
from .data_files_store import DataFilesStore
from .file_auto_deleter import DataFileAutoDeleter


_data_files_directory_init_lock = AsyncLock()
_data_files_directory_accessor = AppStateAccessor[Path]("data_files_directory")

_data_files_store_init_lock = AsyncLock()
_data_files_store_accessor = AppStateAccessor[DataFilesStore]("data_files_store")


async def get_data_files_directory(
    app_state: Annotated[AppState, Depends(get_app_state)],
    persistent_directory: Annotated[Path, Depends(get_active_persistence_directory)],
) -> Path:
    """Get the directory to save the protocol files, creating it if needed."""
    async with _data_files_directory_init_lock:
        data_files_dir = _data_files_directory_accessor.get_from(app_state)
        if data_files_dir is None:
            data_files_dir = persistent_directory / DATA_FILES_DIRECTORY
            await AsyncPath(data_files_dir).mkdir(exist_ok=True)
            _data_files_directory_accessor.set_on(app_state, data_files_dir)

        return data_files_dir


async def get_data_files_store(
    app_state: Annotated[AppState, Depends(get_app_state)],
    sql_engine: Annotated[SQLEngine, Depends(get_sql_engine)],
    data_files_directory: Annotated[Path, Depends(get_data_files_directory)],
) -> DataFilesStore:
    """Get a singleton DataFilesStore to keep track of uploaded data files."""
    async with _data_files_store_init_lock:
        data_files_store = _data_files_store_accessor.get_from(app_state)
        if data_files_store is None:
            data_files_store = DataFilesStore(sql_engine, data_files_directory)
            _data_files_store_accessor.set_on(app_state, data_files_store)
        return data_files_store


def get_data_file_auto_deleter(
    data_files_store: Annotated[DataFilesStore, Depends(get_data_files_store)],
) -> DataFileAutoDeleter:
    """Get a `DataFileAutoDeleter` to delete old data files."""
    return DataFileAutoDeleter(
        data_files_store=data_files_store,
        deletion_planner=DataFileDeletionPlanner(
            maximum_files=get_settings().maximum_data_files
        ),
    )<|MERGE_RESOLUTION|>--- conflicted
+++ resolved
@@ -1,10 +1,7 @@
 """FastAPI dependencies for data files endpoints."""
 from pathlib import Path
 from asyncio import Lock as AsyncLock
-<<<<<<< HEAD
-from typing import Annotated, Final
-=======
->>>>>>> 243633c6
+from typing import Annotated
 from anyio import Path as AsyncPath
 
 from fastapi import Depends
