"""Router for /runs commands endpoints."""
from anyio import move_on_after
from datetime import datetime
from typing import Optional, Union
from typing_extensions import Final, Literal

from fastapi import APIRouter, Depends, Query, status
from pydantic import BaseModel, Field

from opentrons.protocol_engine import ProtocolEngine, commands as pe_commands

from robot_server.errors import ErrorDetails, ErrorBody
from robot_server.service.json_api import (
    RequestModel,
    SimpleBody,
    MultiBody,
    MultiBodyMeta,
    PydanticResponse,
)

from ..run_models import RunCommandSummary
from ..run_data_manager import RunDataManager
from ..engine_store import EngineStore
from ..run_store import RunStore, RunNotFoundError, CommandNotFoundError
from ..dependencies import get_engine_store, get_run_data_manager, get_run_store
from .base_router import RunNotFound, RunStopped


_DEFAULT_COMMAND_LIST_LENGTH: Final = 20
_DEFAULT_COMMAND_WAIT_MS: Final = 30_000

commands_router = APIRouter()


class CommandNotFound(ErrorDetails):
    """An error if a given run command is not found."""

    id: Literal["CommandNotFound"] = "CommandNotFound"
    title: str = "Run Command Not Found"


class CommandNotAllowed(ErrorDetails):
    """An error if a given run command is not allowed."""

    id: Literal["CommandNotAllowed"] = "CommandNotAllowed"
    title: str = "Setup Command Not Allowed"


class CommandLinkMeta(BaseModel):
    """Metadata about a command resource referenced in `links`."""

    runId: str = Field(..., description="The ID of the command's run.")
    commandId: str = Field(..., description="The ID of the command.")
    index: int = Field(..., description="Index of the command in the overall list.")
    key: str = Field(..., description="Value of the current command's `key` field.")
    createdAt: datetime = Field(
        ...,
        description="When the current command was created.",
    )


class CommandLink(BaseModel):
    """A link to a command resource."""

    href: str = Field(..., description="The path to a command")
    meta: CommandLinkMeta = Field(..., description="Information about the command.")


class CommandCollectionLinks(BaseModel):
    """Links returned along with a collection of commands."""

    current: Optional[CommandLink] = Field(
        None,
        description="Path to the currently running or next queued command.",
    )


async def get_current_run_engine_from_url(
    runId: str,
    engine_store: EngineStore = Depends(get_engine_store),
    run_store: RunStore = Depends(get_run_store),
) -> ProtocolEngine:
    """Get run protocol engine.

    Args:
        runId: Run ID to associate the command with.
        engine_store: Engine store to pull current run ProtocolEngine.
        run_store: Run data storage.
    """
    # HACK(mm, 2022-05-19):
    # This call to run_store.has() is commented out because it
    # seems to stall the robot, for mysterious reasons.
    # While it's commented, requests with bad run IDs will incorrectly return
    # HTTP 409 instead of 404.
    # https://github.com/Opentrons/opentrons/issues/10333

    # if not run_store.has(runId):
    #     raise RunNotFound(detail=f"Run {runId} not found.").as_error(
    #         status.HTTP_404_NOT_FOUND
    #     )

    if runId != engine_store.current_run_id:
        raise RunStopped(detail=f"Run {runId} is not the current run").as_error(
            status.HTTP_409_CONFLICT
        )

    return engine_store.engine


@commands_router.post(
    path="/runs/{runId}/commands",
    summary="Enqueue a protocol command",
    description=(
        "Add a single protocol command to the run. "
        "The command is placed at the back of the queue."
    ),
    status_code=status.HTTP_201_CREATED,
    responses={
        status.HTTP_201_CREATED: {"model": SimpleBody[pe_commands.Command]},
        status.HTTP_404_NOT_FOUND: {"model": ErrorBody[RunNotFound]},
        status.HTTP_409_CONFLICT: {"model": ErrorBody[RunStopped]},
    },
)
async def create_run_command(
    request_body: RequestModel[pe_commands.CommandCreate],
    waitUntilComplete: bool = Query(
        default=False,
        description=(
            "If `false`, return immediately, while the new command is still queued."
            "\n\n"
            "If `true`, only return once the new command succeeds or fails,"
            " or when the timeout is reached. See the `timeout` query parameter."
        ),
    ),
    timeout: int = Query(
        default=_DEFAULT_COMMAND_WAIT_MS,
        gt=0,
        description=(
            "If `waitUntilComplete` is `true`,"
            " the maximum number of milliseconds to wait before returning."
            "\n\n"
            "Ignored if `waitUntilComplete` is `false`."
            "\n\n"
            "The timer starts when the new command is enqueued,"
            " *not* when it starts running."
            " So if a different command runs before the new command,"
            " it may exhaust the timeout even if the new command on its own"
            " would have completed in time."
            "\n\n"
            "If the timeout triggers, the command will still be returned"
            " with a `201` HTTP status code."
            " Inspect the returned command's `status` to detect the timeout."
        ),
    ),
<<<<<<< HEAD
    isSetupCommand: bool = Query(
        default=True,
        description=(
            "If `false`, then this command will be queued as part of protocol commands"
            "\n\n"
            "If `true`, and protocol is paused/ idle, then this command will be added "
            "to a separate queue and will be executed immediately."
        ),
    ),
    engine_store: EngineStore = Depends(get_engine_store),
    run: Run = Depends(get_run_data_from_url),
=======
    protocol_engine: ProtocolEngine = Depends(get_current_run_engine_from_url),
>>>>>>> fae7cb67
) -> PydanticResponse[SimpleBody[pe_commands.Command]]:
    """Enqueue a protocol command.

    Arguments:
        request_body: The request containing the command that the client wants
            to enqueue.
        waitUntilComplete: If True, return only once the command is completed.
            Else, return immediately. Comes from a query parameter in the URL.
        timeout: The maximum time, in seconds, to wait before returning.
            Comes from a query parameter in the URL.
<<<<<<< HEAD
        isSetupCommand: Whether this command is part of a protocol or is a setup command
            that should be executed immediately.
        engine_store: Used to retrieve the `ProtocolEngine` on which the new
=======
        protocol_engine: Used to retrieve the `ProtocolEngine` on which the new
>>>>>>> fae7cb67
            command will be enqueued.
    """
<<<<<<< HEAD
    if not run.current:
        raise RunStopped(detail=f"Run {run.id} is not the current run").as_error(
            status.HTTP_400_BAD_REQUEST
        )

    engine = engine_store.engine
    try:
        command = engine.add_command(request_body.data, is_setup=isSetupCommand)
    except pe_errors.SetupCommandNotAllowedError as e:
        raise CommandNotAllowed(detail=str(e)).as_error(status.HTTP_409_CONFLICT)
=======
    command = protocol_engine.add_command(request_body.data)
>>>>>>> fae7cb67

    if waitUntilComplete:
        with move_on_after(timeout / 1000.0):
            await protocol_engine.wait_for_command(command.id),

    response_data = protocol_engine.state_view.commands.get(command.id)

    return await PydanticResponse.create(
        content=SimpleBody.construct(data=response_data),
        status_code=status.HTTP_201_CREATED,
    )


@commands_router.get(
    path="/runs/{runId}/commands",
    summary="Get a list of all protocol commands in the run",
    description=(
        "Get a list of all commands in the run and their statuses. "
        "This endpoint returns command summaries. Use "
        "`GET /runs/{runId}/commands/{commandId}` to get all "
        "information available for a given command."
    ),
    responses={
        status.HTTP_200_OK: {
            "model": MultiBody[RunCommandSummary, CommandCollectionLinks]
        },
        status.HTTP_404_NOT_FOUND: {"model": ErrorBody[RunNotFound]},
    },
)
async def get_run_commands(
    runId: str,
    cursor: Optional[int] = Query(
        None,
        description=(
            "The starting index of the desired first command in the list."
            " If unspecified, a cursor will be selected automatically"
            " based on the next queued or more recently executed command."
        ),
    ),
    pageLength: int = Query(
        _DEFAULT_COMMAND_LIST_LENGTH,
        description="The maximum number of commands in the list to return.",
    ),
    run_data_manager: RunDataManager = Depends(get_run_data_manager),
) -> PydanticResponse[MultiBody[RunCommandSummary, CommandCollectionLinks]]:
    """Get a summary of a set of commands in a run.

    Arguments:
        runId: Requested run ID, from the URL
        cursor: Cursor index for the collection response.
        pageLength: Maximum number of items to return.
        run_data_manager: Run data retrieval interface.
    """
    try:
        command_slice = run_data_manager.get_commands_slice(
            run_id=runId,
            cursor=cursor,
            length=pageLength,
        )
    except RunNotFoundError as e:
        raise RunNotFound(detail=str(e)).as_error(status.HTTP_404_NOT_FOUND) from e

    current_command = run_data_manager.get_current_command(run_id=runId)

    data = [
        RunCommandSummary.construct(
            id=c.id,
            key=c.key,
            commandType=c.commandType,
            status=c.status,
            createdAt=c.createdAt,
            startedAt=c.startedAt,
            completedAt=c.completedAt,
            params=c.params,
            error=c.error,
        )
        for c in command_slice.commands
    ]

    meta = MultiBodyMeta(
        cursor=command_slice.cursor,
        totalLength=command_slice.total_length,
    )

    links = CommandCollectionLinks()

    if current_command is not None:
        links.current = CommandLink(
            href=f"/runs/{runId}/commands/{current_command.command_id}",
            meta=CommandLinkMeta(
                runId=runId,
                commandId=current_command.command_id,
                index=current_command.index,
                key=current_command.command_key,
                createdAt=current_command.created_at,
            ),
        )

    return await PydanticResponse.create(
        content=MultiBody.construct(data=data, meta=meta, links=links),
        status_code=status.HTTP_200_OK,
    )


@commands_router.get(
    path="/runs/{runId}/commands/{commandId}",
    summary="Get full details about a specific command in the run",
    description=(
        "Get a command along with any associated payload, result, and "
        "execution information."
    ),
    responses={
        status.HTTP_200_OK: {"model": SimpleBody[pe_commands.Command]},
        status.HTTP_404_NOT_FOUND: {
            "model": Union[ErrorBody[RunNotFound], ErrorBody[CommandNotFound]]
        },
    },
)
async def get_run_command(
    runId: str,
    commandId: str,
    run_data_manager: RunDataManager = Depends(get_run_data_manager),
) -> PydanticResponse[SimpleBody[pe_commands.Command]]:
    """Get a specific command from a run.

    Arguments:
        runId: Run identifier, pulled from route parameter.
        commandId: Command identifier, pulled from route parameter.
        run_data_manager: Run data retrieval.
    """
    try:
        command = run_data_manager.get_command(run_id=runId, command_id=commandId)
    except RunNotFoundError as e:
        raise RunNotFound(detail=str(e)).as_error(status.HTTP_404_NOT_FOUND) from e
    except CommandNotFoundError as e:
        raise CommandNotFound(detail=str(e)).as_error(status.HTTP_404_NOT_FOUND) from e

    return await PydanticResponse.create(
        content=SimpleBody.construct(data=command),
        status_code=status.HTTP_200_OK,
    )<|MERGE_RESOLUTION|>--- conflicted
+++ resolved
@@ -7,7 +7,11 @@
 from fastapi import APIRouter, Depends, Query, status
 from pydantic import BaseModel, Field
 
-from opentrons.protocol_engine import ProtocolEngine, commands as pe_commands
+from opentrons.protocol_engine import (
+    ProtocolEngine,
+    commands as pe_commands,
+    errors as pe_errors,
+)
 
 from robot_server.errors import ErrorDetails, ErrorBody
 from robot_server.service.json_api import (
@@ -152,7 +156,6 @@
             " Inspect the returned command's `status` to detect the timeout."
         ),
     ),
-<<<<<<< HEAD
     isSetupCommand: bool = Query(
         default=True,
         description=(
@@ -162,11 +165,7 @@
             "to a separate queue and will be executed immediately."
         ),
     ),
-    engine_store: EngineStore = Depends(get_engine_store),
-    run: Run = Depends(get_run_data_from_url),
-=======
     protocol_engine: ProtocolEngine = Depends(get_current_run_engine_from_url),
->>>>>>> fae7cb67
 ) -> PydanticResponse[SimpleBody[pe_commands.Command]]:
     """Enqueue a protocol command.
 
@@ -177,29 +176,17 @@
             Else, return immediately. Comes from a query parameter in the URL.
         timeout: The maximum time, in seconds, to wait before returning.
             Comes from a query parameter in the URL.
-<<<<<<< HEAD
         isSetupCommand: Whether this command is part of a protocol or is a setup command
             that should be executed immediately.
-        engine_store: Used to retrieve the `ProtocolEngine` on which the new
-=======
-        protocol_engine: Used to retrieve the `ProtocolEngine` on which the new
->>>>>>> fae7cb67
+        protocol_engine: The run's `ProtocolEngine` on which the new
             command will be enqueued.
     """
-<<<<<<< HEAD
-    if not run.current:
-        raise RunStopped(detail=f"Run {run.id} is not the current run").as_error(
-            status.HTTP_400_BAD_REQUEST
-        )
-
-    engine = engine_store.engine
     try:
-        command = engine.add_command(request_body.data, is_setup=isSetupCommand)
+        command = protocol_engine.add_command(
+            request_body.data, is_setup=isSetupCommand
+        )
     except pe_errors.SetupCommandNotAllowedError as e:
         raise CommandNotAllowed(detail=str(e)).as_error(status.HTTP_409_CONFLICT)
-=======
-    command = protocol_engine.add_command(request_body.data)
->>>>>>> fae7cb67
 
     if waitUntilComplete:
         with move_on_after(timeout / 1000.0):
@@ -269,6 +256,7 @@
             id=c.id,
             key=c.key,
             commandType=c.commandType,
+            source=c.source,
             status=c.status,
             createdAt=c.createdAt,
             startedAt=c.startedAt,
