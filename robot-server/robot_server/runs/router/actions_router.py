"""Router for /runs actions endpoints."""
import logging

from fastapi import APIRouter, Depends, status
from datetime import datetime
from typing import Union
from typing_extensions import Literal

from opentrons.protocol_engine.errors import ProtocolEngineStoppedError

from robot_server.errors import ErrorDetails, ErrorBody
from robot_server.service.dependencies import get_current_time, get_unique_id
<<<<<<< HEAD
from robot_server.service.json_api import RequestModel, SimpleBody, PydanticResponse
=======
from robot_server.service.json_api import RequestModel, SimpleResponse
from robot_server.service.task_runner import TaskRunner
>>>>>>> 576a73d5

from ..run_store import RunStore, RunNotFoundError
from ..run_view import RunView
from ..action_models import RunAction, RunActionType, RunActionCreate
from ..engine_store import EngineStore
from ..dependencies import get_run_store, get_engine_store
from .base_router import RunNotFound, RunStopped


log = logging.getLogger(__name__)
actions_router = APIRouter()


class RunActionNotAllowed(ErrorDetails):
    """An error if one tries to issue an unsupported run action."""

    id: Literal["RunActionNotAllowed"] = "RunActionNotAllowed"
    title: str = "Run Action Not Allowed"


@actions_router.post(
    path="/runs/{runId}/actions",
    summary="Issue a control action to the run",
    description="Provide an action in order to control execution of the run.",
    status_code=status.HTTP_201_CREATED,
    responses={
        status.HTTP_201_CREATED: {"model": SimpleBody[RunAction]},
        status.HTTP_409_CONFLICT: {
            "model": ErrorBody[Union[RunActionNotAllowed, RunStopped]],
        },
        status.HTTP_404_NOT_FOUND: {"model": ErrorBody[RunNotFound]},
    },
)
async def create_run_action(
    runId: str,
    request_body: RequestModel[RunActionCreate],
    run_view: RunView = Depends(RunView),
    run_store: RunStore = Depends(get_run_store),
    engine_store: EngineStore = Depends(get_engine_store),
    action_id: str = Depends(get_unique_id),
    created_at: datetime = Depends(get_current_time),
<<<<<<< HEAD
) -> PydanticResponse[SimpleBody[RunAction]]:
=======
    task_runner: TaskRunner = Depends(TaskRunner),
) -> SimpleResponse[RunAction]:
>>>>>>> 576a73d5
    """Create a run control action.

    Arguments:
        runId: Run ID pulled from the URL.
        request_body: Input payload from the request body.
        run_view: Resource model builder.
        run_store: Run storage interface.
        engine_store: Protocol engine and runner storage.
        action_id: Generated ID to assign to the control action.
        created_at: Timestamp to attach to the control action.
        task_runner: Background task runner.
    """
    try:
        prev_run = run_store.get(run_id=runId)
    except RunNotFoundError as e:
        raise RunNotFound(detail=str(e)).as_error(status.HTTP_404_NOT_FOUND)

    if not prev_run.is_current:
        raise RunStopped(detail=f"Run {runId} is not the current run").as_error(
            status.HTTP_409_CONFLICT
        )

    action, next_run = run_view.with_action(
        run=prev_run,
        action_id=action_id,
        action_data=request_body.data,
        created_at=created_at,
    )

    try:
        if action.actionType == RunActionType.PLAY:
            log.info(f'Playing run "{runId}".')
            engine_store.runner.play()
        elif action.actionType == RunActionType.PAUSE:
            log.info(f'Pausing run "{runId}".')
            engine_store.runner.pause()
        elif action.actionType == RunActionType.STOP:
            log.info(f'Stopping run "{runId}".')
            task_runner.run(engine_store.runner.stop)

    except ProtocolEngineStoppedError as e:
        raise RunActionNotAllowed(detail=str(e)).as_error(status.HTTP_409_CONFLICT)

    run_store.upsert(run=next_run)

    return PydanticResponse(
        content=SimpleBody.construct(data=action),
        status_code=status.HTTP_201_CREATED,
    )<|MERGE_RESOLUTION|>--- conflicted
+++ resolved
@@ -10,12 +10,8 @@
 
 from robot_server.errors import ErrorDetails, ErrorBody
 from robot_server.service.dependencies import get_current_time, get_unique_id
-<<<<<<< HEAD
 from robot_server.service.json_api import RequestModel, SimpleBody, PydanticResponse
-=======
-from robot_server.service.json_api import RequestModel, SimpleResponse
 from robot_server.service.task_runner import TaskRunner
->>>>>>> 576a73d5
 
 from ..run_store import RunStore, RunNotFoundError
 from ..run_view import RunView
@@ -57,12 +53,8 @@
     engine_store: EngineStore = Depends(get_engine_store),
     action_id: str = Depends(get_unique_id),
     created_at: datetime = Depends(get_current_time),
-<<<<<<< HEAD
+    task_runner: TaskRunner = Depends(TaskRunner),
 ) -> PydanticResponse[SimpleBody[RunAction]]:
-=======
-    task_runner: TaskRunner = Depends(TaskRunner),
-) -> SimpleResponse[RunAction]:
->>>>>>> 576a73d5
     """Create a run control action.
 
     Arguments:
