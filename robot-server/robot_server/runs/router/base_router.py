--- conflicted
+++ resolved
@@ -6,12 +6,7 @@
 from datetime import datetime
 from pathlib import Path
 from textwrap import dedent
-<<<<<<< HEAD
-from typing import Annotated, Literal, Optional, Union, Callable
-=======
-from typing import Optional, Union, Callable
-from typing_extensions import Literal, Final
->>>>>>> 3a27f066
+from typing import Annotated, Callable, Final, Literal, Optional, Union
 
 from fastapi import APIRouter, Depends, status, Query
 from pydantic import BaseModel, Field
@@ -158,13 +153,14 @@
         status.HTTP_409_CONFLICT: {"model": ErrorBody[RunAlreadyActive]},
     },
 )
-<<<<<<< HEAD
 async def create_run(
     run_data_manager: Annotated[RunDataManager, Depends(get_run_data_manager)],
     protocol_store: Annotated[ProtocolStore, Depends(get_protocol_store)],
     run_id: Annotated[str, Depends(get_unique_id)],
     created_at: Annotated[datetime, Depends(get_current_time)],
     run_auto_deleter: Annotated[RunAutoDeleter, Depends(get_run_auto_deleter)],
+    data_files_directory: Annotated[Path, Depends(get_data_files_directory)],
+    data_files_store: Annotated[DataFilesStore, Depends(get_data_files_store)],
     quick_transfer_run_auto_deleter: Annotated[
         RunAutoDeleter, Depends(get_quick_transfer_run_auto_deleter)
     ],
@@ -172,24 +168,6 @@
     deck_configuration_store: Annotated[
         DeckConfigurationStore, Depends(get_deck_configuration_store)
     ],
-=======
-async def create_run(  # noqa: C901
-    request_body: Optional[RequestModel[RunCreate]] = None,
-    run_data_manager: RunDataManager = Depends(get_run_data_manager),
-    protocol_store: ProtocolStore = Depends(get_protocol_store),
-    run_id: str = Depends(get_unique_id),
-    created_at: datetime = Depends(get_current_time),
-    run_auto_deleter: RunAutoDeleter = Depends(get_run_auto_deleter),
-    quick_transfer_run_auto_deleter: RunAutoDeleter = Depends(
-        get_quick_transfer_run_auto_deleter
-    ),
-    data_files_directory: Path = Depends(get_data_files_directory),
-    data_files_store: DataFilesStore = Depends(get_data_files_store),
-    check_estop: bool = Depends(require_estop_in_good_state),
-    deck_configuration_store: DeckConfigurationStore = Depends(
-        get_deck_configuration_store
-    ),
->>>>>>> 3a27f066
     notify_publishers: Callable[[], None] = Depends(get_pe_notify_publishers),
     request_body: Optional[RequestModel[RunCreate]] = None,
 ) -> PydanticResponse[SimpleBody[Union[Run, BadRun]]]:
