"""Base router for /runs endpoints.

Contains routes dealing primarily with `Run` models.
"""
import logging
from datetime import datetime
from pathlib import Path
from textwrap import dedent
from typing import Optional, Union, Callable
from typing_extensions import Literal, Final

from fastapi import APIRouter, Depends, status, Query
from pydantic import BaseModel, Field

from opentrons_shared_data.errors import ErrorCodes
from opentrons.protocol_engine.types import CSVRuntimeParamPaths

<<<<<<< HEAD
from robot_server.data_files.models import FileIdNotFound, FileIdNotFoundError
=======
from opentrons.protocol_engine import (
    errors as pe_errors,
)

>>>>>>> cfaffe43
from robot_server.data_files.dependencies import (
    get_data_files_directory,
    get_data_files_store,
)
from robot_server.data_files.data_files_store import DataFilesStore
from robot_server.errors.error_responses import ErrorDetails, ErrorBody
from robot_server.protocols.protocol_models import ProtocolKind
from robot_server.service.dependencies import get_current_time, get_unique_id
from robot_server.robot.control.dependencies import require_estop_in_good_state

from robot_server.service.json_api import (
    RequestModel,
    SimpleBody,
    SimpleEmptyBody,
    SimpleMultiBody,
    MultiBody,
    MultiBodyMeta,
    ResourceLink,
    PydanticResponse,
)

from robot_server.protocols.dependencies import get_protocol_store
from robot_server.protocols.protocol_store import (
    ProtocolStore,
    ProtocolNotFoundError,
)
from robot_server.protocols.router import ProtocolNotFound

from ..run_models import RunNotFoundError
from ..run_auto_deleter import RunAutoDeleter
from ..run_models import Run, BadRun, RunCreate, RunUpdate
from ..run_orchestrator_store import RunConflictError
from ..run_data_manager import RunDataManager, RunNotCurrentError
from ..dependencies import (
    get_run_data_manager,
    get_run_auto_deleter,
    get_quick_transfer_run_auto_deleter,
)
from ..error_recovery_models import ErrorRecoveryPolicy

from robot_server.deck_configuration.fastapi_dependencies import (
    get_deck_configuration_store,
)
from robot_server.deck_configuration.store import DeckConfigurationStore
from robot_server.service.notifications import get_pe_notify_publishers

log = logging.getLogger(__name__)
base_router = APIRouter()

_DEFAULT_COMMAND_ERROR_LIST_LENGTH: Final = 20


class RunNotFound(ErrorDetails):
    """An error if a given run is not found."""

    id: Literal["RunNotFound"] = "RunNotFound"
    title: str = "Run Not Found"
    errorCode: str = ErrorCodes.GENERAL_ERROR.value.code


class RunAlreadyActive(ErrorDetails):
    """An error if one tries to create a new run while one is already active."""

    id: Literal["RunAlreadyActive"] = "RunAlreadyActive"
    title: str = "Run Already Active"
    errorCode: str = ErrorCodes.ROBOT_IN_USE.value.code


class RunNotIdle(ErrorDetails):
    """An error if one tries to delete a run that is not idle."""

    id: Literal["RunNotIdle"] = "RunNotIdle"
    title: str = "Run is not idle."
    detail: str = (
        "Run is currently active. Allow the run to finish or"
        " stop it with a `stop` action before attempting to modify it."
    )
    errorCode: str = ErrorCodes.ROBOT_IN_USE.value.code


class RunStopped(ErrorDetails):
    """An error if one tries to modify a stopped run."""

    id: Literal["RunStopped"] = "RunStopped"
    title: str = "Run Stopped"
    errorCode: str = ErrorCodes.GENERAL_ERROR.value.code


class AllRunsLinks(BaseModel):
    """Links returned along with a collection of runs."""

    current: Optional[ResourceLink] = Field(
        None,
        description="Path to the currently active run, if a run is active.",
    )


async def get_run_data_from_url(
    runId: str,
    run_data_manager: RunDataManager = Depends(get_run_data_manager),
) -> Union[Run, BadRun]:
    """Get the data of a run.

    Args:
        runId: Run ID pulled from URL.
        run_data_manager: Current and historical run data management.
    """
    try:
        run_data = run_data_manager.get(runId)
    except RunNotFoundError as e:
        raise RunNotFound(detail=str(e)).as_error(status.HTTP_404_NOT_FOUND)

    return run_data


@PydanticResponse.wrap_route(
    base_router.post,
    path="/runs",
    summary="Create a run",
    description=dedent(
        """
        Create a new run to track robot interaction.

        When too many runs already exist, old ones will be automatically deleted
        to make room for the new one.
        """
    ),
    status_code=status.HTTP_201_CREATED,
    responses={
        status.HTTP_201_CREATED: {"model": SimpleBody[Run]},
        status.HTTP_400_BAD_REQUEST: {"model": ErrorBody[FileIdNotFound]},
        status.HTTP_404_NOT_FOUND: {"model": ErrorBody[ProtocolNotFound]},
        status.HTTP_409_CONFLICT: {"model": ErrorBody[RunAlreadyActive]},
    },
)
async def create_run(  # noqa: C901
    request_body: Optional[RequestModel[RunCreate]] = None,
    run_data_manager: RunDataManager = Depends(get_run_data_manager),
    protocol_store: ProtocolStore = Depends(get_protocol_store),
    run_id: str = Depends(get_unique_id),
    created_at: datetime = Depends(get_current_time),
    run_auto_deleter: RunAutoDeleter = Depends(get_run_auto_deleter),
    quick_transfer_run_auto_deleter: RunAutoDeleter = Depends(
        get_quick_transfer_run_auto_deleter
    ),
    data_files_directory: Path = Depends(get_data_files_directory),
    data_files_store: DataFilesStore = Depends(get_data_files_store),
    check_estop: bool = Depends(require_estop_in_good_state),
    deck_configuration_store: DeckConfigurationStore = Depends(
        get_deck_configuration_store
    ),
    notify_publishers: Callable[[], None] = Depends(get_pe_notify_publishers),
) -> PydanticResponse[SimpleBody[Union[Run, BadRun]]]:
    """Create a new run.

    Arguments:
        request_body: Optional request body with run creation data.
        run_data_manager: Current and historical run data management.
        protocol_store: Protocol resource storage.
        run_id: Generated ID to assign to the run.
        created_at: Timestamp to attach to created run.
        run_auto_deleter: An interface to delete old resources to make room for
            the new run.
        quick_transfer_run_auto_deleter: An interface to delete old quick-transfer
        data_files_directory: Persistence directory for data files.
        data_files_store: Database of data file resources.
        resources to make room for the new run.
        check_estop: Dependency to verify the estop is in a valid state.
        deck_configuration_store: Dependency to fetch the deck configuration.
        notify_publishers: Utilized by the engine to notify publishers of state changes.
    """
    protocol_id = request_body.data.protocolId if request_body is not None else None
    offsets = request_body.data.labwareOffsets if request_body is not None else []
    rtp_values = (
        request_body.data.runTimeParameterValues if request_body is not None else None
    )
    rtp_files = (
        request_body.data.runTimeParameterFiles if request_body is not None else None
    )

    rtp_paths: Optional[CSVRuntimeParamPaths] = None
    try:
        if rtp_files:
            rtp_paths = {
                name: data_files_directory
                / file_id
                / data_files_store.get(file_id).name
                for name, file_id in rtp_files.items()
            }
    except FileIdNotFoundError as e:
        raise FileIdNotFound(detail=str(e)).as_error(status.HTTP_400_BAD_REQUEST)

    protocol_resource = None

    deck_configuration = await deck_configuration_store.get_deck_configuration()

    # TODO (tz, 5-16-22): same error raised twice.
    #  Check if we can consolidate to one place.
    if protocol_id is not None:
        try:
            protocol_resource = protocol_store.get(protocol_id=protocol_id)
        except ProtocolNotFoundError as e:
            raise ProtocolNotFound(detail=str(e)).as_error(status.HTTP_404_NOT_FOUND)

    # TODO(mc, 2022-05-13): move inside `RunDataManager` or return data
    # to pass to `RunDataManager.create`. Right now, runs may be deleted
    # even if a new create is unable to succeed due to a conflict
    run_deleter: RunAutoDeleter = run_auto_deleter
    if (
        protocol_resource
        and protocol_resource.protocol_kind == ProtocolKind.QUICK_TRANSFER
    ):
        run_deleter = quick_transfer_run_auto_deleter
    run_deleter.make_room_for_new_run()

    try:
        run_data = await run_data_manager.create(
            run_id=run_id,
            created_at=created_at,
            labware_offsets=offsets,
            deck_configuration=deck_configuration,
            run_time_param_values=rtp_values,
            run_time_param_paths=rtp_paths,
            protocol=protocol_resource,
            notify_publishers=notify_publishers,
        )
    except RunConflictError as e:
        raise RunAlreadyActive(detail=str(e)).as_error(status.HTTP_409_CONFLICT) from e
    except ProtocolNotFoundError as e:
        raise ProtocolNotFound(detail=str(e)).as_error(status.HTTP_404_NOT_FOUND) from e

    log.info(f'Created protocol run "{run_id}" from protocol "{protocol_id}".')

    return await PydanticResponse.create(
        content=SimpleBody.construct(data=run_data),
        status_code=status.HTTP_201_CREATED,
    )


@PydanticResponse.wrap_route(
    base_router.get,
    path="/runs",
    summary="Get all runs",
    description=(
        "Get a list of all active and inactive runs, in order from oldest to newest."
    ),
    responses={
        status.HTTP_200_OK: {"model": MultiBody[Union[Run, BadRun], AllRunsLinks]},
    },
)
async def get_runs(
    pageLength: Optional[int] = Query(
        None,
        description=(
            "The maximum number of runs to return."
            " If this is less than the total number of runs,"
            " the most-recently created runs will be returned."
            " If this is omitted or `null`, all runs will be returned."
        ),
    ),
    run_data_manager: RunDataManager = Depends(get_run_data_manager),
) -> PydanticResponse[MultiBody[Union[Run, BadRun], AllRunsLinks]]:
    """Get all runs, in order from least-recently to most-recently created.

    Args:
        pageLength: Maximum number of items to return.
        run_data_manager: Current and historical run data management.
    """
    data = run_data_manager.get_all(length=pageLength)
    current_run_id = run_data_manager.current_run_id
    meta = MultiBodyMeta(cursor=0, totalLength=len(data))
    links = AllRunsLinks(
        current=ResourceLink.construct(href=f"/runs/{current_run_id}")
        if current_run_id is not None
        else None
    )

    return await PydanticResponse.create(
        content=MultiBody.construct(data=data, links=links, meta=meta),
        status_code=status.HTTP_200_OK,
    )


@PydanticResponse.wrap_route(
    base_router.get,
    path="/runs/{runId}",
    summary="Get a run",
    description="Get a specific run by its unique identifier.",
    responses={
        status.HTTP_200_OK: {"model": SimpleBody[Union[Run, BadRun]]},
        status.HTTP_404_NOT_FOUND: {"model": ErrorBody[RunNotFound]},
    },
)
async def get_run(
    run_data: Run = Depends(get_run_data_from_url),
) -> PydanticResponse[SimpleBody[Union[Run, BadRun]]]:
    """Get a run by its ID.

    Args:
        run_data: Data of the run specified in the runId url parameter.
    """
    return await PydanticResponse.create(
        content=SimpleBody.construct(data=run_data),
        status_code=status.HTTP_200_OK,
    )


@PydanticResponse.wrap_route(
    base_router.delete,
    path="/runs/{runId}",
    summary="Delete a run",
    description="Delete a specific run by its unique identifier.",
    responses={
        status.HTTP_200_OK: {"model": SimpleEmptyBody},
        status.HTTP_404_NOT_FOUND: {"model": ErrorBody[RunNotFound]},
    },
)
async def remove_run(
    runId: str,
    run_data_manager: RunDataManager = Depends(get_run_data_manager),
) -> PydanticResponse[SimpleEmptyBody]:
    """Delete a run by its ID.

    Arguments:
        runId: Run ID pulled from URL.
        run_data_manager: Current and historical run data management.
    """
    try:
        await run_data_manager.delete(runId)

    except RunConflictError as e:
        raise RunNotIdle().as_error(status.HTTP_409_CONFLICT) from e

    except RunNotFoundError as e:
        raise RunNotFound(detail=str(e)).as_error(status.HTTP_404_NOT_FOUND) from e

    return await PydanticResponse.create(
        content=SimpleEmptyBody.construct(),
        status_code=status.HTTP_200_OK,
    )


@PydanticResponse.wrap_route(
    base_router.patch,
    path="/runs/{runId}",
    summary="Update a run",
    description="Update a specific run, returning the updated resource.",
    responses={
        status.HTTP_200_OK: {"model": SimpleBody[Run]},
        status.HTTP_404_NOT_FOUND: {"model": ErrorBody[RunNotFound]},
        status.HTTP_409_CONFLICT: {"model": ErrorBody[Union[RunStopped, RunNotIdle]]},
    },
)
async def update_run(
    runId: str,
    request_body: RequestModel[RunUpdate],
    run_data_manager: RunDataManager = Depends(get_run_data_manager),
) -> PydanticResponse[SimpleBody[Union[Run, BadRun]]]:
    """Update a run by its ID.

    Args:
        runId: Run ID pulled from URL.
        request_body: Update data from request body.
        run_data_manager: Current and historical run data management.
    """
    try:
        run_data = await run_data_manager.update(
            runId, current=request_body.data.current
        )
    except RunConflictError as e:
        raise RunNotIdle(detail=str(e)).as_error(status.HTTP_409_CONFLICT) from e
    except RunNotCurrentError as e:
        raise RunStopped(detail=str(e)).as_error(status.HTTP_409_CONFLICT) from e
    except RunNotFoundError as e:
        raise RunNotFound(detail=str(e)).as_error(status.HTTP_404_NOT_FOUND) from e

    return await PydanticResponse.create(
        content=SimpleBody.construct(data=run_data),
        status_code=status.HTTP_200_OK,
    )


@PydanticResponse.wrap_route(
    base_router.put,
    path="/runs/{runId}/errorRecoveryPolicy",
    summary="Set run policies",
    description=dedent(
        """
        Update how to handle different kinds of command failures.
        The following rules will persist during the run.
        """
    ),
    status_code=status.HTTP_201_CREATED,
    responses={
        status.HTTP_200_OK: {"model": SimpleEmptyBody},
        status.HTTP_409_CONFLICT: {"model": ErrorBody[RunStopped]},
    },
)
async def put_error_recovery_policy(
    runId: str,
    request_body: RequestModel[ErrorRecoveryPolicy],
    run_data_manager: RunDataManager = Depends(get_run_data_manager),
) -> PydanticResponse[SimpleEmptyBody]:
    """Create run polices.

    Arguments:
        runId: Run ID pulled from URL.
        request_body:  Request body with run policies data.
        run_data_manager: Current and historical run data management.
    """
    policies = request_body.data.policyRules
    if policies:
        try:
            run_data_manager.set_policies(run_id=runId, policies=policies)
        except RunNotCurrentError as e:
            raise RunStopped(detail=str(e)).as_error(status.HTTP_409_CONFLICT) from e

    return await PydanticResponse.create(
        content=SimpleEmptyBody.construct(),
        status_code=status.HTTP_200_OK,
    )


@PydanticResponse.wrap_route(
    base_router.get,
    path="/runs/{runId}/commandErrors",
    summary="Get a list of all command errors in the run",
    description=(
        "Get a list of all command errors in the run. "
        "\n\n"
        "The errors are returned in order from oldest to newest."
        "\n\n"
        "This endpoint returns the command error. Use "
        "`GET /runs/{runId}/commands/{commandId}` to get all "
        "information available for a given command."
    ),
    responses={
        status.HTTP_200_OK: {"model": SimpleMultiBody[pe_errors.ErrorOccurrence]},
        status.HTTP_409_CONFLICT: {"model": ErrorBody[RunStopped]},
    },
)
async def get_run_commands_error(
    runId: str,
    cursor: Optional[int] = Query(
        None,
        description=(
            "The starting index of the desired first command error in the list."
            " If unspecified, a cursor will be selected automatically"
            " based on the last error added."
        ),
    ),
    pageLength: int = Query(
        _DEFAULT_COMMAND_ERROR_LIST_LENGTH,
        description="The maximum number of command errors in the list to return.",
    ),
    run_data_manager: RunDataManager = Depends(get_run_data_manager),
) -> PydanticResponse[SimpleMultiBody[pe_errors.ErrorOccurrence]]:
    """Get a summary of a set of command errors in a run.

    Arguments:
        runId: Requested run ID, from the URL
        cursor: Cursor index for the collection response.
        pageLength: Maximum number of items to return.
        run_data_manager: Run data retrieval interface.
    """
    try:
        all_errors = run_data_manager.get_command_errors(run_id=runId)
        total_length = len(all_errors)

        if cursor is None:
            if len(all_errors) > 0:
                # Get the most recent error,
                # which we can find just at the end of the list.
                cursor = total_length - 1
            else:
                cursor = 0

        command_error_slice = run_data_manager.get_command_error_slice(
            run_id=runId,
            cursor=cursor,
            length=pageLength,
        )
    except RunNotCurrentError as e:
        raise RunStopped(detail=str(e)).as_error(status.HTTP_409_CONFLICT) from e

    meta = MultiBodyMeta(
        cursor=command_error_slice.cursor,
        totalLength=command_error_slice.total_length,
    )

    return await PydanticResponse.create(
        content=SimpleMultiBody.construct(
            data=command_error_slice.commands_errors,
            meta=meta,
        ),
        status_code=status.HTTP_200_OK,
    )<|MERGE_RESOLUTION|>--- conflicted
+++ resolved
@@ -14,15 +14,11 @@
 
 from opentrons_shared_data.errors import ErrorCodes
 from opentrons.protocol_engine.types import CSVRuntimeParamPaths
-
-<<<<<<< HEAD
-from robot_server.data_files.models import FileIdNotFound, FileIdNotFoundError
-=======
 from opentrons.protocol_engine import (
     errors as pe_errors,
 )
 
->>>>>>> cfaffe43
+from robot_server.data_files.models import FileIdNotFound, FileIdNotFoundError
 from robot_server.data_files.dependencies import (
     get_data_files_directory,
     get_data_files_store,
