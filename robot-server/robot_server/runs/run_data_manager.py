"""Manage current and historical run data."""
from datetime import datetime
from typing import List, Optional, Callable, Union

from opentrons_shared_data.labware.labware_definition import LabwareDefinition
from opentrons_shared_data.errors.exceptions import InvalidStoredData, EnumeratedError
from opentrons.protocol_engine import (
    EngineStatus,
    LabwareOffsetCreate,
    StateSummary,
    CommandSlice,
    CurrentCommand,
    Command,
)
from opentrons.protocol_engine.types import RunTimeParamValuesType

from robot_server.protocols.protocol_store import ProtocolResource
from robot_server.service.task_runner import TaskRunner
from robot_server.service.notifications import RunsPublisher

from .engine_store import EngineStore
from .run_store import RunResource, RunStore, BadRunResource, BadStateSummary
from .run_models import Run, BadRun, RunDataError

from opentrons.protocol_engine.types import DeckConfigurationType


def _build_run(
    run_resource: Union[RunResource, BadRunResource],
    state_summary: Union[StateSummary, BadStateSummary],
    current: bool,
) -> Union[Run, BadRun]:
    # TODO(mc, 2022-05-16): improve persistence strategy
    # such that this default summary object is not needed

    if run_resource.ok and isinstance(state_summary, StateSummary):
        return Run.construct(
            id=run_resource.run_id,
            protocolId=run_resource.protocol_id,
            createdAt=run_resource.created_at,
            actions=run_resource.actions,
            status=state_summary.status,
            errors=state_summary.errors,
            labware=state_summary.labware,
            labwareOffsets=state_summary.labwareOffsets,
            pipettes=state_summary.pipettes,
            modules=state_summary.modules,
            current=current,
            completedAt=state_summary.completedAt,
            startedAt=state_summary.startedAt,
            liquids=state_summary.liquids,
        )

    errors: List[EnumeratedError] = []
    if isinstance(state_summary, BadStateSummary):
        state = StateSummary.construct(
            status=EngineStatus.STOPPED,
            errors=[],
            labware=[],
            labwareOffsets=[],
            pipettes=[],
            modules=[],
            liquids=[],
        )
        errors.append(state_summary.dataError)
    else:
        state = state_summary
    if not run_resource.ok:
        errors.append(run_resource.error)

    if len(errors) > 1:
        run_loading_error = RunDataError.from_exc(
            InvalidStoredData(
                message=(
                    "Data on this run is not valid. The run may have been "
                    "created on a future software version."
                ),
                wrapping=errors,
            )
        )
    elif errors:
        run_loading_error = RunDataError.from_exc(errors[0])
    else:
        # We should never get here
        run_loading_error = RunDataError.from_exc(
            AssertionError("Logic error in parsing invalid run.")
        )

    return BadRun.construct(
        dataError=run_loading_error,
        id=run_resource.run_id,
        protocolId=run_resource.protocol_id,
        createdAt=run_resource.created_at,
        actions=run_resource.actions,
        status=state.status,
        errors=state.errors,
        labware=state.labware,
        labwareOffsets=state.labwareOffsets,
        pipettes=state.pipettes,
        modules=state.modules,
        current=current,
        completedAt=state.completedAt,
        startedAt=state.startedAt,
        liquids=state.liquids,
    )


class RunNotCurrentError(ValueError):
    """Error raised when a requested run is not the current run."""


class RunDataManager:
    """Collaborator to manage current and historical run data.

    Provides a facade to both an EngineStore (current run) and a RunStore
    (historical runs). Returns `Run` response models to the router.

    Args:
        engine_store: In-memory store of the current run's ProtocolEngine.
        run_store: Persistent database of current and historical run data.
    """

    def __init__(
        self,
        engine_store: EngineStore,
        run_store: RunStore,
        task_runner: TaskRunner,
        runs_publisher: RunsPublisher,
    ) -> None:
        self._engine_store = engine_store
        self._run_store = run_store
        self._task_runner = task_runner
        self._runs_publisher = runs_publisher

    @property
    def current_run_id(self) -> Optional[str]:
        """The identifier of the current run, if any."""
        return self._engine_store.current_run_id

    async def create(
        self,
        run_id: str,
        created_at: datetime,
        labware_offsets: List[LabwareOffsetCreate],
        deck_configuration: DeckConfigurationType,
<<<<<<< HEAD
        run_time_param_values: Optional[RunTimeParamValuesType],
=======
        notify_publishers: Callable[[], None],
>>>>>>> cf93d9c9
        protocol: Optional[ProtocolResource],
    ) -> Union[Run, BadRun]:
        """Create a new, current run.

        Args:
            run_id: Identifier to assign the new run.
            created_at: Creation datetime.
            labware_offsets: Labware offsets to initialize the engine with.
            notify_publishers: Utilized by the engine to notify publishers of state changes.

        Returns:
            The run resource.

        Raise:
            EngineConflictError: There is a currently active run that cannot
                be superceded by this new run.
        """
        prev_run_id = self._engine_store.current_run_id
        if prev_run_id is not None:
            prev_run_result = await self._engine_store.clear()
            self._run_store.update_run_state(
                run_id=prev_run_id,
                summary=prev_run_result.state_summary,
                commands=prev_run_result.commands,
            )
        state_summary = await self._engine_store.create(
            run_id=run_id,
            labware_offsets=labware_offsets,
            deck_configuration=deck_configuration,
            protocol=protocol,
<<<<<<< HEAD
            run_time_param_values=run_time_param_values,
=======
            notify_publishers=notify_publishers,
>>>>>>> cf93d9c9
        )
        run_resource = self._run_store.insert(
            run_id=run_id,
            created_at=created_at,
            protocol_id=protocol.protocol_id if protocol is not None else None,
        )
        await self._runs_publisher.begin_polling_engine_store(
            get_current_command=self.get_current_command,
            get_state_summary=self._get_good_state_summary,
            run_id=run_id,
        )

        return _build_run(
            run_resource=run_resource,
            state_summary=state_summary,
            current=True,
        )

    def get(self, run_id: str) -> Union[Run, BadRun]:
        """Get a run resource.

        This method will pull from the current run or the historical runs,
        depending on if `run_id` refers to the current run.

        Args:
            run_id: The identifier of the run to return.

        Returns:
            The run resource.

        Raises:
            RunNotFoundError: The given run identifier does not exist.
        """
        run_resource = self._run_store.get(run_id=run_id)
        state_summary = self._get_state_summary(run_id=run_id)
        current = run_id == self._engine_store.current_run_id

        return _build_run(run_resource, state_summary, current)

    def get_run_loaded_labware_definitions(
        self, run_id: str
    ) -> List[LabwareDefinition]:
        """Get a run's load labware definitions.

        This method will get the labware definitions loaded by loadLabware commands for the current run
        depending on if `run_id` refers to the current run.

        Args:
            run_id: The identifier of the run to return.

        Returns:
            The run's loaded labware definitions.

        Raises:
            RunNotCurrentError: The given run identifier is not the current run.
        """
        # The database doesn't store runs' loaded labware definitions in a way that we
        # can query quickly. Avoid it by only supporting this on in-memory runs.
        if run_id != self._engine_store.current_run_id:
            raise RunNotCurrentError(
                f"Cannot get load labware definitions of {run_id} because it is not the current run."
            )

        return (
            self._engine_store.engine.state_view.labware.get_loaded_labware_definitions()
        )

    def get_all(self, length: Optional[int]) -> List[Union[Run, BadRun]]:
        """Get current and stored run resources.

        Results are ordered from oldest to newest.

        Params:
            length: If `None`, return all runs. Otherwise, return the newest n runs.
        """
        return [
            _build_run(
                run_resource=run_resource,
                state_summary=self._get_state_summary(run_resource.run_id),
                current=run_resource.run_id == self._engine_store.current_run_id,
            )
            for run_resource in self._run_store.get_all(length)
        ]

    async def delete(self, run_id: str) -> None:
        """Delete a current or historical run.

        Args:
            run_id: The identifier of the run to remove.

        Raises:
            EngineConflictError: If deleting the current run, the current run
                is not idle and cannot be deleted.
            RunNotFoundError: The given run identifier was not found in the database.
        """
        if run_id == self._engine_store.current_run_id:
            await self._engine_store.clear()
            await self._runs_publisher.stop_polling_engine_store()

        self._run_store.remove(run_id=run_id)

    async def update(self, run_id: str, current: Optional[bool]) -> Union[Run, BadRun]:
        """Get and potentially archive a run.

        Args:
            run_id: The run to get and maybe archive.

        Returns:
            The updated run.

        Raises:
            RunNotFoundError: The run identifier was not found in the database.
            RunNotCurrentError: The run is not the current run.
            EngineConflictError: The run cannot be updated because it is not idle.
        """
        if run_id != self._engine_store.current_run_id:
            raise RunNotCurrentError(
                f"Cannot update {run_id} because it is not the current run."
            )

        next_current = current if current is False else True

        if next_current is False:
            commands, state_summary, parameters = await self._engine_store.clear()
            run_resource: Union[
                RunResource, BadRunResource
            ] = self._run_store.update_run_state(
                run_id=run_id,
                summary=state_summary,
                commands=commands,
            )
        else:
            state_summary = self._engine_store.engine.state_view.get_summary()
            run_resource = self._run_store.get(run_id=run_id)

        return _build_run(
            run_resource=run_resource,
            state_summary=state_summary,
            current=next_current,
        )

    def get_commands_slice(
        self,
        run_id: str,
        cursor: Optional[int],
        length: int,
    ) -> CommandSlice:
        """Get a slice of run commands.

        Args:
            run_id: ID of the run.
            cursor: Requested index of first command in the returned slice.
            length: Length of slice to return.

        Raises:
            RunNotFoundError: The given run identifier was not found in the database.
        """
        if run_id == self._engine_store.current_run_id:
            the_slice = self._engine_store.engine.state_view.commands.get_slice(
                cursor=cursor, length=length
            )
            return the_slice

        # Let exception propagate
        return self._run_store.get_commands_slice(
            run_id=run_id, cursor=cursor, length=length
        )

    def get_current_command(self, run_id: str) -> Optional[CurrentCommand]:
        """Get the currently executing command, if any.

        Args:
            run_id: ID of the run.
        """
        if self._engine_store.current_run_id == run_id:
            return self._engine_store.engine.state_view.commands.get_current()
        return None

    def get_command(self, run_id: str, command_id: str) -> Command:
        """Get a run's command by ID.

        Args:
            run_id: ID of the run.
            command_id: ID of the command.

        Raises:
            RunNotFoundError: The given run identifier was not found.
            CommandNotFoundError: The given command identifier was not found.
        """
        if self._engine_store.current_run_id == run_id:
            return self._engine_store.engine.state_view.commands.get(
                command_id=command_id
            )

        return self._run_store.get_command(run_id=run_id, command_id=command_id)

    def _get_state_summary(self, run_id: str) -> Union[StateSummary, BadStateSummary]:
        if run_id == self._engine_store.current_run_id:
            return self._engine_store.engine.state_view.get_summary()
        else:
            return self._run_store.get_state_summary(run_id=run_id)

    def _get_good_state_summary(self, run_id: str) -> Optional[StateSummary]:
        summary = self._get_state_summary(run_id)
        return summary if isinstance(summary, StateSummary) else None<|MERGE_RESOLUTION|>--- conflicted
+++ resolved
@@ -143,11 +143,8 @@
         created_at: datetime,
         labware_offsets: List[LabwareOffsetCreate],
         deck_configuration: DeckConfigurationType,
-<<<<<<< HEAD
         run_time_param_values: Optional[RunTimeParamValuesType],
-=======
         notify_publishers: Callable[[], None],
->>>>>>> cf93d9c9
         protocol: Optional[ProtocolResource],
     ) -> Union[Run, BadRun]:
         """Create a new, current run.
@@ -178,11 +175,8 @@
             labware_offsets=labware_offsets,
             deck_configuration=deck_configuration,
             protocol=protocol,
-<<<<<<< HEAD
             run_time_param_values=run_time_param_values,
-=======
             notify_publishers=notify_publishers,
->>>>>>> cf93d9c9
         )
         run_resource = self._run_store.insert(
             run_id=run_id,
