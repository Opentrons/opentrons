"""Router for /maintenance_runs commands endpoints."""
import textwrap
from typing import Annotated, Optional, Union
from typing_extensions import Final, Literal

from fastapi import APIRouter, Depends, Query, status

from opentrons.protocol_engine import (
    CommandPointer,
    commands as pe_commands,
)
from opentrons.protocol_engine.errors import CommandDoesNotExistError

from robot_server.errors.error_responses import ErrorDetails, ErrorBody
from robot_server.service.json_api import (
    SimpleBody,
    MultiBody,
    MultiBodyMeta,
    PydanticResponse,
)
from robot_server.robot.control.dependencies import require_estop_in_good_state
from robot_server.runs.command_models import (
    RequestModelWithCommandCreate,
    CommandCollectionLinks,
    CommandLink,
    CommandLinkMeta,
)
from robot_server.runs.run_models import RunCommandSummary

from ..maintenance_run_models import MaintenanceRunNotFoundError
from ..maintenance_run_data_manager import MaintenanceRunDataManager
from ..maintenance_run_orchestrator_store import MaintenanceRunOrchestratorStore
from ..dependencies import (
    get_maintenance_run_orchestrator_store,
    get_maintenance_run_data_manager,
)
from .base_router import RunNotFound


_DEFAULT_COMMAND_LIST_LENGTH: Final = 20

commands_router = APIRouter()


class CommandNotFound(ErrorDetails):
    """An error if a given run command is not found."""

    id: Literal["CommandNotFound"] = "CommandNotFound"
    title: str = "Run Command Not Found"


class CommandNotAllowed(ErrorDetails):
    """An error if a given run command is not allowed."""

    id: Literal["CommandNotAllowed"] = "CommandNotAllowed"
    title: str = "Setup Command Not Allowed"


async def get_current_run_from_url(
    runId: str,
    run_orchestrator_store: Annotated[
        MaintenanceRunOrchestratorStore, Depends(get_maintenance_run_orchestrator_store)
    ],
) -> str:
    """Get run from url.

    Args:
        runId: Run ID to associate the command with.
        run_orchestrator_store: Engine store to pull current run ProtocolEngine.
    """
    if runId != run_orchestrator_store.current_run_id:
        raise RunNotFound(
            detail=f"Run {runId} not found. "
            f"Note that only one maintenance run can exist at a time."
        ).as_error(status.HTTP_404_NOT_FOUND)

    return runId


@PydanticResponse.wrap_route(
    commands_router.post,
    path="/maintenance_runs/{runId}/commands",
    summary="Enqueue a command",
    description=textwrap.dedent(
        """
        Add a single command to the maintenance run.

        These commands will execute immediately and in the order they are
        enqueued. The execution of these commands cannot be paused,
        but a maintenance run can be deleted at any point, as long as there
        are no commands running.
        """
    ),
    status_code=status.HTTP_201_CREATED,
    responses={
        status.HTTP_201_CREATED: {"model": SimpleBody[pe_commands.Command]},
        status.HTTP_404_NOT_FOUND: {"model": ErrorBody[RunNotFound]},
        status.HTTP_409_CONFLICT: {"model": ErrorBody[CommandNotAllowed]},
    },
)
async def create_run_command(
    request_body: RequestModelWithCommandCreate,
    run_orchestrator_store: Annotated[
        MaintenanceRunOrchestratorStore, Depends(get_maintenance_run_orchestrator_store)
    ],
    run_id: Annotated[str, Depends(get_current_run_from_url)],
    check_estop: Annotated[bool, Depends(require_estop_in_good_state)],
    waitUntilComplete: Annotated[
        bool,
        Query(
            description=(
                "If `false`, return immediately, while the new command is still queued."
                " If `true`, only return once the new command succeeds or fails,"
                " or when the timeout is reached. See the `timeout` query parameter."
            ),
        ),
    ] = False,
    timeout: Annotated[
        Optional[int],
        Query(
            gt=0,
            description=(
                "If `waitUntilComplete` is `true`,"
                " the maximum time in milliseconds to wait before returning."
                " The default is infinite."
                "\n\n"
                "The timer starts as soon as you enqueue the new command with this request,"
                " *not* when the new command starts running. So if there are other commands"
                " in the queue before the new one, they will also count towards the"
                " timeout."
                "\n\n"
                "If the timeout elapses before the command succeeds or fails,"
                " the command will be returned with its current status."
                "\n\n"
                "Compatibility note: on robot software v6.2.0 and older,"
                " the default was 30 seconds, not infinite."
            ),
        ),
    ] = None,
) -> PydanticResponse[SimpleBody[pe_commands.Command]]:
    """Enqueue a protocol command.

    Arguments:
        request_body: The request containing the command that the client wants
            to enqueue.
        waitUntilComplete: If True, return only once the command is completed.
            Else, return immediately. Comes from a query parameter in the URL.
        timeout: The maximum time, in seconds, to wait before returning.
            Comes from a query parameter in the URL.
        run_orchestrator_store: The run's `EngineStore` on which the new
            command will be enqueued.
        check_estop: Dependency to verify the estop is in a valid state.
        run_id: Run identification to attach command to.
    """
    # TODO(mc, 2022-05-26): increment the HTTP API version so that default
    # behavior is to pass through `command_intent` without overriding it
    command_intent = pe_commands.CommandIntent.SETUP
    command_create = request_body.data.copy(update={"intent": command_intent})

    # TODO (spp): re-add `RunStoppedError` exception catching if/when maintenance runs
    #  have actions.
    command = await run_orchestrator_store.add_command_and_wait_for_interval(
        request=command_create, wait_until_complete=waitUntilComplete, timeout=timeout
    )

    response_data = run_orchestrator_store.get_command(command.id)

    return await PydanticResponse.create(
        content=SimpleBody.model_construct(data=response_data),
        status_code=status.HTTP_201_CREATED,
    )


@PydanticResponse.wrap_route(
    commands_router.get,
    path="/maintenance_runs/{runId}/commands",
    summary="Get a list of all commands in the run",
    description=(
        "Get a list of all commands in the run and their statuses. "
        "This endpoint returns command summaries. Use "
        "`GET /maintenance_runs/{runId}/commands/{commandId}` to get all "
        "information available for a given command."
    ),
    responses={
        status.HTTP_200_OK: {
            "model": MultiBody[RunCommandSummary, CommandCollectionLinks]
        },
        status.HTTP_404_NOT_FOUND: {"model": ErrorBody[RunNotFound]},
    },
)
async def get_run_commands(
    runId: str,
    run_data_manager: Annotated[
        MaintenanceRunDataManager, Depends(get_maintenance_run_data_manager)
    ],
    cursor: Annotated[
        Optional[int],
        Query(
            description=(
                "The starting index of the desired first command in the list."
                " If unspecified, a cursor will be selected automatically"
                " based on the currently running or most recently executed command."
            ),
        ),
    ] = None,
    pageLength: Annotated[
        int,
        Query(
            description="The maximum number of commands in the list to return.",
        ),
    ] = _DEFAULT_COMMAND_LIST_LENGTH,
) -> PydanticResponse[MultiBody[RunCommandSummary, CommandCollectionLinks]]:
    """Get a summary of a set of commands in a run.

    Arguments:
        runId: Requested run ID, from the URL
        cursor: Cursor index for the collection response.
        pageLength: Maximum number of items to return.
        run_data_manager: Run data retrieval interface.
    """
    try:
        command_slice = run_data_manager.get_commands_slice(
            run_id=runId,
            cursor=cursor,
            length=pageLength,
        )
    except MaintenanceRunNotFoundError as e:
        raise RunNotFound(detail=str(e)).as_error(status.HTTP_404_NOT_FOUND) from e

    current_command = run_data_manager.get_current_command(run_id=runId)
    recovery_target_command = run_data_manager.get_recovery_target_command(run_id=runId)

    data = [
<<<<<<< HEAD
        MaintenanceRunCommandSummary.model_construct(
=======
        RunCommandSummary.construct(
>>>>>>> bb0db4a6
            id=c.id,
            key=c.key,
            commandType=c.commandType,
            intent=c.intent,
            status=c.status,
            createdAt=c.createdAt,
            startedAt=c.startedAt,
            completedAt=c.completedAt,
            params=c.params,
            error=c.error,
            failedCommandId=c.failedCommandId,
        )
        for c in command_slice.commands
    ]

    meta = MultiBodyMeta(
        cursor=command_slice.cursor,
        totalLength=command_slice.total_length,
    )

    links = CommandCollectionLinks.construct(
        current=_make_command_link(runId, current_command),
        currentlyRecoveringFrom=_make_command_link(runId, recovery_target_command),
    )

    return await PydanticResponse.create(
        content=MultiBody.model_construct(data=data, meta=meta, links=links),
        status_code=status.HTTP_200_OK,
    )


@PydanticResponse.wrap_route(
    commands_router.get,
    path="/maintenance_runs/{runId}/commands/{commandId}",
    summary="Get full details about a specific command in the run",
    description=(
        "Get a command along with any associated payload, result, and "
        "execution information."
    ),
    responses={
        status.HTTP_200_OK: {"model": SimpleBody[pe_commands.Command]},
        status.HTTP_404_NOT_FOUND: {
            "model": Union[ErrorBody[RunNotFound], ErrorBody[CommandNotFound]]
        },
    },
)
async def get_run_command(
    runId: str,
    commandId: str,
    run_data_manager: Annotated[
        MaintenanceRunDataManager, Depends(get_maintenance_run_data_manager)
    ],
) -> PydanticResponse[SimpleBody[pe_commands.Command]]:
    """Get a specific command from a run.

    Arguments:
        runId: Run identifier, pulled from route parameter.
        commandId: Command identifier, pulled from route parameter.
        run_data_manager: Run data retrieval.
    """
    try:
        command = run_data_manager.get_command(run_id=runId, command_id=commandId)
    except MaintenanceRunNotFoundError as e:
        raise RunNotFound(detail=str(e)).as_error(status.HTTP_404_NOT_FOUND) from e
    except CommandDoesNotExistError as e:
        raise CommandNotFound(detail=str(e)).as_error(status.HTTP_404_NOT_FOUND) from e

    return await PydanticResponse.create(
        content=SimpleBody.model_construct(data=command),
        status_code=status.HTTP_200_OK,
    )


def _make_command_link(
    run_id: str, command_pointer: Optional[CommandPointer]
) -> Optional[CommandLink]:
    return (
        CommandLink.construct(
            href=f"/maintenance_runs/{run_id}/commands/{command_pointer.command_id}",
            meta=CommandLinkMeta(
                runId=run_id,
                commandId=command_pointer.command_id,
                index=command_pointer.index,
                key=command_pointer.command_key,
                createdAt=command_pointer.created_at,
            ),
        )
        if command_pointer is not None
        else None
    )<|MERGE_RESOLUTION|>--- conflicted
+++ resolved
@@ -231,11 +231,7 @@
     recovery_target_command = run_data_manager.get_recovery_target_command(run_id=runId)
 
     data = [
-<<<<<<< HEAD
-        MaintenanceRunCommandSummary.model_construct(
-=======
-        RunCommandSummary.construct(
->>>>>>> bb0db4a6
+        RunCommandSummary.model_construct(
             id=c.id,
             key=c.key,
             commandType=c.commandType,
