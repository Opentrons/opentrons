"""Manage current maintenance run data."""
from datetime import datetime
from typing import List, Optional, Callable

from opentrons.protocol_engine import (
    EngineStatus,
    LabwareOffsetCreate,
    StateSummary,
    CommandSlice,
    CommandPointer,
    Command,
)

from .maintenance_run_orchestrator_store import MaintenanceRunOrchestratorStore
from .maintenance_run_models import MaintenanceRun, MaintenanceRunNotFoundError

from opentrons.protocol_engine.types import DeckConfigurationType

from robot_server.service.notifications import MaintenanceRunsPublisher


def _build_run(
    run_id: str,
    created_at: datetime,
    state_summary: Optional[StateSummary],
) -> MaintenanceRun:
    state_summary = state_summary or StateSummary.construct(
        status=EngineStatus.IDLE,
        errors=[],
        labware=[],
        labwareOffsets=[],
        pipettes=[],
        modules=[],
        liquids=[],
        hasEverEnteredErrorRecovery=False,
    )
    return MaintenanceRun.construct(
        id=run_id,
        createdAt=created_at,
        status=state_summary.status,
        actions=[],  # TODO (spp, 2023-04-23): wire up actions once they are allowed
        errors=state_summary.errors,
        labware=state_summary.labware,
        labwareOffsets=state_summary.labwareOffsets,
        pipettes=state_summary.pipettes,
        modules=state_summary.modules,
        current=True,
        completedAt=state_summary.completedAt,
        startedAt=state_summary.startedAt,
        liquids=state_summary.liquids,
        hasEverEnteredErrorRecovery=state_summary.hasEverEnteredErrorRecovery,
    )


class RunNotCurrentError(ValueError):
    """Error raised when a requested run is not the current run."""


class MaintenanceRunDataManager:
    """Collaborator to manage current maintenance run data.

    Provides a facade to a MaintenanceRunOrchestratorStore.
    Returns `MaintenanceRun` response models to the router.

    Args:
        run_orchestrator_store: In-memory store of the current run's ProtocolEngine.
    """

    def __init__(
        self,
        run_orchestrator_store: MaintenanceRunOrchestratorStore,
        maintenance_runs_publisher: MaintenanceRunsPublisher,
    ) -> None:
        self._run_orchestrator_store = run_orchestrator_store
        self._maintenance_runs_publisher = maintenance_runs_publisher

    @property
    def current_run_id(self) -> Optional[str]:
        """The identifier of the current run, if any."""
        return self._run_orchestrator_store.current_run_id

    async def create(
        self,
        run_id: str,
        created_at: datetime,
        labware_offsets: List[LabwareOffsetCreate],
        deck_configuration: DeckConfigurationType,
        notify_publishers: Callable[[], None],
    ) -> MaintenanceRun:
        """Create a new, current maintenance run.

        Args:
            run_id: Identifier to assign the new run.
            created_at: Creation datetime.
            labware_offsets: Labware offsets to initialize the engine with.
            notify_publishers: Utilized by the engine to notify publishers of state changes.

        Returns:
            The run resource.
        """
        if self._run_orchestrator_store.current_run_id is not None:
            await self._run_orchestrator_store.clear()

        state_summary = await self._run_orchestrator_store.create(
            run_id=run_id,
            created_at=created_at,
            labware_offsets=labware_offsets,
            deck_configuration=deck_configuration,
            notify_publishers=notify_publishers,
        )

        maintenance_run_data = _build_run(
            run_id=run_id,
            created_at=created_at,
            state_summary=state_summary,
        )

<<<<<<< HEAD
        self._maintenance_runs_publisher.publish_current_maintenance_run()
=======
        await self._maintenance_runs_publisher.start_publishing_for_maintenance_run(
            run_id=run_id, get_state_summary=self._get_state_summary
        )
>>>>>>> d045115d

        return maintenance_run_data

    def get(self, run_id: str) -> MaintenanceRun:
        """Get a maintenance run resource.

        Args:
            run_id: The identifier of the run to return.

        Returns:
            The run resource.

        Raises:
            RunNotCurrentError: The given run identifier does not exist.
        """
        current_id = self._run_orchestrator_store.current_run_id
        if current_id != run_id:
            raise MaintenanceRunNotFoundError(run_id=run_id)
        created_at = self._run_orchestrator_store.current_run_created_at
        state_summary = self._get_state_summary(run_id=run_id)

        return _build_run(
            run_id=run_id,
            created_at=created_at,
            state_summary=state_summary,
        )

    async def delete(self, run_id: str) -> None:
        """Delete a maintenance run.

        Args:
            run_id: The identifier of the run to remove.

        Raises:
            RunConflictError: If deleting the current run, the current run
                is not idle and cannot be deleted.
            RunNotFoundError: The given run identifier was not found.
        """
        if run_id == self._run_orchestrator_store.current_run_id:
            await self._run_orchestrator_store.clear()

<<<<<<< HEAD
            self._maintenance_runs_publisher.publish_current_maintenance_run()
=======
            await self._maintenance_runs_publisher.publish_current_maintenance_run_async()
>>>>>>> d045115d

        else:
            raise MaintenanceRunNotFoundError(run_id=run_id)

    def get_commands_slice(
        self,
        run_id: str,
        cursor: Optional[int],
        length: int,
    ) -> CommandSlice:
        """Get a slice of maintenance run commands.

        Args:
            run_id: ID of the run.
            cursor: Requested index of first command in the returned slice.
            length: Length of slice to return.

        Raises:
            RunNotCurrentError: The given run identifier doesn't belong to a current run.
        """
        if run_id != self._run_orchestrator_store.current_run_id:
            raise MaintenanceRunNotFoundError(run_id=run_id)
        the_slice = self._run_orchestrator_store.get_command_slice(
            cursor=cursor, length=length
        )
        return the_slice

    def get_current_command(self, run_id: str) -> Optional[CommandPointer]:
        """Get the "current" command, if any.

        See `ProtocolEngine.state_view.commands.get_current()` for the definition
        of "current."

        Args:
            run_id: ID of the run.
        """
        if self._run_orchestrator_store.current_run_id == run_id:
            return self._run_orchestrator_store.get_current_command()
        else:
            # todo(mm, 2024-05-20):
            # For historical runs to behave consistently with the current run,
            # this should be the most recently completed command, not `None`.
            return None

    def get_recovery_target_command(self, run_id: str) -> Optional[CommandPointer]:
        """Get the current error recovery target.

        See `ProtocolEngine.state_view.commands.get_recovery_target()`.

        Args:
            run_id: ID of the run.
        """
        if self._run_orchestrator_store.current_run_id == run_id:
            return self._run_orchestrator_store.get_command_recovery_target()
        else:
            # Historical runs can't have any ongoing error recovery.
            return None

    def get_command(self, run_id: str, command_id: str) -> Command:
        """Get a run's command by ID.

        Args:
            run_id: ID of the run.
            command_id: ID of the command.

        Raises:
            RunNotCurrentError: The given run identifier doesn't belong to the current run.
            CommandNotFoundError: The given command identifier was not found.
        """
        if run_id != self._run_orchestrator_store.current_run_id:
            raise MaintenanceRunNotFoundError(run_id=run_id)
        return self._run_orchestrator_store.get_command(command_id=command_id)

    def _get_state_summary(self, run_id: str) -> Optional[StateSummary]:
        return self._run_orchestrator_store.get_state_summary()<|MERGE_RESOLUTION|>--- conflicted
+++ resolved
@@ -115,13 +115,9 @@
             state_summary=state_summary,
         )
 
-<<<<<<< HEAD
-        self._maintenance_runs_publisher.publish_current_maintenance_run()
-=======
         await self._maintenance_runs_publisher.start_publishing_for_maintenance_run(
             run_id=run_id, get_state_summary=self._get_state_summary
         )
->>>>>>> d045115d
 
         return maintenance_run_data
 
@@ -162,12 +158,7 @@
         """
         if run_id == self._run_orchestrator_store.current_run_id:
             await self._run_orchestrator_store.clear()
-
-<<<<<<< HEAD
-            self._maintenance_runs_publisher.publish_current_maintenance_run()
-=======
             await self._maintenance_runs_publisher.publish_current_maintenance_run_async()
->>>>>>> d045115d
 
         else:
             raise MaintenanceRunNotFoundError(run_id=run_id)
