# noqa: D100

import asyncio
from datetime import datetime
from pathlib import Path
from typing import Optional, TypeAlias

import anyio

from opentrons.calibration_storage import (
    deserialize_deck_configuration,
    serialize_deck_configuration,
)
from opentrons.calibration_storage import types as calibration_storage_types

from opentrons.protocol_engine.types import DeckType

from robot_server.service.notifications import DeckConfigurationPublisher

from . import defaults
from . import models
from opentrons.protocol_engine.types import DeckConfigurationType


# The type used by the lower-level opentrons.calibration_storage API.
_StorableDeckConfiguration: TypeAlias = tuple[
    list[calibration_storage_types.CutoutFixturePlacement], datetime
]


# TODO(mm, 2023-11-17): Add unit tests for DeckConfigurationStore.
class DeckConfigurationStore:  # noqa: D101
    def __init__(
        self,
        deck_type: DeckType,
        path: Path,
        deck_configuration_publisher: DeckConfigurationPublisher,
    ) -> None:
        """A persistent store of the robot's deck configuration.

        Params:
            deck_type: The type of deck that this robot has. This is used to choose the default
                deck configuration.
            path: The path of the deck configuration file. The file itself does not need to exist
                yet, but its containing directory should.
        """
        # It's important that this initializer doesn't do anything that might fail, like reading
        # files. This is a dependency of the POST /settings/reset endpoint, which should always
        # be available.

        self._deck_type = deck_type
        self._path = anyio.Path(path)
        self._deck_configuration_publisher = deck_configuration_publisher

        # opentrons.calibration_storage is not generally safe for concurrent access.
        self._lock = asyncio.Lock()

    async def set(
        self, request: models.DeckConfigurationRequest, last_modified_at: datetime
    ) -> models.DeckConfigurationResponse:
        """Set the robot's current deck configuration.

        You are responsible for validating it against this robot's deck type before passing it in
        to this method.
        """
        storable_deck_configuration = _http_types_to_storage_types(
            request, last_modified_at
        )
        async with self._lock:
            await _write(
                path=self._path, storable_deck_configuration=storable_deck_configuration
            )
            self._deck_configuration_publisher.publish_deck_configuration()

            return await self._get_assuming_locked()

    async def get(self) -> models.DeckConfigurationResponse:
        """Get the robot's current deck configuration."""
        async with self._lock:
            return await self._get_assuming_locked()

    async def get_deck_configuration(self) -> DeckConfigurationType:
        """Get the robot's current deck configuration in an expected typing."""
        to_convert = await self.get()
        converted = [
            (item.cutoutId, item.cutoutFixtureId, item.opentronsModuleSerialNumber)
            for item in to_convert.cutoutFixtures
        ]
        return converted

    async def delete(self) -> None:
        """Delete the robot's current deck configuration, resetting it to the default."""
        async with self._lock:
            await self._path.unlink(missing_ok=True)
            self._deck_configuration_publisher.publish_deck_configuration()

    async def _get_assuming_locked(self) -> models.DeckConfigurationResponse:
        from_storage = await _read(self._path)
        if from_storage is None:
            # The file was missing or corrupt.
            # We handle both cases the same way: return the default deck configuration.
            # If there was a corrupt file error, we paper it over. This is intended to keep the
            # Opentrons App usable, since it can't always account for critical endpoints returning
            # 5XX errors. We think falling back to an arbitrary default is safe because users
            # of the Opentrons App will always have an opportunity to view and confirm their robot's
            # deck configuration before running a protocol.
<<<<<<< HEAD
            return models.DeckConfigurationResponse.model_construct(
                cutoutFixtures=defaults.for_deck_definition(
                    self._deck_type.value
                ).cutoutFixtures,
                lastModifiedAt=None,
            )
        else:
            cutout_fixtures_from_storage, last_modified_at = from_storage
            cutout_fixtures = [
                models.CutoutFixture.model_construct(
                    cutoutFixtureId=e.cutout_fixture_id,
                    cutoutId=e.cutout_id,
                    opentronsModuleSerialNumber=e.opentrons_module_serial_number,
                )
                for e in cutout_fixtures_from_storage
            ]
        return models.DeckConfigurationResponse.model_construct(
            cutoutFixtures=cutout_fixtures,
            lastModifiedAt=last_modified_at,
=======
            return _get_default(self._deck_type)
        else:
            return _storage_types_to_http_types(from_storage)


async def get_for_cli(deck_type: DeckType, path: Path) -> bytes:
    """Get the robot's current deck configuration.

    This is a hack to support `opentrons.deck_configuration.cli`. This is supposed to
    act like `DeckConfigurationStore.get()`, but with two differences:

    1. You can call this without dealing with the notification system
       (`DeckConfigurationPublisher`).
    2. The return type is different. Whereas `DeckConfigurationStore.get()` returns
       a JSON document to expose over HTTP, this returns the data in the on-disk format
       defined by `opentrons.calibration_storage`.

    This is unsafe to call while there is an active `DeckConfigurationStore`, and
    should only be called by `opentrons.deck_configuration.cli`.
    """
    # This read bypasses the store's normal locking and is therefore unsafe in the face
    # of concurrent access. That's "okay" because the CLI should't run at the same
    # time as the server anyway.
    from_storage = await _read(anyio.Path(path))
    if from_storage is not None:
        return serialize_deck_configuration(from_storage[0], from_storage[1])
    else:
        default_as_http_response = _get_default(deck_type)
        default_as_http_request = models.DeckConfigurationRequest.construct(
            cutoutFixtures=default_as_http_response.cutoutFixtures
        )
        storable_default = _http_types_to_storage_types(
            default_as_http_request,
            # This timestamp is arbitrary. The CLI's caller does not care about it.
            datetime.fromtimestamp(0),
>>>>>>> bb0db4a6
        )
        return serialize_deck_configuration(storable_default[0], storable_default[1])


def _http_types_to_storage_types(
    http_val: models.DeckConfigurationRequest, last_modified_at: datetime
) -> _StorableDeckConfiguration:
    storage_cutout_fixture_placements = [
        calibration_storage_types.CutoutFixturePlacement(
            cutout_fixture_id=http_element.cutoutFixtureId,
            cutout_id=http_element.cutoutId,
            opentrons_module_serial_number=http_element.opentronsModuleSerialNumber,
        )
        for http_element in http_val.cutoutFixtures
    ]
    return storage_cutout_fixture_placements, last_modified_at


def _storage_types_to_http_types(
    storage_val: _StorableDeckConfiguration,
) -> models.DeckConfigurationResponse:
    storage_cutout_fixtures, last_modified_at = storage_val
    http_cutout_fixtures = [
        models.CutoutFixture.construct(
            cutoutFixtureId=storage_element.cutout_fixture_id,
            cutoutId=storage_element.cutout_id,
            opentronsModuleSerialNumber=storage_element.opentrons_module_serial_number,
        )
        for storage_element in storage_cutout_fixtures
    ]
    return models.DeckConfigurationResponse.construct(
        cutoutFixtures=http_cutout_fixtures,
        lastModifiedAt=last_modified_at,
    )


def _get_default(deck_type: DeckType) -> models.DeckConfigurationResponse:
    return models.DeckConfigurationResponse.construct(
        cutoutFixtures=defaults.for_deck_definition(deck_type.value).cutoutFixtures,
        lastModifiedAt=None,
    )


async def _read(
    path: anyio.Path,
) -> Optional[_StorableDeckConfiguration]:
    """Read the deck configuration from the filesystem.

    Return `None` if the file is missing or corrupt.
    """
    try:
        serialized = await path.read_bytes()
    except FileNotFoundError:
        deserialized = None
    else:
        deserialized = deserialize_deck_configuration(serialized)
    return deserialized


async def _write(
    path: anyio.Path,
    storable_deck_configuration: _StorableDeckConfiguration,
) -> None:
    cutout_fixture_placements, last_modified_at = storable_deck_configuration
    await path.write_bytes(
        serialize_deck_configuration(cutout_fixture_placements, last_modified_at)
    )<|MERGE_RESOLUTION|>--- conflicted
+++ resolved
@@ -104,27 +104,6 @@
             # 5XX errors. We think falling back to an arbitrary default is safe because users
             # of the Opentrons App will always have an opportunity to view and confirm their robot's
             # deck configuration before running a protocol.
-<<<<<<< HEAD
-            return models.DeckConfigurationResponse.model_construct(
-                cutoutFixtures=defaults.for_deck_definition(
-                    self._deck_type.value
-                ).cutoutFixtures,
-                lastModifiedAt=None,
-            )
-        else:
-            cutout_fixtures_from_storage, last_modified_at = from_storage
-            cutout_fixtures = [
-                models.CutoutFixture.model_construct(
-                    cutoutFixtureId=e.cutout_fixture_id,
-                    cutoutId=e.cutout_id,
-                    opentronsModuleSerialNumber=e.opentrons_module_serial_number,
-                )
-                for e in cutout_fixtures_from_storage
-            ]
-        return models.DeckConfigurationResponse.model_construct(
-            cutoutFixtures=cutout_fixtures,
-            lastModifiedAt=last_modified_at,
-=======
             return _get_default(self._deck_type)
         else:
             return _storage_types_to_http_types(from_storage)
@@ -153,14 +132,13 @@
         return serialize_deck_configuration(from_storage[0], from_storage[1])
     else:
         default_as_http_response = _get_default(deck_type)
-        default_as_http_request = models.DeckConfigurationRequest.construct(
+        default_as_http_request = models.DeckConfigurationRequest.model_construct(
             cutoutFixtures=default_as_http_response.cutoutFixtures
         )
         storable_default = _http_types_to_storage_types(
             default_as_http_request,
             # This timestamp is arbitrary. The CLI's caller does not care about it.
             datetime.fromtimestamp(0),
->>>>>>> bb0db4a6
         )
         return serialize_deck_configuration(storable_default[0], storable_default[1])
 
@@ -184,21 +162,21 @@
 ) -> models.DeckConfigurationResponse:
     storage_cutout_fixtures, last_modified_at = storage_val
     http_cutout_fixtures = [
-        models.CutoutFixture.construct(
+        models.CutoutFixture.model_construct(
             cutoutFixtureId=storage_element.cutout_fixture_id,
             cutoutId=storage_element.cutout_id,
             opentronsModuleSerialNumber=storage_element.opentrons_module_serial_number,
         )
         for storage_element in storage_cutout_fixtures
     ]
-    return models.DeckConfigurationResponse.construct(
+    return models.DeckConfigurationResponse.model_construct(
         cutoutFixtures=http_cutout_fixtures,
         lastModifiedAt=last_modified_at,
     )
 
 
 def _get_default(deck_type: DeckType) -> models.DeckConfigurationResponse:
-    return models.DeckConfigurationResponse.construct(
+    return models.DeckConfigurationResponse.model_construct(
         cutoutFixtures=defaults.for_deck_definition(deck_type.value).cutoutFixtures,
         lastModifiedAt=None,
     )
