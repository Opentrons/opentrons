--- conflicted
+++ resolved
@@ -7,7 +7,11 @@
 from typing_extensions import Final
 
 from opentrons_shared_data.robot.dev_types import RobotType
-from opentrons.protocol_engine.types import RunTimeParameter, RunTimeParamValuesType
+from opentrons.protocol_engine.types import (
+    RunTimeParameter,
+    RunTimeParamValuesType,
+    CSVParameter,
+)
 from opentrons.protocol_engine import (
     Command,
     ErrorOccurrence,
@@ -16,11 +20,7 @@
     LoadedModule,
     Liquid,
 )
-<<<<<<< HEAD
-from opentrons.protocol_engine.types import RunTimeParamValuesType, CSVParameter
-
-=======
->>>>>>> e968ba97
+
 from .analysis_models import (
     AnalysisSummary,
     ProtocolAnalysis,
@@ -298,7 +298,7 @@
             value: AnalysisParameterType
             if isinstance(param_spec, CSVParameter):
                 default = None
-                value = param_spec.id
+                value = param_spec.file.id if param_spec.file is not None else None
             else:
                 default = param_spec.default
                 value = param_spec.value
