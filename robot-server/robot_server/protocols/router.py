--- conflicted
+++ resolved
@@ -49,14 +49,10 @@
     summary="Upload a protocol",
     status_code=status.HTTP_201_CREATED,
     responses={
-<<<<<<< HEAD
         status.HTTP_201_CREATED: {"model": SimpleResponse[Protocol]},
-        status.HTTP_400_BAD_REQUEST: {"model": ErrorResponse[ProtocolFileInvalid]},
-=======
         status.HTTP_422_UNPROCESSABLE_ENTITY: {
             "model": ErrorResponse[ProtocolFilesInvalid]
         },
->>>>>>> dd2f414c
     },
 )
 async def create_protocol(
