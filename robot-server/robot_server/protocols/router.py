--- conflicted
+++ resolved
@@ -1,9 +1,6 @@
 """Router for /protocols endpoints."""
-<<<<<<< HEAD
+import logging
 import textwrap
-=======
-import logging
->>>>>>> 4e29d369
 from datetime import datetime
 
 from fastapi import APIRouter, Depends, File, UploadFile, status
