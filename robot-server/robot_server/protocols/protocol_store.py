"""Store and retrieve information about uploaded protocols."""


from __future__ import annotations

from dataclasses import dataclass
from datetime import datetime
from logging import getLogger
from typing import Dict, List, Optional

import sqlalchemy

from opentrons.protocol_reader import ProtocolSource
from ..data_access.models import protocol_table


_log = getLogger(__name__)


@dataclass(frozen=True)
class ProtocolResource:
    """Represents an uploaded protocol."""

    protocol_id: str
    created_at: datetime
    source: ProtocolSource
    protocol_key: Optional[str] = None


class ProtocolNotFoundError(KeyError):
    """Error raised when a protocol ID was not found in the store."""

    def __init__(self, protocol_id: str) -> None:
        """Initialize the error message from the missing ID."""
        super().__init__(f"Protocol {protocol_id} was not found.")


# TODO(mm, 2022-03-29): When we confirm we can use SQLAlchemy 1.4 on the OT-2,
# convert all methods to use an async engine.
# https://docs.sqlalchemy.org/en/14/orm/extensions/asyncio.html
class ProtocolStore:
    """Store and retrieve information about uploaded protocols."""

    def __init__(self, sql_engine: sqlalchemy.engine.Engine) -> None:
        """Initialize the ProtocolStore.

        Params:
            sql_engine: A reference to the database that this ProtocolStore should
                use as its backing storage.
                This is expected to already have the proper tables set up;
                see `add_tables_to_db()`.
        """
        self._sql_engine = sql_engine

    def insert(self, resource: ProtocolResource) -> None:
        """Insert a protocol resource into the store."""
        statement = sqlalchemy.insert(protocol_table).values(
            _convert_resource_to_sql_values(resource=resource)
        )
        with self._sql_engine.begin() as transaction:
            transaction.execute(statement)

    def get(self, protocol_id: str) -> ProtocolResource:
        """Get a single protocol by ID."""
        statement = sqlalchemy.select(protocol_table).where(
            protocol_table.c.id == protocol_id
        )
        with self._sql_engine.begin() as transaction:
            try:
                matching_row = transaction.execute(statement).one()
            except sqlalchemy.exc.NoResultFound as e:
                raise ProtocolNotFoundError(protocol_id=protocol_id) from e
        return _convert_sql_row_to_resource(sql_row=matching_row)

    def get_all(self) -> List[ProtocolResource]:
        """Get all protocols currently saved in this store."""
        statement = sqlalchemy.select(protocol_table)
        with self._sql_engine.begin() as transaction:
            all_rows = transaction.execute(statement).all()
        return [_convert_sql_row_to_resource(sql_row=row) for row in all_rows]

    def remove(self, protocol_id: str) -> ProtocolResource:
        """Remove a `ProtocolResource` from the store.

        After removing it from the store, attempt to delete all files that it
        referred to.

        Returns:
            The `ProtocolResource` as it appeared just before removing it.
            Note that the files it refers to will no longer exist.
        """
        select_statement = sqlalchemy.select(protocol_table).where(
            protocol_table.c.id == protocol_id
        )
        delete_statement = sqlalchemy.delete(protocol_table).where(
            protocol_table.c.id == protocol_id
        )
        with self._sql_engine.begin() as transaction:
            try:
                # SQLite <3.35.0 doesn't support the RETURNING clause,
                # so we do it ourselves with a separate SELECT.
                row_to_delete = transaction.execute(select_statement).one()
            except sqlalchemy.exc.NoResultFound as e:
                raise ProtocolNotFoundError(protocol_id=protocol_id) from e
            transaction.execute(delete_statement)

        deleted_resource = _convert_sql_row_to_resource(sql_row=row_to_delete)

        protocol_dir = deleted_resource.source.directory

        for source_file in deleted_resource.source.files:
            source_file.path.unlink()
        if protocol_dir:
            protocol_dir.rmdir()

        return deleted_resource


<<<<<<< HEAD
=======
def add_tables_to_db(sql_engine: sqlalchemy.engine.Engine) -> None:
    """Create the necessary database tables to back a `ProtocolStore`.

    Params:
        sql_engine: An engine for a blank SQL database, to put the tables in.
    """
    _metadata.create_all(sql_engine)


_metadata = sqlalchemy.MetaData()
_protocol_table = sqlalchemy.Table(
    "protocol",
    _metadata,
    sqlalchemy.Column(
        "id",
        sqlalchemy.String,
        primary_key=True,
    ),
    sqlalchemy.Column(
        "created_at",
        sqlalchemy.DateTime,
        nullable=False,
    ),
    # TODO(mm, 2022-03-29):
    # Storing pickled Python objects, especially of an internal class,
    # will cause migration and compatibility problems.
    sqlalchemy.Column(
        "source",
        sqlalchemy.PickleType,
        nullable=False,
    ),
    sqlalchemy.Column("protocol_key", sqlalchemy.String, nullable=True),
)


>>>>>>> 5df5a33b
def _convert_sql_row_to_resource(sql_row: sqlalchemy.engine.Row) -> ProtocolResource:
    protocol_id = sql_row.id
    assert isinstance(protocol_id, str)

    created_at = sql_row.created_at
    assert isinstance(created_at, datetime)

    source = sql_row.source
    assert isinstance(source, ProtocolSource)

    protocol_key = sql_row.protocol_key
    # key is optional in DB. If its not None assert type as string
    if protocol_key is not None:
        assert isinstance(protocol_key, str)

    return ProtocolResource(
        protocol_id=protocol_id,
        created_at=created_at,
        source=source,
        protocol_key=protocol_key,
    )


def _convert_resource_to_sql_values(resource: ProtocolResource) -> Dict[str, object]:
    return {
        "id": resource.protocol_id,
        "created_at": resource.created_at,
        "source": resource.source,
        "protocol_key": resource.protocol_key,
    }<|MERGE_RESOLUTION|>--- conflicted
+++ resolved
@@ -115,45 +115,7 @@
 
         return deleted_resource
 
-
-<<<<<<< HEAD
-=======
-def add_tables_to_db(sql_engine: sqlalchemy.engine.Engine) -> None:
-    """Create the necessary database tables to back a `ProtocolStore`.
-
-    Params:
-        sql_engine: An engine for a blank SQL database, to put the tables in.
-    """
-    _metadata.create_all(sql_engine)
-
-
-_metadata = sqlalchemy.MetaData()
-_protocol_table = sqlalchemy.Table(
-    "protocol",
-    _metadata,
-    sqlalchemy.Column(
-        "id",
-        sqlalchemy.String,
-        primary_key=True,
-    ),
-    sqlalchemy.Column(
-        "created_at",
-        sqlalchemy.DateTime,
-        nullable=False,
-    ),
-    # TODO(mm, 2022-03-29):
-    # Storing pickled Python objects, especially of an internal class,
-    # will cause migration and compatibility problems.
-    sqlalchemy.Column(
-        "source",
-        sqlalchemy.PickleType,
-        nullable=False,
-    ),
-    sqlalchemy.Column("protocol_key", sqlalchemy.String, nullable=True),
-)
-
-
->>>>>>> 5df5a33b
+      
 def _convert_sql_row_to_resource(sql_row: sqlalchemy.engine.Row) -> ProtocolResource:
     protocol_id = sql_row.id
     assert isinstance(protocol_id, str)
