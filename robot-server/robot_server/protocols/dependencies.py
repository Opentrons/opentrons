--- conflicted
+++ resolved
@@ -13,12 +13,8 @@
 from opentrons.protocol_runner import create_simulating_runner
 
 from robot_server.app_state import AppState, AppStateValue, get_app_state
-<<<<<<< HEAD
-=======
-from robot_server.db import open_db_no_cleanup
 from robot_server.settings import get_settings
 
->>>>>>> 5df5a33b
 from .protocol_store import (
     ProtocolStore,
 )
@@ -33,21 +29,14 @@
 _DATABASE_FILE: Final = "robot_server.db"
 
 
-<<<<<<< HEAD
-=======
 _log = logging.getLogger(__name__)
 
 _persistence_directory = AppStateValue[Path]("persistence_directory")
-_sql_engine = AppStateValue[SQLEngine]("sql_engine")
->>>>>>> 5df5a33b
 _protocol_directory = AppStateValue[Path]("protocol_directory")
 _protocol_store = AppStateValue[ProtocolStore]("protocol_store")
 _analysis_store = AppStateValue[AnalysisStore]("analysis_store")
 
 
-<<<<<<< HEAD
-def get_protocol_directory(
-=======
 async def _get_persistence_directory(
     app_state: AppState = Depends(get_app_state),
 ) -> Path:
@@ -75,28 +64,8 @@
     return persistence_dir
 
 
-def _get_sql_engine(
-    app_state: AppState = Depends(get_app_state),
-    persistence_directory: Path = Depends(_get_persistence_directory),
-) -> SQLEngine:
-    sql_engine = _sql_engine.get_from(app_state)
-
-    if sql_engine is None:
-        sql_engine = open_db_no_cleanup(
-            db_file_path=persistence_directory / _DATABASE_FILE
-        )
-        add_protocol_store_tables_to_db(sql_engine)
-        _sql_engine.set_on(app_state, sql_engine)
-
-    return sql_engine
-    # Rely on connections being cleaned up automatically when the process dies.
-    # FastAPI doesn't give us a convenient way to properly tie
-    # the lifetime of a dependency to the lifetime of the server app.
-    # https://github.com/tiangolo/fastapi/issues/617
-
 
 async def get_protocol_directory(
->>>>>>> 5df5a33b
     app_state: AppState = Depends(get_app_state),
     persistence_directory: Path = Depends(_get_persistence_directory),
 ) -> Path:
