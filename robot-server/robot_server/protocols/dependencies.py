"""FastAPI dependencies for protocol endpoints."""


from asyncio import Lock as AsyncLock
from pathlib import Path
from typing_extensions import Final
import logging

from anyio import Path as AsyncPath
from fastapi import Depends
from robot_server.protocols.protocol_models import ProtocolKind
from sqlalchemy.engine import Engine as SQLEngine

from opentrons.protocol_reader import ProtocolReader, FileReaderWriter, FileHasher

from server_utils.fastapi_utils.app_state import (
    AppState,
    AppStateAccessor,
    get_app_state,
)
from robot_server.service.task_runner import TaskRunner, get_task_runner
from robot_server.deletion_planner import ProtocolDeletionPlanner
from robot_server.persistence.fastapi_dependencies import (
    get_sql_engine,
    get_active_persistence_directory,
)
from robot_server.settings import get_settings
from .analyses_manager import AnalysesManager

from .protocol_auto_deleter import ProtocolAutoDeleter
from .protocol_store import (
    ProtocolStore,
)
from .analysis_store import AnalysisStore


_PROTOCOL_FILES_SUBDIRECTORY: Final = "protocols"

_log = logging.getLogger(__name__)

_protocol_store_init_lock = AsyncLock()
_protocol_store_accessor = AppStateAccessor[ProtocolStore]("protocol_store")

_analysis_store_accessor = AppStateAccessor[AnalysisStore]("analysis_store")

_analyses_manager_accessor = AppStateAccessor[AnalysesManager]("analyses_manager")
_protocol_directory_init_lock = AsyncLock()
_protocol_directory_accessor = AppStateAccessor[Path]("protocol_directory")


def get_protocol_reader() -> ProtocolReader:
    """Get a ProtocolReader to read and save uploaded protocol files."""
    return ProtocolReader()


def get_file_reader_writer() -> FileReaderWriter:
    """Get a FileReaderWriter to read file streams into memory and write file streams to disk."""
    return FileReaderWriter()


def get_file_hasher() -> FileHasher:
    """Get a FileHasher to hash a file and see if it already exists on the server."""
    return FileHasher()


async def get_protocol_directory(
    app_state: AppState = Depends(get_app_state),
    persistence_directory: Path = Depends(get_active_persistence_directory),
) -> Path:
    """Get the directory to save protocol files, creating it if needed."""
    async with _protocol_directory_init_lock:
        protocol_directory = _protocol_directory_accessor.get_from(app_state)
        if protocol_directory is None:
            protocol_directory = persistence_directory / _PROTOCOL_FILES_SUBDIRECTORY
            await AsyncPath(protocol_directory).mkdir(exist_ok=True)
            _protocol_directory_accessor.set_on(app_state, protocol_directory)

        return protocol_directory


async def get_protocol_store(
    app_state: AppState = Depends(get_app_state),
    sql_engine: SQLEngine = Depends(get_sql_engine),
    protocol_directory: Path = Depends(get_protocol_directory),
    protocol_reader: ProtocolReader = Depends(get_protocol_reader),
) -> ProtocolStore:
    """Get a singleton ProtocolStore to keep track of created protocols."""
    async with _protocol_store_init_lock:
        protocol_store = _protocol_store_accessor.get_from(app_state)
        if protocol_store is None:
            protocol_store = await ProtocolStore.rehydrate(
                sql_engine=sql_engine,
                protocols_directory=protocol_directory,
                protocol_reader=protocol_reader,
            )
            _protocol_store_accessor.set_on(app_state, protocol_store)

        return protocol_store


async def get_analysis_store(
    app_state: AppState = Depends(get_app_state),
    sql_engine: SQLEngine = Depends(get_sql_engine),
) -> AnalysisStore:
    """Get a singleton AnalysisStore to keep track of created analyses."""
    analysis_store = _analysis_store_accessor.get_from(app_state)

    if analysis_store is None:
        analysis_store = AnalysisStore(sql_engine=sql_engine)
        _analysis_store_accessor.set_on(app_state, analysis_store)

    return analysis_store


async def get_analyses_manager(
    app_state: AppState = Depends(get_app_state),
    analysis_store: AnalysisStore = Depends(get_analysis_store),
    task_runner: TaskRunner = Depends(get_task_runner),
) -> AnalysesManager:
    """Get a singleton AnalysesManager to keep track of analyzers."""
    analyses_manager = _analyses_manager_accessor.get_from(app_state)

    if analyses_manager is None:
        analyses_manager = AnalysesManager(
            analysis_store=analysis_store, task_runner=task_runner
        )
        _analyses_manager_accessor.set_on(app_state, analyses_manager)

    return analyses_manager


async def get_protocol_auto_deleter(
    protocol_store: ProtocolStore = Depends(get_protocol_store),
) -> ProtocolAutoDeleter:
    """Get a `ProtocolAutoDeleter` to delete old protocols."""
    return ProtocolAutoDeleter(
        protocol_store=protocol_store,
        deletion_planner=ProtocolDeletionPlanner(
            maximum_unused_protocols=get_settings().maximum_unused_protocols
        ),
<<<<<<< HEAD
=======
        protocol_kind=ProtocolKind.STANDARD,
    )


async def get_quick_transfer_protocol_auto_deleter(
    protocol_store: ProtocolStore = Depends(get_protocol_store),
) -> ProtocolAutoDeleter:
    """Get a `ProtocolAutoDeleter` to delete old quick transfer protocols."""
    return ProtocolAutoDeleter(
        protocol_store=protocol_store,
        deletion_planner=ProtocolDeletionPlanner(
            maximum_unused_protocols=get_settings().maximum_quick_transfer_protocols
        ),
        protocol_kind=ProtocolKind.QUICK_TRANSFER,
>>>>>>> f3287422
    )


def get_maximum_quick_transfer_protocols() -> int:
    """Get the maximum quick transfer protocol setting."""
    return get_settings().maximum_quick_transfer_protocols<|MERGE_RESOLUTION|>--- conflicted
+++ resolved
@@ -138,8 +138,6 @@
         deletion_planner=ProtocolDeletionPlanner(
             maximum_unused_protocols=get_settings().maximum_unused_protocols
         ),
-<<<<<<< HEAD
-=======
         protocol_kind=ProtocolKind.STANDARD,
     )
 
@@ -154,7 +152,6 @@
             maximum_unused_protocols=get_settings().maximum_quick_transfer_protocols
         ),
         protocol_kind=ProtocolKind.QUICK_TRANSFER,
->>>>>>> f3287422
     )
 
 
