--- conflicted
+++ resolved
@@ -88,10 +88,7 @@
             pipettes=result.state_summary.pipettes,
             errors=result.state_summary.errors,
             liquids=result.state_summary.liquids,
-<<<<<<< HEAD
             command_annotations=protocol_resource.source.command_annotations,
-        )
-=======
         )
 
     async def update_to_failed_analysis(
@@ -131,5 +128,4 @@
     """Protocol analyzer factory function."""
     return ProtocolAnalyzer(
         analysis_store=analysis_store, protocol_resource=protocol_resource
-    )
->>>>>>> a647963f
+    )