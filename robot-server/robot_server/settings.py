import typing
import typing_extensions
import logging
from functools import lru_cache
from pathlib import Path

from pydantic import Field
from dotenv import load_dotenv

from opentrons.config import infer_config_base_dir
from pydantic_settings import BaseSettings, SettingsConfigDict

log = logging.getLogger(__name__)


@lru_cache(maxsize=1)
def get_settings() -> "RobotServerSettings":
    """Get the settings"""
    load_dotenv(get_dotenv_path())
    return RobotServerSettings()


def get_dotenv_path() -> Path:
    """Get the location of the settings file"""
    return Environment().dot_env_path


class Environment(BaseSettings):
    """Environment related settings"""

    dot_env_path: Path = infer_config_base_dir() / "robot.env"
    model_config = SettingsConfigDict(env_prefix="OT_ROBOT_SERVER_")


# If you update this, also update the generated settings_schema.json.
class RobotServerSettings(BaseSettings):
    """Robot server settings.

    To override any of these create an environment variable with prefix
    OT_ROBOT_SERVER_.
    """

    simulator_configuration_file_path: typing.Optional[str] = Field(
        default=None,
        description="Path to a json file that describes the hardware simulator.",
    )

    notification_server_subscriber_address: str = Field(
        default="tcp://localhost:5555",
        description="The endpoint to subscribe to notification server topics.",
    )

    persistence_directory: typing.Union[
        # Literal must come first to avoid Pydantic parsing it as a relative Path
        # with the filename "automatically_make_temporary".
        typing_extensions.Literal["automatically_make_temporary"],
        Path,
    ] = Field(
        # TODO(mm, 2022-04-05): This should not have a default value.
        # It only does now because our code has some deep calls to get_settings(),
        # and it's difficult to override this settings object for our unit tests.
        # Making this non-defaultable breaks tests that hit code with deep calls to
        # get_settings().
        default="automatically_make_temporary",
        description=(
            "A directory for the server to store things persistently across boots."
            " If this directory doesn't already exist, the server will create it."
            " If this is the string `automatically_make_temporary`,"
            " the server will use a fresh temporary directory"
            " (effectively not persisting anything)."
            "\n\n"
            "Note that the `opentrons` library is also responsible for persisting"
            " certain things, and it has its own configuration."
        ),
    )

    maximum_runs: int = Field(
        default=20,
        gt=0,
        description=(
            "The maximum number of runs to allow HTTP clients to create before"
            " auto-deleting old ones."
        ),
    )

    maximum_unused_protocols: int = Field(
        default=5,
        gt=0,
        description=(
            'The maximum number of "unused protocols" to allow before auto-deleting'
            ' old ones. A protocol is "unused" if it isn\'t used by any run that'
            " currently exists."
        ),
    )
<<<<<<< HEAD
    model_config = SettingsConfigDict(env_prefix="OT_ROBOT_SERVER_")
=======

    maximum_quick_transfer_protocols: int = Field(
        default=20,
        gt=0,
        description=(
            'The maximum number of "quick transfer protocols" to allow before auto-deleting'
            " old ones."
        ),
    )

    maximum_data_files: int = Field(
        default=50,
        gt=0,
        description=(
            "The maximum number of data files to allow before auto-deleting old ones."
        ),
    )

    class Config:
        env_prefix = "OT_ROBOT_SERVER_"
>>>>>>> bb0db4a6
<|MERGE_RESOLUTION|>--- conflicted
+++ resolved
@@ -92,9 +92,8 @@
             " currently exists."
         ),
     )
-<<<<<<< HEAD
+
     model_config = SettingsConfigDict(env_prefix="OT_ROBOT_SERVER_")
-=======
 
     maximum_quick_transfer_protocols: int = Field(
         default=20,
@@ -111,8 +110,4 @@
         description=(
             "The maximum number of data files to allow before auto-deleting old ones."
         ),
-    )
-
-    class Config:
-        env_prefix = "OT_ROBOT_SERVER_"
->>>>>>> bb0db4a6
+    )