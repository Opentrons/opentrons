--- conflicted
+++ resolved
@@ -1,14 +1,10 @@
 import logging
 import os
 import subprocess
-from typing import Optional
+from typing import Annotated, Optional
 
 from starlette import status
 from starlette.responses import JSONResponse
-<<<<<<< HEAD
-from typing import Annotated, Optional
-=======
->>>>>>> 80261779
 from fastapi import APIRouter, HTTPException, File, Path, UploadFile, Query
 
 from opentrons_shared_data.errors import ErrorCodes
