"""Tests for RunDataManager."""
from datetime import datetime
from typing import Optional, List

import pytest
from decoy import Decoy, matchers
from pathlib import Path

from opentrons.protocol_engine import (
    EngineStatus,
    StateSummary,
    commands,
    types as pe_types,
    CommandSlice,
    CommandErrorSlice,
    CommandPointer,
    ErrorOccurrence,
    LoadedLabware,
    LoadedPipette,
    LoadedModule,
    LabwareOffset,
    Liquid,
)
from opentrons.protocol_engine.error_recovery_policy import ErrorRecoveryPolicy
from opentrons.protocol_engine.types import BooleanParameter, CSVParameter
from opentrons.protocol_runner import RunResult
from opentrons.types import DeckSlotName

from opentrons_shared_data.errors.exceptions import InvalidStoredData
from opentrons_shared_data.labware.labware_definition import LabwareDefinition

from robot_server.protocols.protocol_models import ProtocolKind
from robot_server.protocols.protocol_store import ProtocolResource
from robot_server.runs import error_recovery_mapping
from robot_server.runs.error_recovery_models import ErrorRecoveryRule
from robot_server.runs.run_data_manager import (
    RunDataManager,
    RunNotCurrentError,
    PreSerializedCommandsNotAvailableError,
)
from robot_server.runs.run_models import Run, BadRun, RunNotFoundError, RunDataError
from robot_server.runs.run_orchestrator_store import (
    RunOrchestratorStore,
    RunConflictError,
)
from robot_server.runs.run_store import (
    RunStore,
    RunResource,
    CommandNotFoundError,
    BadStateSummary,
)
from robot_server.service.notifications import RunsPublisher
<<<<<<< HEAD

from opentrons.protocol_engine import Liquid

from opentrons_shared_data.labware.models import LabwareDefinition
from opentrons_shared_data.errors.exceptions import InvalidStoredData
=======
from robot_server.service.task_runner import TaskRunner
>>>>>>> bb0db4a6


def mock_notify_publishers() -> None:
    """A mock notify_publishers."""
    return None


@pytest.fixture
def mock_run_orchestrator_store(decoy: Decoy) -> RunOrchestratorStore:
    """Get a mock EngineStore."""
    mock = decoy.mock(cls=RunOrchestratorStore)
    decoy.when(mock.current_run_id).then_return(None)
    return mock


@pytest.fixture
def mock_run_store(decoy: Decoy) -> RunStore:
    """Get a mock RunStore."""
    return decoy.mock(cls=RunStore)


@pytest.fixture()
def mock_task_runner(decoy: Decoy) -> TaskRunner:
    """Get a mock background TaskRunner."""
    return decoy.mock(cls=TaskRunner)


@pytest.fixture()
def mock_runs_publisher(decoy: Decoy) -> RunsPublisher:
    """Get a mock RunsPublisher."""
    return decoy.mock(cls=RunsPublisher)


@pytest.fixture
def engine_state_summary() -> StateSummary:
    """Get a StateSummary value object."""
    return StateSummary(
        status=EngineStatus.IDLE,
<<<<<<< HEAD
        errors=[ErrorOccurrence.model_construct(id="some-error-id")],  # type: ignore[call-arg]
        labware=[LoadedLabware.model_construct(id="some-labware-id")],  # type: ignore[call-arg]
        labwareOffsets=[LabwareOffset.model_construct(id="some-labware-offset-id")],  # type: ignore[call-arg]
        pipettes=[LoadedPipette.model_construct(id="some-pipette-id")],  # type: ignore[call-arg]
        modules=[LoadedModule.model_construct(id="some-module-id")],  # type: ignore[call-arg]
=======
        errors=[ErrorOccurrence.construct(id="some-error-id")],  # type: ignore[call-arg]
        hasEverEnteredErrorRecovery=False,
        labware=[LoadedLabware.construct(id="some-labware-id")],  # type: ignore[call-arg]
        labwareOffsets=[LabwareOffset.construct(id="some-labware-offset-id")],  # type: ignore[call-arg]
        pipettes=[LoadedPipette.construct(id="some-pipette-id")],  # type: ignore[call-arg]
        modules=[LoadedModule.construct(id="some-module-id")],  # type: ignore[call-arg]
>>>>>>> bb0db4a6
        liquids=[Liquid(id="some-liquid-id", displayName="liquid", description="desc")],
    )


@pytest.fixture()
def run_time_parameters() -> List[pe_types.RunTimeParameter]:
    """Get a RunTimeParameter list."""
    return [
        pe_types.BooleanParameter(
            displayName="Display Name",
            variableName="variable_name",
            value=False,
            default=True,
        )
    ]


@pytest.fixture
def run_resource() -> RunResource:
    """Get a StateSummary value object."""
    return RunResource(
        ok=True,
        run_id="hello from the other side",
        protocol_id=None,
        created_at=datetime(year=2022, month=2, day=2),
        actions=[],
    )


@pytest.fixture
def run_command() -> commands.Command:
    """Get a ProtocolEngine Command value object."""
    return commands.WaitForResume(
        id="command-id",
        key="command-key",
        createdAt=datetime(year=2021, month=1, day=1),
        status=commands.CommandStatus.SUCCEEDED,
        params=commands.WaitForResumeParams(message="Hello"),
    )


@pytest.fixture
def subject(
    mock_run_orchestrator_store: RunOrchestratorStore,
    mock_run_store: RunStore,
    mock_task_runner: TaskRunner,
    mock_runs_publisher: RunsPublisher,
) -> RunDataManager:
    """Get a RunDataManager test subject."""
    return RunDataManager(
        run_orchestrator_store=mock_run_orchestrator_store,
        run_store=mock_run_store,
        task_runner=mock_task_runner,
        runs_publisher=mock_runs_publisher,
    )


async def test_create(
    decoy: Decoy,
    mock_run_orchestrator_store: RunOrchestratorStore,
    mock_run_store: RunStore,
    subject: RunDataManager,
    engine_state_summary: StateSummary,
    run_resource: RunResource,
) -> None:
    """It should create an engine and a persisted run resource."""
    run_id = "hello world"
    created_at = datetime(year=2021, month=1, day=1)

    decoy.when(
        await mock_run_orchestrator_store.create(
            run_id=run_id,
            labware_offsets=[],
            protocol=None,
            deck_configuration=[],
            run_time_param_values=None,
            run_time_param_paths=None,
            notify_publishers=mock_notify_publishers,
        )
    ).then_return(engine_state_summary)

    decoy.when(mock_run_orchestrator_store.get_run_time_parameters()).then_return([])

    decoy.when(
        mock_run_store.insert(
            run_id=run_id,
            protocol_id=None,
            created_at=created_at,
        )
    ).then_return(run_resource)

    decoy.when(mock_run_orchestrator_store.get_run_time_parameters()).then_return([])

    result = await subject.create(
        run_id=run_id,
        created_at=created_at,
        labware_offsets=[],
        protocol=None,
        deck_configuration=[],
        run_time_param_values=None,
        run_time_param_paths=None,
        notify_publishers=mock_notify_publishers,
    )

    assert result == Run(
        id=run_resource.run_id,
        protocolId=run_resource.protocol_id,
        createdAt=run_resource.created_at,
        current=True,
        actions=run_resource.actions,
        status=engine_state_summary.status,
        errors=engine_state_summary.errors,
        hasEverEnteredErrorRecovery=engine_state_summary.hasEverEnteredErrorRecovery,
        labware=engine_state_summary.labware,
        labwareOffsets=engine_state_summary.labwareOffsets,
        pipettes=engine_state_summary.pipettes,
        modules=engine_state_summary.modules,
        liquids=engine_state_summary.liquids,
    )
    decoy.verify(mock_run_store.insert_csv_rtp(run_id=run_id, run_time_parameters=[]))


async def test_create_with_options(
    decoy: Decoy,
    mock_run_orchestrator_store: RunOrchestratorStore,
    mock_run_store: RunStore,
    subject: RunDataManager,
    engine_state_summary: StateSummary,
    run_resource: RunResource,
) -> None:
    """It should handle creation with a protocol, labware offsets and parameters."""
    run_id = "hello world"
    created_at = datetime(year=2021, month=1, day=1)

    protocol = ProtocolResource(
        protocol_id="protocol-id",
        created_at=datetime(year=2022, month=2, day=2),
        source=None,  # type: ignore[arg-type]
        protocol_key=None,
        protocol_kind=ProtocolKind.STANDARD,
    )

    labware_offset = pe_types.LabwareOffsetCreate(
        definitionUri="namespace/load_name/version",
        location=pe_types.LabwareOffsetLocation(slotName=DeckSlotName.SLOT_5),
        vector=pe_types.LabwareOffsetVector(x=1, y=2, z=3),
    )

    decoy.when(
        await mock_run_orchestrator_store.create(
            run_id=run_id,
            labware_offsets=[labware_offset],
            protocol=protocol,
            deck_configuration=[],
            run_time_param_values={"foo": "bar"},
            run_time_param_paths={"xyzzy": Path("zork")},
            notify_publishers=mock_notify_publishers,
        )
    ).then_return(engine_state_summary)

    decoy.when(
        mock_run_store.insert(
            run_id=run_id,
            protocol_id="protocol-id",
            created_at=created_at,
        )
    ).then_return(run_resource)

    bool_parameter = BooleanParameter(
        displayName="foo", variableName="bar", default=True, value=False
    )

    file_parameter = CSVParameter(displayName="my_file", variableName="file-id")

    decoy.when(mock_run_orchestrator_store.get_run_time_parameters()).then_return(
        [bool_parameter, file_parameter]
    )

    result = await subject.create(
        run_id=run_id,
        created_at=created_at,
        labware_offsets=[labware_offset],
        protocol=protocol,
        deck_configuration=[],
        run_time_param_values={"foo": "bar"},
        run_time_param_paths={"xyzzy": Path("zork")},
        notify_publishers=mock_notify_publishers,
    )

    assert result == Run(
        id=run_resource.run_id,
        protocolId=run_resource.protocol_id,
        createdAt=run_resource.created_at,
        current=True,
        actions=run_resource.actions,
        status=engine_state_summary.status,
        errors=engine_state_summary.errors,
        hasEverEnteredErrorRecovery=engine_state_summary.hasEverEnteredErrorRecovery,
        labware=engine_state_summary.labware,
        labwareOffsets=engine_state_summary.labwareOffsets,
        pipettes=engine_state_summary.pipettes,
        modules=engine_state_summary.modules,
        liquids=engine_state_summary.liquids,
        runTimeParameters=[bool_parameter, file_parameter],
    )
    decoy.verify(
        mock_run_store.insert_csv_rtp(
            run_id=run_id, run_time_parameters=[bool_parameter, file_parameter]
        )
    )


async def test_create_engine_error(
    decoy: Decoy,
    mock_run_orchestrator_store: RunOrchestratorStore,
    mock_run_store: RunStore,
    subject: RunDataManager,
) -> None:
    """It should not create a resource if engine creation fails."""
    run_id = "hello world"
    created_at = datetime(year=2021, month=1, day=1)

    decoy.when(
        await mock_run_orchestrator_store.create(
            run_id,
            labware_offsets=[],
            protocol=None,
            deck_configuration=[],
            run_time_param_values=None,
            run_time_param_paths=None,
            notify_publishers=mock_notify_publishers,
        )
    ).then_raise(RunConflictError("oh no"))

    with pytest.raises(RunConflictError):
        await subject.create(
            run_id=run_id,
            created_at=created_at,
            labware_offsets=[],
            protocol=None,
            deck_configuration=[],
            run_time_param_values=None,
            run_time_param_paths=None,
            notify_publishers=mock_notify_publishers,
        )

    decoy.verify(
        mock_run_store.insert(
            run_id=run_id,
            created_at=matchers.Anything(),
            protocol_id=matchers.Anything(),
        ),
        times=0,
    )


async def test_get_current_run(
    decoy: Decoy,
    mock_run_orchestrator_store: RunOrchestratorStore,
    mock_run_store: RunStore,
    subject: RunDataManager,
    engine_state_summary: StateSummary,
    run_time_parameters: List[pe_types.RunTimeParameter],
    run_resource: RunResource,
) -> None:
    """It should get the current run from the engine."""
    run_id = "hello world"

    decoy.when(mock_run_store.get(run_id=run_id)).then_return(run_resource)
    decoy.when(mock_run_orchestrator_store.current_run_id).then_return(run_id)
    decoy.when(mock_run_orchestrator_store.get_state_summary()).then_return(
        engine_state_summary
    )
    decoy.when(mock_run_orchestrator_store.get_run_time_parameters()).then_return(
        run_time_parameters
    )

    result = subject.get(run_id=run_id)

    assert result == Run(
        current=True,
        id=run_resource.run_id,
        protocolId=run_resource.protocol_id,
        createdAt=run_resource.created_at,
        actions=run_resource.actions,
        status=engine_state_summary.status,
        errors=engine_state_summary.errors,
        hasEverEnteredErrorRecovery=engine_state_summary.hasEverEnteredErrorRecovery,
        labware=engine_state_summary.labware,
        labwareOffsets=engine_state_summary.labwareOffsets,
        pipettes=engine_state_summary.pipettes,
        modules=engine_state_summary.modules,
        liquids=engine_state_summary.liquids,
        runTimeParameters=run_time_parameters,
    )
    assert subject.current_run_id == run_id


async def test_get_historical_run(
    decoy: Decoy,
    mock_run_orchestrator_store: RunOrchestratorStore,
    mock_run_store: RunStore,
    subject: RunDataManager,
    engine_state_summary: StateSummary,
    run_time_parameters: List[pe_types.RunTimeParameter],
    run_resource: RunResource,
) -> None:
    """It should get a historical run from the store."""
    run_id = "hello world"

    decoy.when(mock_run_store.get(run_id=run_id)).then_return(run_resource)
    decoy.when(mock_run_store.get_state_summary(run_id=run_id)).then_return(
        engine_state_summary
    )
    decoy.when(mock_run_store.get_run_time_parameters(run_id=run_id)).then_return(
        run_time_parameters
    )
    decoy.when(mock_run_orchestrator_store.current_run_id).then_return("some other id")

    result = subject.get(run_id=run_id)

    assert result == Run(
        current=False,
        id=run_resource.run_id,
        protocolId=run_resource.protocol_id,
        createdAt=run_resource.created_at,
        actions=run_resource.actions,
        status=engine_state_summary.status,
        errors=engine_state_summary.errors,
        hasEverEnteredErrorRecovery=engine_state_summary.hasEverEnteredErrorRecovery,
        labware=engine_state_summary.labware,
        labwareOffsets=engine_state_summary.labwareOffsets,
        pipettes=engine_state_summary.pipettes,
        modules=engine_state_summary.modules,
        liquids=engine_state_summary.liquids,
        runTimeParameters=run_time_parameters,
    )


async def test_get_historical_run_no_data(
    decoy: Decoy,
    mock_run_orchestrator_store: RunOrchestratorStore,
    mock_run_store: RunStore,
    subject: RunDataManager,
    run_resource: RunResource,
    run_time_parameters: List[pe_types.RunTimeParameter],
) -> None:
    """It should get a historical run from the store."""
    run_id = "hello world"

    state_exc = InvalidStoredData("Oh no!")
    run_error = RunDataError.from_exc(state_exc)
    decoy.when(mock_run_store.get(run_id=run_id)).then_return(run_resource)
    decoy.when(mock_run_store.get_state_summary(run_id=run_id)).then_return(
        BadStateSummary(dataError=state_exc)
    )
    decoy.when(mock_run_store.get_run_time_parameters(run_id=run_id)).then_return(
        run_time_parameters
    )
    decoy.when(mock_run_orchestrator_store.current_run_id).then_return("some other id")

    result = subject.get(run_id=run_id)

    assert result == BadRun(
        dataError=run_error,
        current=False,
        id=run_resource.run_id,
        protocolId=run_resource.protocol_id,
        createdAt=run_resource.created_at,
        actions=run_resource.actions,
        status=EngineStatus.STOPPED,
        errors=[],
        hasEverEnteredErrorRecovery=False,
        labware=[],
        labwareOffsets=[],
        pipettes=[],
        modules=[],
        liquids=[],
        runTimeParameters=run_time_parameters,
    )


async def test_get_all_runs(
    decoy: Decoy,
    mock_run_orchestrator_store: RunOrchestratorStore,
    mock_run_store: RunStore,
    subject: RunDataManager,
) -> None:
    """It should get all runs, including current and historical."""
    current_run_data = StateSummary(
        status=EngineStatus.IDLE,
<<<<<<< HEAD
        errors=[ErrorOccurrence.model_construct(id="current-error-id")],  # type: ignore[call-arg]
        labware=[LoadedLabware.model_construct(id="current-labware-id")],  # type: ignore[call-arg]
        labwareOffsets=[LabwareOffset.model_construct(id="current-labware-offset-id")],  # type: ignore[call-arg]
        pipettes=[LoadedPipette.model_construct(id="current-pipette-id")],  # type: ignore[call-arg]
        modules=[LoadedModule.model_construct(id="current-module-id")],  # type: ignore[call-arg]
=======
        errors=[ErrorOccurrence.construct(id="current-error-id")],  # type: ignore[call-arg]
        hasEverEnteredErrorRecovery=False,
        labware=[LoadedLabware.construct(id="current-labware-id")],  # type: ignore[call-arg]
        labwareOffsets=[LabwareOffset.construct(id="current-labware-offset-id")],  # type: ignore[call-arg]
        pipettes=[LoadedPipette.construct(id="current-pipette-id")],  # type: ignore[call-arg]
        modules=[LoadedModule.construct(id="current-module-id")],  # type: ignore[call-arg]
>>>>>>> bb0db4a6
        liquids=[Liquid(id="some-liquid-id", displayName="liquid", description="desc")],
    )
    current_run_time_parameters: List[pe_types.RunTimeParameter] = [
        pe_types.BooleanParameter(
            displayName="Current Bool",
            variableName="current bool",
            value=False,
            default=True,
        )
    ]

    historical_run_data = StateSummary(
        status=EngineStatus.STOPPED,
<<<<<<< HEAD
        errors=[ErrorOccurrence.model_construct(id="old-error-id")],  # type: ignore[call-arg]
        labware=[LoadedLabware.model_construct(id="old-labware-id")],  # type: ignore[call-arg]
        labwareOffsets=[LabwareOffset.model_construct(id="old-labware-offset-id")],  # type: ignore[call-arg]
        pipettes=[LoadedPipette.model_construct(id="old-pipette-id")],  # type: ignore[call-arg]
        modules=[LoadedModule.model_construct(id="old-module-id")],  # type: ignore[call-arg]
=======
        errors=[ErrorOccurrence.construct(id="old-error-id")],  # type: ignore[call-arg]
        hasEverEnteredErrorRecovery=False,
        labware=[LoadedLabware.construct(id="old-labware-id")],  # type: ignore[call-arg]
        labwareOffsets=[LabwareOffset.construct(id="old-labware-offset-id")],  # type: ignore[call-arg]
        pipettes=[LoadedPipette.construct(id="old-pipette-id")],  # type: ignore[call-arg]
        modules=[LoadedModule.construct(id="old-module-id")],  # type: ignore[call-arg]
>>>>>>> bb0db4a6
        liquids=[],
    )
    historical_run_time_parameters: List[pe_types.RunTimeParameter] = [
        pe_types.BooleanParameter(
            displayName="Old Bool",
            variableName="Old bool",
            value=True,
            default=False,
        )
    ]

    current_run_resource = RunResource(
        ok=True,
        run_id="current-run",
        protocol_id=None,
        created_at=datetime(year=2022, month=2, day=2),
        actions=[],
    )

    historical_run_resource = RunResource(
        ok=True,
        run_id="historical-run",
        protocol_id=None,
        created_at=datetime(year=2023, month=3, day=3),
        actions=[],
    )

    decoy.when(mock_run_orchestrator_store.current_run_id).then_return("current-run")
    decoy.when(mock_run_orchestrator_store.get_state_summary()).then_return(
        current_run_data
    )
    decoy.when(mock_run_orchestrator_store.get_run_time_parameters()).then_return(
        current_run_time_parameters
    )
    decoy.when(mock_run_store.get_state_summary("historical-run")).then_return(
        historical_run_data
    )
    decoy.when(mock_run_store.get_run_time_parameters("historical-run")).then_return(
        historical_run_time_parameters
    )
    decoy.when(mock_run_store.get_all(length=20)).then_return(
        [historical_run_resource, current_run_resource]
    )

    result = subject.get_all(length=20)

    assert result == [
        Run(
            current=False,
            id=historical_run_resource.run_id,
            protocolId=historical_run_resource.protocol_id,
            createdAt=historical_run_resource.created_at,
            actions=historical_run_resource.actions,
            status=historical_run_data.status,
            errors=historical_run_data.errors,
            hasEverEnteredErrorRecovery=historical_run_data.hasEverEnteredErrorRecovery,
            labware=historical_run_data.labware,
            labwareOffsets=historical_run_data.labwareOffsets,
            pipettes=historical_run_data.pipettes,
            modules=historical_run_data.modules,
            liquids=historical_run_data.liquids,
            runTimeParameters=historical_run_time_parameters,
        ),
        Run(
            current=True,
            id=current_run_resource.run_id,
            protocolId=current_run_resource.protocol_id,
            createdAt=current_run_resource.created_at,
            actions=current_run_resource.actions,
            status=current_run_data.status,
            errors=current_run_data.errors,
            hasEverEnteredErrorRecovery=current_run_data.hasEverEnteredErrorRecovery,
            labware=current_run_data.labware,
            labwareOffsets=current_run_data.labwareOffsets,
            pipettes=current_run_data.pipettes,
            modules=current_run_data.modules,
            liquids=current_run_data.liquids,
            runTimeParameters=current_run_time_parameters,
        ),
    ]


async def test_delete_current_run(
    decoy: Decoy,
    mock_run_orchestrator_store: RunOrchestratorStore,
    mock_run_store: RunStore,
    subject: RunDataManager,
) -> None:
    """It should delete the current run from the engine."""
    run_id = "hello world"
    decoy.when(mock_run_orchestrator_store.current_run_id).then_return(run_id)

    await subject.delete(run_id=run_id)

    decoy.verify(
        await mock_run_orchestrator_store.clear(),
        mock_run_store.remove(run_id=run_id),
    )


async def test_delete_historical_run(
    decoy: Decoy,
    mock_run_orchestrator_store: RunOrchestratorStore,
    mock_run_store: RunStore,
    subject: RunDataManager,
) -> None:
    """It should delete a historical run from the store."""
    run_id = "hello world"
    decoy.when(mock_run_orchestrator_store.current_run_id).then_return("some other id")

    await subject.delete(run_id=run_id)

    decoy.verify(await mock_run_orchestrator_store.clear(), times=0)
    decoy.verify(mock_run_store.remove(run_id=run_id), times=1)


async def test_update_current(
    decoy: Decoy,
    engine_state_summary: StateSummary,
    run_time_parameters: List[pe_types.RunTimeParameter],
    run_resource: RunResource,
    run_command: commands.Command,
    mock_run_orchestrator_store: RunOrchestratorStore,
    mock_run_store: RunStore,
    mock_runs_publisher: RunsPublisher,
    subject: RunDataManager,
) -> None:
    """It should persist the current run and clear the engine on current=false."""
    run_id = "hello world"
    decoy.when(mock_run_orchestrator_store.current_run_id).then_return(run_id)
    decoy.when(await mock_run_orchestrator_store.clear()).then_return(
        RunResult(
            commands=[run_command],
            state_summary=engine_state_summary,
            parameters=run_time_parameters,
        )
    )

    decoy.when(
        mock_run_store.update_run_state(
            run_id=run_id,
            summary=engine_state_summary,
            commands=[run_command],
            run_time_parameters=run_time_parameters,
        )
    ).then_return(run_resource)

    result = await subject.update(run_id=run_id, current=False)

    decoy.verify(
        mock_runs_publisher.publish_pre_serialized_commands_notification(run_id),
        times=1,
    )
    decoy.verify(
        mock_runs_publisher.publish_runs_advise_refetch(run_id),
        times=1,
    )
    decoy.verify(
        mock_runs_publisher.publish_runs_advise_refetch(run_id),
        times=1,
    )
    assert result == Run(
        current=False,
        id=run_resource.run_id,
        protocolId=run_resource.protocol_id,
        createdAt=run_resource.created_at,
        actions=run_resource.actions,
        status=engine_state_summary.status,
        errors=engine_state_summary.errors,
        hasEverEnteredErrorRecovery=engine_state_summary.hasEverEnteredErrorRecovery,
        labware=engine_state_summary.labware,
        labwareOffsets=engine_state_summary.labwareOffsets,
        pipettes=engine_state_summary.pipettes,
        modules=engine_state_summary.modules,
        liquids=engine_state_summary.liquids,
        runTimeParameters=run_time_parameters,
    )


@pytest.mark.parametrize("current", [None, True])
async def test_update_current_noop(
    decoy: Decoy,
    engine_state_summary: StateSummary,
    run_time_parameters: List[pe_types.RunTimeParameter],
    run_resource: RunResource,
    run_command: commands.Command,
    mock_run_orchestrator_store: RunOrchestratorStore,
    mock_run_store: RunStore,
    mock_runs_publisher: RunsPublisher,
    subject: RunDataManager,
    current: Optional[bool],
) -> None:
    """It should noop on current=None and current=True."""
    run_id = "hello world"
    decoy.when(mock_run_orchestrator_store.current_run_id).then_return(run_id)
    decoy.when(mock_run_orchestrator_store.get_state_summary()).then_return(
        engine_state_summary
    )
    decoy.when(mock_run_orchestrator_store.get_run_time_parameters()).then_return(
        run_time_parameters
    )
    decoy.when(mock_run_store.get(run_id=run_id)).then_return(run_resource)

    result = await subject.update(run_id=run_id, current=current)

    decoy.verify(await mock_run_orchestrator_store.clear(), times=0)
    decoy.verify(
        mock_run_store.update_run_state(
            run_id=run_id,
            summary=matchers.Anything(),
            commands=matchers.Anything(),
            run_time_parameters=matchers.Anything(),
        ),
        mock_runs_publisher.publish_pre_serialized_commands_notification(run_id),
        times=0,
    )

    assert result == Run(
        current=True,
        id=run_resource.run_id,
        protocolId=run_resource.protocol_id,
        createdAt=run_resource.created_at,
        actions=run_resource.actions,
        status=engine_state_summary.status,
        errors=engine_state_summary.errors,
        hasEverEnteredErrorRecovery=engine_state_summary.hasEverEnteredErrorRecovery,
        labware=engine_state_summary.labware,
        labwareOffsets=engine_state_summary.labwareOffsets,
        pipettes=engine_state_summary.pipettes,
        modules=engine_state_summary.modules,
        liquids=engine_state_summary.liquids,
        runTimeParameters=run_time_parameters,
    )


async def test_update_current_not_allowed(
    decoy: Decoy,
    engine_state_summary: StateSummary,
    run_resource: RunResource,
    run_command: commands.Command,
    mock_run_orchestrator_store: RunOrchestratorStore,
    mock_run_store: RunStore,
    subject: RunDataManager,
) -> None:
    """It should noop on current=None."""
    run_id = "hello world"
    decoy.when(mock_run_orchestrator_store.current_run_id).then_return("some other id")

    with pytest.raises(RunNotCurrentError):
        await subject.update(run_id=run_id, current=False)


async def test_create_archives_existing(
    decoy: Decoy,
    engine_state_summary: StateSummary,
    run_time_parameters: List[pe_types.RunTimeParameter],
    run_resource: RunResource,
    run_command: commands.Command,
    mock_run_orchestrator_store: RunOrchestratorStore,
    mock_run_store: RunStore,
    subject: RunDataManager,
) -> None:
    """It should persist the previously current run when a new run is created."""
    run_id_old = "hello world"
    run_id_new = "hello is it me you're looking for"

    decoy.when(mock_run_orchestrator_store.current_run_id).then_return(run_id_old)
    decoy.when(await mock_run_orchestrator_store.clear()).then_return(
        RunResult(
            commands=[run_command],
            state_summary=engine_state_summary,
            parameters=run_time_parameters,
        )
    )

    decoy.when(
        await mock_run_orchestrator_store.create(
            run_id=run_id_new,
            labware_offsets=[],
            protocol=None,
            deck_configuration=[],
            run_time_param_values=None,
            run_time_param_paths=None,
            notify_publishers=mock_notify_publishers,
        )
    ).then_return(engine_state_summary)

    decoy.when(
        mock_run_store.insert(
            run_id=run_id_new,
            created_at=datetime(year=2021, month=1, day=1),
            protocol_id=None,
        )
    ).then_return(run_resource)

    await subject.create(
        run_id=run_id_new,
        created_at=datetime(year=2021, month=1, day=1),
        labware_offsets=[],
        protocol=None,
        deck_configuration=[],
        run_time_param_values=None,
        run_time_param_paths=None,
        notify_publishers=mock_notify_publishers,
    )

    decoy.verify(
        mock_run_store.update_run_state(
            run_id=run_id_old,
            summary=engine_state_summary,
            commands=[run_command],
            run_time_parameters=run_time_parameters,
        )
    )


def test_get_commands_slice_from_db(
    decoy: Decoy,
    subject: RunDataManager,
    mock_run_store: RunStore,
    run_command: commands.Command,
) -> None:
    """Should get a sliced command list from run store."""
    expected_commands_result = [
        commands.WaitForResume(
            id="command-id-2",
            key="command-key",
            createdAt=datetime(year=2021, month=1, day=1),
            status=commands.CommandStatus.SUCCEEDED,
            params=commands.WaitForResumeParams(message="Hello"),
        ),
        run_command,
    ]

    expected_command_slice = CommandSlice(
        commands=expected_commands_result, cursor=1, total_length=3
    )

    decoy.when(
        mock_run_store.get_commands_slice(run_id="run_id", cursor=1, length=2)
    ).then_return(expected_command_slice)
    result = subject.get_commands_slice(run_id="run_id", cursor=1, length=2)

    assert expected_command_slice == result


def test_get_commands_slice_current_run(
    decoy: Decoy,
    subject: RunDataManager,
    mock_run_orchestrator_store: RunOrchestratorStore,
    run_command: commands.Command,
) -> None:
    """Should get a sliced command list from engine store."""
    expected_commands_result = [
        commands.WaitForResume(
            id="command-id-2",
            key="command-key",
            createdAt=datetime(year=2021, month=1, day=1),
            status=commands.CommandStatus.SUCCEEDED,
            params=commands.WaitForResumeParams(message="Hello"),
        ),
        run_command,
    ]

    expected_command_slice = CommandSlice(
        commands=expected_commands_result, cursor=1, total_length=3
    )
    decoy.when(mock_run_orchestrator_store.current_run_id).then_return("run-id")
    decoy.when(mock_run_orchestrator_store.get_command_slice(1, 2)).then_return(
        expected_command_slice
    )

    result = subject.get_commands_slice("run-id", 1, 2)

    assert expected_command_slice == result


def test_get_commands_errors_slice__not_current_run_raises(
    decoy: Decoy,
    subject: RunDataManager,
    mock_run_orchestrator_store: RunOrchestratorStore,
) -> None:
    """Should get a sliced command error list from engine store."""
    decoy.when(mock_run_orchestrator_store.current_run_id).then_return("run-not-id")

    with pytest.raises(RunNotCurrentError):
        subject.get_command_error_slice("run-id", 1, 2)


def test_get_commands_errors_slice_current_run(
    decoy: Decoy,
    subject: RunDataManager,
    mock_run_orchestrator_store: RunOrchestratorStore,
    run_command: commands.Command,
) -> None:
    """Should get a sliced command error list from engine store."""
    expected_commands_errors_result = [
        ErrorOccurrence.construct(id="error-id")  # type: ignore[call-arg]
    ]

    command_error_slice = CommandErrorSlice(
        cursor=1, total_length=3, commands_errors=expected_commands_errors_result
    )

    decoy.when(mock_run_orchestrator_store.current_run_id).then_return("run-id")
    decoy.when(mock_run_orchestrator_store.get_command_error_slice(1, 2)).then_return(
        command_error_slice
    )

    result = subject.get_command_error_slice("run-id", 1, 2)

    assert command_error_slice == result


def test_get_commands_slice_from_db_run_not_found(
    decoy: Decoy, subject: RunDataManager, mock_run_store: RunStore
) -> None:
    """Should get a sliced command list from run store."""
    decoy.when(
        mock_run_store.get_commands_slice(run_id="run-id", cursor=1, length=2)
    ).then_raise(RunNotFoundError(run_id="run-id"))
    with pytest.raises(RunNotFoundError):
        subject.get_commands_slice(run_id="run-id", cursor=1, length=2)


def test_get_current_command(
    decoy: Decoy,
    subject: RunDataManager,
    mock_run_store: RunStore,
    mock_run_orchestrator_store: RunOrchestratorStore,
    run_command: commands.Command,
) -> None:
    """Should get current command from engine store."""
    expected_current = CommandPointer(
        command_id=run_command.id,
        command_key=run_command.key,
        created_at=run_command.createdAt,
        index=0,
    )
    decoy.when(mock_run_orchestrator_store.current_run_id).then_return("run-id")
    decoy.when(mock_run_orchestrator_store.get_current_command()).then_return(
        expected_current
    )
    result = subject.get_current_command("run-id")

    assert result == expected_current


def test_get_current_command_not_current_run(
    decoy: Decoy,
    subject: RunDataManager,
    mock_run_store: RunStore,
    mock_run_orchestrator_store: RunOrchestratorStore,
) -> None:
    """Should return None because the run is not current."""
    decoy.when(mock_run_orchestrator_store.current_run_id).then_return("not-run-id")
    result = subject.get_current_command("run-id")

    assert result is None


def test_get_command_from_engine(
    decoy: Decoy,
    subject: RunDataManager,
    mock_run_store: RunStore,
    mock_run_orchestrator_store: RunOrchestratorStore,
    run_command: commands.Command,
) -> None:
    """Should get command by id from engine store."""
    decoy.when(mock_run_orchestrator_store.current_run_id).then_return("run-id")
    decoy.when(mock_run_orchestrator_store.get_command("command-id")).then_return(
        run_command
    )
    result = subject.get_command("run-id", "command-id")

    assert result == run_command


def test_get_command_from_db(
    decoy: Decoy,
    subject: RunDataManager,
    mock_run_store: RunStore,
    mock_run_orchestrator_store: RunOrchestratorStore,
    run_command: commands.Command,
) -> None:
    """Should get command by id from engine store."""
    decoy.when(mock_run_orchestrator_store.current_run_id).then_return("not-run-id")
    decoy.when(
        mock_run_store.get_command(run_id="run-id", command_id="command-id")
    ).then_return(run_command)
    result = subject.get_command("run-id", "command-id")

    assert result == run_command


def test_get_command_from_db_run_not_found(
    decoy: Decoy,
    subject: RunDataManager,
    mock_run_store: RunStore,
    mock_run_orchestrator_store: RunOrchestratorStore,
    run_command: commands.Command,
) -> None:
    """Should get command by id from engine store."""
    decoy.when(mock_run_orchestrator_store.current_run_id).then_return("not-run-id")
    decoy.when(
        mock_run_store.get_command(run_id="run-id", command_id="command-id")
    ).then_raise(RunNotFoundError("run-id"))

    with pytest.raises(RunNotFoundError):
        subject.get_command("run-id", "command-id")


def test_get_command_from_db_command_not_found(
    decoy: Decoy,
    subject: RunDataManager,
    mock_run_store: RunStore,
    mock_run_orchestrator_store: RunOrchestratorStore,
    run_command: commands.Command,
) -> None:
    """Should get command by id from engine store."""
    decoy.when(mock_run_orchestrator_store.current_run_id).then_return("not-run-id")
    decoy.when(
        mock_run_store.get_command(run_id="run-id", command_id="command-id")
    ).then_raise(CommandNotFoundError(command_id="command-id"))

    with pytest.raises(CommandNotFoundError):
        subject.get_command("run-id", "command-id")


def test_get_all_commands_as_preserialized_list(
    decoy: Decoy,
    subject: RunDataManager,
    mock_run_store: RunStore,
    mock_run_orchestrator_store: RunOrchestratorStore,
) -> None:
    """It should return the pre-serialized commands list."""
    decoy.when(mock_run_orchestrator_store.current_run_id).then_return(None)
    decoy.when(
        mock_run_store.get_all_commands_as_preserialized_list("run-id")
    ).then_return(['{"id": command-1}', '{"id": command-2}'])
    assert subject.get_all_commands_as_preserialized_list("run-id") == [
        '{"id": command-1}',
        '{"id": command-2}',
    ]


def test_get_all_commands_as_preserialized_list_errors_for_active_runs(
    decoy: Decoy,
    subject: RunDataManager,
    mock_run_store: RunStore,
    mock_run_orchestrator_store: RunOrchestratorStore,
) -> None:
    """It should raise an error when fetching pre-serialized commands list while run is active."""
    decoy.when(mock_run_orchestrator_store.current_run_id).then_return("current-run-id")
    decoy.when(mock_run_orchestrator_store.get_is_run_terminal()).then_return(False)
    with pytest.raises(PreSerializedCommandsNotAvailableError):
        subject.get_all_commands_as_preserialized_list("current-run-id")


async def test_get_current_run_labware_definition(
    decoy: Decoy,
    mock_run_orchestrator_store: RunOrchestratorStore,
    subject: RunDataManager,
    engine_state_summary: StateSummary,
    run_resource: RunResource,
) -> None:
    """It should get the current run labware definition from the engine."""
    decoy.when(mock_run_orchestrator_store.current_run_id).then_return("run-id")
    decoy.when(
        mock_run_orchestrator_store.get_loaded_labware_definitions()
    ).then_return(
        [
            LabwareDefinition.model_construct(namespace="test_1"),  # type: ignore[call-arg]
            LabwareDefinition.model_construct(namespace="test_2"),  # type: ignore[call-arg]
        ]
    )

    result = subject.get_run_loaded_labware_definitions(run_id="run-id")

    assert result == [
<<<<<<< HEAD
        LabwareDefinition.model_construct(namespace="test_1"),  # type: ignore[call-arg]
        LabwareDefinition.model_construct(namespace="test_2"),  # type: ignore[call-arg]
    ]
=======
        LabwareDefinition.construct(namespace="test_1"),  # type: ignore[call-arg]
        LabwareDefinition.construct(namespace="test_2"),  # type: ignore[call-arg]
    ]


async def test_create_policies_raises_run_not_current(
    decoy: Decoy,
    mock_run_orchestrator_store: RunOrchestratorStore,
    subject: RunDataManager,
) -> None:
    """Should raise run not current."""
    decoy.when(mock_run_orchestrator_store.current_run_id).then_return(
        "not-current-run-id"
    )
    with pytest.raises(RunNotCurrentError):
        subject.set_policies(
            run_id="run-id", policies=decoy.mock(cls=List[ErrorRecoveryRule])
        )


async def test_create_policies_translates_and_calls_orchestrator(
    decoy: Decoy,
    monkeypatch: pytest.MonkeyPatch,
    mock_run_orchestrator_store: RunOrchestratorStore,
    subject: RunDataManager,
) -> None:
    """Should translate rules into policy and call orchestrator."""
    monkeypatch.setattr(
        error_recovery_mapping,
        "create_error_recovery_policy_from_rules",
        decoy.mock(
            func=decoy.mock(
                func=error_recovery_mapping.create_error_recovery_policy_from_rules
            )
        ),
    )
    input_rules = decoy.mock(cls=List[ErrorRecoveryRule])
    expected_output = decoy.mock(cls=ErrorRecoveryPolicy)
    decoy.when(
        error_recovery_mapping.create_error_recovery_policy_from_rules(input_rules)
    ).then_return(expected_output)
    decoy.when(mock_run_orchestrator_store.current_run_id).then_return("run-id")
    subject.set_policies(run_id="run-id", policies=input_rules)
    decoy.verify(mock_run_orchestrator_store.set_error_recovery_policy(expected_output))
>>>>>>> bb0db4a6
<|MERGE_RESOLUTION|>--- conflicted
+++ resolved
@@ -27,7 +27,7 @@
 from opentrons.types import DeckSlotName
 
 from opentrons_shared_data.errors.exceptions import InvalidStoredData
-from opentrons_shared_data.labware.labware_definition import LabwareDefinition
+from opentrons_shared_data.labware.models import LabwareDefinition
 
 from robot_server.protocols.protocol_models import ProtocolKind
 from robot_server.protocols.protocol_store import ProtocolResource
@@ -50,15 +50,7 @@
     BadStateSummary,
 )
 from robot_server.service.notifications import RunsPublisher
-<<<<<<< HEAD
-
-from opentrons.protocol_engine import Liquid
-
-from opentrons_shared_data.labware.models import LabwareDefinition
-from opentrons_shared_data.errors.exceptions import InvalidStoredData
-=======
 from robot_server.service.task_runner import TaskRunner
->>>>>>> bb0db4a6
 
 
 def mock_notify_publishers() -> None:
@@ -97,21 +89,17 @@
     """Get a StateSummary value object."""
     return StateSummary(
         status=EngineStatus.IDLE,
-<<<<<<< HEAD
         errors=[ErrorOccurrence.model_construct(id="some-error-id")],  # type: ignore[call-arg]
+        hasEverEnteredErrorRecovery=False,
         labware=[LoadedLabware.model_construct(id="some-labware-id")],  # type: ignore[call-arg]
         labwareOffsets=[LabwareOffset.model_construct(id="some-labware-offset-id")],  # type: ignore[call-arg]
         pipettes=[LoadedPipette.model_construct(id="some-pipette-id")],  # type: ignore[call-arg]
         modules=[LoadedModule.model_construct(id="some-module-id")],  # type: ignore[call-arg]
-=======
-        errors=[ErrorOccurrence.construct(id="some-error-id")],  # type: ignore[call-arg]
-        hasEverEnteredErrorRecovery=False,
-        labware=[LoadedLabware.construct(id="some-labware-id")],  # type: ignore[call-arg]
-        labwareOffsets=[LabwareOffset.construct(id="some-labware-offset-id")],  # type: ignore[call-arg]
-        pipettes=[LoadedPipette.construct(id="some-pipette-id")],  # type: ignore[call-arg]
-        modules=[LoadedModule.construct(id="some-module-id")],  # type: ignore[call-arg]
->>>>>>> bb0db4a6
-        liquids=[Liquid(id="some-liquid-id", displayName="liquid", description="desc")],
+        liquids=[
+            Liquid.model_construct(
+                id="some-liquid-id", displayName="liquid", description="desc"
+            )
+        ],
     )
 
 
@@ -502,21 +490,17 @@
     """It should get all runs, including current and historical."""
     current_run_data = StateSummary(
         status=EngineStatus.IDLE,
-<<<<<<< HEAD
         errors=[ErrorOccurrence.model_construct(id="current-error-id")],  # type: ignore[call-arg]
+        hasEverEnteredErrorRecovery=False,
         labware=[LoadedLabware.model_construct(id="current-labware-id")],  # type: ignore[call-arg]
         labwareOffsets=[LabwareOffset.model_construct(id="current-labware-offset-id")],  # type: ignore[call-arg]
         pipettes=[LoadedPipette.model_construct(id="current-pipette-id")],  # type: ignore[call-arg]
         modules=[LoadedModule.model_construct(id="current-module-id")],  # type: ignore[call-arg]
-=======
-        errors=[ErrorOccurrence.construct(id="current-error-id")],  # type: ignore[call-arg]
-        hasEverEnteredErrorRecovery=False,
-        labware=[LoadedLabware.construct(id="current-labware-id")],  # type: ignore[call-arg]
-        labwareOffsets=[LabwareOffset.construct(id="current-labware-offset-id")],  # type: ignore[call-arg]
-        pipettes=[LoadedPipette.construct(id="current-pipette-id")],  # type: ignore[call-arg]
-        modules=[LoadedModule.construct(id="current-module-id")],  # type: ignore[call-arg]
->>>>>>> bb0db4a6
-        liquids=[Liquid(id="some-liquid-id", displayName="liquid", description="desc")],
+        liquids=[
+            Liquid.model_construct(
+                id="some-liquid-id", displayName="liquid", description="desc"
+            )
+        ],
     )
     current_run_time_parameters: List[pe_types.RunTimeParameter] = [
         pe_types.BooleanParameter(
@@ -529,20 +513,12 @@
 
     historical_run_data = StateSummary(
         status=EngineStatus.STOPPED,
-<<<<<<< HEAD
         errors=[ErrorOccurrence.model_construct(id="old-error-id")],  # type: ignore[call-arg]
+        hasEverEnteredErrorRecovery=False,
         labware=[LoadedLabware.model_construct(id="old-labware-id")],  # type: ignore[call-arg]
         labwareOffsets=[LabwareOffset.model_construct(id="old-labware-offset-id")],  # type: ignore[call-arg]
         pipettes=[LoadedPipette.model_construct(id="old-pipette-id")],  # type: ignore[call-arg]
         modules=[LoadedModule.model_construct(id="old-module-id")],  # type: ignore[call-arg]
-=======
-        errors=[ErrorOccurrence.construct(id="old-error-id")],  # type: ignore[call-arg]
-        hasEverEnteredErrorRecovery=False,
-        labware=[LoadedLabware.construct(id="old-labware-id")],  # type: ignore[call-arg]
-        labwareOffsets=[LabwareOffset.construct(id="old-labware-offset-id")],  # type: ignore[call-arg]
-        pipettes=[LoadedPipette.construct(id="old-pipette-id")],  # type: ignore[call-arg]
-        modules=[LoadedModule.construct(id="old-module-id")],  # type: ignore[call-arg]
->>>>>>> bb0db4a6
         liquids=[],
     )
     historical_run_time_parameters: List[pe_types.RunTimeParameter] = [
@@ -940,7 +916,7 @@
 ) -> None:
     """Should get a sliced command error list from engine store."""
     expected_commands_errors_result = [
-        ErrorOccurrence.construct(id="error-id")  # type: ignore[call-arg]
+        ErrorOccurrence.model_construct(id="error-id")  # type: ignore[call-arg]
     ]
 
     command_error_slice = CommandErrorSlice(
@@ -1123,13 +1099,8 @@
     result = subject.get_run_loaded_labware_definitions(run_id="run-id")
 
     assert result == [
-<<<<<<< HEAD
         LabwareDefinition.model_construct(namespace="test_1"),  # type: ignore[call-arg]
         LabwareDefinition.model_construct(namespace="test_2"),  # type: ignore[call-arg]
-    ]
-=======
-        LabwareDefinition.construct(namespace="test_1"),  # type: ignore[call-arg]
-        LabwareDefinition.construct(namespace="test_2"),  # type: ignore[call-arg]
     ]
 
 
@@ -1171,5 +1142,4 @@
     ).then_return(expected_output)
     decoy.when(mock_run_orchestrator_store.current_run_id).then_return("run-id")
     subject.set_policies(run_id="run-id", policies=input_rules)
-    decoy.verify(mock_run_orchestrator_store.set_error_recovery_policy(expected_output))
->>>>>>> bb0db4a6
+    decoy.verify(mock_run_orchestrator_store.set_error_recovery_policy(expected_output))