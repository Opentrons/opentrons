"""Tests for RunDataManager."""
from typing import Optional

import pytest
from datetime import datetime
from decoy import Decoy, matchers

from opentrons.types import DeckSlotName
from opentrons.protocol_runner import RunResult
from opentrons.protocol_engine import (
    EngineStatus,
    StateSummary,
    commands,
    types as pe_types,
    CommandSlice,
    CurrentCommand,
    ErrorOccurrence,
    LoadedLabware,
    LoadedPipette,
    LoadedModule,
    LabwareOffset,
)

from robot_server.protocols.protocol_store import ProtocolResource
from robot_server.runs.engine_store import EngineStore, EngineConflictError
from robot_server.runs.run_data_manager import RunDataManager, RunNotCurrentError
from robot_server.runs.run_models import Run, BadRun, RunNotFoundError, RunDataError
from robot_server.runs.run_store import (
    RunStore,
    RunResource,
    CommandNotFoundError,
    BadStateSummary,
)
from robot_server.service.task_runner import TaskRunner
from robot_server.service.notifications import RunsPublisher

from opentrons.protocol_engine import Liquid

from opentrons_shared_data.labware.labware_definition import LabwareDefinition
from opentrons_shared_data.errors.exceptions import InvalidStoredData


def mock_notify_publishers() -> None:
    """A mock notify_publishers."""
    return None


@pytest.fixture
def mock_engine_store(decoy: Decoy) -> EngineStore:
    """Get a mock EngineStore."""
    mock = decoy.mock(cls=EngineStore)
    decoy.when(mock.current_run_id).then_return(None)
    return mock


@pytest.fixture
def mock_run_store(decoy: Decoy) -> RunStore:
    """Get a mock RunStore."""
    return decoy.mock(cls=RunStore)


@pytest.fixture()
def mock_task_runner(decoy: Decoy) -> TaskRunner:
    """Get a mock background TaskRunner."""
    return decoy.mock(cls=TaskRunner)


@pytest.fixture()
def mock_runs_publisher(decoy: Decoy) -> RunsPublisher:
    """Get a mock RunsPublisher."""
    return decoy.mock(cls=RunsPublisher)


@pytest.fixture
def engine_state_summary() -> StateSummary:
    """Get a StateSummary value object."""
    return StateSummary(
        status=EngineStatus.IDLE,
        errors=[ErrorOccurrence.construct(id="some-error-id")],  # type: ignore[call-arg]
        labware=[LoadedLabware.construct(id="some-labware-id")],  # type: ignore[call-arg]
        labwareOffsets=[LabwareOffset.construct(id="some-labware-offset-id")],  # type: ignore[call-arg]
        pipettes=[LoadedPipette.construct(id="some-pipette-id")],  # type: ignore[call-arg]
        modules=[LoadedModule.construct(id="some-module-id")],  # type: ignore[call-arg]
        liquids=[Liquid(id="some-liquid-id", displayName="liquid", description="desc")],
    )


@pytest.fixture
def run_resource() -> RunResource:
    """Get a StateSummary value object."""
    return RunResource(
        ok=True,
        run_id="hello from the other side",
        protocol_id=None,
        created_at=datetime(year=2022, month=2, day=2),
        actions=[],
    )


@pytest.fixture
def run_command() -> commands.Command:
    """Get a ProtocolEngine Command value object."""
    return commands.WaitForResume(
        id="command-id",
        key="command-key",
        createdAt=datetime(year=2021, month=1, day=1),
        status=commands.CommandStatus.SUCCEEDED,
        params=commands.WaitForResumeParams(message="Hello"),
    )


@pytest.fixture
def subject(
    mock_engine_store: EngineStore,
    mock_run_store: RunStore,
    mock_task_runner: TaskRunner,
    mock_runs_publisher: RunsPublisher,
) -> RunDataManager:
    """Get a RunDataManager test subject."""
    return RunDataManager(
        engine_store=mock_engine_store,
        run_store=mock_run_store,
        task_runner=mock_task_runner,
        runs_publisher=mock_runs_publisher,
    )


async def test_create(
    decoy: Decoy,
    mock_engine_store: EngineStore,
    mock_run_store: RunStore,
    subject: RunDataManager,
    engine_state_summary: StateSummary,
    run_resource: RunResource,
) -> None:
    """It should create an engine and a persisted run resource."""
    run_id = "hello world"
    created_at = datetime(year=2021, month=1, day=1)

    decoy.when(
        await mock_engine_store.create(
            run_id=run_id,
            labware_offsets=[],
            protocol=None,
            deck_configuration=[],
<<<<<<< HEAD
            run_time_param_values=None,
=======
            notify_publishers=mock_notify_publishers,
>>>>>>> cf93d9c9
        )
    ).then_return(engine_state_summary)
    decoy.when(
        mock_run_store.insert(
            run_id=run_id,
            protocol_id=None,
            created_at=created_at,
        )
    ).then_return(run_resource)

    result = await subject.create(
        run_id=run_id,
        created_at=created_at,
        labware_offsets=[],
        protocol=None,
        deck_configuration=[],
<<<<<<< HEAD
        run_time_param_values=None,
=======
        notify_publishers=mock_notify_publishers,
>>>>>>> cf93d9c9
    )

    assert result == Run(
        id=run_resource.run_id,
        protocolId=run_resource.protocol_id,
        createdAt=run_resource.created_at,
        current=True,
        actions=run_resource.actions,
        status=engine_state_summary.status,
        errors=engine_state_summary.errors,
        labware=engine_state_summary.labware,
        labwareOffsets=engine_state_summary.labwareOffsets,
        pipettes=engine_state_summary.pipettes,
        modules=engine_state_summary.modules,
        liquids=engine_state_summary.liquids,
    )


async def test_create_with_options(
    decoy: Decoy,
    mock_engine_store: EngineStore,
    mock_run_store: RunStore,
    subject: RunDataManager,
    engine_state_summary: StateSummary,
    run_resource: RunResource,
) -> None:
    """It should handle creation with a protocol, labware offsets and parameters."""
    run_id = "hello world"
    created_at = datetime(year=2021, month=1, day=1)

    protocol = ProtocolResource(
        protocol_id="protocol-id",
        created_at=datetime(year=2022, month=2, day=2),
        source=None,  # type: ignore[arg-type]
        protocol_key=None,
    )

    labware_offset = pe_types.LabwareOffsetCreate(
        definitionUri="namespace/load_name/version",
        location=pe_types.LabwareOffsetLocation(slotName=DeckSlotName.SLOT_5),
        vector=pe_types.LabwareOffsetVector(x=1, y=2, z=3),
    )

    decoy.when(
        await mock_engine_store.create(
            run_id=run_id,
            labware_offsets=[labware_offset],
            protocol=protocol,
            deck_configuration=[],
<<<<<<< HEAD
            run_time_param_values={"foo": "bar"},
=======
            notify_publishers=mock_notify_publishers,
>>>>>>> cf93d9c9
        )
    ).then_return(engine_state_summary)

    decoy.when(
        mock_run_store.insert(
            run_id=run_id,
            protocol_id="protocol-id",
            created_at=created_at,
        )
    ).then_return(run_resource)

    result = await subject.create(
        run_id=run_id,
        created_at=created_at,
        labware_offsets=[labware_offset],
        protocol=protocol,
        deck_configuration=[],
<<<<<<< HEAD
        run_time_param_values={"foo": "bar"},
=======
        notify_publishers=mock_notify_publishers,
>>>>>>> cf93d9c9
    )

    assert result == Run(
        id=run_resource.run_id,
        protocolId=run_resource.protocol_id,
        createdAt=run_resource.created_at,
        current=True,
        actions=run_resource.actions,
        status=engine_state_summary.status,
        errors=engine_state_summary.errors,
        labware=engine_state_summary.labware,
        labwareOffsets=engine_state_summary.labwareOffsets,
        pipettes=engine_state_summary.pipettes,
        modules=engine_state_summary.modules,
        liquids=engine_state_summary.liquids,
    )


async def test_create_engine_error(
    decoy: Decoy,
    mock_engine_store: EngineStore,
    mock_run_store: RunStore,
    subject: RunDataManager,
) -> None:
    """It should not create a resource if engine creation fails."""
    run_id = "hello world"
    created_at = datetime(year=2021, month=1, day=1)

    decoy.when(
        await mock_engine_store.create(
            run_id,
            labware_offsets=[],
            protocol=None,
            deck_configuration=[],
<<<<<<< HEAD
            run_time_param_values=None,
=======
            notify_publishers=mock_notify_publishers,
>>>>>>> cf93d9c9
        )
    ).then_raise(EngineConflictError("oh no"))

    with pytest.raises(EngineConflictError):
        await subject.create(
            run_id=run_id,
            created_at=created_at,
            labware_offsets=[],
            protocol=None,
            deck_configuration=[],
<<<<<<< HEAD
            run_time_param_values=None,
=======
            notify_publishers=mock_notify_publishers,
>>>>>>> cf93d9c9
        )

    decoy.verify(
        mock_run_store.insert(
            run_id=run_id,
            created_at=matchers.Anything(),
            protocol_id=matchers.Anything(),
        ),
        times=0,
    )


async def test_get_current_run(
    decoy: Decoy,
    mock_engine_store: EngineStore,
    mock_run_store: RunStore,
    subject: RunDataManager,
    engine_state_summary: StateSummary,
    run_resource: RunResource,
) -> None:
    """It should get the current run from the engine."""
    run_id = "hello world"

    decoy.when(mock_run_store.get(run_id=run_id)).then_return(run_resource)
    decoy.when(mock_engine_store.current_run_id).then_return(run_id)
    decoy.when(mock_engine_store.engine.state_view.get_summary()).then_return(
        engine_state_summary
    )

    result = subject.get(run_id=run_id)

    assert result == Run(
        current=True,
        id=run_resource.run_id,
        protocolId=run_resource.protocol_id,
        createdAt=run_resource.created_at,
        actions=run_resource.actions,
        status=engine_state_summary.status,
        errors=engine_state_summary.errors,
        labware=engine_state_summary.labware,
        labwareOffsets=engine_state_summary.labwareOffsets,
        pipettes=engine_state_summary.pipettes,
        modules=engine_state_summary.modules,
        liquids=engine_state_summary.liquids,
    )
    assert subject.current_run_id == run_id


async def test_get_historical_run(
    decoy: Decoy,
    mock_engine_store: EngineStore,
    mock_run_store: RunStore,
    subject: RunDataManager,
    engine_state_summary: StateSummary,
    run_resource: RunResource,
) -> None:
    """It should get a historical run from the store."""
    run_id = "hello world"

    decoy.when(mock_run_store.get(run_id=run_id)).then_return(run_resource)
    decoy.when(mock_run_store.get_state_summary(run_id=run_id)).then_return(
        engine_state_summary
    )
    decoy.when(mock_engine_store.current_run_id).then_return("some other id")

    result = subject.get(run_id=run_id)

    assert result == Run(
        current=False,
        id=run_resource.run_id,
        protocolId=run_resource.protocol_id,
        createdAt=run_resource.created_at,
        actions=run_resource.actions,
        status=engine_state_summary.status,
        errors=engine_state_summary.errors,
        labware=engine_state_summary.labware,
        labwareOffsets=engine_state_summary.labwareOffsets,
        pipettes=engine_state_summary.pipettes,
        modules=engine_state_summary.modules,
        liquids=engine_state_summary.liquids,
    )


async def test_get_historical_run_no_data(
    decoy: Decoy,
    mock_engine_store: EngineStore,
    mock_run_store: RunStore,
    subject: RunDataManager,
    run_resource: RunResource,
) -> None:
    """It should get a historical run from the store."""
    run_id = "hello world"

    state_exc = InvalidStoredData("Oh no!")
    run_error = RunDataError.from_exc(state_exc)
    decoy.when(mock_run_store.get(run_id=run_id)).then_return(run_resource)
    decoy.when(mock_run_store.get_state_summary(run_id=run_id)).then_return(
        BadStateSummary(dataError=state_exc)
    )
    decoy.when(mock_engine_store.current_run_id).then_return("some other id")

    result = subject.get(run_id=run_id)

    assert result == BadRun(
        dataError=run_error,
        current=False,
        id=run_resource.run_id,
        protocolId=run_resource.protocol_id,
        createdAt=run_resource.created_at,
        actions=run_resource.actions,
        status=EngineStatus.STOPPED,
        errors=[],
        labware=[],
        labwareOffsets=[],
        pipettes=[],
        modules=[],
        liquids=[],
    )


async def test_get_all_runs(
    decoy: Decoy,
    mock_engine_store: EngineStore,
    mock_run_store: RunStore,
    subject: RunDataManager,
) -> None:
    """It should get all runs, including current and historical."""
    current_run_data = StateSummary(
        status=EngineStatus.IDLE,
        errors=[ErrorOccurrence.construct(id="current-error-id")],  # type: ignore[call-arg]
        labware=[LoadedLabware.construct(id="current-labware-id")],  # type: ignore[call-arg]
        labwareOffsets=[LabwareOffset.construct(id="current-labware-offset-id")],  # type: ignore[call-arg]
        pipettes=[LoadedPipette.construct(id="current-pipette-id")],  # type: ignore[call-arg]
        modules=[LoadedModule.construct(id="current-module-id")],  # type: ignore[call-arg]
        liquids=[Liquid(id="some-liquid-id", displayName="liquid", description="desc")],
    )

    historical_run_data = StateSummary(
        status=EngineStatus.STOPPED,
        errors=[ErrorOccurrence.construct(id="old-error-id")],  # type: ignore[call-arg]
        labware=[LoadedLabware.construct(id="old-labware-id")],  # type: ignore[call-arg]
        labwareOffsets=[LabwareOffset.construct(id="old-labware-offset-id")],  # type: ignore[call-arg]
        pipettes=[LoadedPipette.construct(id="old-pipette-id")],  # type: ignore[call-arg]
        modules=[LoadedModule.construct(id="old-module-id")],  # type: ignore[call-arg]
        liquids=[],
    )

    current_run_resource = RunResource(
        ok=True,
        run_id="current-run",
        protocol_id=None,
        created_at=datetime(year=2022, month=2, day=2),
        actions=[],
    )

    historical_run_resource = RunResource(
        ok=True,
        run_id="historical-run",
        protocol_id=None,
        created_at=datetime(year=2023, month=3, day=3),
        actions=[],
    )

    decoy.when(mock_engine_store.current_run_id).then_return("current-run")
    decoy.when(mock_engine_store.engine.state_view.get_summary()).then_return(
        current_run_data
    )
    decoy.when(mock_run_store.get_state_summary("historical-run")).then_return(
        historical_run_data
    )
    decoy.when(mock_run_store.get_all(length=20)).then_return(
        [historical_run_resource, current_run_resource]
    )

    result = subject.get_all(length=20)

    assert result == [
        Run(
            current=False,
            id=historical_run_resource.run_id,
            protocolId=historical_run_resource.protocol_id,
            createdAt=historical_run_resource.created_at,
            actions=historical_run_resource.actions,
            status=historical_run_data.status,
            errors=historical_run_data.errors,
            labware=historical_run_data.labware,
            labwareOffsets=historical_run_data.labwareOffsets,
            pipettes=historical_run_data.pipettes,
            modules=historical_run_data.modules,
            liquids=historical_run_data.liquids,
        ),
        Run(
            current=True,
            id=current_run_resource.run_id,
            protocolId=current_run_resource.protocol_id,
            createdAt=current_run_resource.created_at,
            actions=current_run_resource.actions,
            status=current_run_data.status,
            errors=current_run_data.errors,
            labware=current_run_data.labware,
            labwareOffsets=current_run_data.labwareOffsets,
            pipettes=current_run_data.pipettes,
            modules=current_run_data.modules,
            liquids=current_run_data.liquids,
        ),
    ]


async def test_delete_current_run(
    decoy: Decoy,
    mock_engine_store: EngineStore,
    mock_run_store: RunStore,
    subject: RunDataManager,
) -> None:
    """It should delete the current run from the engine."""
    run_id = "hello world"
    decoy.when(mock_engine_store.current_run_id).then_return(run_id)

    await subject.delete(run_id=run_id)

    decoy.verify(
        await mock_engine_store.clear(),
        mock_run_store.remove(run_id=run_id),
    )


async def test_delete_historical_run(
    decoy: Decoy,
    mock_engine_store: EngineStore,
    mock_run_store: RunStore,
    subject: RunDataManager,
) -> None:
    """It should delete a historical run from the store."""
    run_id = "hello world"
    decoy.when(mock_engine_store.current_run_id).then_return("some other id")

    await subject.delete(run_id=run_id)

    decoy.verify(await mock_engine_store.clear(), times=0)
    decoy.verify(mock_run_store.remove(run_id=run_id), times=1)


async def test_update_current(
    decoy: Decoy,
    engine_state_summary: StateSummary,
    run_resource: RunResource,
    run_command: commands.Command,
    mock_engine_store: EngineStore,
    mock_run_store: RunStore,
    subject: RunDataManager,
) -> None:
    """It should persist the current run and clear the engine on current=false."""
    run_id = "hello world"
    decoy.when(mock_engine_store.current_run_id).then_return(run_id)
    decoy.when(await mock_engine_store.clear()).then_return(
        RunResult(
            commands=[run_command], state_summary=engine_state_summary, parameters=[]
        )
    )

    decoy.when(
        mock_run_store.update_run_state(
            run_id=run_id,
            summary=engine_state_summary,
            commands=[run_command],
        )
    ).then_return(run_resource)

    result = await subject.update(run_id=run_id, current=False)

    assert result == Run(
        current=False,
        id=run_resource.run_id,
        protocolId=run_resource.protocol_id,
        createdAt=run_resource.created_at,
        actions=run_resource.actions,
        status=engine_state_summary.status,
        errors=engine_state_summary.errors,
        labware=engine_state_summary.labware,
        labwareOffsets=engine_state_summary.labwareOffsets,
        pipettes=engine_state_summary.pipettes,
        modules=engine_state_summary.modules,
        liquids=engine_state_summary.liquids,
    )


@pytest.mark.parametrize("current", [None, True])
async def test_update_current_noop(
    decoy: Decoy,
    engine_state_summary: StateSummary,
    run_resource: RunResource,
    run_command: commands.Command,
    mock_engine_store: EngineStore,
    mock_run_store: RunStore,
    subject: RunDataManager,
    current: Optional[bool],
) -> None:
    """It should noop on current=None and current=True."""
    run_id = "hello world"
    decoy.when(mock_engine_store.current_run_id).then_return(run_id)
    decoy.when(mock_engine_store.engine.state_view.get_summary()).then_return(
        engine_state_summary
    )
    decoy.when(mock_run_store.get(run_id=run_id)).then_return(run_resource)

    result = await subject.update(run_id=run_id, current=current)

    decoy.verify(await mock_engine_store.clear(), times=0)
    decoy.verify(
        mock_run_store.update_run_state(
            run_id=run_id,
            summary=matchers.Anything(),
            commands=matchers.Anything(),
        ),
        times=0,
    )

    assert result == Run(
        current=True,
        id=run_resource.run_id,
        protocolId=run_resource.protocol_id,
        createdAt=run_resource.created_at,
        actions=run_resource.actions,
        status=engine_state_summary.status,
        errors=engine_state_summary.errors,
        labware=engine_state_summary.labware,
        labwareOffsets=engine_state_summary.labwareOffsets,
        pipettes=engine_state_summary.pipettes,
        modules=engine_state_summary.modules,
        liquids=engine_state_summary.liquids,
    )


async def test_update_current_not_allowed(
    decoy: Decoy,
    engine_state_summary: StateSummary,
    run_resource: RunResource,
    run_command: commands.Command,
    mock_engine_store: EngineStore,
    mock_run_store: RunStore,
    subject: RunDataManager,
) -> None:
    """It should noop on current=None."""
    run_id = "hello world"
    decoy.when(mock_engine_store.current_run_id).then_return("some other id")

    with pytest.raises(RunNotCurrentError):
        await subject.update(run_id=run_id, current=False)


async def test_create_archives_existing(
    decoy: Decoy,
    engine_state_summary: StateSummary,
    run_resource: RunResource,
    run_command: commands.Command,
    mock_engine_store: EngineStore,
    mock_run_store: RunStore,
    subject: RunDataManager,
) -> None:
    """It should persist the previously current run when a new run is created."""
    run_id_old = "hello world"
    run_id_new = "hello is it me you're looking for"

    decoy.when(mock_engine_store.current_run_id).then_return(run_id_old)
    decoy.when(await mock_engine_store.clear()).then_return(
        RunResult(
            commands=[run_command], state_summary=engine_state_summary, parameters=[]
        )
    )

    decoy.when(
        await mock_engine_store.create(
            run_id=run_id_new,
            labware_offsets=[],
            protocol=None,
            deck_configuration=[],
<<<<<<< HEAD
            run_time_param_values=None,
=======
            notify_publishers=mock_notify_publishers,
>>>>>>> cf93d9c9
        )
    ).then_return(engine_state_summary)

    decoy.when(
        mock_run_store.insert(
            run_id=run_id_new,
            created_at=datetime(year=2021, month=1, day=1),
            protocol_id=None,
        )
    ).then_return(run_resource)

    await subject.create(
        run_id=run_id_new,
        created_at=datetime(year=2021, month=1, day=1),
        labware_offsets=[],
        protocol=None,
        deck_configuration=[],
<<<<<<< HEAD
        run_time_param_values=None,
=======
        notify_publishers=mock_notify_publishers,
>>>>>>> cf93d9c9
    )

    decoy.verify(
        mock_run_store.update_run_state(
            run_id=run_id_old,
            summary=engine_state_summary,
            commands=[run_command],
        )
    )


def test_get_commands_slice_from_db(
    decoy: Decoy,
    subject: RunDataManager,
    mock_run_store: RunStore,
    run_command: commands.Command,
) -> None:
    """Should get a sliced command list from run store."""
    expected_commands_result = [
        commands.WaitForResume(
            id="command-id-2",
            key="command-key",
            createdAt=datetime(year=2021, month=1, day=1),
            status=commands.CommandStatus.SUCCEEDED,
            params=commands.WaitForResumeParams(message="Hello"),
        ),
        run_command,
    ]

    expected_command_slice = CommandSlice(
        commands=expected_commands_result, cursor=1, total_length=3
    )

    decoy.when(
        mock_run_store.get_commands_slice(run_id="run_id", cursor=1, length=2)
    ).then_return(expected_command_slice)
    result = subject.get_commands_slice(run_id="run_id", cursor=1, length=2)

    assert expected_command_slice == result


def test_get_commands_slice_current_run(
    decoy: Decoy,
    subject: RunDataManager,
    mock_engine_store: EngineStore,
    run_command: commands.Command,
) -> None:
    """Should get a sliced command list from engine store."""
    expected_commands_result = [
        commands.WaitForResume(
            id="command-id-2",
            key="command-key",
            createdAt=datetime(year=2021, month=1, day=1),
            status=commands.CommandStatus.SUCCEEDED,
            params=commands.WaitForResumeParams(message="Hello"),
        ),
        run_command,
    ]

    expected_command_slice = CommandSlice(
        commands=expected_commands_result, cursor=1, total_length=3
    )
    decoy.when(mock_engine_store.current_run_id).then_return("run-id")
    decoy.when(
        mock_engine_store.engine.state_view.commands.get_slice(1, 2)
    ).then_return(expected_command_slice)

    result = subject.get_commands_slice("run-id", 1, 2)

    assert expected_command_slice == result


def test_get_commands_slice_from_db_run_not_found(
    decoy: Decoy, subject: RunDataManager, mock_run_store: RunStore
) -> None:
    """Should get a sliced command list from run store."""
    decoy.when(
        mock_run_store.get_commands_slice(run_id="run-id", cursor=1, length=2)
    ).then_raise(RunNotFoundError(run_id="run-id"))
    with pytest.raises(RunNotFoundError):
        subject.get_commands_slice(run_id="run-id", cursor=1, length=2)


def test_get_current_command(
    decoy: Decoy,
    subject: RunDataManager,
    mock_run_store: RunStore,
    mock_engine_store: EngineStore,
    run_command: commands.Command,
) -> None:
    """Should get current command from engine store."""
    expected_current = CurrentCommand(
        command_id=run_command.id,
        command_key=run_command.key,
        created_at=run_command.createdAt,
        index=0,
    )
    decoy.when(mock_engine_store.current_run_id).then_return("run-id")
    decoy.when(mock_engine_store.engine.state_view.commands.get_current()).then_return(
        expected_current
    )
    result = subject.get_current_command("run-id")

    assert result == expected_current


def test_get_current_command_not_current_run(
    decoy: Decoy,
    subject: RunDataManager,
    mock_run_store: RunStore,
    mock_engine_store: EngineStore,
) -> None:
    """Should return None because the run is not current."""
    decoy.when(mock_engine_store.current_run_id).then_return("not-run-id")
    result = subject.get_current_command("run-id")

    assert result is None


def test_get_command_from_engine(
    decoy: Decoy,
    subject: RunDataManager,
    mock_run_store: RunStore,
    mock_engine_store: EngineStore,
    run_command: commands.Command,
) -> None:
    """Should get command by id from engine store."""
    decoy.when(mock_engine_store.current_run_id).then_return("run-id")
    decoy.when(
        mock_engine_store.engine.state_view.commands.get("command-id")
    ).then_return(run_command)
    result = subject.get_command("run-id", "command-id")

    assert result == run_command


def test_get_command_from_db(
    decoy: Decoy,
    subject: RunDataManager,
    mock_run_store: RunStore,
    mock_engine_store: EngineStore,
    run_command: commands.Command,
) -> None:
    """Should get command by id from engine store."""
    decoy.when(mock_engine_store.current_run_id).then_return("not-run-id")
    decoy.when(
        mock_run_store.get_command(run_id="run-id", command_id="command-id")
    ).then_return(run_command)
    result = subject.get_command("run-id", "command-id")

    assert result == run_command


def test_get_command_from_db_run_not_found(
    decoy: Decoy,
    subject: RunDataManager,
    mock_run_store: RunStore,
    mock_engine_store: EngineStore,
    run_command: commands.Command,
) -> None:
    """Should get command by id from engine store."""
    decoy.when(mock_engine_store.current_run_id).then_return("not-run-id")
    decoy.when(
        mock_run_store.get_command(run_id="run-id", command_id="command-id")
    ).then_raise(RunNotFoundError("run-id"))

    with pytest.raises(RunNotFoundError):
        subject.get_command("run-id", "command-id")


def test_get_command_from_db_command_not_found(
    decoy: Decoy,
    subject: RunDataManager,
    mock_run_store: RunStore,
    mock_engine_store: EngineStore,
    run_command: commands.Command,
) -> None:
    """Should get command by id from engine store."""
    decoy.when(mock_engine_store.current_run_id).then_return("not-run-id")
    decoy.when(
        mock_run_store.get_command(run_id="run-id", command_id="command-id")
    ).then_raise(CommandNotFoundError(command_id="command-id"))

    with pytest.raises(CommandNotFoundError):
        subject.get_command("run-id", "command-id")


async def test_get_current_run_labware_definition(
    decoy: Decoy,
    mock_engine_store: EngineStore,
    subject: RunDataManager,
    engine_state_summary: StateSummary,
    run_resource: RunResource,
) -> None:
    """It should get the current run labware definition from the engine."""
    decoy.when(mock_engine_store.current_run_id).then_return("run-id")
    decoy.when(
        mock_engine_store.engine.state_view.labware.get_loaded_labware_definitions()
    ).then_return(
        [
            LabwareDefinition.construct(namespace="test_1"),  # type: ignore[call-arg]
            LabwareDefinition.construct(namespace="test_2"),  # type: ignore[call-arg]
        ]
    )

    result = subject.get_run_loaded_labware_definitions(run_id="run-id")

    assert result == [
        LabwareDefinition.construct(namespace="test_1"),  # type: ignore[call-arg]
        LabwareDefinition.construct(namespace="test_2"),  # type: ignore[call-arg]
    ]<|MERGE_RESOLUTION|>--- conflicted
+++ resolved
@@ -143,11 +143,8 @@
             labware_offsets=[],
             protocol=None,
             deck_configuration=[],
-<<<<<<< HEAD
             run_time_param_values=None,
-=======
             notify_publishers=mock_notify_publishers,
->>>>>>> cf93d9c9
         )
     ).then_return(engine_state_summary)
     decoy.when(
@@ -164,11 +161,8 @@
         labware_offsets=[],
         protocol=None,
         deck_configuration=[],
-<<<<<<< HEAD
         run_time_param_values=None,
-=======
         notify_publishers=mock_notify_publishers,
->>>>>>> cf93d9c9
     )
 
     assert result == Run(
@@ -218,11 +212,8 @@
             labware_offsets=[labware_offset],
             protocol=protocol,
             deck_configuration=[],
-<<<<<<< HEAD
             run_time_param_values={"foo": "bar"},
-=======
             notify_publishers=mock_notify_publishers,
->>>>>>> cf93d9c9
         )
     ).then_return(engine_state_summary)
 
@@ -240,11 +231,8 @@
         labware_offsets=[labware_offset],
         protocol=protocol,
         deck_configuration=[],
-<<<<<<< HEAD
         run_time_param_values={"foo": "bar"},
-=======
         notify_publishers=mock_notify_publishers,
->>>>>>> cf93d9c9
     )
 
     assert result == Run(
@@ -279,11 +267,8 @@
             labware_offsets=[],
             protocol=None,
             deck_configuration=[],
-<<<<<<< HEAD
             run_time_param_values=None,
-=======
             notify_publishers=mock_notify_publishers,
->>>>>>> cf93d9c9
         )
     ).then_raise(EngineConflictError("oh no"))
 
@@ -294,11 +279,8 @@
             labware_offsets=[],
             protocol=None,
             deck_configuration=[],
-<<<<<<< HEAD
             run_time_param_values=None,
-=======
             notify_publishers=mock_notify_publishers,
->>>>>>> cf93d9c9
         )
 
     decoy.verify(
@@ -675,11 +657,8 @@
             labware_offsets=[],
             protocol=None,
             deck_configuration=[],
-<<<<<<< HEAD
             run_time_param_values=None,
-=======
             notify_publishers=mock_notify_publishers,
->>>>>>> cf93d9c9
         )
     ).then_return(engine_state_summary)
 
@@ -697,11 +676,8 @@
         labware_offsets=[],
         protocol=None,
         deck_configuration=[],
-<<<<<<< HEAD
         run_time_param_values=None,
-=======
         notify_publishers=mock_notify_publishers,
->>>>>>> cf93d9c9
     )
 
     decoy.verify(
