"""Tests for base /runs routes."""
import pytest
from datetime import datetime
from decoy import Decoy
from pathlib import Path

from opentrons.types import DeckSlotName
from opentrons.protocol_engine import LabwareOffsetCreate, types as pe_types
from opentrons.protocol_reader import ProtocolSource, JsonProtocolConfig

from robot_server.errors import ApiError
from robot_server.service.json_api import (
    RequestModel,
    SimpleBody,
    SimpleEmptyBody,
    MultiBodyMeta,
    ResourceLink,
)

from robot_server.protocols import (
    ProtocolStore,
    ProtocolResource,
    ProtocolNotFoundError,
)

from robot_server.runs.run_auto_deleter import RunAutoDeleter

from robot_server.runs.run_models import Run, RunCreate, RunUpdate
from robot_server.runs.engine_store import EngineConflictError
from robot_server.runs.run_data_manager import RunDataManager, RunNotCurrentError
from robot_server.runs.run_store import RunNotFoundError
from robot_server.runs.router.base_router import (
    AllRunsLinks,
    create_run,
    get_run_data_from_url,
    get_run,
    get_runs,
    remove_run,
    update_run,
)


@pytest.fixture
def labware_offset_create() -> LabwareOffsetCreate:
    """Get a labware offset create request value object."""
    return pe_types.LabwareOffsetCreate(
        definitionUri="namespace_1/load_name_1/123",
        location=pe_types.LabwareOffsetLocation(slotName=DeckSlotName.SLOT_1),
        vector=pe_types.LabwareOffsetVector(x=1, y=2, z=3),
    )


async def test_create_run(
    decoy: Decoy,
<<<<<<< HEAD
    mock_run_data_manager: RunDataManager,
    labware_offset_create: pe_types.LabwareOffsetCreate,
=======
    mock_task_runner: TaskRunner,
    mock_run_store: RunStore,
    mock_engine_store: EngineStore,
    mock_run_auto_deleter: RunAutoDeleter,
>>>>>>> 63def099
) -> None:
    """It should be able to create a basic run."""
    run_id = "run-id"
    run_created_at = datetime(year=2021, month=1, day=1)

    expected_response = Run(
        id=run_id,
        createdAt=run_created_at,
        protocolId=None,
        current=True,
        actions=[],
        errors=[],
        pipettes=[],
        labware=[],
        labwareOffsets=[],
        status=pe_types.EngineStatus.IDLE,
    )

    decoy.when(
        await mock_run_data_manager.create(
            run_id=run_id,
            created_at=run_created_at,
            labware_offsets=[labware_offset_create],
            protocol=None,
        )
    ).then_return(expected_response)

    result = await create_run(
        request_body=RequestModel(
            data=RunCreate(labwareOffsets=[labware_offset_create])
        ),
        run_data_manager=mock_run_data_manager,
        run_id=run_id,
        created_at=run_created_at,
        run_auto_deleter=mock_run_auto_deleter,
    )

    assert result.content.data == expected_response
    assert result.status_code == 201

<<<<<<< HEAD
=======
    decoy.verify(
        # It should have added each requested labware offset to the engine,
        # in the exact order they appear in the request.
        *[
            mock_engine_store.engine.add_labware_offset(r)
            for r in LABWARE_OFFSET_REQUESTS
        ],
        mock_run_auto_deleter.make_room_for_new_run(),
        mock_run_store.insert(run=expected_run),
    )

>>>>>>> 63def099

async def test_create_protocol_run(
    decoy: Decoy,
    mock_protocol_store: ProtocolStore,
<<<<<<< HEAD
    mock_run_data_manager: RunDataManager,
=======
    mock_engine_store: EngineStore,
    mock_task_runner: TaskRunner,
    mock_run_auto_deleter: RunAutoDeleter,
>>>>>>> 63def099
) -> None:
    """It should be able to create a protocol run."""
    run_id = "run-id"
    run_created_at = datetime(year=2021, month=1, day=1)
    protocol_id = "protocol-id"

    protocol_resource = ProtocolResource(
        protocol_id=protocol_id,
        protocol_key=None,
        created_at=datetime(year=2022, month=2, day=2),
        source=ProtocolSource(
            directory=Path("/dev/null"),
            main_file=Path("/dev/null/abc.json"),
            config=JsonProtocolConfig(schema_version=123),
            files=[],
            metadata={},
            labware_definitions=[],
        ),
    )

    expected_response = Run(
        id=run_id,
        createdAt=run_created_at,
        protocolId=protocol_id,
        current=True,
        actions=[],
        errors=[],
        pipettes=[],
        labware=[],
        labwareOffsets=[],
        status=pe_types.EngineStatus.IDLE,
    )

    decoy.when(mock_protocol_store.get(protocol_id)).then_return(protocol_resource)

    decoy.when(
        await mock_run_data_manager.create(
            run_id=run_id,
            created_at=run_created_at,
            labware_offsets=[],
            protocol=protocol_resource,
        )
    ).then_return(expected_response)

    result = await create_run(
        request_body=RequestModel(data=RunCreate(protocolId="protocol-id")),
        protocol_store=mock_protocol_store,
        run_data_manager=mock_run_data_manager,
        run_id=run_id,
        created_at=run_created_at,
        run_auto_deleter=mock_run_auto_deleter,
    )

    assert result.content.data == expected_response
    assert result.status_code == 201

<<<<<<< HEAD
=======
    decoy.verify(
        # It should have added each requested labware offset to the engine,
        # in the exact order they appear in the request.
        *[
            mock_engine_store.engine.add_labware_offset(r)
            for r in LABWARE_OFFSET_REQUESTS
        ],
        mock_engine_store.runner.load(protocol_resource.source),
        mock_run_auto_deleter.make_room_for_new_run(),
        mock_run_store.insert(run=run),
    )

>>>>>>> 63def099

async def test_create_protocol_run_bad_protocol_id(
    decoy: Decoy,
    mock_protocol_store: ProtocolStore,
) -> None:
    """It should 404 if a protocol for a run does not exist."""
    error = ProtocolNotFoundError("protocol-id")

    decoy.when(mock_protocol_store.get(protocol_id="protocol-id")).then_raise(error)

    with pytest.raises(ApiError) as exc_info:
        await create_run(
            request_body=RequestModel(data=RunCreate(protocolId="protocol-id")),
            protocol_store=mock_protocol_store,
        )

    assert exc_info.value.status_code == 404
    assert exc_info.value.content["errors"][0]["id"] == "ProtocolNotFound"


async def test_create_run_conflict(
    decoy: Decoy,
    mock_run_data_manager: RunDataManager,
) -> None:
    """It should respond with a conflict error if multiple engines are created."""
    created_at = datetime(year=2021, month=1, day=1)

    decoy.when(
        await mock_run_data_manager.create(
            run_id="run-id",
            created_at=created_at,
            labware_offsets=[],
            protocol=None,
        )
    ).then_raise(EngineConflictError("oh no"))

    with pytest.raises(ApiError) as exc_info:
        await create_run(
            run_id="run-id",
            created_at=created_at,
            request_body=None,
            run_data_manager=mock_run_data_manager,
        )

    assert exc_info.value.status_code == 409
    assert exc_info.value.content["errors"][0]["id"] == "RunAlreadyActive"


async def test_get_run_data_from_url(
    decoy: Decoy,
    mock_run_data_manager: RunDataManager,
) -> None:
    """It should be able to get a run by ID."""
    expected_response = Run(
        id="run-id",
        protocolId=None,
        createdAt=datetime(year=2021, month=1, day=1),
        status=pe_types.EngineStatus.IDLE,
        current=False,
        actions=[],
        errors=[],
        pipettes=[],
        labware=[],
        labwareOffsets=[],
    )

    decoy.when(mock_run_data_manager.get("run-id")).then_return(expected_response)

    result = await get_run_data_from_url(
        runId="run-id",
        run_data_manager=mock_run_data_manager,
    )

    assert result == expected_response


async def test_get_run_with_missing_id(
    decoy: Decoy,
    mock_run_data_manager: RunDataManager,
) -> None:
    """It should 404 if the run ID does not exist."""
    not_found_error = RunNotFoundError(run_id="run-id")

    decoy.when(mock_run_data_manager.get(run_id="run-id")).then_raise(not_found_error)

    with pytest.raises(ApiError) as exc_info:
        await get_run_data_from_url(
            runId="run-id",
            run_data_manager=mock_run_data_manager,
        )

    assert exc_info.value.status_code == 404
    assert exc_info.value.content["errors"][0]["id"] == "RunNotFound"


async def test_get_run() -> None:
    """It should wrap the run data in a response."""
    run_data = Run(
        id="run-id",
        protocolId=None,
        createdAt=datetime(year=2021, month=1, day=1),
        status=pe_types.EngineStatus.IDLE,
        current=False,
        actions=[],
        errors=[],
        pipettes=[],
        labware=[],
        labwareOffsets=[],
    )

    result = await get_run(run_data=run_data)

    assert result.content.data == run_data
    assert result.status_code == 200


async def test_get_runs_empty(
    decoy: Decoy,
    mock_run_data_manager: RunDataManager,
) -> None:
    """It should return an empty collection response when no runs exist."""
    decoy.when(mock_run_data_manager.get_all()).then_return([])
    decoy.when(mock_run_data_manager.current_run_id).then_return(None)

    result = await get_runs(run_data_manager=mock_run_data_manager)

    assert result.content.data == []
    assert result.content.links == AllRunsLinks(current=None)
    assert result.content.meta == MultiBodyMeta(cursor=0, totalLength=0)
    assert result.status_code == 200


async def test_get_runs_not_empty(
    decoy: Decoy,
    mock_run_data_manager: RunDataManager,
) -> None:
    """It should return a collection response when a run exists."""
    created_at_1 = datetime(year=2021, month=1, day=1)
    created_at_2 = datetime(year=2022, month=2, day=2)

    response_1 = Run(
        id="unique-id-1",
        protocolId=None,
        createdAt=created_at_1,
        status=pe_types.EngineStatus.SUCCEEDED,
        current=False,
        actions=[],
        errors=[],
        pipettes=[],
        labware=[],
        labwareOffsets=[],
    )

    response_2 = Run(
        id="unique-id-2",
        protocolId=None,
        createdAt=created_at_2,
        status=pe_types.EngineStatus.IDLE,
        current=True,
        actions=[],
        errors=[],
        pipettes=[],
        labware=[],
        labwareOffsets=[],
    )

    decoy.when(mock_run_data_manager.get_all()).then_return([response_1, response_2])
    decoy.when(mock_run_data_manager.current_run_id).then_return("unique-id-2")

    result = await get_runs(run_data_manager=mock_run_data_manager)

    assert result.content.data == [response_1, response_2]
    assert result.content.links == AllRunsLinks(
        current=ResourceLink(href="/runs/unique-id-2")
    )
    assert result.content.meta == MultiBodyMeta(cursor=0, totalLength=2)
    assert result.status_code == 200


async def test_delete_run_by_id(
    decoy: Decoy,
    mock_run_data_manager: RunDataManager,
) -> None:
    """It should be able to remove a run by ID."""
    result = await remove_run(runId="run-id", run_data_manager=mock_run_data_manager)

    decoy.verify(await mock_run_data_manager.delete("run-id"), times=1)

    assert result.content == SimpleEmptyBody()
    assert result.status_code == 200


async def test_delete_run_with_bad_id(
    decoy: Decoy,
    mock_run_data_manager: RunDataManager,
) -> None:
    """It should 404 if the run ID does not exist."""
    key_error = RunNotFoundError(run_id="run-id")

    decoy.when(await mock_run_data_manager.delete("run-id")).then_raise(key_error)

    with pytest.raises(ApiError) as exc_info:
        await remove_run(runId="run-id", run_data_manager=mock_run_data_manager)

    assert exc_info.value.status_code == 404
    assert exc_info.value.content["errors"][0]["id"] == "RunNotFound"


async def test_delete_active_run(
    decoy: Decoy,
    mock_run_data_manager: RunDataManager,
) -> None:
    """It should 409 if the run is not finished."""
    decoy.when(await mock_run_data_manager.delete("run-id")).then_raise(
        EngineConflictError("oh no")
    )

    with pytest.raises(ApiError) as exc_info:
        await remove_run(runId="run-id", run_data_manager=mock_run_data_manager)

    assert exc_info.value.status_code == 409
    assert exc_info.value.content["errors"][0]["id"] == "RunNotIdle"


async def test_update_run_to_not_current(
    decoy: Decoy,
    mock_run_data_manager: RunDataManager,
) -> None:
    """It should update a run to no longer be current."""
    expected_response = Run(
        id="run-id",
        protocolId=None,
        createdAt=datetime(year=2021, month=1, day=1),
        status=pe_types.EngineStatus.SUCCEEDED,
        current=False,
        actions=[],
        errors=[],
        pipettes=[],
        labware=[],
        labwareOffsets=[],
    )

    decoy.when(await mock_run_data_manager.update("run-id", current=False)).then_return(
        expected_response
    )

    result = await update_run(
        runId="run-id",
        request_body=RequestModel(data=RunUpdate(current=False)),
        run_data_manager=mock_run_data_manager,
    )

    assert result.content == SimpleBody(data=expected_response)
    assert result.status_code == 200


async def test_update_current_none_noop(
    decoy: Decoy,
    mock_run_data_manager: RunDataManager,
) -> None:
    """It should noop if the update does not request any change to current."""
    expected_response = Run(
        id="run-id",
        protocolId=None,
        createdAt=datetime(year=2021, month=1, day=1),
        status=pe_types.EngineStatus.SUCCEEDED,
        current=True,
        actions=[],
        errors=[],
        pipettes=[],
        labware=[],
        labwareOffsets=[],
    )

    decoy.when(await mock_run_data_manager.update("run-id", current=None)).then_return(
        expected_response
    )

    result = await update_run(
        runId="run-id",
        request_body=RequestModel(data=RunUpdate()),
        run_data_manager=mock_run_data_manager,
    )

    assert result.content == SimpleBody(data=expected_response)
    assert result.status_code == 200


async def test_update_to_current_not_current(
    decoy: Decoy,
    mock_run_data_manager: RunDataManager,
) -> None:
    """It should 409 if attempting to update a not current run."""
    decoy.when(
        await mock_run_data_manager.update(run_id="run-id", current=False)
    ).then_raise(RunNotCurrentError("oh no"))

    with pytest.raises(ApiError) as exc_info:
        await update_run(
            runId="run-id",
            request_body=RequestModel(data=RunUpdate(current=False)),
            run_data_manager=mock_run_data_manager,
        )

    assert exc_info.value.status_code == 409
    assert exc_info.value.content["errors"][0]["id"] == "RunStopped"


async def test_update_to_current_conflict(
    decoy: Decoy,
    mock_run_data_manager: RunDataManager,
) -> None:
    """It should 409 if attempting to un-current a run that is not idle."""
    decoy.when(
        await mock_run_data_manager.update(run_id="run-id", current=False)
    ).then_raise(EngineConflictError("oh no"))

    with pytest.raises(ApiError) as exc_info:
        await update_run(
            runId="run-id",
            request_body=RequestModel(data=RunUpdate(current=False)),
            run_data_manager=mock_run_data_manager,
        )

    assert exc_info.value.status_code == 409
    assert exc_info.value.content["errors"][0]["id"] == "RunNotIdle"


async def test_update_to_current_missing(
    decoy: Decoy,
    mock_run_data_manager: RunDataManager,
) -> None:
    """It should 404 if attempting to update a missing run."""
    decoy.when(
        await mock_run_data_manager.update(run_id="run-id", current=False)
    ).then_raise(RunNotFoundError(run_id="run-id"))

    with pytest.raises(ApiError) as exc_info:
        await update_run(
            runId="run-id",
            request_body=RequestModel(data=RunUpdate(current=False)),
            run_data_manager=mock_run_data_manager,
        )

    assert exc_info.value.status_code == 404
    assert exc_info.value.content["errors"][0]["id"] == "RunNotFound"<|MERGE_RESOLUTION|>--- conflicted
+++ resolved
@@ -52,15 +52,9 @@
 
 async def test_create_run(
     decoy: Decoy,
-<<<<<<< HEAD
-    mock_run_data_manager: RunDataManager,
+    mock_run_data_manager: RunDataManager,
+    mock_run_auto_deleter: RunAutoDeleter,
     labware_offset_create: pe_types.LabwareOffsetCreate,
-=======
-    mock_task_runner: TaskRunner,
-    mock_run_store: RunStore,
-    mock_engine_store: EngineStore,
-    mock_run_auto_deleter: RunAutoDeleter,
->>>>>>> 63def099
 ) -> None:
     """It should be able to create a basic run."""
     run_id = "run-id"
@@ -101,31 +95,14 @@
     assert result.content.data == expected_response
     assert result.status_code == 201
 
-<<<<<<< HEAD
-=======
-    decoy.verify(
-        # It should have added each requested labware offset to the engine,
-        # in the exact order they appear in the request.
-        *[
-            mock_engine_store.engine.add_labware_offset(r)
-            for r in LABWARE_OFFSET_REQUESTS
-        ],
-        mock_run_auto_deleter.make_room_for_new_run(),
-        mock_run_store.insert(run=expected_run),
-    )
-
->>>>>>> 63def099
+    decoy.verify(mock_run_auto_deleter.make_room_for_new_run(), times=1)
+
 
 async def test_create_protocol_run(
     decoy: Decoy,
     mock_protocol_store: ProtocolStore,
-<<<<<<< HEAD
-    mock_run_data_manager: RunDataManager,
-=======
-    mock_engine_store: EngineStore,
-    mock_task_runner: TaskRunner,
+    mock_run_data_manager: RunDataManager,
     mock_run_auto_deleter: RunAutoDeleter,
->>>>>>> 63def099
 ) -> None:
     """It should be able to create a protocol run."""
     run_id = "run-id"
@@ -182,21 +159,8 @@
     assert result.content.data == expected_response
     assert result.status_code == 201
 
-<<<<<<< HEAD
-=======
-    decoy.verify(
-        # It should have added each requested labware offset to the engine,
-        # in the exact order they appear in the request.
-        *[
-            mock_engine_store.engine.add_labware_offset(r)
-            for r in LABWARE_OFFSET_REQUESTS
-        ],
-        mock_engine_store.runner.load(protocol_resource.source),
-        mock_run_auto_deleter.make_room_for_new_run(),
-        mock_run_store.insert(run=run),
-    )
-
->>>>>>> 63def099
+    decoy.verify(mock_run_auto_deleter.make_room_for_new_run(), times=1)
+
 
 async def test_create_protocol_run_bad_protocol_id(
     decoy: Decoy,
@@ -220,6 +184,7 @@
 async def test_create_run_conflict(
     decoy: Decoy,
     mock_run_data_manager: RunDataManager,
+    mock_run_auto_deleter: RunAutoDeleter,
 ) -> None:
     """It should respond with a conflict error if multiple engines are created."""
     created_at = datetime(year=2021, month=1, day=1)
@@ -239,6 +204,7 @@
             created_at=created_at,
             request_body=None,
             run_data_manager=mock_run_data_manager,
+            run_auto_deleter=mock_run_auto_deleter,
         )
 
     assert exc_info.value.status_code == 409
