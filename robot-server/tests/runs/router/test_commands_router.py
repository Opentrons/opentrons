--- conflicted
+++ resolved
@@ -63,10 +63,7 @@
         request_body=RequestModel(data=command_request),
         waitUntilComplete=False,
         protocol_engine=mock_protocol_engine,
-<<<<<<< HEAD
-        runId="run-id"
-=======
->>>>>>> 10224c7e
+        runId="run-id",
     )
 
     assert result.content.data == command_once_added
@@ -74,15 +71,6 @@
     decoy.verify(await mock_protocol_engine.wait_for_command("command-id"), times=0)
 
 
-<<<<<<< HEAD
-async def test_get_current_run_engine_from_url(decoy: Decoy, mock_engine_store: EngineStore) -> None:
-    """Should get an instance of a run protocol engine"""
-
-    decoy.when(mock_engine_store.current_run_id).then_return("run-id")
-    result = await get_current_run_engine_from_url(
-        runId="run-id",
-        engine_store=mock_engine_store
-=======
 async def test_get_current_run_engine_from_url(
     decoy: Decoy, mock_engine_store: EngineStore
 ) -> None:
@@ -101,8 +89,7 @@
     )
     decoy.when(mock_engine_store.current_run_id).then_return("run-id")
     result = await get_current_run_engine_from_url(
-        run=run, engine_store=mock_engine_store
->>>>>>> 10224c7e
+        runId="run-id", engine_store=mock_engine_store
     )
     assert isinstance(result, ProtocolEngine)
 
@@ -114,14 +101,9 @@
     """It should 400 if you try to add commands to non-current run."""
 
     with pytest.raises(ApiError) as exc_info:
-<<<<<<< HEAD
         await get_current_run_engine_from_url(
-            runId=str,
-            engine_store=mock_engine_store
+            runId="run-id", engine_store=mock_engine_store
         )
-=======
-        await get_current_run_engine_from_url(run=run, engine_store=mock_engine_store)
->>>>>>> 10224c7e
 
     assert exc_info.value.status_code == 400
     assert exc_info.value.content["errors"][0]["id"] == "RunStopped"
@@ -175,104 +157,13 @@
         waitUntilComplete=True,
         timeout=999,
         protocol_engine=mock_protocol_engine,
-<<<<<<< HEAD
         runId="run-id",
-=======
->>>>>>> 10224c7e
     )
 
     assert result.content.data == command_once_completed
     assert result.status_code == 201
 
 
-<<<<<<< HEAD
-async def test_get_run_commands(decoy: Decoy, mock_engine_store: EngineStore) -> None:
-    """It should return a list of all commands in a run."""
-    # run = Run(
-    #     id="run-id",
-    #     protocolId=None,
-    #     createdAt=datetime(year=2021, month=1, day=1),
-    #     status=EngineStatus.RUNNING,
-    #     current=True,
-    #     actions=[],
-    #     errors=[],
-    #     pipettes=[],
-    #     labware=[],
-    #     labwareOffsets=[],
-    # )
-    #
-    # command = pe_commands.Pause(
-    #     id="command-id",
-    #     key="command-key",
-    #     status=pe_commands.CommandStatus.FAILED,
-    #     createdAt=datetime(year=2021, month=1, day=1),
-    #     startedAt=datetime(year=2022, month=2, day=2),
-    #     completedAt=datetime(year=2023, month=3, day=3),
-    #     params=pe_commands.PauseParams(message="hello world"),
-    #     error=pe_errors.ErrorOccurrence(
-    #         id="error-id",
-    #         errorType="PrettyBadError",
-    #         createdAt=datetime(year=2024, month=4, day=4),
-    #         detail="Things are not looking good.",
-    #     ),
-    # )
-    #
-    # engine_state = decoy.mock(cls=StateView)
-    # decoy.when(mock_engine_store.get_state("run-id")).then_return(engine_state)
-    # decoy.when(engine_state.commands.get_current()).then_return(
-    #     CurrentCommand(
-    #         command_id="current-command-id",
-    #         command_key="current-command-key",
-    #         created_at=datetime(year=2024, month=4, day=4),
-    #         index=101,
-    #     )
-    # )
-    # decoy.when(engine_state.commands.get_slice(cursor=None, length=42)).then_return(
-    #     CommandSlice(commands=[command], cursor=1, total_length=3)
-    # )
-    #
-    # result = await get_run_commands(
-    #     run=run,
-    #     engine_store=mock_engine_store,
-    #     cursor=None,
-    #     pageLength=42,
-    # )
-    #
-    # assert result.content.data == [
-    #     RunCommandSummary(
-    #         id="command-id",
-    #         key="command-key",
-    #         commandType="pause",
-    #         createdAt=datetime(year=2021, month=1, day=1),
-    #         startedAt=datetime(year=2022, month=2, day=2),
-    #         completedAt=datetime(year=2023, month=3, day=3),
-    #         status=pe_commands.CommandStatus.FAILED,
-    #         params=pe_commands.PauseParams(message="hello world"),
-    #         error=pe_errors.ErrorOccurrence(
-    #             id="error-id",
-    #             errorType="PrettyBadError",
-    #             createdAt=datetime(year=2024, month=4, day=4),
-    #             detail="Things are not looking good.",
-    #         ),
-    #     )
-    # ]
-    # assert result.content.meta == MultiBodyMeta(cursor=1, totalLength=3)
-    # assert result.content.links == CommandCollectionLinks(
-    #     current=CommandLink(
-    #         href="/runs/run-id/commands/current-command-id",
-    #         meta=CommandLinkMeta(
-    #             runId="run-id",
-    #             commandId="current-command-id",
-    #             key="current-command-key",
-    #             createdAt=datetime(year=2024, month=4, day=4),
-    #             index=101,
-    #         ),
-    #     )
-    # )
-    # assert result.status_code == 200
-
-
-=======
 #
 # async def test_get_run_commands(decoy: Decoy, mock_engine_store: EngineStore) -> None:
 #     """It should return a list of all commands in a run."""
@@ -360,7 +251,6 @@
 #     assert result.status_code == 200
 #
 #
->>>>>>> 10224c7e
 # async def test_get_run_commands_empty(
 #     decoy: Decoy, mock_engine_store: EngineStore
 # ) -> None:
@@ -408,11 +298,7 @@
 #         key="command-key",
 #         status=pe_commands.CommandStatus.RUNNING,
 #         createdAt=datetime(year=2022, month=2, day=2),
-#         params=pe_commands.MoveToWellParams(
-#             pipetteId="a",
-#             labwareId="b",
-#             wellName="c",
-#         ),
+#         params=pe_commands.MoveToWellParams(pipetteId="a", labwareId="b", wellName="c"),
 #     )
 #
 #     run = Run(
