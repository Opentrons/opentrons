--- conflicted
+++ resolved
@@ -88,15 +88,10 @@
     """It should create ProtocolEngines with the given robot and deck type."""
     # TODO(mc, 2021-06-11): to make these test more effective and valuable, we
     # should pass in some sort of actual, valid HardwareAPI instead of a mock
-<<<<<<< HEAD
     hardware_api = decoy.mock(cls=API)
-    subject = EngineStore(hardware_api=hardware_api, robot_type=robot_type)
-=======
-    hardware_api = decoy.mock(cls=HardwareControlAPI)
     subject = EngineStore(
         hardware_api=hardware_api, robot_type=robot_type, deck_type=deck_type
     )
->>>>>>> 59c90c00
 
     await subject.create(run_id="run-id", labware_offsets=[], protocol=None)
 
@@ -197,15 +192,10 @@
     """It should create default ProtocolEngines with the given robot and deck type."""
     # TODO(mc, 2021-06-11): to make these test more effective and valuable, we
     # should pass in some sort of actual, valid HardwareAPI instead of a mock
-<<<<<<< HEAD
     hardware_api = decoy.mock(cls=API)
-    subject = EngineStore(hardware_api=hardware_api, robot_type=robot_type)
-=======
-    hardware_api = decoy.mock(cls=HardwareControlAPI)
     subject = EngineStore(
         hardware_api=hardware_api, robot_type=robot_type, deck_type=deck_type
     )
->>>>>>> 59c90c00
 
     result = await subject.get_default_engine()
 
