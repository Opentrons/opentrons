--- conflicted
+++ resolved
@@ -158,13 +158,9 @@
     async def get_runs(self, length: Optional[int] = None) -> Response:
         """GET /runs."""
         response = await self.httpx_client.get(
-<<<<<<< HEAD
-            url=f"{self.base_url}/runs?length={length}"
-=======
             url=f"{self.base_url}/runs"
             if length is None
             else f"{self.base_url}/runs?pageLength={length}"
->>>>>>> 7f205c50
         )
         response.raise_for_status()
         return response
