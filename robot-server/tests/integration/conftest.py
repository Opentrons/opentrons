--- conflicted
+++ resolved
@@ -11,11 +11,8 @@
 from robot_server.versioning import API_VERSION_HEADER, LATEST_API_VERSION_HEADER_VALUE
 
 from .dev_server import DevServer
-<<<<<<< HEAD
 from .dev_system_server import DevSystemServer
-=======
 from .robot_client import RobotClient
->>>>>>> 0ac3a34c
 
 
 _SESSION_SERVER_SCHEME = "http://"
@@ -105,7 +102,6 @@
 
 
 @pytest.fixture(scope="session")
-<<<<<<< HEAD
 def run_system_server(
     request_session: requests.Session,
 ) -> Iterator[None]:
@@ -135,19 +131,10 @@
         yield
 
 
-@pytest.fixture(scope="session")
-def run_server(
-    request_session: requests.Session,
-    server_temp_directory: str,
-    run_system_server: None,
-) -> Iterator[None]:
-    """Run the robot server in a background process."""
-=======
 def _ot2_session_server(server_temp_directory: str) -> Generator[str, None, None]:
     base_url = (
         f"{_SESSION_SERVER_SCHEME}{_SESSION_SERVER_HOST}:{_OT2_SESSION_SERVER_PORT}"
     )
->>>>>>> 0ac3a34c
     with DevServer(
         port=_OT2_SESSION_SERVER_PORT,
         ot_api_config_dir=Path(server_temp_directory),
@@ -159,19 +146,10 @@
 
 
 @pytest.fixture(scope="session")
-<<<<<<< HEAD
-def ot3_run_server(
-    request_session: requests.Session,
-    server_temp_directory: str,
-    run_system_server: object,
-) -> Iterator[None]:
-    """Run the robot server in a background process."""
-=======
 def _ot3_session_server(server_temp_directory: str) -> Generator[str, None, None]:
     base_url = (
         f"{_SESSION_SERVER_SCHEME}{_SESSION_SERVER_HOST}:{_OT3_SESSION_SERVER_PORT}"
     )
->>>>>>> 0ac3a34c
     with DevServer(
         port=_OT3_SESSION_SERVER_PORT,
         is_ot3=True,
@@ -227,30 +205,16 @@
         await robot_client.delete_run(run_id)
 
 
-<<<<<<< HEAD
+
 @pytest.fixture(scope="session")
 def session_system_server_port(run_system_server: object) -> str:
     """Return the port of the running session-scoped dev server."""
     return _SESSION_SYSTEM_SERVER_PORT
 
 
-@pytest.fixture
-def set_disable_fast_analysis(
-    request_session: requests.Session,
-) -> Iterator[None]:
-    """For integration tests that need to set then clear the
-    disableFastProtocolUpload feature flag"""
-    url = "http://localhost:31950/settings"
-    data = {"id": "disableFastProtocolUpload", "value": True}
-    request_session.post(url, json=data)
-    yield None
-    data["value"] = None
-    request_session.post(url, json=data)
-=======
 async def _delete_all_protocols(robot_client: RobotClient) -> None:
     """Delete all protocols on the robot server"""
     response = await robot_client.get_protocols()
     protocol_ids = [p["id"] for p in response.json()["data"]]
     for protocol_id in protocol_ids:
-        await robot_client.delete_protocol(protocol_id)
->>>>>>> 0ac3a34c
+        await robot_client.delete_protocol(protocol_id)