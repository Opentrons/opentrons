--- conflicted
+++ resolved
@@ -19,13 +19,8 @@
           # that modify the deck configuration, even if they try to restore the original value
           # after they're done. We probably need some kind of deck configuration factory-reset.
           #
-<<<<<<< HEAD
-          # lastUpdatedAt: null
+          # lastModifiedAt: null
           cutoutFixtures: &expectedDefaultCutoutFixtures
-=======
-          # lastModifiedAt: null
-          cutoutFixtures:
->>>>>>> a582169f
             - cutoutFixtureId: singleLeftSlot
               cutoutId: cutoutA1
             - cutoutFixtureId: singleLeftSlot
@@ -91,13 +86,8 @@
     response:
       json:
         data:
-<<<<<<< HEAD
-          lastUpdatedAt: !anystr
+          lastModifiedAt: !anystr
           cutoutFixtures: *expectedNonDefaultCutoutFixtures
-=======
-          lastModifiedAt: !anystr
-          cutoutFixtures: *expectedCutoutFixtures
->>>>>>> a582169f
       save:
         json:
           last_modified_at: data.lastModifiedAt
@@ -152,8 +142,7 @@
     response:
       json:
         data:
-<<<<<<< HEAD
-          lastUpdatedAt: '{last_updated_at}'
+          lastModifiedAt: '{last_modified_at}'
           cutoutFixtures: *expectedNonDefaultCutoutFixtures
 
   # We test this here even though there are separate Tavern tests for POST /settings/reset
@@ -172,10 +161,6 @@
     response:
       json:
         data:
-          # lastUpdatedAt is deliberately omitted from this expected object.
+          # lastModifiedAt is deliberately omitted from this expected object.
           # See notes above.
-          cutoutFixtures: *expectedDefaultCutoutFixtures
-=======
-          lastModifiedAt: '{last_modified_at}'
-          cutoutFixtures: *expectedCutoutFixtures
->>>>>>> a582169f
+          cutoutFixtures: *expectedDefaultCutoutFixtures