--- conflicted
+++ resolved
@@ -34,24 +34,12 @@
 
 @pytest.fixture
 async def robot_client(
-<<<<<<< HEAD
-    session_server_host: str,
-    session_server_port: str,
+    ot2_server_base_url: str,
     session_system_server_port: str,
 ) -> AsyncGenerator[RobotClient, None]:
     """Return a client for a running dev server."""
     async with RobotClient.make(
-        host=session_server_host,
-        port=session_server_port,
-        version="*",
-        system_server_port=session_system_server_port,
-=======
-    ot2_server_base_url: str,
-) -> AsyncGenerator[RobotClient, None]:
-    """Return a client for a running dev server."""
-    async with RobotClient.make(
-        base_url=ot2_server_base_url, version="*"
->>>>>>> 0ac3a34c
+        base_url=ot2_server_base_url, version="*", system_server_base_url=f"http://localhost:{session_system_server_port}"
     ) as robot_client:
         assert (
             await robot_client.wait_until_alive()
