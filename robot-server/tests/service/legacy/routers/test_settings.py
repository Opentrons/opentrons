--- conflicted
+++ resolved
@@ -10,16 +10,12 @@
 
 from opentrons.config.reset import ResetOptionId
 from opentrons.config import advanced_settings
-<<<<<<< HEAD
-from opentrons_shared_data.pipette import types as pip_types
-from opentrons_shared_data.robot.dev_types import RobotTypeEnum
-=======
 from opentrons_shared_data.pipette import (
     types as pip_types,
     pipette_definition as pip_def,
 )
 from opentrons.types import Mount
->>>>>>> 03cd0336
+from opentrons_shared_data.robot.dev_types import RobotTypeEnum
 
 
 from robot_server import app
