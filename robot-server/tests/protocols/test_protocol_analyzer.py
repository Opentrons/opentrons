--- conflicted
+++ resolved
@@ -5,12 +5,8 @@
 
 from opentrons.types import MountType, DeckSlotName
 from opentrons.protocol_engine import commands as pe_commands, types as pe_types
-<<<<<<< HEAD
-from opentrons.protocol_runner import ProtocolRunner, ProtocolRunData, EngineExecution
-=======
 from opentrons.protocol_runner import ProtocolRunner, ProtocolRunData
 from opentrons.protocol_runner.pre_analysis import JsonPreAnalysis
->>>>>>> f487acc3
 
 from robot_server.protocols import ProtocolFileType
 from robot_server.protocols.analysis_store import AnalysisStore
@@ -52,11 +48,7 @@
     protocol_resource = ProtocolResource(
         protocol_id="protocol-id",
         protocol_type=ProtocolFileType.JSON,
-<<<<<<< HEAD
-        execution_method=EngineExecution(),
-=======
         pre_analysis=JsonPreAnalysis(schema_version=123, metadata={}),
->>>>>>> f487acc3
         created_at=datetime(year=2021, month=1, day=1),
         files=[],
     )
@@ -115,11 +107,7 @@
     protocol_resource = ProtocolResource(
         protocol_id="protocol-id",
         protocol_type=ProtocolFileType.JSON,
-<<<<<<< HEAD
-        execution_method=EngineExecution(),
-=======
         pre_analysis=JsonPreAnalysis(schema_version=123, metadata={}),
->>>>>>> f487acc3
         created_at=datetime(year=2021, month=1, day=1),
         files=[],
     )
