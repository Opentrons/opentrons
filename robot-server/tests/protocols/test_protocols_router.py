"""Tests for the /protocols router."""
import pytest
from datetime import datetime
from decoy import Decoy, matchers
from fastapi import UploadFile
from pathlib import Path

from opentrons.protocols.api_support.types import APIVersion

from opentrons.protocol_reader import (
    ProtocolReader,
    ProtocolSource,
    ProtocolSourceFile,
    ProtocolFileRole,
    JsonProtocolConfig,
    PythonProtocolConfig,
    ProtocolFilesInvalidError,
)

from robot_server.errors import ApiError
from robot_server.service.json_api import SimpleEmptyBody, MultiBodyMeta
from robot_server.service.task_runner import TaskRunner
from robot_server.protocols.analysis_store import AnalysisStore
from robot_server.protocols.protocol_analyzer import ProtocolAnalyzer
from robot_server.protocols.analysis_models import PendingAnalysis

from robot_server.protocols.protocol_models import (
    Metadata,
    Protocol,
    ProtocolFile,
    ProtocolType,
)
from robot_server.protocols.protocol_store import (
    ProtocolStore,
    ProtocolResource,
    ProtocolNotFoundError,
)

from robot_server.protocols.router import (
    create_protocol,
    get_protocols,
    get_protocol_by_id,
    delete_protocol_by_id,
)


@pytest.fixture
def protocol_store(decoy: Decoy) -> ProtocolStore:
    """Get a mocked out ProtocolStore interface."""
    return decoy.mock(cls=ProtocolStore)


@pytest.fixture
def analysis_store(decoy: Decoy) -> AnalysisStore:
    """Get a mocked out AnalysisStore interface."""
    return decoy.mock(cls=AnalysisStore)


@pytest.fixture
def protocol_reader(decoy: Decoy) -> ProtocolReader:
    """Get a mocked out ProtocolReader."""
    return decoy.mock(cls=ProtocolReader)


@pytest.fixture
def protocol_analyzer(decoy: Decoy) -> ProtocolAnalyzer:
    """Get a mocked out ProtocolAnalyzer."""
    return decoy.mock(cls=ProtocolAnalyzer)


@pytest.fixture
def task_runner(decoy: Decoy) -> TaskRunner:
    """Get a mocked out TaskRunner."""
    return decoy.mock(cls=TaskRunner)


async def test_get_protocols_no_protocols(
    decoy: Decoy,
    protocol_store: ProtocolStore,
) -> None:
    """It should return an empty collection response with no protocols loaded."""
    decoy.when(protocol_store.get_all()).then_return([])

    result = await get_protocols(protocol_store=protocol_store)

    assert result.content.data == []
    assert result.content.meta == MultiBodyMeta(cursor=0, totalLength=0)
    assert result.status_code == 200


async def test_get_protocols(
    decoy: Decoy,
    protocol_store: ProtocolStore,
    analysis_store: AnalysisStore,
) -> None:
    """It should return stored protocols."""
    created_at_1 = datetime(year=2021, month=1, day=1)
    created_at_2 = datetime(year=2022, month=2, day=2)

    resource_1 = ProtocolResource(
        protocol_id="abc",
        created_at=created_at_1,
        source=ProtocolSource(
            directory=Path("/dev/null"),
            main_file=Path("/dev/null/abc.py"),
            config=PythonProtocolConfig(api_version=APIVersion(1234, 5678)),
            files=[],
            metadata={},
            labware_definitions=[],
        ),
        protocol_key="dummy-key-111",
    )
    resource_2 = ProtocolResource(
        protocol_id="123",
        created_at=created_at_2,
        source=ProtocolSource(
            directory=Path("/dev/null"),
            main_file=Path("/dev/null/123.json"),
            config=JsonProtocolConfig(schema_version=1234),
            files=[],
            metadata={},
            labware_definitions=[],
        ),
        protocol_key="dummy-key-222",
    )

    analysis_1 = PendingAnalysis(id="analysis-id-abc")
    analysis_2 = PendingAnalysis(id="analysis-id-123")

    expected_protocol_1 = Protocol(
        id="abc",
        createdAt=created_at_1,
        protocolType=ProtocolType.PYTHON,
        metadata=Metadata(),
        analyses=[analysis_1],
        files=[],
<<<<<<< HEAD
        protocol_key="dummy-key-111",
=======
        key="dummy-key-111",
>>>>>>> 5df5a33b
    )
    expected_protocol_2 = Protocol(
        id="123",
        createdAt=created_at_2,
        protocolType=ProtocolType.JSON,
        metadata=Metadata(),
        analyses=[analysis_2],
        files=[],
<<<<<<< HEAD
        protocol_key="dummy-key-222",
=======
        key="dummy-key-222",
>>>>>>> 5df5a33b
    )

    decoy.when(protocol_store.get_all()).then_return([resource_1, resource_2])
    decoy.when(analysis_store.get_by_protocol("abc")).then_return([analysis_1])
    decoy.when(analysis_store.get_by_protocol("123")).then_return([analysis_2])

    result = await get_protocols(
        protocol_store=protocol_store,
        analysis_store=analysis_store,
    )

    assert result.content.data == [expected_protocol_1, expected_protocol_2]
    assert result.content.meta == MultiBodyMeta(cursor=0, totalLength=2)
    assert result.status_code == 200


async def test_get_protocol_by_id(
    decoy: Decoy,
    protocol_store: ProtocolStore,
    analysis_store: AnalysisStore,
) -> None:
    """It should return a single protocol file."""
    resource = ProtocolResource(
        protocol_id="protocol-id",
        created_at=datetime(year=2021, month=1, day=1),
        source=ProtocolSource(
            directory=Path("/dev/null"),
            main_file=Path("/dev/null/protocol.py"),
            config=PythonProtocolConfig(api_version=APIVersion(1234, 5678)),
            files=[],
            metadata={},
            labware_definitions=[],
        ),
        protocol_key="dummy-key-111",
    )

    analysis = PendingAnalysis(id="analysis-id")

    decoy.when(protocol_store.get(protocol_id="protocol-id")).then_return(resource)
    decoy.when(analysis_store.get_by_protocol(protocol_id="protocol-id")).then_return(
        [analysis]
    )

    result = await get_protocol_by_id(
        "protocol-id",
        protocol_store=protocol_store,
        analysis_store=analysis_store,
    )

    assert result.content.data == Protocol(
        id="protocol-id",
        createdAt=datetime(year=2021, month=1, day=1),
        protocolType=ProtocolType.PYTHON,
        metadata=Metadata(),
        analyses=[analysis],
        files=[],
<<<<<<< HEAD
        protocol_key="dummy-key-111",
=======
        key="dummy-key-111",
>>>>>>> 5df5a33b
    )
    assert result.status_code == 200


async def test_get_protocol_not_found(
    decoy: Decoy,
    protocol_store: ProtocolStore,
) -> None:
    """It should return a 404 error when requesting a non-existent protocol."""
    not_found_error = ProtocolNotFoundError("protocol-id")

    decoy.when(protocol_store.get(protocol_id="protocol-id")).then_raise(
        not_found_error
    )

    with pytest.raises(ApiError) as exc_info:
        await get_protocol_by_id(
            "protocol-id",
            protocol_store=protocol_store,
        )

    assert exc_info.value.status_code == 404


async def test_create_protocol(
    decoy: Decoy,
    protocol_store: ProtocolStore,
    analysis_store: AnalysisStore,
    protocol_reader: ProtocolReader,
    protocol_analyzer: ProtocolAnalyzer,
    task_runner: TaskRunner,
) -> None:
    """It should store an uploaded protocol file."""
    protocol_directory = Path("/dev/null")

    protocol_file = UploadFile(filename="foo.json")

    protocol_source = ProtocolSource(
        directory=Path("/dev/null"),
        main_file=Path("/dev/null/foo.json"),
        files=[
            ProtocolSourceFile(
                path=Path("/dev/null/foo.json"),
                role=ProtocolFileRole.MAIN,
            )
        ],
        metadata={"this_is_fake_metadata": True},
        config=JsonProtocolConfig(schema_version=123),
        labware_definitions=[],
    )

    protocol_resource = ProtocolResource(
        protocol_id="protocol-id",
        created_at=datetime(year=2021, month=1, day=1),
        source=protocol_source,
        protocol_key="dummy-key-111",
    )

    analysis = PendingAnalysis(id="analysis-id")

    decoy.when(
        await protocol_reader.read(
            files=[protocol_file],
            directory=protocol_directory / "protocol-id",
        )
    ).then_return(protocol_source)

    decoy.when(
        analysis_store.add_pending(protocol_id="protocol-id", analysis_id="analysis-id")
    ).then_return([analysis])

    result = await create_protocol(
        files=[protocol_file],
<<<<<<< HEAD
        protocol_key="dummy-key-111",
=======
        key="dummy-key-111",
>>>>>>> 5df5a33b
        protocol_directory=protocol_directory,
        protocol_store=protocol_store,
        analysis_store=analysis_store,
        protocol_reader=protocol_reader,
        protocol_analyzer=protocol_analyzer,
        task_runner=task_runner,
        protocol_id="protocol-id",
        analysis_id="analysis-id",
        created_at=datetime(year=2021, month=1, day=1),
    )

    assert result.content.data == Protocol(
        id="protocol-id",
        createdAt=datetime(year=2021, month=1, day=1),
        protocolType=ProtocolType.JSON,
        metadata=Metadata(this_is_fake_metadata=True),  # type: ignore[call-arg]
        analyses=[analysis],
        files=[ProtocolFile(name="foo.json", role=ProtocolFileRole.MAIN)],
<<<<<<< HEAD
        protocol_key="dummy-key-111",
=======
        key="dummy-key-111",
>>>>>>> 5df5a33b
    )
    assert result.status_code == 201

    decoy.verify(
        protocol_store.insert(protocol_resource),
        task_runner.run(
            protocol_analyzer.analyze,
            analysis_id="analysis-id",
            protocol_resource=protocol_resource,
        ),
    )


async def test_create_protocol_not_readable(
    decoy: Decoy,
    protocol_reader: ProtocolReader,
) -> None:
    """It should 400 if the protocol is rejected by the pre-analyzer."""
    decoy.when(
        await protocol_reader.read(
            directory=matchers.Anything(),
            files=matchers.Anything(),
        )
    ).then_raise(ProtocolFilesInvalidError("oh no"))

    with pytest.raises(ApiError) as exc_info:
        await create_protocol(
            files=[],
            protocol_directory=Path("/dev/null"),
            protocol_reader=protocol_reader,
            protocol_id="protocol-id",
        )

    assert exc_info.value.status_code == 422
    assert exc_info.value.content["errors"][0]["detail"] == "oh no"


async def test_delete_protocol_by_id(
    decoy: Decoy,
    protocol_store: ProtocolStore,
) -> None:
    """It should remove a single protocol file."""
    result = await delete_protocol_by_id("protocol-id", protocol_store=protocol_store)

    decoy.verify(protocol_store.remove(protocol_id="protocol-id"))

    assert result.content == SimpleEmptyBody()
    assert result.status_code == 200


async def test_delete_protocol_not_found(
    decoy: Decoy,
    protocol_store: ProtocolStore,
) -> None:
    """It should 404 if the protocol to delete is not found."""
    not_found_error = ProtocolNotFoundError("protocol-id")

    decoy.when(protocol_store.remove(protocol_id="protocol-id")).then_raise(
        not_found_error
    )

    with pytest.raises(ApiError) as exc_info:
        await delete_protocol_by_id("protocol-id", protocol_store=protocol_store)

    assert exc_info.value.status_code == 404<|MERGE_RESOLUTION|>--- conflicted
+++ resolved
@@ -134,11 +134,7 @@
         metadata=Metadata(),
         analyses=[analysis_1],
         files=[],
-<<<<<<< HEAD
-        protocol_key="dummy-key-111",
-=======
         key="dummy-key-111",
->>>>>>> 5df5a33b
     )
     expected_protocol_2 = Protocol(
         id="123",
@@ -147,11 +143,7 @@
         metadata=Metadata(),
         analyses=[analysis_2],
         files=[],
-<<<<<<< HEAD
-        protocol_key="dummy-key-222",
-=======
         key="dummy-key-222",
->>>>>>> 5df5a33b
     )
 
     decoy.when(protocol_store.get_all()).then_return([resource_1, resource_2])
@@ -208,11 +200,7 @@
         metadata=Metadata(),
         analyses=[analysis],
         files=[],
-<<<<<<< HEAD
-        protocol_key="dummy-key-111",
-=======
         key="dummy-key-111",
->>>>>>> 5df5a33b
     )
     assert result.status_code == 200
 
@@ -286,11 +274,7 @@
 
     result = await create_protocol(
         files=[protocol_file],
-<<<<<<< HEAD
-        protocol_key="dummy-key-111",
-=======
         key="dummy-key-111",
->>>>>>> 5df5a33b
         protocol_directory=protocol_directory,
         protocol_store=protocol_store,
         analysis_store=analysis_store,
@@ -309,11 +293,7 @@
         metadata=Metadata(this_is_fake_metadata=True),  # type: ignore[call-arg]
         analyses=[analysis],
         files=[ProtocolFile(name="foo.json", role=ProtocolFileRole.MAIN)],
-<<<<<<< HEAD
-        protocol_key="dummy-key-111",
-=======
         key="dummy-key-111",
->>>>>>> 5df5a33b
     )
     assert result.status_code == 201
 
