--- conflicted
+++ resolved
@@ -1,7 +1,7 @@
 {
     "_meta": {
         "hash": {
-            "sha256": "a123325c3bebd1451774ebfadc532a4ca78a92897b80cf1d20ded030e145bac2"
+            "sha256": "1d8970851c9da3c372b3f8a0d33dba82b002b12d5b3a43c822d22118ea167b75"
         },
         "pipfile-spec": 6,
         "requires": {
@@ -16,257 +16,12 @@
         ]
     },
     "default": {
-<<<<<<< HEAD
-        "annotated-types": {
-            "hashes": [
-                "sha256:1f02e8b43a8fbbc3f3e0d4f0f4bfc8131bcb4eebe8849b8e5c773f3a1c582a53",
-                "sha256:aff07c09a53a08bc8cfccb9c85b05f1aa9a2a6f23728d790723543408344ce89"
-            ],
-            "markers": "python_version >= '3.8'",
-            "version": "==0.7.0"
-        },
-        "attrs": {
-            "hashes": [
-                "sha256:935dc3b529c262f6cf76e50877d35a4bd3c1de194fd41f47a2b7ae8f19971f30",
-                "sha256:99b87a485a5820b23b879f04c2305b44b951b502fd64be915879d77a7e8fc6f1"
-            ],
-            "markers": "python_version >= '3.7'",
-            "version": "==23.2.0"
-        },
-        "jsonschema": {
-            "hashes": [
-                "sha256:5b22d434a45935119af990552c862e5d6d564e8f6601206b305a61fdf661a2b7",
-                "sha256:ff4cfd6b1367a40e7bc6411caec72effadd3db0bbe5017de188f2d6108335802"
-            ],
-            "markers": "python_version >= '3.8'",
-            "version": "==4.22.0"
-        },
-        "jsonschema-specifications": {
-            "hashes": [
-                "sha256:48a76787b3e70f5ed53f1160d2b81f586e4ca6d1548c5de7085d1682674764cc",
-                "sha256:87e4fdf3a94858b8a2ba2778d9ba57d8a9cafca7c7489c46ba0d30a8bc6a9c3c"
-            ],
-            "markers": "python_version >= '3.8'",
-            "version": "==2023.12.1"
-        },
-        "opentrons-shared-data": {
-            "editable": true,
-            "file": "../shared-data/python",
-            "markers": "python_version >= '3.10'"
-        },
-=======
->>>>>>> bb0db4a6
         "performance-metrics": {
             "editable": true,
             "file": "."
         },
         "psutil": {
             "hashes": [
-<<<<<<< HEAD
-                "sha256:e029badca45266732a9a79898a15ae2e8b14840b1eabbb25844be28f0b33f3d5",
-                "sha256:e9dbb5eada8abe4d9ae5f46b9939aead650cd2b68f249bb3a8139dbe125803cc"
-            ],
-            "markers": "python_version >= '3.8'",
-            "version": "==2.7.1"
-        },
-        "pydantic-core": {
-            "hashes": [
-                "sha256:0098300eebb1c837271d3d1a2cd2911e7c11b396eac9661655ee524a7f10587b",
-                "sha256:042473b6280246b1dbf530559246f6842b56119c2926d1e52b631bdc46075f2a",
-                "sha256:05b7133a6e6aeb8df37d6f413f7705a37ab4031597f64ab56384c94d98fa0e90",
-                "sha256:0680b1f1f11fda801397de52c36ce38ef1c1dc841a0927a94f226dea29c3ae3d",
-                "sha256:0d69b4c2f6bb3e130dba60d34c0845ba31b69babdd3f78f7c0c8fae5021a253e",
-                "sha256:1404c69d6a676245199767ba4f633cce5f4ad4181f9d0ccb0577e1f66cf4c46d",
-                "sha256:182245ff6b0039e82b6bb585ed55a64d7c81c560715d1bad0cbad6dfa07b4027",
-                "sha256:1a388a77e629b9ec814c1b1e6b3b595fe521d2cdc625fcca26fbc2d44c816804",
-                "sha256:1d90c3265ae107f91a4f279f4d6f6f1d4907ac76c6868b27dc7fb33688cfb347",
-                "sha256:20aca1e2298c56ececfd8ed159ae4dde2df0781988c97ef77d5c16ff4bd5b400",
-                "sha256:219da3f096d50a157f33645a1cf31c0ad1fe829a92181dd1311022f986e5fbe3",
-                "sha256:22057013c8c1e272eb8d0eebc796701167d8377441ec894a8fed1af64a0bf399",
-                "sha256:223ee893d77a310a0391dca6df00f70bbc2f36a71a895cecd9a0e762dc37b349",
-                "sha256:224c421235f6102e8737032483f43c1a8cfb1d2f45740c44166219599358c2cd",
-                "sha256:2334ce8c673ee93a1d6a65bd90327588387ba073c17e61bf19b4fd97d688d63c",
-                "sha256:269322dcc3d8bdb69f054681edff86276b2ff972447863cf34c8b860f5188e2e",
-                "sha256:2728b01246a3bba6de144f9e3115b532ee44bd6cf39795194fb75491824a1413",
-                "sha256:2b8ed04b3582771764538f7ee7001b02e1170223cf9b75dff0bc698fadb00cf3",
-                "sha256:2e29d20810dfc3043ee13ac7d9e25105799817683348823f305ab3f349b9386e",
-                "sha256:36789b70d613fbac0a25bb07ab3d9dba4d2e38af609c020cf4d888d165ee0bf3",
-                "sha256:390193c770399861d8df9670fb0d1874f330c79caaca4642332df7c682bf6b91",
-                "sha256:3a6515ebc6e69d85502b4951d89131ca4e036078ea35533bb76327f8424531ce",
-                "sha256:3f9a801e7c8f1ef8718da265bba008fa121243dfe37c1cea17840b0944dfd72c",
-                "sha256:43f0f463cf89ace478de71a318b1b4f05ebc456a9b9300d027b4b57c1a2064fb",
-                "sha256:4456f2dca97c425231d7315737d45239b2b51a50dc2b6f0c2bb181fce6207664",
-                "sha256:470b94480bb5ee929f5acba6995251ada5e059a5ef3e0dfc63cca287283ebfa6",
-                "sha256:4774f3184d2ef3e14e8693194f661dea5a4d6ca4e3dc8e39786d33a94865cefd",
-                "sha256:4b4356d3538c3649337df4074e81b85f0616b79731fe22dd11b99499b2ebbdf3",
-                "sha256:553ef617b6836fc7e4df130bb851e32fe357ce36336d897fd6646d6058d980af",
-                "sha256:6132dd3bd52838acddca05a72aafb6eab6536aa145e923bb50f45e78b7251043",
-                "sha256:6a46e22a707e7ad4484ac9ee9f290f9d501df45954184e23fc29408dfad61350",
-                "sha256:6e5c584d357c4e2baf0ff7baf44f4994be121e16a2c88918a5817331fc7599d7",
-                "sha256:75250dbc5290e3f1a0f4618db35e51a165186f9034eff158f3d490b3fed9f8a0",
-                "sha256:75f7e9488238e920ab6204399ded280dc4c307d034f3924cd7f90a38b1829563",
-                "sha256:78363590ef93d5d226ba21a90a03ea89a20738ee5b7da83d771d283fd8a56761",
-                "sha256:7ca4ae5a27ad7a4ee5170aebce1574b375de390bc01284f87b18d43a3984df72",
-                "sha256:800d60565aec896f25bc3cfa56d2277d52d5182af08162f7954f938c06dc4ee3",
-                "sha256:82d5d4d78e4448683cb467897fe24e2b74bb7b973a541ea1dcfec1d3cbce39fb",
-                "sha256:852e966fbd035a6468fc0a3496589b45e2208ec7ca95c26470a54daed82a0788",
-                "sha256:868649da93e5a3d5eacc2b5b3b9235c98ccdbfd443832f31e075f54419e1b96b",
-                "sha256:886eec03591b7cf058467a70a87733b35f44707bd86cf64a615584fd72488b7c",
-                "sha256:8b172601454f2d7701121bbec3425dd71efcb787a027edf49724c9cefc14c038",
-                "sha256:95b9d5e72481d3780ba3442eac863eae92ae43a5f3adb5b4d0a1de89d42bb250",
-                "sha256:98758d627ff397e752bc339272c14c98199c613f922d4a384ddc07526c86a2ec",
-                "sha256:997abc4df705d1295a42f95b4eec4950a37ad8ae46d913caeee117b6b198811c",
-                "sha256:9b5155ff768083cb1d62f3e143b49a8a3432e6789a3abee8acd005c3c7af1c74",
-                "sha256:9e08e867b306f525802df7cd16c44ff5ebbe747ff0ca6cf3fde7f36c05a59a81",
-                "sha256:9fdad8e35f278b2c3eb77cbdc5c0a49dada440657bf738d6905ce106dc1de439",
-                "sha256:a1874c6dd4113308bd0eb568418e6114b252afe44319ead2b4081e9b9521fe75",
-                "sha256:a8309f67285bdfe65c372ea3722b7a5642680f3dba538566340a9d36e920b5f0",
-                "sha256:ae0a8a797a5e56c053610fa7be147993fe50960fa43609ff2a9552b0e07013e8",
-                "sha256:b14d82cdb934e99dda6d9d60dc84a24379820176cc4a0d123f88df319ae9c150",
-                "sha256:b1bd7e47b1558ea872bd16c8502c414f9e90dcf12f1395129d7bb42a09a95438",
-                "sha256:b3ef08e20ec49e02d5c6717a91bb5af9b20f1805583cb0adfe9ba2c6b505b5ae",
-                "sha256:b89ed9eb7d616ef5714e5590e6cf7f23b02d0d539767d33561e3675d6f9e3857",
-                "sha256:c4fcf5cd9c4b655ad666ca332b9a081112cd7a58a8b5a6ca7a3104bc950f2038",
-                "sha256:c6fdc8627910eed0c01aed6a390a252fe3ea6d472ee70fdde56273f198938374",
-                "sha256:c9bd70772c720142be1020eac55f8143a34ec9f82d75a8e7a07852023e46617f",
-                "sha256:ca7b0c1f1c983e064caa85f3792dd2fe3526b3505378874afa84baf662e12241",
-                "sha256:cbca948f2d14b09d20268cda7b0367723d79063f26c4ffc523af9042cad95592",
-                "sha256:cc1cfd88a64e012b74e94cd00bbe0f9c6df57049c97f02bb07d39e9c852e19a4",
-                "sha256:ccdd111c03bfd3666bd2472b674c6899550e09e9f298954cfc896ab92b5b0e6d",
-                "sha256:cfeecd1ac6cc1fb2692c3d5110781c965aabd4ec5d32799773ca7b1456ac636b",
-                "sha256:d4d938ec0adf5167cb335acb25a4ee69a8107e4984f8fbd2e897021d9e4ca21b",
-                "sha256:d7d904828195733c183d20a54230c0df0eb46ec746ea1a666730787353e87182",
-                "sha256:d91cb5ea8b11607cc757675051f61b3d93f15eca3cefb3e6c704a5d6e8440f4e",
-                "sha256:d9319e499827271b09b4e411905b24a426b8fb69464dfa1696258f53a3334641",
-                "sha256:e0e8b1be28239fc64a88a8189d1df7fad8be8c1ae47fcc33e43d4be15f99cc70",
-                "sha256:e18609ceaa6eed63753037fc06ebb16041d17d28199ae5aba0052c51449650a9",
-                "sha256:e1b395e58b10b73b07b7cf740d728dd4ff9365ac46c18751bf8b3d8cca8f625a",
-                "sha256:e23ec367a948b6d812301afc1b13f8094ab7b2c280af66ef450efc357d2ae543",
-                "sha256:e25add29b8f3b233ae90ccef2d902d0ae0432eb0d45370fe315d1a5cf231004b",
-                "sha256:e6dac87ddb34aaec85f873d737e9d06a3555a1cc1a8e0c44b7f8d5daeb89d86f",
-                "sha256:ef26c9e94a8c04a1b2924149a9cb081836913818e55681722d7f29af88fe7b38",
-                "sha256:eff2de745698eb46eeb51193a9f41d67d834d50e424aef27df2fcdee1b153845",
-                "sha256:f0a21cbaa69900cbe1a2e7cad2aa74ac3cf21b10c3efb0fa0b80305274c0e8a2",
-                "sha256:f459a5ce8434614dfd39bbebf1041952ae01da6bed9855008cb33b875cb024c0",
-                "sha256:f93a8a2e3938ff656a7c1bc57193b1319960ac015b6e87d76c76bf14fe0244b4",
-                "sha256:fb2bd7be70c0fe4dfd32c951bc813d9fe6ebcbfdd15a07527796c8204bd36242"
-            ],
-            "markers": "python_version >= '3.8'",
-            "version": "==2.18.2"
-        },
-        "referencing": {
-            "hashes": [
-                "sha256:25b42124a6c8b632a425174f24087783efb348a6f1e0008e63cd4466fedf703c",
-                "sha256:eda6d3234d62814d1c64e305c1331c9a3a6132da475ab6382eaa997b21ee75de"
-            ],
-            "markers": "python_version >= '3.8'",
-            "version": "==0.35.1"
-        },
-        "rpds-py": {
-            "hashes": [
-                "sha256:05f3d615099bd9b13ecf2fc9cf2d839ad3f20239c678f461c753e93755d629ee",
-                "sha256:06d218939e1bf2ca50e6b0ec700ffe755e5216a8230ab3e87c059ebb4ea06afc",
-                "sha256:07f2139741e5deb2c5154a7b9629bc5aa48c766b643c1a6750d16f865a82c5fc",
-                "sha256:08d74b184f9ab6289b87b19fe6a6d1a97fbfea84b8a3e745e87a5de3029bf944",
-                "sha256:0abeee75434e2ee2d142d650d1e54ac1f8b01e6e6abdde8ffd6eeac6e9c38e20",
-                "sha256:154bf5c93d79558b44e5b50cc354aa0459e518e83677791e6adb0b039b7aa6a7",
-                "sha256:17c6d2155e2423f7e79e3bb18151c686d40db42d8645e7977442170c360194d4",
-                "sha256:1805d5901779662d599d0e2e4159d8a82c0b05faa86ef9222bf974572286b2b6",
-                "sha256:19ba472b9606c36716062c023afa2484d1e4220548751bda14f725a7de17b4f6",
-                "sha256:19e515b78c3fc1039dd7da0a33c28c3154458f947f4dc198d3c72db2b6b5dc93",
-                "sha256:1d54f74f40b1f7aaa595a02ff42ef38ca654b1469bef7d52867da474243cc633",
-                "sha256:207c82978115baa1fd8d706d720b4a4d2b0913df1c78c85ba73fe6c5804505f0",
-                "sha256:2625f03b105328729f9450c8badda34d5243231eef6535f80064d57035738360",
-                "sha256:27bba383e8c5231cd559affe169ca0b96ec78d39909ffd817f28b166d7ddd4d8",
-                "sha256:2c3caec4ec5cd1d18e5dd6ae5194d24ed12785212a90b37f5f7f06b8bedd7139",
-                "sha256:2cc7c1a47f3a63282ab0f422d90ddac4aa3034e39fc66a559ab93041e6505da7",
-                "sha256:2fc24a329a717f9e2448f8cd1f960f9dac4e45b6224d60734edeb67499bab03a",
-                "sha256:312fe69b4fe1ffbe76520a7676b1e5ac06ddf7826d764cc10265c3b53f96dbe9",
-                "sha256:32b7daaa3e9389db3695964ce8e566e3413b0c43e3394c05e4b243a4cd7bef26",
-                "sha256:338dee44b0cef8b70fd2ef54b4e09bb1b97fc6c3a58fea5db6cc083fd9fc2724",
-                "sha256:352a88dc7892f1da66b6027af06a2e7e5d53fe05924cc2cfc56495b586a10b72",
-                "sha256:35b2b771b13eee8729a5049c976197ff58a27a3829c018a04341bcf1ae409b2b",
-                "sha256:38e14fb4e370885c4ecd734f093a2225ee52dc384b86fa55fe3f74638b2cfb09",
-                "sha256:3c20f05e8e3d4fc76875fc9cb8cf24b90a63f5a1b4c5b9273f0e8225e169b100",
-                "sha256:3dd3cd86e1db5aadd334e011eba4e29d37a104b403e8ca24dcd6703c68ca55b3",
-                "sha256:489bdfe1abd0406eba6b3bb4fdc87c7fa40f1031de073d0cfb744634cc8fa261",
-                "sha256:48c2faaa8adfacefcbfdb5f2e2e7bdad081e5ace8d182e5f4ade971f128e6bb3",
-                "sha256:4a98a1f0552b5f227a3d6422dbd61bc6f30db170939bd87ed14f3c339aa6c7c9",
-                "sha256:4adec039b8e2928983f885c53b7cc4cda8965b62b6596501a0308d2703f8af1b",
-                "sha256:4e0ee01ad8260184db21468a6e1c37afa0529acc12c3a697ee498d3c2c4dcaf3",
-                "sha256:51584acc5916212e1bf45edd17f3a6b05fe0cbb40482d25e619f824dccb679de",
-                "sha256:531796fb842b53f2695e94dc338929e9f9dbf473b64710c28af5a160b2a8927d",
-                "sha256:5463c47c08630007dc0fe99fb480ea4f34a89712410592380425a9b4e1611d8e",
-                "sha256:5c45a639e93a0c5d4b788b2613bd637468edd62f8f95ebc6fcc303d58ab3f0a8",
-                "sha256:6031b25fb1b06327b43d841f33842b383beba399884f8228a6bb3df3088485ff",
-                "sha256:607345bd5912aacc0c5a63d45a1f73fef29e697884f7e861094e443187c02be5",
-                "sha256:618916f5535784960f3ecf8111581f4ad31d347c3de66d02e728de460a46303c",
-                "sha256:636a15acc588f70fda1661234761f9ed9ad79ebed3f2125d44be0862708b666e",
-                "sha256:673fdbbf668dd958eff750e500495ef3f611e2ecc209464f661bc82e9838991e",
-                "sha256:6afd80f6c79893cfc0574956f78a0add8c76e3696f2d6a15bca2c66c415cf2d4",
-                "sha256:6b5ff7e1d63a8281654b5e2896d7f08799378e594f09cf3674e832ecaf396ce8",
-                "sha256:6c4c4c3f878df21faf5fac86eda32671c27889e13570645a9eea0a1abdd50922",
-                "sha256:6cd8098517c64a85e790657e7b1e509b9fe07487fd358e19431cb120f7d96338",
-                "sha256:6d1e42d2735d437e7e80bab4d78eb2e459af48c0a46e686ea35f690b93db792d",
-                "sha256:6e30ac5e329098903262dc5bdd7e2086e0256aa762cc8b744f9e7bf2a427d3f8",
-                "sha256:70a838f7754483bcdc830444952fd89645569e7452e3226de4a613a4c1793fb2",
-                "sha256:720edcb916df872d80f80a1cc5ea9058300b97721efda8651efcd938a9c70a72",
-                "sha256:732672fbc449bab754e0b15356c077cc31566df874964d4801ab14f71951ea80",
-                "sha256:740884bc62a5e2bbb31e584f5d23b32320fd75d79f916f15a788d527a5e83644",
-                "sha256:7700936ef9d006b7ef605dc53aa364da2de5a3aa65516a1f3ce73bf82ecfc7ae",
-                "sha256:7732770412bab81c5a9f6d20aeb60ae943a9b36dcd990d876a773526468e7163",
-                "sha256:7750569d9526199c5b97e5a9f8d96a13300950d910cf04a861d96f4273d5b104",
-                "sha256:7f1944ce16401aad1e3f7d312247b3d5de7981f634dc9dfe90da72b87d37887d",
-                "sha256:81c5196a790032e0fc2464c0b4ab95f8610f96f1f2fa3d4deacce6a79852da60",
-                "sha256:8352f48d511de5f973e4f2f9412736d7dea76c69faa6d36bcf885b50c758ab9a",
-                "sha256:8927638a4d4137a289e41d0fd631551e89fa346d6dbcfc31ad627557d03ceb6d",
-                "sha256:8c7672e9fba7425f79019db9945b16e308ed8bc89348c23d955c8c0540da0a07",
-                "sha256:8d2e182c9ee01135e11e9676e9a62dfad791a7a467738f06726872374a83db49",
-                "sha256:910e71711d1055b2768181efa0a17537b2622afeb0424116619817007f8a2b10",
-                "sha256:942695a206a58d2575033ff1e42b12b2aece98d6003c6bc739fbf33d1773b12f",
-                "sha256:9437ca26784120a279f3137ee080b0e717012c42921eb07861b412340f85bae2",
-                "sha256:967342e045564cef76dfcf1edb700b1e20838d83b1aa02ab313e6a497cf923b8",
-                "sha256:998125738de0158f088aef3cb264a34251908dd2e5d9966774fdab7402edfab7",
-                "sha256:9e6934d70dc50f9f8ea47081ceafdec09245fd9f6032669c3b45705dea096b88",
-                "sha256:a3d456ff2a6a4d2adcdf3c1c960a36f4fd2fec6e3b4902a42a384d17cf4e7a65",
-                "sha256:a7b28c5b066bca9a4eb4e2f2663012debe680f097979d880657f00e1c30875a0",
-                "sha256:a888e8bdb45916234b99da2d859566f1e8a1d2275a801bb8e4a9644e3c7e7909",
-                "sha256:aa3679e751408d75a0b4d8d26d6647b6d9326f5e35c00a7ccd82b78ef64f65f8",
-                "sha256:aaa71ee43a703c321906813bb252f69524f02aa05bf4eec85f0c41d5d62d0f4c",
-                "sha256:b646bf655b135ccf4522ed43d6902af37d3f5dbcf0da66c769a2b3938b9d8184",
-                "sha256:b906b5f58892813e5ba5c6056d6a5ad08f358ba49f046d910ad992196ea61397",
-                "sha256:b9bb1f182a97880f6078283b3505a707057c42bf55d8fca604f70dedfdc0772a",
-                "sha256:bd1105b50ede37461c1d51b9698c4f4be6e13e69a908ab7751e3807985fc0346",
-                "sha256:bf18932d0003c8c4d51a39f244231986ab23ee057d235a12b2684ea26a353590",
-                "sha256:c273e795e7a0f1fddd46e1e3cb8be15634c29ae8ff31c196debb620e1edb9333",
-                "sha256:c69882964516dc143083d3795cb508e806b09fc3800fd0d4cddc1df6c36e76bb",
-                "sha256:c827576e2fa017a081346dce87d532a5310241648eb3700af9a571a6e9fc7e74",
-                "sha256:cbfbea39ba64f5e53ae2915de36f130588bba71245b418060ec3330ebf85678e",
-                "sha256:ce0bb20e3a11bd04461324a6a798af34d503f8d6f1aa3d2aa8901ceaf039176d",
-                "sha256:d0cee71bc618cd93716f3c1bf56653740d2d13ddbd47673efa8bf41435a60daa",
-                "sha256:d21be4770ff4e08698e1e8e0bce06edb6ea0626e7c8f560bc08222880aca6a6f",
-                "sha256:d31dea506d718693b6b2cffc0648a8929bdc51c70a311b2770f09611caa10d53",
-                "sha256:d44607f98caa2961bab4fa3c4309724b185b464cdc3ba6f3d7340bac3ec97cc1",
-                "sha256:d58ad6317d188c43750cb76e9deacf6051d0f884d87dc6518e0280438648a9ac",
-                "sha256:d70129cef4a8d979caa37e7fe957202e7eee8ea02c5e16455bc9808a59c6b2f0",
-                "sha256:d85164315bd68c0806768dc6bb0429c6f95c354f87485ee3593c4f6b14def2bd",
-                "sha256:d960de62227635d2e61068f42a6cb6aae91a7fe00fca0e3aeed17667c8a34611",
-                "sha256:dc48b479d540770c811fbd1eb9ba2bb66951863e448efec2e2c102625328e92f",
-                "sha256:e1735502458621921cee039c47318cb90b51d532c2766593be6207eec53e5c4c",
-                "sha256:e2be6e9dd4111d5b31ba3b74d17da54a8319d8168890fbaea4b9e5c3de630ae5",
-                "sha256:e4c39ad2f512b4041343ea3c7894339e4ca7839ac38ca83d68a832fc8b3748ab",
-                "sha256:ed402d6153c5d519a0faf1bb69898e97fb31613b49da27a84a13935ea9164dfc",
-                "sha256:ee17cd26b97d537af8f33635ef38be873073d516fd425e80559f4585a7b90c43",
-                "sha256:f3027be483868c99b4985fda802a57a67fdf30c5d9a50338d9db646d590198da",
-                "sha256:f5bab211605d91db0e2995a17b5c6ee5edec1270e46223e513eaa20da20076ac",
-                "sha256:f6f8e3fecca256fefc91bb6765a693d96692459d7d4c644660a9fff32e517843",
-                "sha256:f7afbfee1157e0f9376c00bb232e80a60e59ed716e3211a80cb8506550671e6e",
-                "sha256:fa242ac1ff583e4ec7771141606aafc92b361cd90a05c30d93e343a0c2d82a89",
-                "sha256:fab6ce90574645a0d6c58890e9bcaac8d94dff54fb51c69e5522a7358b80ab64"
-            ],
-            "markers": "python_version >= '3.8'",
-            "version": "==0.18.1"
-=======
                 "sha256:02b69001f44cc73c1c5279d02b30a817e339ceb258ad75997325e0e6169d8b35",
                 "sha256:1287c2b95f1c0a364d23bc6f2ea2365a8d4d9b726a3be7294296ff7ba97c17f0",
                 "sha256:1e7c870afcb7d91fdea2b37c24aeb08f98b6d67257a5cb0a8bc3ac68d0f1a68c",
@@ -288,24 +43,23 @@
             "index": "pypi",
             "markers": "python_version >= '2.7' and python_version not in '3.0, 3.1, 3.2, 3.3, 3.4, 3.5'",
             "version": "==6.0.0"
->>>>>>> bb0db4a6
         },
         "systemd-python": {
             "hashes": [
                 "sha256:fd0e44bf70eadae45aadc292cb0a7eb5b0b6372cd1b391228047d33895db83e7"
             ],
-            "index": "pypi",
+            "markers": "sys_platform == 'win32'",
             "version": "==234"
         }
     },
     "develop": {
         "attrs": {
             "hashes": [
-                "sha256:935dc3b529c262f6cf76e50877d35a4bd3c1de194fd41f47a2b7ae8f19971f30",
-                "sha256:99b87a485a5820b23b879f04c2305b44b951b502fd64be915879d77a7e8fc6f1"
-            ],
-            "markers": "python_version >= '3.7'",
-            "version": "==23.2.0"
+                "sha256:5cfb1b9148b5b086569baec03f20d7b6bf3bcacc9a42bebf87ffaaca362f6346",
+                "sha256:81921eb96de3191c8258c199618104dd27ac608d9366f5e35d011eae1867ede2"
+            ],
+            "markers": "python_version >= '3.7'",
+            "version": "==24.2.0"
         },
         "black": {
             "hashes": [
@@ -347,11 +101,11 @@
         },
         "exceptiongroup": {
             "hashes": [
-                "sha256:5258b9ed329c5bbdd31a309f53cbfb0b155341807f6ff7606a1e801a891b29ad",
-                "sha256:a4785e48b045528f5bfe627b6ad554ff32def154f42372786903b7abcfe1aa16"
+                "sha256:3111b9d131c238bec2f8f516e123e14ba243563fb135d3fe885990585aa7795b",
+                "sha256:47c2edf7c6738fafb49fd34290706d1a1a2f4d1c6df275526b62cbb4aa5393cc"
             ],
             "markers": "python_version < '3.11'",
-            "version": "==1.2.1"
+            "version": "==1.2.2"
         },
         "flake8": {
             "hashes": [
@@ -514,12 +268,12 @@
         },
         "pytest-asyncio": {
             "hashes": [
-                "sha256:009b48127fbe44518a547bddd25611551b0e43ccdbf1e67d12479f569832c20b",
-                "sha256:5f5c72948f4c49e7db4f29f2521d4031f1c27f86e57b046126654083d4770268"
-            ],
-            "index": "pypi",
-            "markers": "python_version >= '3.8'",
-            "version": "==0.23.7"
+                "sha256:50265d892689a5faefb84df80819d1ecef566eb3549cf915dfb33569359d1ce2",
+                "sha256:759b10b33a6dc61cce40a8bd5205e302978bbbcc00e279a8b61d9a6a3c82e4d3"
+            ],
+            "index": "pypi",
+            "markers": "python_version >= '3.8'",
+            "version": "==0.23.8"
         },
         "snowballstemmer": {
             "hashes": [
