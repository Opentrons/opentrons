--- conflicted
+++ resolved
@@ -6,19 +6,8 @@
 
 from functools import wraps, partial
 from time import perf_counter_ns
-<<<<<<< HEAD
-from os import makedirs
+import os
 from typing import Callable, TypeVar, cast
-
-if platform.system() == "Linux":
-    from time import clock_gettime_ns, CLOCK_REALTIME
-
-    time_ns = cast(Callable[[], int], partial(clock_gettime_ns, CLOCK_REALTIME))
-else:
-    # Compatability for Windows and MacOS
-    # This is to allow dev tests to run on Windows and MacOS
-    # The actual production usage is on the robot OS, which is Linux
-    from time import time_ns
 
 
 from typing_extensions import ParamSpec
@@ -31,23 +20,12 @@
     RobotContextState,
     SupportsTracking,
 )
-=======
-import os
-from typing import Callable, TypeVar, cast
-
-
-from typing_extensions import ParamSpec
-from collections import deque
-from performance_metrics.datashapes import RawContextData, RobotContextState
->>>>>>> 4f8b8105
 
 P = ParamSpec("P")
 R = TypeVar("R")
 
 
-<<<<<<< HEAD
 class RobotContextTracker(SupportsTracking):
-=======
 def _get_timing_function() -> Callable[[], int]:
     """Returns a timing function for the current platform."""
     time_function: Callable[[], int]
@@ -66,7 +44,6 @@
 
 
 class RobotContextTracker:
->>>>>>> 4f8b8105
     """Tracks and stores robot context and execution duration for different operations."""
 
     def __init__(self, storage_dir: Path, should_track: bool = False) -> None:
@@ -93,11 +70,7 @@
 
             @wraps(func)
             def wrapper(*args: P.args, **kwargs: P.kwargs) -> R:
-<<<<<<< HEAD
-                function_start_time = time_ns()
-=======
                 function_start_time = _get_timing_function()()
->>>>>>> 4f8b8105
                 duration_start_time = perf_counter_ns()
                 try:
                     result = func(*args, **kwargs)
