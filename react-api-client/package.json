{
  "name": "@opentrons/react-api-client",
  "description": "Opentrons robot HTTP API client for React apps",
  "version": "5.0.0-beta.6",
  "license": "Apache-2.0",
  "main": "dist/react-api-client.browser.js",
  "module": "dist/react-api-client.browser.mjs",
  "types": "lib/index.d.ts",
  "source": "src/index.ts",
  "peerDependencies": {
    "react": "17.0.1"
  },
  "dependencies": {
<<<<<<< HEAD
    "@opentrons/api-client": "5.0.0-beta.5",
    "@opentrons/shared-data": "5.0.0-beta.5",
    "react-query": "^3.34.8"
=======
    "@opentrons/api-client": "5.0.0-beta.6",
    "@opentrons/shared-data": "5.0.0-beta.6"
>>>>>>> 06a4bd93
  }
}<|MERGE_RESOLUTION|>--- conflicted
+++ resolved
@@ -11,13 +11,8 @@
     "react": "17.0.1"
   },
   "dependencies": {
-<<<<<<< HEAD
-    "@opentrons/api-client": "5.0.0-beta.5",
-    "@opentrons/shared-data": "5.0.0-beta.5",
+    "@opentrons/api-client": "5.0.0-beta.6",
+    "@opentrons/shared-data": "5.0.0-beta.6",
     "react-query": "^3.34.8"
-=======
-    "@opentrons/api-client": "5.0.0-beta.6",
-    "@opentrons/shared-data": "5.0.0-beta.6"
->>>>>>> 06a4bd93
   }
 }