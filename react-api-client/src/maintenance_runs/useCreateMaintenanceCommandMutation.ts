import { useMutation, useQueryClient } from 'react-query'
import { createMaintenanceCommand } from '@opentrons/api-client'
import { useHost } from '../api'
import type {
  UseMutationResult,
  UseMutationOptions,
  UseMutateAsyncFunction,
} from 'react-query'
import type {
  CommandData,
  HostConfig,
  CreateCommandParams,
} from '@opentrons/api-client'
import type { CreateCommand } from '@opentrons/shared-data'

interface CreateMaintenanceCommandMutateParams extends CreateCommandParams {
  maintenanceRunId: string
  command: CreateCommand
  waitUntilComplete?: boolean
  timeout?: number
  maintenanceRunIdOverride?: string
}

export type UseCreateMaintenanceCommandMutationResult = UseMutationResult<
  CommandData,
  unknown,
  CreateMaintenanceCommandMutateParams
> & {
  createMaintenanceCommand: UseMutateAsyncFunction<
    CommandData,
    unknown,
    CreateMaintenanceCommandMutateParams
  >
}

export type UseCreateMaintenanceCommandMutationOptions = UseMutationOptions<
  CommandData,
  unknown,
  CreateMaintenanceCommandMutateParams
>

<<<<<<< HEAD
export function useCreateMaintenanceCommandMutation(
  maintenanceRunId: string = ''
): UseCreateMaintenanceCommandMutationResult {
=======
export function useCreateMaintenanceCommandMutation(): UseCreateMaintenanceCommandMutationResult {
>>>>>>> cd064e66
  const host = useHost()
  const queryClient = useQueryClient()

  const mutation = useMutation<
    CommandData,
    unknown,
    CreateMaintenanceCommandMutateParams
<<<<<<< HEAD
  >(({ command, waitUntilComplete, timeout, maintenanceRunIdOverride }) =>
    createMaintenanceCommand(host as HostConfig, maintenanceRunIdOverride ?? maintenanceRunId, command, {
=======
  >(({ maintenanceRunId, command, waitUntilComplete, timeout }) =>
    createMaintenanceCommand(host as HostConfig, maintenanceRunId, command, {
>>>>>>> cd064e66
      waitUntilComplete,
      timeout,
    }).then(response => {
      queryClient
        .invalidateQueries([host, 'maintenance_runs'])
        .catch((e: Error) =>
          console.error(
            `error invalidating maintenance runs query: ${e.message}`
          )
        )
      return response.data
    })
  )

  return {
    ...mutation,
    createMaintenanceCommand: mutation.mutateAsync,
  }
}<|MERGE_RESOLUTION|>--- conflicted
+++ resolved
@@ -39,13 +39,9 @@
   CreateMaintenanceCommandMutateParams
 >
 
-<<<<<<< HEAD
 export function useCreateMaintenanceCommandMutation(
   maintenanceRunId: string = ''
 ): UseCreateMaintenanceCommandMutationResult {
-=======
-export function useCreateMaintenanceCommandMutation(): UseCreateMaintenanceCommandMutationResult {
->>>>>>> cd064e66
   const host = useHost()
   const queryClient = useQueryClient()
 
@@ -53,13 +49,8 @@
     CommandData,
     unknown,
     CreateMaintenanceCommandMutateParams
-<<<<<<< HEAD
   >(({ command, waitUntilComplete, timeout, maintenanceRunIdOverride }) =>
     createMaintenanceCommand(host as HostConfig, maintenanceRunIdOverride ?? maintenanceRunId, command, {
-=======
-  >(({ maintenanceRunId, command, waitUntilComplete, timeout }) =>
-    createMaintenanceCommand(host as HostConfig, maintenanceRunId, command, {
->>>>>>> cd064e66
       waitUntilComplete,
       timeout,
     }).then(response => {
