import { createRun } from '@opentrons/api-client'
import { useMutation } from 'react-query'
import { useHost } from '../api'
import type { AxiosError } from 'axios'
import type {
  UseMutationResult,
  UseMutateFunction,
  UseMutationOptions,
} from 'react-query'
<<<<<<< HEAD
import { useHost } from '../api'
import { getSanitizedQueryKeyObject } from '../utils'
import type { AxiosError } from 'axios'
=======
import type { HostConfig, CreateRunData, Run } from '@opentrons/api-client'
>>>>>>> 643a9dd2

export type UseCreateRunMutationResult = UseMutationResult<
  Run,
  AxiosError,
  CreateRunData
> & {
  createRun: UseMutateFunction<Run, AxiosError, CreateRunData>
}

export type UseCreateRunMutationOptions = UseMutationOptions<
  Run,
  AxiosError,
  CreateRunData
>

export function useCreateRunMutation(
  options: UseCreateRunMutationOptions = {},
  hostOverride?: HostConfig | null
): UseCreateRunMutationResult {
  const contextHost = useHost()
  const host =
    hostOverride != null ? { ...contextHost, ...hostOverride } : contextHost
  const mutation = useMutation<Run, AxiosError, CreateRunData>(
    [getSanitizedQueryKeyObject(host), 'runs'],
    createRunData =>
      createRun(host as HostConfig, createRunData)
        .then(response => response.data)
        .catch(e => {
          throw e
        }),
    options
  )
  return {
    ...mutation,
    createRun: mutation.mutate,
  }
}<|MERGE_RESOLUTION|>--- conflicted
+++ resolved
@@ -1,19 +1,14 @@
 import { createRun } from '@opentrons/api-client'
 import { useMutation } from 'react-query'
 import { useHost } from '../api'
+import { getSanitizedQueryKeyObject } from '../utils'
 import type { AxiosError } from 'axios'
 import type {
   UseMutationResult,
   UseMutateFunction,
   UseMutationOptions,
 } from 'react-query'
-<<<<<<< HEAD
-import { useHost } from '../api'
-import { getSanitizedQueryKeyObject } from '../utils'
-import type { AxiosError } from 'axios'
-=======
 import type { HostConfig, CreateRunData, Run } from '@opentrons/api-client'
->>>>>>> 643a9dd2
 
 export type UseCreateRunMutationResult = UseMutationResult<
   Run,
