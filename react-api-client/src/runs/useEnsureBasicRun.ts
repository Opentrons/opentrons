import { useEffect } from 'react'
import { RunData, RUN_TYPE_BASIC } from '@opentrons/api-client'
import { useRunsByTypeQuery, useCreateRunMutation } from '.'

<<<<<<< HEAD
export function useEnsureBasicRun(): RunData | null {
  const { data: existingBasicRuns } = useRunsByTypeQuery({
    runType: RUN_TYPE_BASIC,
  })
  const { createRun, isLoading, isError } = useCreateRunMutation()
=======
export function useEnsureBasicRun(): {
  data: RunData | null
  error: Error | null
} {
  const {
    data: existingBasicRuns,
    isLoading: isFetchingRun,
    isError: isGetRunError,
    error: getRunError,
  } = useRunsByTypeQuery({
    runType: RUN_TYPE_BASIC,
  })
>>>>>>> 3b8d7541

  const {
    createRun,
    isLoading: isCreatingRun,
    isError: isCreateRunError,
    error: createSessionError,
  } = useCreateRunMutation()

  useEffect(() => {
<<<<<<< HEAD
    if (existingBasicRuns == null && !isLoading && !isError) {
=======
    if (
      (existingBasicRuns == null || existingBasicRuns[0] == null) &&
      !isFetchingRun &&
      !isCreatingRun &&
      !isCreateRunError &&
      !isGetRunError
    ) {
>>>>>>> 3b8d7541
      createRun({
        runType: RUN_TYPE_BASIC,
      })
    }
  }, [
    existingBasicRuns,
    isFetchingRun,
    isCreatingRun,
    createRun,
    isCreateRunError,
    isGetRunError,
  ])

  const basicRunData = existingBasicRuns && existingBasicRuns[0]

  if (isGetRunError) {
    return { data: null, error: getRunError }
  }
  if (isCreateRunError) {
    return { data: null, error: createSessionError }
  }
  return { data: basicRunData ?? null, error: null }
}<|MERGE_RESOLUTION|>--- conflicted
+++ resolved
@@ -2,13 +2,6 @@
 import { RunData, RUN_TYPE_BASIC } from '@opentrons/api-client'
 import { useRunsByTypeQuery, useCreateRunMutation } from '.'
 
-<<<<<<< HEAD
-export function useEnsureBasicRun(): RunData | null {
-  const { data: existingBasicRuns } = useRunsByTypeQuery({
-    runType: RUN_TYPE_BASIC,
-  })
-  const { createRun, isLoading, isError } = useCreateRunMutation()
-=======
 export function useEnsureBasicRun(): {
   data: RunData | null
   error: Error | null
@@ -21,7 +14,6 @@
   } = useRunsByTypeQuery({
     runType: RUN_TYPE_BASIC,
   })
->>>>>>> 3b8d7541
 
   const {
     createRun,
@@ -31,9 +23,6 @@
   } = useCreateRunMutation()
 
   useEffect(() => {
-<<<<<<< HEAD
-    if (existingBasicRuns == null && !isLoading && !isError) {
-=======
     if (
       (existingBasicRuns == null || existingBasicRuns[0] == null) &&
       !isFetchingRun &&
@@ -41,7 +30,6 @@
       !isCreateRunError &&
       !isGetRunError
     ) {
->>>>>>> 3b8d7541
       createRun({
         runType: RUN_TYPE_BASIC,
       })
