--- conflicted
+++ resolved
@@ -21,10 +21,6 @@
       enabled: host !== null && runId !== null,
       ...options,
     }
-<<<<<<< HEAD
-    // () => Promise.resolve(mockProtocolRunResponse),
-=======
->>>>>>> 3b8d7541
   )
 
   return query
