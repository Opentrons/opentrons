import mapValues from 'lodash/mapValues'
import { useQuery } from 'react-query'

import { getCommandsAsPreSerializedList } from '@opentrons/api-client'
<<<<<<< HEAD
import { getSanitizedQueryKeyObject } from '../utils'
=======

>>>>>>> 1c765697
import { useHost } from '../api'

import type { UseQueryOptions, UseQueryResult } from 'react-query'
import type {
  GetCommandsParams,
  HostConfig,
  CommandsData,
  RunCommandSummary,
} from '@opentrons/api-client'

const DEFAULT_PAGE_LENGTH = 30
export const DEFAULT_PARAMS: GetCommandsParams = {
  cursor: null,
  pageLength: DEFAULT_PAGE_LENGTH,
}

export function useAllCommandsAsPreSerializedList<TError = Error>(
  runId: string | null,
  params?: GetCommandsParams | null,
  options: UseQueryOptions<CommandsData, TError> = {}
): UseQueryResult<CommandsData, TError> {
  const host = useHost()
  const nullCheckedParams = params ?? DEFAULT_PARAMS

  const allOptions: UseQueryOptions<CommandsData, TError> = {
    ...options,
    enabled: host !== null && runId != null && options.enabled !== false,
  }
  const { cursor, pageLength } = nullCheckedParams

  // map undefined values to null to agree with react query caching
  // TODO (nd: 05/15/2024) create sanitizer for react query key objects
  const hostKey = mapValues(host, v => (v !== undefined ? v : null))

  const query = useQuery<CommandsData, TError>(
    [
<<<<<<< HEAD
      getSanitizedQueryKeyObject(host),
=======
      hostKey,
>>>>>>> 1c765697
      'runs',
      runId,
      'getCommandsAsPreSerializedList',
      cursor,
      pageLength,
    ],
    () => {
      return getCommandsAsPreSerializedList(
        host as HostConfig,
        runId as string,
        nullCheckedParams
      ).then(response => {
        const responseData = response.data
        return {
          ...responseData,
          data: responseData.data.map(
            command => JSON.parse(command) as RunCommandSummary
          ),
        }
      })
    },
    allOptions
  )

  return query
}<|MERGE_RESOLUTION|>--- conflicted
+++ resolved
@@ -2,11 +2,7 @@
 import { useQuery } from 'react-query'
 
 import { getCommandsAsPreSerializedList } from '@opentrons/api-client'
-<<<<<<< HEAD
 import { getSanitizedQueryKeyObject } from '../utils'
-=======
-
->>>>>>> 1c765697
 import { useHost } from '../api'
 
 import type { UseQueryOptions, UseQueryResult } from 'react-query'
@@ -43,11 +39,7 @@
 
   const query = useQuery<CommandsData, TError>(
     [
-<<<<<<< HEAD
       getSanitizedQueryKeyObject(host),
-=======
-      hostKey,
->>>>>>> 1c765697
       'runs',
       runId,
       'getCommandsAsPreSerializedList',
