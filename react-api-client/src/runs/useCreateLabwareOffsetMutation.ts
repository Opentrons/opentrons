--- conflicted
+++ resolved
@@ -1,17 +1,12 @@
 import { useMutation, useQueryClient } from 'react-query'
 import { createLabwareOffset } from '@opentrons/api-client'
 import { useHost } from '../api'
+import { getSanitizedQueryKeyObject } from '../utils'
 import type {
   HostConfig,
   Run,
   LabwareOffsetCreateData,
 } from '@opentrons/api-client'
-<<<<<<< HEAD
-import { useHost } from '../api'
-import { getSanitizedQueryKeyObject } from '../utils'
-import type { HostConfig, Run } from '@opentrons/api-client'
-=======
->>>>>>> 643a9dd2
 import type { UseMutationResult, UseMutateAsyncFunction } from 'react-query'
 
 interface CreateLabwareOffsetParams {
