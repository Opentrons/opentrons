--- conflicted
+++ resolved
@@ -13,13 +13,7 @@
     "./dist/api-client.mjs": "./dist/api-client.browser.mjs"
   },
   "dependencies": {
-<<<<<<< HEAD
-    "@opentrons/shared-data": "5.0.0-beta.5",
+    "@opentrons/shared-data": "5.0.0-beta.6",
     "axios": "^0.21.1"
-=======
-    "@opentrons/shared-data": "5.0.0-beta.6",
-    "axios": "^0.21.1",
-    "react-query": "3.12.0"
->>>>>>> 06a4bd93
   }
 }