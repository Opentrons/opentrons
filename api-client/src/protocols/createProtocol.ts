import { POST, request } from '../request'
import type { ResponsePromise } from '../request'
import type { HostConfig } from '../types'
import type { Protocol } from './types'

export function createProtocol(
  config: HostConfig,
  files: File[]
): ResponsePromise<Protocol> {
  const formData = new FormData()
  // NOTE(bc, 2021-11-03): We're only expecting one file for now, because currently the
<<<<<<< HEAD
  // api can only handle one under the "files" key, replace this with mutli file capabilities
=======
  // api can only handle one under the "files" key, replace this with multi file capabilities
>>>>>>> 3b8d7541
  // during custom labware support pass
  formData.append('files', files[0], files[0].name)

  return request<Protocol, FormData>(POST, '/protocols', formData, config)
}<|MERGE_RESOLUTION|>--- conflicted
+++ resolved
@@ -9,11 +9,7 @@
 ): ResponsePromise<Protocol> {
   const formData = new FormData()
   // NOTE(bc, 2021-11-03): We're only expecting one file for now, because currently the
-<<<<<<< HEAD
-  // api can only handle one under the "files" key, replace this with mutli file capabilities
-=======
   // api can only handle one under the "files" key, replace this with multi file capabilities
->>>>>>> 3b8d7541
   // during custom labware support pass
   formData.append('files', files[0], files[0].name)
 
