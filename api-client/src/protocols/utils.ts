--- conflicted
+++ resolved
@@ -245,12 +245,6 @@
   )
 }
 
-<<<<<<< HEAD
-export function parseLiquidsInLoadOrder(
-  liquids: Liquid[],
-  commands: RunTimeCommand[]
-): Liquid[] {
-=======
 export interface LiquidsById {
   [liquidId: string]: {
     displayName: string
@@ -265,14 +259,10 @@
   displayColor: string
 }
 
-// TODO(sh, 2022-09-12): This util currently accepts liquids in two different shapes, one that adheres to the V6 schema
-// and the other in array form coming from ProtocolAnalysisOutput. This should be reconciled to use a single type so
-// conversion of the shape is not needed in the util and the type is consistent across the board.
 export function parseLiquidsInLoadOrder(
-  liquids: LiquidsById | Liquid[],
+  liquids: Liquid[],
   commands: RunTimeCommand[]
 ): ParsedLiquid[] {
->>>>>>> ebd2be2f
   const loadLiquidCommands = commands.filter(
     (command): command is LoadLiquidRunTimeCommand =>
       command.commandType === 'loadLiquid'
@@ -286,11 +276,7 @@
     }
   })
 
-<<<<<<< HEAD
-  return reduce<LoadLiquidRunTimeCommand, Liquid[]>(
-=======
   return reduce<LoadLiquidRunTimeCommand, ParsedLiquid[]>(
->>>>>>> ebd2be2f
     loadLiquidCommands,
     (acc, command) => {
       const liquid = loadedLiquids.find(
