--- conflicted
+++ resolved
@@ -1,12 +1,7 @@
 import { DELETE, request } from '../request'
 
 import type { ResponsePromise } from '../request'
-<<<<<<< HEAD
-import type { HostConfig } from '../types'
-import type { EmptyResponse } from '../protocols'
-=======
 import type { HostConfig, EmptyResponse } from '../types'
->>>>>>> 3b8d7541
 
 export function deleteRun(
   config: HostConfig,
