import { Command as FullCommand } from '@opentrons/shared-data'

<<<<<<< HEAD
=======
export const RUN_STATUS_IDLE: 'idle' = 'idle'
export const RUN_STATUS_RUNNING: 'running' = 'running'
export const RUN_STATUS_PAUSE_REQUESTED: 'pause-requested' = 'pause-requested'
export const RUN_STATUS_PAUSED: 'paused' = 'paused'
export const RUN_STATUS_STOP_REQUESTED: 'stop-requested' = 'stop-requested'
export const RUN_STATUS_STOPPED: 'stopped' = 'stopped'
export const RUN_STATUS_FAILED: 'failed' = 'failed'
export const RUN_STATUS_SUCCEEDED: 'succeeded' = 'succeeded'

>>>>>>> d5f9e86b
export type RunStatus =
  | typeof RUN_STATUS_IDLE
  | typeof RUN_STATUS_RUNNING
  | typeof RUN_STATUS_PAUSE_REQUESTED
  | typeof RUN_STATUS_PAUSED
  | typeof RUN_STATUS_STOP_REQUESTED
  | typeof RUN_STATUS_STOPPED
  | typeof RUN_STATUS_FAILED
  | typeof RUN_STATUS_SUCCEEDED

export interface RunData {
  id: string
  createdAt: string
  status: RunStatus
  actions: RunAction[]
<<<<<<< HEAD
  // TODO(bh, 10-29-2021): types for commands, pipettes, labware
  commands: FullCommand[]
=======
  commands: RunCommandSummary[]
  // TODO(bh, 11-12-2021): types for pipettes, labware
>>>>>>> d5f9e86b
  pipettes: unknown[]
  labware: unknown[]
  protocolId?: string
  labwareOffsets?: LabwareOffset[]
}

interface VectorOffset {
  x: number
  y: number
  z: number
}
export interface LabwareOffset {
  id: string
  definitionUri: string
  location: Location
  offset: VectorOffset
}

interface ResourceLink {
  href: string
  meta?: Partial<{ [key: string]: string | null | undefined }>
}

type ResourceLinks = Record<string, ResourceLink | string | null | undefined>

export interface Run {
  data: RunData
  links?: ResourceLinks
}

export interface Runs {
  data: RunData[]
  links?: ResourceLinks
}

export const RUN_ACTION_TYPE_PLAY: 'play' = 'play'
export const RUN_ACTION_TYPE_PAUSE: 'pause' = 'pause'
export const RUN_ACTION_TYPE_STOP: 'stop' = 'stop'

export type RunActionType =
  | typeof RUN_ACTION_TYPE_PLAY
  | typeof RUN_ACTION_TYPE_PAUSE
  | typeof RUN_ACTION_TYPE_STOP

export interface RunAction {
  id: string
  createdAt: string
  actionType: RunActionType
}

export interface CreateRunActionData {
  actionType: RunActionType
}
export interface RunCommandSummary {
  id: string
  commandType: string
  status: 'queued' | 'running' | 'succeeded' | 'failed'
}

export interface Command {
  data: RunCommandSummary
  links?: ResourceLinks
}

export interface Commands {
  data: RunCommandSummary[]
  links?: ResourceLinks
}

export interface CommandDetail {
  data: FullCommand
  links: ResourceLinks | null
}<|MERGE_RESOLUTION|>--- conflicted
+++ resolved
@@ -1,7 +1,5 @@
 import { Command as FullCommand } from '@opentrons/shared-data'
 
-<<<<<<< HEAD
-=======
 export const RUN_STATUS_IDLE: 'idle' = 'idle'
 export const RUN_STATUS_RUNNING: 'running' = 'running'
 export const RUN_STATUS_PAUSE_REQUESTED: 'pause-requested' = 'pause-requested'
@@ -11,7 +9,6 @@
 export const RUN_STATUS_FAILED: 'failed' = 'failed'
 export const RUN_STATUS_SUCCEEDED: 'succeeded' = 'succeeded'
 
->>>>>>> d5f9e86b
 export type RunStatus =
   | typeof RUN_STATUS_IDLE
   | typeof RUN_STATUS_RUNNING
@@ -27,13 +24,7 @@
   createdAt: string
   status: RunStatus
   actions: RunAction[]
-<<<<<<< HEAD
-  // TODO(bh, 10-29-2021): types for commands, pipettes, labware
-  commands: FullCommand[]
-=======
   commands: RunCommandSummary[]
-  // TODO(bh, 11-12-2021): types for pipettes, labware
->>>>>>> d5f9e86b
   pipettes: unknown[]
   labware: unknown[]
   protocolId?: string
