--- conflicted
+++ resolved
@@ -26,16 +26,10 @@
 
 
 @pytest.mark.parametrize("initial_contents", machine_info_examples)
-<<<<<<< HEAD
 def test_rewrite_machine_info_preserves_other_lines(initial_contents) -> None:
     # TODO(mm, 2022-04-27): Rework so we don't have to test a private function.
-    intitial_lines = Counter(initial_contents.splitlines())
+    initial_lines = Counter(initial_contents.splitlines())
     rewrite_string = name_management._rewrite_machine_info_str(
-=======
-def test_rewrite_machine_info_preserves_other_lines(initial_contents):
-    initial_lines = Counter(initial_contents.splitlines())
-    rewrite_string = name_management._rewrite_machine_info(
->>>>>>> 47016994
         initial_contents, "new_pretty_hostname"
     )
     rewrite_lines = Counter(rewrite_string.splitlines())
