{
  "name": "@opentrons/components",
  "version": "4.2.0",
  "description": "React components library for Opentrons' projects",
<<<<<<< HEAD
  "main": "lib/index.js",
=======
  "flow:main": "flow-types/index.js.flow",
  "source": "src/index.ts",
>>>>>>> 14e18613
  "types": "lib/index.d.ts",
  "style": "src/index.css",
  "repository": {
    "type": "git",
    "url": "git+https://github.com/Opentrons/opentrons.git"
  },
  "author": "Opentrons Labworks <engineering@opentrons.com> (https://opentrons.com)",
  "license": "Apache-2.0",
  "bugs": {
    "url": "https://github.com/Opentrons/opentrons/issues"
  },
  "homepage": "https://github.com/Opentrons/opentrons#readme",
  "peerDependencies": {
    "react": "16.8.6",
    "react-router-dom": "5.1.1"
  },
  "dependencies": {
    "@opentrons/shared-data": "4.2.0",
    "@popperjs/core": "2.1.1",
    "@types/classnames": "^2.2.5",
    "@types/lodash": "^4.14.168",
    "@types/react": "^17.0.2",
    "@types/react-router-dom": "^5.1.7",
    "@types/react-select": "^4.0.13",
    "@types/styled-components": "^5.1.7",
<<<<<<< HEAD
=======
    "@types/webpack-env": "^1.16.0",
>>>>>>> 14e18613
    "classnames": "2.2.5",
    "lodash": "4.17.15",
    "react-popper": "1.0.0",
    "react-remove-scroll": "1.0.8",
    "react-select": "3.0.8",
    "styled-components": "5.1.1"
  },
  "devDependencies": {}
}<|MERGE_RESOLUTION|>--- conflicted
+++ resolved
@@ -2,12 +2,8 @@
   "name": "@opentrons/components",
   "version": "4.2.0",
   "description": "React components library for Opentrons' projects",
-<<<<<<< HEAD
-  "main": "lib/index.js",
-=======
   "flow:main": "flow-types/index.js.flow",
   "source": "src/index.ts",
->>>>>>> 14e18613
   "types": "lib/index.d.ts",
   "style": "src/index.css",
   "repository": {
@@ -33,10 +29,7 @@
     "@types/react-router-dom": "^5.1.7",
     "@types/react-select": "^4.0.13",
     "@types/styled-components": "^5.1.7",
-<<<<<<< HEAD
-=======
     "@types/webpack-env": "^1.16.0",
->>>>>>> 14e18613
     "classnames": "2.2.5",
     "lodash": "4.17.15",
     "react-popper": "1.0.0",
