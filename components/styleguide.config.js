'use strict'

const { baseConfig } = require('@opentrons/webpack-config')
const { withCustomConfig } = require('react-docgen-typescript')
const path = require('path')

module.exports = {
  styleguideDir: 'dist',
  webpackConfig: {
    module: baseConfig.module,
  },
  usageMode: 'expand',
  exampleMode: 'expand',
  propsParser: withCustomConfig('./tsconfig.json', []).parse,
  // TODO(mc, 2017-12-22): generate these sections automatically by walking src
  sections: [
    {
      name: 'Alerts',
      components: 'src/alerts/[A-Z]*.tsx',
    },
    {
      name: 'Nav (buttons)',
      components: 'src/nav/[A-Z]*.tsx',
    },
    {
      name: 'Tabbed Nav',
      components: 'src/tabbedNav/[A-Z]*.tsx',
    },
    {
      name: 'Buttons',
      components: 'src/buttons/[A-Z]*.tsx',
    },
    {
      name: 'Form Components',
      components: 'src/forms/[A-Z]*.tsx',
    },
    {
      name: 'Icons',
      components: 'src/icons/[A-Z]*.tsx',
    },
    {
      name: 'Interaction Enhancers',
      components: 'src/interaction-enhancers/[A-Z]*.tsx',
    },
    {
      name: 'Lists',
      components: 'src/lists/[A-Z]*.tsx',
    },
    {
      name: 'Modals',
      components: 'src/modals/[A-Z]*.tsx',
    },
    {
      name: 'Deck',
      components: 'src/deck/[A-Z]*.tsx',
    },
    {
      name: 'SlotMap',
      components: 'src/slotmap/[A-Z]*.tsx',
    },
    {
      name: 'Instrument',
      components: 'src/instrument/[A-Z]*.tsx',
    },
    {
      name: 'Structure',
      components: 'src/structure/[A-Z]*.tsx',
    },
    {
      name: 'Tooltips',
      components: 'src/tooltips/[A-Z]*.tsx',
    },
    {
      name: 'Primitives',
      content: 'src/primitives/README.md',
      components: 'src/primitives/[A-Z]*.tsx',
    },
  ],
  getComponentPathLine(componentPath) {
    const name = path.basename(componentPath, '.tsx')

    return `import { ${name} } from '@opentrons/components'`
  },
  getExampleFilename(componentPath) {
<<<<<<< HEAD
    return componentPath.replace(/\.ts$/, '.md')
=======
    return componentPath.replace(/\.tsx?$/, '.md')
>>>>>>> 14e18613
  },
  styles: {
    StyleGuide: {
      '@global body': {
        fontFamily: "'Open Sans', sans-serif",
      },
      '@global .display-block': {
        display: 'block',
      },

      '@global .icon-showcase': {
        display: 'grid',
        gridTemplateColumns: 'auto auto auto',
      },
      '@global .icon-showcase span': {
        display: 'flex',
        height: '2rem',
        alignItems: 'center',
        margin: '0.25rem',
      },
      '@global .icon-showcase > span > svg': {
        height: '100%',
      },
      '@global .icon-showcase > span > span': {
        paddingLeft: '1rem',
      },

      '@global .width-auto': {
        width: 'auto !important',
      },
      '@global .width-3-rem': {
        width: '3rem !important',
      },
      '@global .height-3-rem': {
        height: '3rem !important',
      },
      '@global .height-40-rem': {
        height: '40rem !important',
      },
      '@global .dark_background': {
        backgroundColor: 'rgba(0, 0, 0, 0.9)',
      },
      '@global .dark_gray': {
        color: '#4a4a4a',
      },
      '@global .orange': {
        color: '#f5a623',
      },
    },
  },
}<|MERGE_RESOLUTION|>--- conflicted
+++ resolved
@@ -82,11 +82,7 @@
     return `import { ${name} } from '@opentrons/components'`
   },
   getExampleFilename(componentPath) {
-<<<<<<< HEAD
-    return componentPath.replace(/\.ts$/, '.md')
-=======
     return componentPath.replace(/\.tsx?$/, '.md')
->>>>>>> 14e18613
   },
   styles: {
     StyleGuide: {
