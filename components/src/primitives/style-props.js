// @flow
// common styling props you can apply to any primitive component
// props are string type for flexibility, but try to use constants for safety

<<<<<<< HEAD
import pick from 'lodash/pick'

import * as Types from './types'

const COLOR_PROPS = ['color', 'backgroundColor', 'opacity']

const TYPOGRAPHY_PROPS = [
  'fontSize',
  'fontWeight',
  'fontStyle',
  'lineHeight',
  'textAlign',
  'textTransform',
]

const SPACING_PROPS = [
  'margin',
  'marginX',
  'marginY',
  'marginTop',
  'marginRight',
  'marginBottom',
  'marginLeft',
  'padding',
  'paddingX',
  'paddingY',
  'paddingTop',
  'paddingRight',
  'paddingBottom',
  'paddingLeft',
]

const BORDER_PROPS = [
  'border',
  'borderTop',
  'borderRight',
  'borderBottom',
  'borderLeft',
  'borderRadius',
]

const FLEXBOX_PROPS = [
  'flex',
  'alignItems',
  'justifyContent',
  'flexDirection',
  'flexWrap',
]

const LAYOUT_PROPS = [
  'display',
  'size',
  'width',
  'minWidth',
  'maxWidth',
  'height',
  'minHeight',
  'maxHeight',
  'overflow',
  'overflowX',
  'overflowY',
]

const STYLE_PROPS = [
  ...COLOR_PROPS,
  ...TYPOGRAPHY_PROPS,
  ...SPACING_PROPS,
  ...BORDER_PROPS,
  ...FLEXBOX_PROPS,
  ...LAYOUT_PROPS,
]

const colorStyles = (props: { ...Types.ColorProps, ... }) => {
  return (pick(props, COLOR_PROPS): Types.ColorProps)
}

const typographyStyles = (props: { ...Types.TypographyProps, ... }) => {
  return (pick(props, TYPOGRAPHY_PROPS): Types.TypographyProps)
}

const spacingStyles = (props: { ...Types.SpacingProps, ... }) => {
  const { marginX, marginY, paddingX, paddingY, ...styles } = (pick(
    props,
    SPACING_PROPS
  ): Types.SpacingProps)

  if (marginX != null) {
    styles.marginRight = styles.marginRight ?? marginX
    styles.marginLeft = styles.marginLeft ?? marginX
  }
  if (marginY != null) {
    styles.marginTop = styles.marginTop ?? marginY
    styles.marginBottom = styles.marginBottom ?? marginY
  }
  if (paddingX != null) {
    styles.paddingRight = styles.paddingRight ?? paddingX
    styles.paddingLeft = styles.paddingLeft ?? paddingX
  }
  if (paddingY != null) {
    styles.paddingTop = styles.paddingTop ?? paddingY
    styles.paddingBottom = styles.paddingBottom ?? paddingY
  }

  return styles
}

const borderStyles = (props: { ...Types.BorderProps, ... }) => {
  return (pick(props, BORDER_PROPS): Types.BorderProps)
}

const flexboxStyles = (props: { ...Types.FlexboxProps, ... }) => {
  return (pick(props, FLEXBOX_PROPS): Types.FlexboxProps)
}

const layoutStyles = (props: { ...Types.LayoutProps, ... }) => {
  const { size, ...styles } = (pick(props, LAYOUT_PROPS): Types.LayoutProps)

  if (size != null) {
    styles.width = styles.width ?? size
    styles.height = styles.height ?? size
  }

  return styles
}

export const styleProps = (props: { ...Types.StyleProps, ... }) => ({
  ...colorStyles(props),
  ...typographyStyles(props),
  ...spacingStyles(props),
  ...borderStyles(props),
  ...flexboxStyles(props),
  ...layoutStyles(props),
})

export const isntStyleProp = (prop: string) => !STYLE_PROPS.includes(prop)
=======
export type ColorProps = {|
  color?: string,
  backgroundColor?: string,
|}

export type TypographyProps = {|
  fontSize?: string | number,
  fontWeight?: string | number,
  fontStyle?: string,
  lineHeight?: string | number,
  textAlign?: string,
  textTransform?: string,
|}

export type SpacingProps = {|
  margin?: string | number,
  marginX?: string | number,
  marginY?: string | number,
  marginTop?: string | number,
  marginRight?: string | number,
  marginBottom?: string | number,
  marginLeft?: string | number,
  padding?: string | number,
  paddingX?: string | number,
  paddingY?: string | number,
  paddingTop?: string | number,
  paddingRight?: string | number,
  paddingBottom?: string | number,
  paddingLeft?: string | number,
|}

type ColorPropsBase = { ...ColorProps, ... }

type TypographyPropsBase = { ...TypographyProps, ... }

type SpacingPropsBase = { ...SpacingProps, ... }

export const colorStyles = ({
  color,
  backgroundColor,
}: ColorPropsBase): string => `
  ${color != null ? `color: ${color};` : ''}
  ${backgroundColor != null ? `background-color: ${backgroundColor};` : ''}
`

export const typographyStyles = ({
  fontSize,
  fontWeight,
  fontStyle,
  lineHeight,
  textAlign,
  textTransform,
}: TypographyPropsBase): string => `
  ${fontSize != null ? `font-size: ${fontSize};` : ''}
  ${fontWeight != null ? `font-weight: ${fontWeight};` : ''}
  ${fontStyle != null ? `font-style: ${fontStyle};` : ''}
  ${lineHeight != null ? `line-height: ${lineHeight};` : ''}
  ${textAlign != null ? `text-align: ${textAlign};` : ''}
  ${textTransform != null ? `text-transform: ${textTransform};` : ''}
`

export const spacingStyles = ({
  margin,
  marginX: mx,
  marginY: my,
  marginTop,
  marginRight,
  marginBottom,
  marginLeft,
  padding,
  paddingX: px,
  paddingY: py,
  paddingTop,
  paddingRight,
  paddingBottom,
  paddingLeft,
}: SpacingPropsBase): string => `
  ${margin != null ? `margin: ${margin};` : ''}
  ${mx != null ? `margin-right: ${mx}; margin-left: ${mx};` : ''}
  ${my != null ? `margin-top: ${my}; margin-bottom: ${my};` : ''}
  ${marginTop != null ? `margin-top: ${marginTop};` : ''}
  ${marginRight != null ? `margin-right: ${marginRight};` : ''}
  ${marginBottom != null ? `margin-bottom: ${marginBottom};` : ''}
  ${marginLeft != null ? `margin-left: ${marginLeft};` : ''}
  ${padding != null ? `padding: ${padding};` : ''}
  ${px != null ? `padding-right: ${px}; padding-left: ${px};` : ''}
  ${py != null ? `padding-top: ${py}; padding-bottom: ${py};` : ''}
  ${paddingTop != null ? `padding-top: ${paddingTop};` : ''}
  ${paddingRight != null ? `padding-right: ${paddingRight};` : ''}
  ${paddingBottom != null ? `padding-bottom: ${paddingBottom};` : ''}
  ${paddingLeft != null ? `padding-left: ${paddingLeft};` : ''}
`
>>>>>>> 2e4db665
<|MERGE_RESOLUTION|>--- conflicted
+++ resolved
@@ -2,10 +2,11 @@
 // common styling props you can apply to any primitive component
 // props are string type for flexibility, but try to use constants for safety
 
-<<<<<<< HEAD
 import pick from 'lodash/pick'
 
 import * as Types from './types'
+
+import type { Styles } from 'styled-components'
 
 const COLOR_PROPS = ['color', 'backgroundColor', 'opacity']
 
@@ -128,7 +129,7 @@
   return styles
 }
 
-export const styleProps = (props: { ...Types.StyleProps, ... }) => ({
+export const styleProps = (props: { ...Types.StyleProps, ... }): Styles => ({
   ...colorStyles(props),
   ...typographyStyles(props),
   ...spacingStyles(props),
@@ -137,98 +138,5 @@
   ...layoutStyles(props),
 })
 
-export const isntStyleProp = (prop: string) => !STYLE_PROPS.includes(prop)
-=======
-export type ColorProps = {|
-  color?: string,
-  backgroundColor?: string,
-|}
-
-export type TypographyProps = {|
-  fontSize?: string | number,
-  fontWeight?: string | number,
-  fontStyle?: string,
-  lineHeight?: string | number,
-  textAlign?: string,
-  textTransform?: string,
-|}
-
-export type SpacingProps = {|
-  margin?: string | number,
-  marginX?: string | number,
-  marginY?: string | number,
-  marginTop?: string | number,
-  marginRight?: string | number,
-  marginBottom?: string | number,
-  marginLeft?: string | number,
-  padding?: string | number,
-  paddingX?: string | number,
-  paddingY?: string | number,
-  paddingTop?: string | number,
-  paddingRight?: string | number,
-  paddingBottom?: string | number,
-  paddingLeft?: string | number,
-|}
-
-type ColorPropsBase = { ...ColorProps, ... }
-
-type TypographyPropsBase = { ...TypographyProps, ... }
-
-type SpacingPropsBase = { ...SpacingProps, ... }
-
-export const colorStyles = ({
-  color,
-  backgroundColor,
-}: ColorPropsBase): string => `
-  ${color != null ? `color: ${color};` : ''}
-  ${backgroundColor != null ? `background-color: ${backgroundColor};` : ''}
-`
-
-export const typographyStyles = ({
-  fontSize,
-  fontWeight,
-  fontStyle,
-  lineHeight,
-  textAlign,
-  textTransform,
-}: TypographyPropsBase): string => `
-  ${fontSize != null ? `font-size: ${fontSize};` : ''}
-  ${fontWeight != null ? `font-weight: ${fontWeight};` : ''}
-  ${fontStyle != null ? `font-style: ${fontStyle};` : ''}
-  ${lineHeight != null ? `line-height: ${lineHeight};` : ''}
-  ${textAlign != null ? `text-align: ${textAlign};` : ''}
-  ${textTransform != null ? `text-transform: ${textTransform};` : ''}
-`
-
-export const spacingStyles = ({
-  margin,
-  marginX: mx,
-  marginY: my,
-  marginTop,
-  marginRight,
-  marginBottom,
-  marginLeft,
-  padding,
-  paddingX: px,
-  paddingY: py,
-  paddingTop,
-  paddingRight,
-  paddingBottom,
-  paddingLeft,
-}: SpacingPropsBase): string => `
-  ${margin != null ? `margin: ${margin};` : ''}
-  ${mx != null ? `margin-right: ${mx}; margin-left: ${mx};` : ''}
-  ${my != null ? `margin-top: ${my}; margin-bottom: ${my};` : ''}
-  ${marginTop != null ? `margin-top: ${marginTop};` : ''}
-  ${marginRight != null ? `margin-right: ${marginRight};` : ''}
-  ${marginBottom != null ? `margin-bottom: ${marginBottom};` : ''}
-  ${marginLeft != null ? `margin-left: ${marginLeft};` : ''}
-  ${padding != null ? `padding: ${padding};` : ''}
-  ${px != null ? `padding-right: ${px}; padding-left: ${px};` : ''}
-  ${py != null ? `padding-top: ${py}; padding-bottom: ${py};` : ''}
-  ${paddingTop != null ? `padding-top: ${paddingTop};` : ''}
-  ${paddingRight != null ? `padding-right: ${paddingRight};` : ''}
-  ${paddingBottom != null ? `padding-bottom: ${paddingBottom};` : ''}
-  ${paddingLeft != null ? `padding-left: ${paddingLeft};` : ''}
-`
->>>>>>> 2e4db665
+export const isntStyleProp = (prop: string): boolean =>
+  !STYLE_PROPS.includes(prop)