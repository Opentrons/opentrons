--- conflicted
+++ resolved
@@ -17,12 +17,7 @@
 export const darkBlackPressed = '#16212D'
 // note: darkBlackDisabled = greyDisabled
 
-<<<<<<< HEAD
-export const darkGrey = '#8a8c8e'
-export const darkGreyEnabled = '#707075'
-=======
 export const darkGrey = '#4a4a4a'
->>>>>>> 10a2ed3e
 export const darkGreyHover = '#787a7d'
 export const darkGreyPressed = '#646668'
 export const darkGreyEnabled = '#707075'
