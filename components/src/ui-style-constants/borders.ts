import { css } from 'styled-components'
import { spacing1, spacingXXS } from './spacing'
<<<<<<< HEAD
import { blueEnabled, medGreyEnabled, transparent } from './colors'
=======
import { blue, medGrey, transparent, medGreyHover } from './colors'
>>>>>>> 0c9530e4

export const radiusSoftCorners = '4px'
export const radiusRoundEdge = '20px'
export const styleSolid = 'solid'

export const tabBorder = css`
  border-bottom-style: ${styleSolid};
  border-bottom-width: ${spacing1};
  border-bottom-color: ${blueEnabled};
`

export const lineBorder = `${spacingXXS} ${styleSolid} ${medGreyEnabled}`
export const transparentLineBorder = `${spacingXXS} ${styleSolid} ${transparent}`
export const cardOutlineBorder = css`
  border-style: ${styleSolid};
  border-width: ${spacingXXS};
  border-color: ${medGreyEnabled};
  border-radius: ${radiusSoftCorners};
  &:hover {
    border-color: ${medGreyHover};
  }
`

export const bigDropShadow = '0 3px 6px rgba(255, 0, 0, 1)'
export const smallDropShadow = '0px 3px 6px rgba(0, 0, 0, 0.23)'<|MERGE_RESOLUTION|>--- conflicted
+++ resolved
@@ -1,10 +1,6 @@
 import { css } from 'styled-components'
 import { spacing1, spacingXXS } from './spacing'
-<<<<<<< HEAD
-import { blueEnabled, medGreyEnabled, transparent } from './colors'
-=======
-import { blue, medGrey, transparent, medGreyHover } from './colors'
->>>>>>> 0c9530e4
+import { blueEnabled, medGreyEnabled, transparent, medGreyHover } from './colors'
 
 export const radiusSoftCorners = '4px'
 export const radiusRoundEdge = '20px'
