--- conflicted
+++ resolved
@@ -1,15 +1,6 @@
 import * as React from 'react'
 import styled from 'styled-components'
-<<<<<<< HEAD
-import {
-  BORDERS,
-  LEGACY_COLORS,
-  RESPONSIVENESS,
-  SPACING,
-} from '../ui-style-constants'
-=======
 import { BORDERS, COLORS, RESPONSIVENESS, SPACING } from '../ui-style-constants'
->>>>>>> 9147da8d
 import { StyleProps, styleProps } from '../primitives'
 import {
   POSITION_FIXED,
@@ -86,11 +77,7 @@
   top: 0;
   bottom: 0;
   z-index: 1;
-<<<<<<< HEAD
-  background-color: ${COLORS.transparentBlack40};
-=======
   background-color: ${COLORS.backgroundOverlay};
->>>>>>> 9147da8d
   cursor: default;
 
   @media ${RESPONSIVENESS.touchscreenMediaQuerySpecs} {
