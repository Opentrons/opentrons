--- conflicted
+++ resolved
@@ -4,10 +4,7 @@
 import { COLORS } from '../../../helix-design-system'
 import type { LabwareDefinition2 } from '@opentrons/shared-data'
 import type { CSSProperties } from 'styled-components'
-<<<<<<< HEAD
-=======
 import { COLORS } from '../../../ui-style-constants'
->>>>>>> e1f5673b
 
 export interface StrokedWellProps {
   definition: LabwareDefinition2
