--- conflicted
+++ resolved
@@ -88,16 +88,6 @@
             rx="8"
             ry="8"
             showRadius={showRadius}
-<<<<<<< HEAD
-            fill={backgroundFill}
-          />
-          <LabwareBorder
-            borderThickness={2.2 * OUTLINE_THICKNESS_MM}
-            xDimension={dimensions.xDimension}
-            yDimension={dimensions.yDimension}
-            stroke={COLORS.blue50}
-=======
->>>>>>> d045115d
             fill={backgroundFill}
           />
         </>
