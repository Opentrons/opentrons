--- conflicted
+++ resolved
@@ -1,11 +1,6 @@
 import * as React from 'react'
 import { SLOT_RENDER_WIDTH, SLOT_RENDER_HEIGHT } from '@opentrons/shared-data'
-<<<<<<< HEAD
-import { LEGACY_COLORS } from '../../../ui-style-constants'
-import { COLORS } from '../../../helix-design-system'
-=======
 import { COLORS } from '../../../ui-style-constants'
->>>>>>> e1f5673b
 
 import type { CSSProperties } from 'styled-components'
 import type { LabwareDefinition2 } from '@opentrons/shared-data'
