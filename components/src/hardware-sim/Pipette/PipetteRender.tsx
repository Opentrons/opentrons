import * as React from 'react'
import {
  getPipetteNameSpecs,
  LabwareDefinition2,
  PipetteName,
} from '@opentrons/shared-data'
import { C_MED_DARK_GRAY, C_MED_GRAY } from '../../styles'
import { RobotCoordsForeignDiv } from '../Deck/RobotCoordsForeignDiv'
import {
  MULTI_CHANNEL_PIPETTE_WIDTH,
  SINGLE_CHANNEL_PIPETTE_WIDTH,
  SINGLE_CHANNEL_PIPETTE_HEIGHT,
  MULTI_CHANNEL_PIPETTE_HEIGHT,
  MULTI_CHANNEL_CENTER_Y_NOZZLE,
  MULTI_CHANNEL_Y_OFFSET,
  NINETY_SIX_CHANNEL_PIPETTE_WIDTH,
} from './constants'
import { EmanatingNozzle } from './EmanatingNozzle'
import { EightEmanatingNozzles } from './EightEmanatingNozzles'
<<<<<<< HEAD
import styles from './styles.module.css'
=======
>>>>>>> 1421fc27

interface PipetteRenderProps {
  labwareDef: LabwareDefinition2
  pipetteName: PipetteName
  usingMetalProbe?: boolean
}

export const PipetteRender = (props: PipetteRenderProps): JSX.Element => {
  const { labwareDef, pipetteName, usingMetalProbe = false } = props
  const channels = getPipetteNameSpecs(pipetteName)?.channels
  const cx =
    channels === 1
      ? SINGLE_CHANNEL_PIPETTE_WIDTH / 2
      : MULTI_CHANNEL_PIPETTE_WIDTH / 2
  const cy =
    channels === 1
      ? SINGLE_CHANNEL_PIPETTE_HEIGHT / 2
      : MULTI_CHANNEL_CENTER_Y_NOZZLE
  const x = labwareDef.wells.A1.x - cx
  const y = channels === 1 ? labwareDef.wells.A1.y - cy : MULTI_CHANNEL_Y_OFFSET

  let boxWidth: number
  let probeOffsetX: number = 0
  let probeOffsetY: number = 0
  if (channels === 1) {
    boxWidth = SINGLE_CHANNEL_PIPETTE_WIDTH
  } else if (channels === 8) {
    boxWidth = MULTI_CHANNEL_PIPETTE_WIDTH
    probeOffsetY = 63
  } else {
    boxWidth = NINETY_SIX_CHANNEL_PIPETTE_WIDTH
    probeOffsetY = 63
    if (Object.keys(labwareDef.wells).length === 1) {
      probeOffsetX = 99 / 2
    }
  }

  return (
    <RobotCoordsForeignDiv
      width={boxWidth}
      height={
        channels === 1
          ? SINGLE_CHANNEL_PIPETTE_HEIGHT
          : MULTI_CHANNEL_PIPETTE_HEIGHT
      }
      x={x - probeOffsetX}
      y={y}
      outerProps={{ style: { overflow: 'visible' } }}
      innerDivProps={{
        style: {
          width: '100%',
          height: '100%',
          overflow: 'visible',
          boxSizing: 'border-box',
          borderRadius: '4px',
          boxShadow: `inset 0 0 0 1px ${C_MED_DARK_GRAY}`,
          backgroundColor: `${C_MED_GRAY}80`,
        },
      }}
    >
      <svg overflow="visible">
        {channels === 1 || usingMetalProbe ? (
          <EmanatingNozzle
            cx={cx}
            cy={usingMetalProbe ? cy + probeOffsetY : cy}
          />
        ) : (
          <EightEmanatingNozzles
            cx={usingMetalProbe ? cx - probeOffsetX : cx}
            initialCy={usingMetalProbe ? cy + probeOffsetY : cy}
          />
        )}
      </svg>
    </RobotCoordsForeignDiv>
  )
}<|MERGE_RESOLUTION|>--- conflicted
+++ resolved
@@ -17,10 +17,6 @@
 } from './constants'
 import { EmanatingNozzle } from './EmanatingNozzle'
 import { EightEmanatingNozzles } from './EightEmanatingNozzles'
-<<<<<<< HEAD
-import styles from './styles.module.css'
-=======
->>>>>>> 1421fc27
 
 interface PipetteRenderProps {
   labwareDef: LabwareDefinition2
