--- conflicted
+++ resolved
@@ -8,16 +8,7 @@
 import { Icon } from '../../icons'
 import { Flex, Text } from '../../primitives'
 import { ALIGN_CENTER, JUSTIFY_CENTER } from '../../styles'
-<<<<<<< HEAD
-import {
-  BORDERS,
-  LEGACY_COLORS,
-  SPACING,
-  TYPOGRAPHY,
-} from '../../ui-style-constants'
-=======
 import { BORDERS, COLORS, SPACING, TYPOGRAPHY } from '../../ui-style-constants'
->>>>>>> 9147da8d
 import { RobotCoordsForeignObject } from './RobotCoordsForeignObject'
 
 import trashDef from '@opentrons/shared-data/labware/definitions/2/opentrons_1_trash_3200ml_fixed/1.json'
