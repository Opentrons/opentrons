import * as React from 'react'

import { OT2_ROBOT_TYPE } from '@opentrons/shared-data'
import {
  FixedBase,
  FixedTrash,
  DoorStops,
  MetalFrame,
  RemovableDeckOutline,
  SlotRidges,
  SlotNumbers,
  CalibrationMarkings,
  RemovalHandle,
  ScrewHoles,
} from './OT2Layers'

import type { RobotType } from '@opentrons/shared-data'
import { ALL_OT2_DECK_LAYERS } from './constants'

export interface DeckFromLayersProps {
  robotType: RobotType
  layerBlocklist: string[]
}

const OT2_LAYER_MAP: {
  [layer in typeof ALL_OT2_DECK_LAYERS[number]]: JSX.Element
} = {
  fixedBase: <FixedBase />,
  fixedTrash: <FixedTrash />,
  doorStops: <DoorStops />,
  metalFrame: <MetalFrame />,
  removableDeckOutline: <RemovableDeckOutline />,
  slotRidges: <SlotRidges />,
  slotNumbers: <SlotNumbers />,
  calibrationMarkings: <CalibrationMarkings />,
  removalHandle: <RemovalHandle />,
  screwHoles: <ScrewHoles />,
}

/**
 * a component that renders an OT-2 deck from the V3 deck definition layers property
 * takes a robot type prop to protect against an attempted Flex render
 */
export function DeckFromLayers(props: DeckFromLayersProps): JSX.Element | null {
  const { robotType, layerBlocklist = [] } = props

  // early return null if not OT-2
  if (robotType !== OT2_ROBOT_TYPE) return null

  return (
<<<<<<< HEAD
    <>
      {parseHtml(
        stringify(groupNodeWrapper, {
          selfClose: false,
        })
      )}
    </>
=======
    <g id="deckLayers">
      {ALL_OT2_DECK_LAYERS.reduce<JSX.Element[]>((acc, layer) => {
        if (layerBlocklist.includes(layer)) return acc
        return [...acc, OT2_LAYER_MAP[layer]]
      }, [])}
    </g>
>>>>>>> e627fca8
  )
}<|MERGE_RESOLUTION|>--- conflicted
+++ resolved
@@ -48,21 +48,11 @@
   if (robotType !== OT2_ROBOT_TYPE) return null
 
   return (
-<<<<<<< HEAD
-    <>
-      {parseHtml(
-        stringify(groupNodeWrapper, {
-          selfClose: false,
-        })
-      )}
-    </>
-=======
     <g id="deckLayers">
       {ALL_OT2_DECK_LAYERS.reduce<JSX.Element[]>((acc, layer) => {
         if (layerBlocklist.includes(layer)) return acc
         return [...acc, OT2_LAYER_MAP[layer]]
       }, [])}
     </g>
->>>>>>> e627fca8
   )
 }