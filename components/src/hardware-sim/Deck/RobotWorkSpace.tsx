import * as React from 'react'
import { StyleProps, Svg } from '../../primitives'
import { DeckFromData } from './DeckFromData'

import type { DeckDefinition, DeckSlot } from '@opentrons/shared-data'

const DECK_FADE_IN_DELAY_MS = 200
const DECK_FADE_IN_DURATION_MS = 200
const DECK_FADE_OUT_DELAY_MS = 1200
const DECK_FADE_OUT_DURATION_MS = 200

export interface RobotWorkSpaceRenderProps {
  deckSlotsById: { [slotId: string]: DeckSlot }
  getRobotCoordsFromDOMCoords: (
    domX: number,
    domY: number
  ) => { x: number; y: number }
}

export interface RobotWorkSpaceProps extends StyleProps {
  deckDef?: DeckDefinition
  viewBox?: string | null
  children?: (props: RobotWorkSpaceRenderProps) => React.ReactNode
  deckLayerBlocklist?: string[]
  id?: string
  animateDeckDependantEvent?: 'splash' | 'move'
}

type GetRobotCoordsFromDOMCoords = RobotWorkSpaceRenderProps['getRobotCoordsFromDOMCoords']

export function RobotWorkSpace(props: RobotWorkSpaceProps): JSX.Element | null {
  const {
    children,
    deckDef,
    deckLayerBlocklist = [],
    viewBox,
    id,
<<<<<<< HEAD
    animateDeckDependantEvent,
=======
    ...styleProps
>>>>>>> c7384e5e
  } = props
  const wrapperRef = React.useRef<SVGSVGElement>(null)

  // NOTE: getScreenCTM in Chrome a DOMMatrix type,
  // in Firefox the same fn returns a deprecated SVGMatrix.
  // Until Firefox fixes this and conforms to SVG2 draft,
  // it will suffer from inverted y behavior (ignores css transform)
  const getRobotCoordsFromDOMCoords: GetRobotCoordsFromDOMCoords = (x, y) => {
    if (!wrapperRef.current) return { x: 0, y: 0 }

    const cursorPoint = wrapperRef.current.createSVGPoint()

    cursorPoint.x = x
    cursorPoint.y = y

    return cursorPoint.matrixTransform(
      wrapperRef.current.getScreenCTM()?.inverse()
    )
  }
  if (!deckDef && !viewBox) return null

  let wholeDeckViewBox
  let deckSlotsById = {}
  if (deckDef != null) {
    const [viewBoxOriginX, viewBoxOriginY] = deckDef.cornerOffsetFromOrigin
    const [deckXDimension, deckYDimension] = deckDef.dimensions

    deckSlotsById = deckDef.locations.orderedSlots.reduce(
      (acc, deckSlot) => ({ ...acc, [deckSlot.id]: deckSlot }),
      {}
    )
    wholeDeckViewBox = `${viewBoxOriginX} ${viewBoxOriginY} ${deckXDimension} ${deckYDimension}`
  }
  return (
    <Svg
      viewBox={viewBox || wholeDeckViewBox}
      ref={wrapperRef}
      id={id}
<<<<<<< HEAD
      opacity="1"
=======
      /* reflect horizontally about the center of the DOM elem */
      transform="scale(1, -1)"
      {...styleProps}
>>>>>>> c7384e5e
    >
      {deckDef != null && (
        <DeckFromData def={deckDef} layerBlocklist={deckLayerBlocklist} />
      )}
      {children?.({ deckSlotsById, getRobotCoordsFromDOMCoords })}
<<<<<<< HEAD
      {animateDeckDependantEvent != null ? (
        <>
          <animate
            id="deck-out"
            attributeName="opacity"
            from="1"
            to="0"
            begin={
              animateDeckDependantEvent === 'splash'
                ? `splash-out.end+${DECK_FADE_OUT_DELAY_MS}ms`
                : `labware-move.end+${DECK_FADE_OUT_DELAY_MS}ms`
            }
            dur={`${DECK_FADE_OUT_DURATION_MS}ms`}
            calcMode="ease-out"
            fill="freeze"
          />
          <animate
            id="deck-in"
            attributeName="opacity"
            from="0"
            to="1"
            begin={`deck-out.end+${DECK_FADE_IN_DELAY_MS}ms`}
            dur={`${DECK_FADE_IN_DURATION_MS}ms`}
            calcMode="ease-out"
            fill="freeze"
          />
        </>
      ) : null}
    </svg>
=======
    </Svg>
>>>>>>> c7384e5e
  )
}<|MERGE_RESOLUTION|>--- conflicted
+++ resolved
@@ -35,11 +35,8 @@
     deckLayerBlocklist = [],
     viewBox,
     id,
-<<<<<<< HEAD
     animateDeckDependantEvent,
-=======
     ...styleProps
->>>>>>> c7384e5e
   } = props
   const wrapperRef = React.useRef<SVGSVGElement>(null)
 
@@ -78,19 +75,15 @@
       viewBox={viewBox || wholeDeckViewBox}
       ref={wrapperRef}
       id={id}
-<<<<<<< HEAD
       opacity="1"
-=======
       /* reflect horizontally about the center of the DOM elem */
       transform="scale(1, -1)"
       {...styleProps}
->>>>>>> c7384e5e
     >
       {deckDef != null && (
         <DeckFromData def={deckDef} layerBlocklist={deckLayerBlocklist} />
       )}
       {children?.({ deckSlotsById, getRobotCoordsFromDOMCoords })}
-<<<<<<< HEAD
       {animateDeckDependantEvent != null ? (
         <>
           <animate
@@ -119,9 +112,6 @@
           />
         </>
       ) : null}
-    </svg>
-=======
     </Svg>
->>>>>>> c7384e5e
   )
 }