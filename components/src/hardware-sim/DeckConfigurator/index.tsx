--- conflicted
+++ resolved
@@ -10,12 +10,7 @@
   WASTE_CHUTE_STAGING_AREA_FIXTURES,
 } from '@opentrons/shared-data'
 
-<<<<<<< HEAD
-import { COLORS } from '../../helix-design-system'
-import { LEGACY_COLORS } from '../../ui-style-constants'
-=======
 import { COLORS } from '../../ui-style-constants'
->>>>>>> 9147da8d
 import { SingleSlotFixture } from '../BaseDeck/SingleSlotFixture'
 import { SlotLabels } from '../Deck'
 import { RobotCoordinateSpace } from '../RobotCoordinateSpace'
@@ -42,13 +37,8 @@
     deckConfig,
     handleClickAdd,
     handleClickRemove,
-<<<<<<< HEAD
-    lightFill = LEGACY_COLORS.light1,
-    darkFill = COLORS.black90,
-=======
     lightFill = COLORS.light1,
     darkFill = COLORS.darkBlackEnabled,
->>>>>>> 9147da8d
     readOnly = false,
     showExpansion = true,
     children,
