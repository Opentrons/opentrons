--- conflicted
+++ resolved
@@ -66,15 +66,7 @@
   } = props
   const deckDef = getDeckDefFromRobotType(FLEX_ROBOT_TYPE)
 
-<<<<<<< HEAD
-  const configurableDeckConfig = deckConfig.filter(({ cutoutId }) =>
-    editableCutoutIds.includes(cutoutId)
-  )
-
-  const stagingAreaFixtures = configurableDeckConfig.filter(
-=======
   const stagingAreaFixtures = deckConfig.filter(
->>>>>>> 4cc69ebe
     ({ cutoutFixtureId }) => cutoutFixtureId === STAGING_AREA_RIGHT_SLOT_FIXTURE
   )
   const wasteChuteFixtures = deckConfig.filter(
@@ -87,13 +79,6 @@
       cutoutFixtureId != null &&
       WASTE_CHUTE_STAGING_AREA_FIXTURES.includes(cutoutFixtureId)
   )
-<<<<<<< HEAD
-  const emptyCutouts = configurableDeckConfig.filter(
-    ({ cutoutFixtureId }) =>
-      cutoutFixtureId != null && SINGLE_SLOT_FIXTURES.includes(cutoutFixtureId)
-  )
-  const trashBinFixtures = configurableDeckConfig.filter(
-=======
   const emptyCutouts = deckConfig.filter(
     ({ cutoutFixtureId, cutoutId }) =>
       editableCutoutIds.includes(cutoutId) &&
@@ -101,7 +86,6 @@
       SINGLE_SLOT_FIXTURES.includes(cutoutFixtureId)
   )
   const trashBinFixtures = deckConfig.filter(
->>>>>>> 4cc69ebe
     ({ cutoutFixtureId }) => cutoutFixtureId === TRASH_BIN_ADAPTER_FIXTURE
   )
   const thermocyclerFixtures = deckConfig.filter(
