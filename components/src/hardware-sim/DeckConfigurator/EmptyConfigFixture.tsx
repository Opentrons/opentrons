--- conflicted
+++ resolved
@@ -56,11 +56,7 @@
         css={EMPTY_CONFIG_STYLE}
         onClick={() => handleClickAdd(fixtureLocation)}
       >
-<<<<<<< HEAD
         <Icon name="add" color={COLORS.blue50} size="2rem" />
-=======
-        <Icon name="add" color={COLORS.blueEnabled} size="2rem" />
->>>>>>> 2524ab95
       </Btn>
     </RobotCoordsForeignObject>
   )
@@ -70,34 +66,19 @@
   display: ${DISPLAY_FLEX};
   align-items: ${ALIGN_CENTER};
   justify-content: ${JUSTIFY_CENTER};
-<<<<<<< HEAD
-  background-color: ${LEGACY_COLORS.mediumBlueEnabled};
+  background-color: ${COLORS.blue35};
   border: 3px dashed ${COLORS.blue50};
-=======
-  background-color: ${COLORS.mediumBlueEnabled};
-  border: 3px dashed ${COLORS.blueEnabled};
->>>>>>> 2524ab95
   border-radius: ${BORDERS.radiusSoftCorners};
   width: 100%;
 
   &:active {
-<<<<<<< HEAD
     border: 3px solid ${COLORS.blue50};
-    background-color: ${LEGACY_COLORS.mediumBluePressed};
+    background-color: ${COLORS.blue35};
   }
 
   &:focus {
     border: 3px solid ${COLORS.blue50};
-    background-color: ${LEGACY_COLORS.mediumBluePressed};
-=======
-    border: 3px solid ${COLORS.blueEnabled};
-    background-color: ${COLORS.mediumBluePressed};
-  }
-
-  &:focus {
-    border: 3px solid ${COLORS.blueEnabled};
-    background-color: ${COLORS.mediumBluePressed};
->>>>>>> 2524ab95
+    background-color: ${COLORS.blue35};
   }
 
   &:hover {
