import * as React from 'react'

import {
  THERMOCYCLER_MODULE_V1,
  ThermocyclerModuleModel,
  getModuleDef2,
} from '@opentrons/shared-data'

import { C_MED_LIGHT_GRAY } from '../../../styles'
<<<<<<< HEAD
import { LEGACY_COLORS, BORDERS } from '../../../ui-style-constants'
import { COLORS } from '../../../helix-design-system'
=======
import { COLORS, BORDERS } from '../../../ui-style-constants'
>>>>>>> 9147da8d

import { RobotCoordsForeignDiv } from '../../Deck'
import { ThermocyclerGEN1 } from './ThermocyclerGEN1'
import { ThermocyclerGEN2 } from './ThermocyclerGEN2'

const ROOM_TEMPERATURE_C = 23 // value taken from TC firmware
export interface ThermocyclerVizProps {
  lidMotorState: 'open' | 'closed' | 'unknown'
  blockTargetTemp?: number | null
  model: ThermocyclerModuleModel
}

export function Thermocycler(props: ThermocyclerVizProps): JSX.Element {
  const { lidMotorState, blockTargetTemp, model } = props
  const def = getModuleDef2(model)
  if (lidMotorState === 'unknown') {
    // just a rectangle if we don't know the state of the lid
    return (
      <RobotCoordsForeignDiv
        width={def.dimensions.xDimension}
        height={def.dimensions.yDimension}
        innerDivProps={{
          borderRadius: '6px',
          backgroundColor: C_MED_LIGHT_GRAY,
          border: BORDERS.lineBorder,
          width: '100%',
          height: '100%',
        }}
      />
    )
  }

  let ledLightColor = COLORS.transparent
  if (blockTargetTemp != null) {
    ledLightColor =
      blockTargetTemp <= ROOM_TEMPERATURE_C
        ? COLORS.mediumBlueEnabled
        : COLORS.red4
  }

  return model === THERMOCYCLER_MODULE_V1 ? (
    <ThermocyclerGEN1 {...{ lidMotorState, ledLightColor }} />
  ) : (
    <ThermocyclerGEN2 {...{ lidMotorState, ledLightColor }} />
  )
}<|MERGE_RESOLUTION|>--- conflicted
+++ resolved
@@ -7,12 +7,7 @@
 } from '@opentrons/shared-data'
 
 import { C_MED_LIGHT_GRAY } from '../../../styles'
-<<<<<<< HEAD
-import { LEGACY_COLORS, BORDERS } from '../../../ui-style-constants'
-import { COLORS } from '../../../helix-design-system'
-=======
 import { COLORS, BORDERS } from '../../../ui-style-constants'
->>>>>>> 9147da8d
 
 import { RobotCoordsForeignDiv } from '../../Deck'
 import { ThermocyclerGEN1 } from './ThermocyclerGEN1'
