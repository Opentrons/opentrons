// @flow
import * as React from 'react'
import map from 'lodash/map'
<<<<<<< HEAD
import type { LabwareDefinition1 } from '@opentrons/shared-data'
import assert from 'assert'
import { getLabwareV1Def as getLabware } from '@opentrons/shared-data'
=======
import assert from 'assert'

import {
  type LabwareDefinition,
  SLOT_RENDER_WIDTH,
  SLOT_RENDER_HEIGHT,
  getLabware,
} from '@opentrons/shared-data'
>>>>>>> dd1680a4

import LabwareOutline from './LabwareOutline'
import FallbackLabware from './FallbackLabware'
import Tip from './Tip'
import Well from './Well'

export type Props = {
  /** labware type, to get legacy definition from shared-data */
  labwareType?: string,
  definition?: ?LabwareDefinition1,
}

// NOTE: this is a legacy component that is only responsible
// for visualizing a labware schema v1 definition by def or loadName

class Labware extends React.Component<Props> {
  render() {
    const { labwareType, definition } = this.props

    const labwareDefinition =
      definition || (labwareType ? getLabware(labwareType) : null)

    if (!labwareDefinition) {
      return <FallbackLabware />
    }

    const tipVolume =
      labwareDefinition.metadata && labwareDefinition.metadata.tipVolume

    const isTiprack =
      labwareDefinition.metadata && labwareDefinition.metadata.isTiprack

    return (
      <g>
        <LabwareOutline
          width={SLOT_RENDER_WIDTH}
          height={SLOT_RENDER_HEIGHT}
          isTiprack={isTiprack}
        />
        {map(labwareDefinition.wells, (wellDef, wellName) => {
          assert(
            wellDef,
            `No well definition for labware ${labwareType ||
              'unknown labware'}, well ${wellName}`
          )
          // NOTE x + 1, y + 3 HACK offset from old getWellDefsForSVG has been purposefully
          // left out here; it's intention was to make the well viz offset less "off"
          return isTiprack ? (
            <Tip key={wellName} wellDef={wellDef} tipVolume={tipVolume} />
          ) : (
            <Well
              key={wellName}
              wellName={wellName}
              wellDef={{ ...wellDef, x: wellDef.x, y: wellDef.y }}
            />
          )
        })}
      </g>
    )
  }
}

export default Labware<|MERGE_RESOLUTION|>--- conflicted
+++ resolved
@@ -1,20 +1,13 @@
 // @flow
 import * as React from 'react'
 import map from 'lodash/map'
-<<<<<<< HEAD
-import type { LabwareDefinition1 } from '@opentrons/shared-data'
 import assert from 'assert'
-import { getLabwareV1Def as getLabware } from '@opentrons/shared-data'
-=======
-import assert from 'assert'
-
 import {
-  type LabwareDefinition,
   SLOT_RENDER_WIDTH,
   SLOT_RENDER_HEIGHT,
-  getLabware,
+  getLabwareV1Def as getLabware,
 } from '@opentrons/shared-data'
->>>>>>> dd1680a4
+import type { LabwareDefinition1 } from '@opentrons/shared-data'
 
 import LabwareOutline from './LabwareOutline'
 import FallbackLabware from './FallbackLabware'
