--- conflicted
+++ resolved
@@ -1,18 +1,9 @@
 // @flow
 import * as React from 'react'
-<<<<<<< HEAD
-import {
-  getLabwareV1Def,
-  getWellPropsForSVGLabwareV1,
-  getIsLabwareV1Tiprack,
-  type LabwareDefinition1,
-} from '@opentrons/shared-data'
-=======
 import map from 'lodash/map'
-import type { LabwareDefinition } from '@opentrons/shared-data'
+import type { LabwareDefinition1 } from '@opentrons/shared-data'
 import assert from 'assert'
-import { getLabware } from '@opentrons/shared-data'
->>>>>>> 98bd9160
+import { getLabwareV1Def as getLabware } from '@opentrons/shared-data'
 
 import LabwareOutline from './LabwareOutline'
 import FallbackLabware from './FallbackLabware'
@@ -23,80 +14,14 @@
 export type Props = {
   /** labware type, to get legacy definition from shared-data */
   labwareType?: string,
-  definition?: ?LabwareDefinition,
+  definition?: ?LabwareDefinition1,
 }
 
-<<<<<<< HEAD
-// TODO: Ian 2018-06-27 this fn is called a zillion times, optimize it later
-function getLabwareV1Metadata(def: LabwareDefinition1) {
-  const tipVolume = def?.metadata?.tipVolume || null
-  return { tipVolume }
-}
-
-function createWell(
-  wellName: string,
-  labwareType: string,
-  getTipProps?: $PropertyType<Props, 'getTipProps'>,
-  getWellProps?: $PropertyType<Props, 'getWellProps'>
-): React.Node {
-  const labwareDefinition = getLabwareV1Def(labwareType)
-  if (!labwareDefinition) {
-    console.warn(
-      `No labware type "${labwareType}" in labware definitions, cannot render labware`
-    )
-    return null
-  }
-
-  const { tipVolume } = getLabwareV1Metadata(labwareDefinition)
-  const isTiprack = getIsLabwareV1Tiprack(labwareDefinition)
-  const allWells = getWellPropsForSVGLabwareV1(labwareDefinition)
-  const wellDef = allWells && allWells[wellName]
-
-  if (!wellDef) {
-    console.warn(
-      `No well definition for labware ${labwareType}, well ${wellName}`
-    )
-    return null
-  }
-
-  // TODO: Ian 2018-06-27 remove scale & transform so this offset isn't needed
-  // Or... this is actually from the labware definitions?? But not tipracks?
-  const svgOffset = {
-    x: 1,
-    y: -3,
-  }
-
-  if (isTiprack) {
-    const tipProps = (getTipProps && getTipProps(wellName)) || {}
-    return (
-      <Tip
-        key={wellName}
-        wellDef={wellDef}
-        tipVolume={tipVolume}
-        {...tipProps}
-      />
-    )
-  }
-=======
 // NOTE: this is a legacy component that is only responsible
 // for visualizing a labware schema v1 definition by def or loadName
->>>>>>> 98bd9160
 
 class Labware extends React.Component<Props> {
   render() {
-<<<<<<< HEAD
-    const { labwareType, getTipProps, getWellProps } = this.props
-    const labwareDef = getLabwareV1Def(labwareType)
-    if (!labwareDef) {
-      return <FallbackLabware />
-    }
-
-    const allWellNames = Object.keys(getWellPropsForSVGLabwareV1(labwareDef))
-    const isTiprack = getIsLabwareV1Tiprack(labwareDef)
-    const wells = allWellNames.map(wellName =>
-      createWell(wellName, labwareType, getTipProps, getWellProps)
-    )
-=======
     const { labwareType, definition } = this.props
 
     const labwareDefinition =
@@ -111,7 +36,6 @@
 
     const isTiprack =
       labwareDefinition.metadata && labwareDefinition.metadata.isTiprack
->>>>>>> 98bd9160
 
     return (
       <g>
