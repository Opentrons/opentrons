export interface DiagramProps {
  guideType?: string
  category?: string
  insertCategory?: string
  shape?: string
  wellBottomShape?: string
  guideVisible?: boolean
  irregular?: boolean
  isMultiRow?: boolean
}

type Diagrams = Record<string, string[]>

const FOOTPRINT_DIAGRAMS: Diagrams = {
  wellPlate: [
    new URL('./images/dimensions/footprint@3x.png', import.meta.url).href,
    new URL(
      './images/dimensions/height-plate-and-reservoir@3x.png',
      import.meta.url
    ).href,
  ],
  tipRack: [
<<<<<<< HEAD
    // require('./images/dimensions/footprint@3x.png'),
    // require('./images/dimensions/height-tip-rack@3x.png'),
  ],
  tubeRack: [
    // require('./images/dimensions/footprint@3x.png'),
    // require('./images/dimensions/height-tube-rack@3x.png'),
  ],
  reservoir: [
    // require('./images/dimensions/footprint@3x.png'),
    // require('./images/dimensions/height-plate-and-reservoir@3x.png'),
  ],
  irregular: [
    // require('./images/dimensions/footprint@3x.png'),
    // require('./images/dimensions/height-tube-rack-irregular@3x.png'),
  ],
  adapter: [
    // require('./images/dimensions/footprint@3x.png'),
    // require('./images/dimensions/height-plate-and-reservoir@3x.png'),
=======
    new URL('./images/dimensions/footprint@3x.png', import.meta.url).href,
    new URL('./images/dimensions/height-tip-rack@3x.png', import.meta.url).href,
  ],
  tubeRack: [
    new URL('./images/dimensions/footprint@3x.png', import.meta.url).href,
    new URL('./images/dimensions/height-tube-rack@3x.png', import.meta.url)
      .href,
  ],
  reservoir: [
    new URL('./images/dimensions/footprint@3x.png', import.meta.url).href,
    new URL(
      './images/dimensions/height-plate-and-reservoir@3x.png',
      import.meta.url
    ).href,
  ],
  irregular: [
    new URL('./images/dimensions/footprint@3x.png', import.meta.url).href,
    new URL(
      './images/dimensions/height-tube-rack-irregular@3x.png',
      import.meta.url
    ).href,
  ],
  adapter: [
    new URL('./images/dimensions/footprint@3x.png', import.meta.url).href,
    new URL(
      './images/dimensions/height-plate-and-reservoir@3x.png',
      import.meta.url
    ).href,
>>>>>>> f4c233fa
  ],
}

const ALUM_BLOCK_FOOTPRINTS: Diagrams = {
  tubeRack: [
<<<<<<< HEAD
    // require('./images/dimensions/footprint@3x.png'),
    // require('./images/dimensions/height-alum-block-tubes@3x.png'),
  ],
  wellPlate: [
    // require('./images/dimensions/footprint@3x.png'),
    // require('./images/dimensions/height-alum-block-plate@3x.png'),
=======
    new URL('./images/dimensions/footprint@3x.png', import.meta.url).href,
    new URL(
      './images/dimensions/height-alum-block-tubes@3x.png',
      import.meta.url
    ).href,
  ],
  wellPlate: [
    new URL('./images/dimensions/footprint@3x.png', import.meta.url).href,
    new URL(
      './images/dimensions/height-alum-block-plate@3x.png',
      import.meta.url
    ).href,
>>>>>>> f4c233fa
  ],
}

const RESERVOIR_SPACING_DIAGRAMS: Diagrams = {
  singleRow: [
<<<<<<< HEAD
    // require('./images/offset/offset-reservoir@3x.png'),
    // require('./images/spacing/spacing-reservoir@3x.png'),
  ],
  multiRow: [
    // require('./images/offset/offset-reservoir@3x.png'),
    // require('./images/spacing/spacing-reservoir-multi-row@3x.png'),
=======
    new URL('./images/offset/offset-reservoir@3x.png', import.meta.url).href,
    new URL('./images/spacing/spacing-reservoir@3x.png', import.meta.url).href,
  ],
  multiRow: [
    new URL('./images/offset/offset-reservoir@3x.png', import.meta.url).href,
    new URL(
      './images/spacing/spacing-reservoir-multi-row@3x.png',
      import.meta.url
    ).href,
>>>>>>> f4c233fa
  ],
}

const SPACING_DIAGRAMS: Diagrams = {
  circular: [
<<<<<<< HEAD
    // require('./images/offset/offset-well-circular@3x.png'),
    // require('./images/spacing/spacing-well-circular@3x.png'),
  ],
  rectangular: [
    // require('./images/offset/offset-well-rectangular@3x.png'),
    // require('./images/spacing/spacing-well-rectangular@3x.png'),
=======
    new URL('./images/offset/offset-well-circular@3x.png', import.meta.url)
      .href,
    new URL('./images/spacing/spacing-well-circular@3x.png', import.meta.url)
      .href,
  ],
  rectangular: [
    new URL('./images/offset/offset-well-rectangular@3x.png', import.meta.url)
      .href,
    new URL('./images/spacing/spacing-well-rectangular@3x.png', import.meta.url)
      .href,
>>>>>>> f4c233fa
  ],
}

const TIPRACK_MEASUREMENT_DIAGRAMS: string[] = [
<<<<<<< HEAD
  // require('./images/depth/length-tip-rack@3x.png'),
  // require('./images/shape/shape-circular@3x.png'),
=======
  new URL('./images/depth/length-tip-rack@3x.png', import.meta.url).href,
  new URL('./images/shape/shape-circular@3x.png', import.meta.url).href,
>>>>>>> f4c233fa
]

type NestedDiagrams = Record<string, Record<string, string[]>>

const PLATE_MEASUREMENT_DIAGRAMS: NestedDiagrams = {
  flat: {
    circular: [
<<<<<<< HEAD
      // require('./images/depth/depth-plate-flat@3x.png'),
      // require('./images/shape/shape-circular@3x.png'),
    ],
    rectangular: [
      // require('./images/depth/depth-plate-flat@3x.png'),
      // require('./images/shape/shape-rectangular@3x.png'),
=======
      new URL('./images/depth/depth-plate-flat@3x.png', import.meta.url).href,
      new URL('./images/shape/shape-circular@3x.png', import.meta.url).href,
    ],
    rectangular: [
      new URL('./images/depth/depth-plate-flat@3x.png', import.meta.url).href,
      new URL('./images/shape/shape-rectangular@3x.png', import.meta.url).href,
>>>>>>> f4c233fa
    ],
  },
  u: {
    circular: [
<<<<<<< HEAD
      // require('./images/depth/depth-plate-round@3x.png'),
      // require('./images/shape/shape-circular@3x.png'),
    ],
    rectangular: [
      // require('./images/depth/depth-plate-round@3x.png'),
      // require('./images/shape/shape-rectangular@3x.png'),
=======
      new URL('./images/depth/depth-plate-round@3x.png', import.meta.url).href,
      new URL('./images/shape/shape-circular@3x.png', import.meta.url).href,
    ],
    rectangular: [
      new URL('./images/depth/depth-plate-round@3x.png', import.meta.url).href,
      new URL('./images/shape/shape-rectangular@3x.png', import.meta.url).href,
>>>>>>> f4c233fa
    ],
  },
  v: {
    circular: [
<<<<<<< HEAD
      // require('./images/depth/depth-plate-v@3x.png'),
      // require('./images/shape/shape-circular@3x.png'),
    ],
    rectangular: [
      // require('./images/depth/depth-plate-v@3x.png'),
      // require('./images/shape/shape-rectangular@3x.png'),
=======
      new URL('./images/depth/depth-plate-v@3x.png', import.meta.url).href,
      new URL('./images/shape/shape-circular@3x.png', import.meta.url).href,
    ],
    rectangular: [
      new URL('./images/depth/depth-plate-v@3x.png', import.meta.url).href,
      new URL('./images/shape/shape-rectangular@3x.png', import.meta.url).href,
>>>>>>> f4c233fa
    ],
  },
}
const MEASUREMENT_DIAGRAMS: NestedDiagrams = {
  flat: {
    circular: [
<<<<<<< HEAD
      // require('./images/depth/depth-reservoir-and-tubes-flat@3x.png'),
      // require('./images/shape/shape-circular@3x.png'),
    ],
    rectangular: [
      // require('./images/depth/depth-reservoir-and-tubes-flat@3x.png'),
      // require('./images/shape/shape-rectangular@3x.png'),
=======
      new URL(
        './images/depth/depth-reservoir-and-tubes-flat@3x.png',
        import.meta.url
      ).href,
      new URL('./images/shape/shape-circular@3x.png', import.meta.url).href,
    ],
    rectangular: [
      new URL(
        './images/depth/depth-reservoir-and-tubes-flat@3x.png',
        import.meta.url
      ).href,
      new URL('./images/shape/shape-rectangular@3x.png', import.meta.url).href,
>>>>>>> f4c233fa
    ],
  },
  u: {
    circular: [
<<<<<<< HEAD
      // require('./images/depth/depth-reservoir-and-tubes-round@3x.png'),
      // require('./images/shape/shape-circular@3x.png'),
    ],
    rectangular: [
      // require('./images/depth/depth-reservoir-and-tubes-round@3x.png'),
      // require('./images/shape/shape-rectangular@3x.png'),
=======
      new URL(
        './images/depth/depth-reservoir-and-tubes-round@3x.png',
        import.meta.url
      ).href,
      new URL('./images/shape/shape-circular@3x.png', import.meta.url).href,
    ],
    rectangular: [
      new URL(
        './images/depth/depth-reservoir-and-tubes-round@3x.png',
        import.meta.url
      ).href,
      new URL('./images/shape/shape-rectangular@3x.png', import.meta.url).href,
>>>>>>> f4c233fa
    ],
  },
  v: {
    circular: [
<<<<<<< HEAD
      // require('./images/depth/depth-reservoir-and-tubes-v@3x.png'),
      // require('./images/shape/shape-circular@3x.png'),
    ],
    rectangular: [
      // require('./images/depth/depth-reservoir-and-tubes-v@3x.png'),
      // require('./images/shape/shape-rectangular@3x.png'),
=======
      new URL(
        './images/depth/depth-reservoir-and-tubes-v@3x.png',
        import.meta.url
      ).href,
      new URL('./images/shape/shape-circular@3x.png', import.meta.url).href,
    ],
    rectangular: [
      new URL(
        './images/depth/depth-reservoir-and-tubes-v@3x.png',
        import.meta.url
      ).href,
      new URL('./images/shape/shape-rectangular@3x.png', import.meta.url).href,
>>>>>>> f4c233fa
    ],
  },
}

export function getFootprintDiagram(props: DiagramProps): string[] {
  const { category, insertCategory, irregular } = props
  if (category === 'aluminumBlock') {
    return insertCategory ? ALUM_BLOCK_FOOTPRINTS[insertCategory] : []
  } else if (category === 'tubeRack' && irregular) {
    return FOOTPRINT_DIAGRAMS.irregular
  }
  return category ? FOOTPRINT_DIAGRAMS[category] : []
}

export function getSpacingDiagram(props: DiagramProps): string[] {
  const { category, isMultiRow, shape } = props
  if (category === 'reservoir') {
    return isMultiRow
      ? RESERVOIR_SPACING_DIAGRAMS.multiRow
      : RESERVOIR_SPACING_DIAGRAMS.singleRow
  }

  return shape ? SPACING_DIAGRAMS[shape] : []
}

export function getMeasurementDiagram(props: DiagramProps): string[] {
  const { category, wellBottomShape, shape } = props
  if (category === 'tipRack') return TIPRACK_MEASUREMENT_DIAGRAMS
  else if (category === 'wellPlate') {
    return wellBottomShape && shape
      ? PLATE_MEASUREMENT_DIAGRAMS[wellBottomShape][shape]
      : []
  }
  return wellBottomShape && shape
    ? MEASUREMENT_DIAGRAMS[wellBottomShape][shape]
    : []
}<|MERGE_RESOLUTION|>--- conflicted
+++ resolved
@@ -20,94 +20,56 @@
     ).href,
   ],
   tipRack: [
-<<<<<<< HEAD
-    // require('./images/dimensions/footprint@3x.png'),
-    // require('./images/dimensions/height-tip-rack@3x.png'),
+    new URL('./images/dimensions/footprint@3x.png', import.meta.url).href,
+    new URL('./images/dimensions/height-tip-rack@3x.png', import.meta.url).href,
   ],
   tubeRack: [
-    // require('./images/dimensions/footprint@3x.png'),
-    // require('./images/dimensions/height-tube-rack@3x.png'),
+    new URL('./images/dimensions/footprint@3x.png', import.meta.url).href,
+    new URL('./images/dimensions/height-tube-rack@3x.png', import.meta.url)
+      .href,
   ],
   reservoir: [
-    // require('./images/dimensions/footprint@3x.png'),
-    // require('./images/dimensions/height-plate-and-reservoir@3x.png'),
+    new URL('./images/dimensions/footprint@3x.png', import.meta.url).href,
+    new URL(
+      './images/dimensions/height-plate-and-reservoir@3x.png',
+      import.meta.url
+    ).href,
   ],
   irregular: [
-    // require('./images/dimensions/footprint@3x.png'),
-    // require('./images/dimensions/height-tube-rack-irregular@3x.png'),
+    new URL('./images/dimensions/footprint@3x.png', import.meta.url).href,
+    new URL(
+      './images/dimensions/height-tube-rack-irregular@3x.png',
+      import.meta.url
+    ).href,
   ],
   adapter: [
-    // require('./images/dimensions/footprint@3x.png'),
-    // require('./images/dimensions/height-plate-and-reservoir@3x.png'),
-=======
-    new URL('./images/dimensions/footprint@3x.png', import.meta.url).href,
-    new URL('./images/dimensions/height-tip-rack@3x.png', import.meta.url).href,
-  ],
-  tubeRack: [
-    new URL('./images/dimensions/footprint@3x.png', import.meta.url).href,
-    new URL('./images/dimensions/height-tube-rack@3x.png', import.meta.url)
-      .href,
-  ],
-  reservoir: [
     new URL('./images/dimensions/footprint@3x.png', import.meta.url).href,
     new URL(
       './images/dimensions/height-plate-and-reservoir@3x.png',
       import.meta.url
     ).href,
-  ],
-  irregular: [
-    new URL('./images/dimensions/footprint@3x.png', import.meta.url).href,
-    new URL(
-      './images/dimensions/height-tube-rack-irregular@3x.png',
-      import.meta.url
-    ).href,
-  ],
-  adapter: [
-    new URL('./images/dimensions/footprint@3x.png', import.meta.url).href,
-    new URL(
-      './images/dimensions/height-plate-and-reservoir@3x.png',
-      import.meta.url
-    ).href,
->>>>>>> f4c233fa
   ],
 }
 
 const ALUM_BLOCK_FOOTPRINTS: Diagrams = {
   tubeRack: [
-<<<<<<< HEAD
-    // require('./images/dimensions/footprint@3x.png'),
-    // require('./images/dimensions/height-alum-block-tubes@3x.png'),
+    new URL('./images/dimensions/footprint@3x.png', import.meta.url).href,
+    new URL(
+      './images/dimensions/height-alum-block-tubes@3x.png',
+      import.meta.url
+    ).href,
   ],
   wellPlate: [
-    // require('./images/dimensions/footprint@3x.png'),
-    // require('./images/dimensions/height-alum-block-plate@3x.png'),
-=======
-    new URL('./images/dimensions/footprint@3x.png', import.meta.url).href,
-    new URL(
-      './images/dimensions/height-alum-block-tubes@3x.png',
-      import.meta.url
-    ).href,
-  ],
-  wellPlate: [
     new URL('./images/dimensions/footprint@3x.png', import.meta.url).href,
     new URL(
       './images/dimensions/height-alum-block-plate@3x.png',
       import.meta.url
     ).href,
->>>>>>> f4c233fa
   ],
 }
 
 const RESERVOIR_SPACING_DIAGRAMS: Diagrams = {
   singleRow: [
-<<<<<<< HEAD
-    // require('./images/offset/offset-reservoir@3x.png'),
-    // require('./images/spacing/spacing-reservoir@3x.png'),
-  ],
-  multiRow: [
-    // require('./images/offset/offset-reservoir@3x.png'),
-    // require('./images/spacing/spacing-reservoir-multi-row@3x.png'),
-=======
     new URL('./images/offset/offset-reservoir@3x.png', import.meta.url).href,
     new URL('./images/spacing/spacing-reservoir@3x.png', import.meta.url).href,
   ],
@@ -117,20 +79,11 @@
       './images/spacing/spacing-reservoir-multi-row@3x.png',
       import.meta.url
     ).href,
->>>>>>> f4c233fa
   ],
 }
 
 const SPACING_DIAGRAMS: Diagrams = {
   circular: [
-<<<<<<< HEAD
-    // require('./images/offset/offset-well-circular@3x.png'),
-    // require('./images/spacing/spacing-well-circular@3x.png'),
-  ],
-  rectangular: [
-    // require('./images/offset/offset-well-rectangular@3x.png'),
-    // require('./images/spacing/spacing-well-rectangular@3x.png'),
-=======
     new URL('./images/offset/offset-well-circular@3x.png', import.meta.url)
       .href,
     new URL('./images/spacing/spacing-well-circular@3x.png', import.meta.url)
@@ -141,18 +94,12 @@
       .href,
     new URL('./images/spacing/spacing-well-rectangular@3x.png', import.meta.url)
       .href,
->>>>>>> f4c233fa
   ],
 }
 
 const TIPRACK_MEASUREMENT_DIAGRAMS: string[] = [
-<<<<<<< HEAD
-  // require('./images/depth/length-tip-rack@3x.png'),
-  // require('./images/shape/shape-circular@3x.png'),
-=======
   new URL('./images/depth/length-tip-rack@3x.png', import.meta.url).href,
   new URL('./images/shape/shape-circular@3x.png', import.meta.url).href,
->>>>>>> f4c233fa
 ]
 
 type NestedDiagrams = Record<string, Record<string, string[]>>
@@ -160,73 +107,38 @@
 const PLATE_MEASUREMENT_DIAGRAMS: NestedDiagrams = {
   flat: {
     circular: [
-<<<<<<< HEAD
-      // require('./images/depth/depth-plate-flat@3x.png'),
-      // require('./images/shape/shape-circular@3x.png'),
-    ],
-    rectangular: [
-      // require('./images/depth/depth-plate-flat@3x.png'),
-      // require('./images/shape/shape-rectangular@3x.png'),
-=======
       new URL('./images/depth/depth-plate-flat@3x.png', import.meta.url).href,
       new URL('./images/shape/shape-circular@3x.png', import.meta.url).href,
     ],
     rectangular: [
       new URL('./images/depth/depth-plate-flat@3x.png', import.meta.url).href,
       new URL('./images/shape/shape-rectangular@3x.png', import.meta.url).href,
->>>>>>> f4c233fa
     ],
   },
   u: {
     circular: [
-<<<<<<< HEAD
-      // require('./images/depth/depth-plate-round@3x.png'),
-      // require('./images/shape/shape-circular@3x.png'),
-    ],
-    rectangular: [
-      // require('./images/depth/depth-plate-round@3x.png'),
-      // require('./images/shape/shape-rectangular@3x.png'),
-=======
       new URL('./images/depth/depth-plate-round@3x.png', import.meta.url).href,
       new URL('./images/shape/shape-circular@3x.png', import.meta.url).href,
     ],
     rectangular: [
       new URL('./images/depth/depth-plate-round@3x.png', import.meta.url).href,
       new URL('./images/shape/shape-rectangular@3x.png', import.meta.url).href,
->>>>>>> f4c233fa
     ],
   },
   v: {
     circular: [
-<<<<<<< HEAD
-      // require('./images/depth/depth-plate-v@3x.png'),
-      // require('./images/shape/shape-circular@3x.png'),
-    ],
-    rectangular: [
-      // require('./images/depth/depth-plate-v@3x.png'),
-      // require('./images/shape/shape-rectangular@3x.png'),
-=======
       new URL('./images/depth/depth-plate-v@3x.png', import.meta.url).href,
       new URL('./images/shape/shape-circular@3x.png', import.meta.url).href,
     ],
     rectangular: [
       new URL('./images/depth/depth-plate-v@3x.png', import.meta.url).href,
       new URL('./images/shape/shape-rectangular@3x.png', import.meta.url).href,
->>>>>>> f4c233fa
     ],
   },
 }
 const MEASUREMENT_DIAGRAMS: NestedDiagrams = {
   flat: {
     circular: [
-<<<<<<< HEAD
-      // require('./images/depth/depth-reservoir-and-tubes-flat@3x.png'),
-      // require('./images/shape/shape-circular@3x.png'),
-    ],
-    rectangular: [
-      // require('./images/depth/depth-reservoir-and-tubes-flat@3x.png'),
-      // require('./images/shape/shape-rectangular@3x.png'),
-=======
       new URL(
         './images/depth/depth-reservoir-and-tubes-flat@3x.png',
         import.meta.url
@@ -239,19 +151,10 @@
         import.meta.url
       ).href,
       new URL('./images/shape/shape-rectangular@3x.png', import.meta.url).href,
->>>>>>> f4c233fa
     ],
   },
   u: {
     circular: [
-<<<<<<< HEAD
-      // require('./images/depth/depth-reservoir-and-tubes-round@3x.png'),
-      // require('./images/shape/shape-circular@3x.png'),
-    ],
-    rectangular: [
-      // require('./images/depth/depth-reservoir-and-tubes-round@3x.png'),
-      // require('./images/shape/shape-rectangular@3x.png'),
-=======
       new URL(
         './images/depth/depth-reservoir-and-tubes-round@3x.png',
         import.meta.url
@@ -264,19 +167,10 @@
         import.meta.url
       ).href,
       new URL('./images/shape/shape-rectangular@3x.png', import.meta.url).href,
->>>>>>> f4c233fa
     ],
   },
   v: {
     circular: [
-<<<<<<< HEAD
-      // require('./images/depth/depth-reservoir-and-tubes-v@3x.png'),
-      // require('./images/shape/shape-circular@3x.png'),
-    ],
-    rectangular: [
-      // require('./images/depth/depth-reservoir-and-tubes-v@3x.png'),
-      // require('./images/shape/shape-rectangular@3x.png'),
-=======
       new URL(
         './images/depth/depth-reservoir-and-tubes-v@3x.png',
         import.meta.url
@@ -289,7 +183,6 @@
         import.meta.url
       ).href,
       new URL('./images/shape/shape-rectangular@3x.png', import.meta.url).href,
->>>>>>> f4c233fa
     ],
   },
 }
