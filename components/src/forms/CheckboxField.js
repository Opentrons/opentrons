--- conflicted
+++ resolved
@@ -2,6 +2,7 @@
 import * as React from 'react'
 import cx from 'classnames'
 import { Icon } from '../icons'
+import type { HoverTooltipHandlers } from '../tooltips'
 
 import styles from './forms.css'
 
@@ -12,7 +13,7 @@
   value?: boolean,
   /** classes to apply */
   className?: string,
-  /** classes to apply to inner label text div. Deprecated. use labelProps.className */
+  /** classes to apply to inner label text div */
   labelTextClassName?: ?string,
   /** name of field in form */
   name?: string,
@@ -24,15 +25,10 @@
   disabled?: boolean,
   /** html tabindex property */
   tabIndex?: number,
-<<<<<<< HEAD
-  /** props passed into label div. TODO IMMEDIATELY what is the Flow type? */
-  labelProps?: { [string]: any },
-=======
   /** handlers for HoverTooltipComponent */
   hoverTooltipHandlers?: ?HoverTooltipHandlers,
   /** if true, render indeterminate icon */
   isIndeterminate?: boolean,
->>>>>>> b06974c7
 |}
 
 export function CheckboxField(props: CheckboxFieldProps): React.Node {
@@ -73,12 +69,8 @@
         indeterminate={indeterminate}
       />
       <div
-        {...props.labelProps}
-        className={cx(
-          props.labelTextClassName,
-          props.labelProps?.className,
-          styles.label_text
-        )}
+        {...props.hoverTooltipHandlers}
+        className={cx(props.labelTextClassName, styles.label_text)}
       >
         {props.label}
       </div>
