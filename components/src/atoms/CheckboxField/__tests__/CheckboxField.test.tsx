--- conflicted
+++ resolved
@@ -3,12 +3,7 @@
 import { fireEvent } from '@testing-library/react'
 import { ALIGN_CENTER, JUSTIFY_CENTER } from '../../../styles'
 import { renderWithProviders } from '../../../testing/utils'
-<<<<<<< HEAD
-import { LEGACY_COLORS, TYPOGRAPHY, SPACING } from '../../../ui-style-constants'
-import { COLORS } from '../../../helix-design-system'
-=======
 import { COLORS, TYPOGRAPHY, SPACING } from '../../../ui-style-constants'
->>>>>>> e1f5673b
 
 import { CheckboxField } from '..'
 
