import 'jest-styled-components'
import * as React from 'react'
import { renderWithProviders } from '../../../testing/utils'
import {
  COLORS,
  BORDERS,
  TYPOGRAPHY,
  SPACING,
} from '../../../ui-style-constants'
import { PrimaryButton } from '../PrimaryButton'

const render = (props: React.ComponentProps<typeof PrimaryButton>) => {
  return renderWithProviders(<PrimaryButton {...props} />)[0]
}

describe('PrimaryButton', () => {
  let props: React.ComponentProps<typeof PrimaryButton>

  beforeEach(() => {
    props = {
      children: 'primary button',
    }
  })

  it('renders primary button with text', () => {
    const { getByText } = render(props)
    const button = getByText('primary button')
    expect(button).toHaveStyle(`background-color: ${COLORS.blueEnabled}`)
    expect(button).toHaveStyle(
      `padding: ${SPACING.spacing8} ${SPACING.spacing16} ${SPACING.spacing8} ${SPACING.spacing16}`
    )
    expect(button).toHaveStyle(`font-size: ${TYPOGRAPHY.fontSizeP}`)
    expect(button).toHaveStyle(`font-weight: ${TYPOGRAPHY.fontWeightSemiBold}`)
    expect(button).toHaveStyle(`line-height: ${TYPOGRAPHY.lineHeight20}`)
    expect(button).toHaveStyle(`border-radius: ${BORDERS.radiusSoftCorners}`)
    expect(button).toHaveStyle(
      `text-transform: ${TYPOGRAPHY.textTransformNone}`
    )
    expect(button).toHaveStyle(`box-shadow: none`)
    expect(button).toHaveStyle(`color: ${COLORS.white}`)
  })

  it('renders primary button with text and disabled', () => {
    props.disabled = true
    const { getByText } = render(props)
    const button = getByText('primary button')
    expect(button).toBeDisabled()
<<<<<<< HEAD
    expect(button).toHaveStyle(
      `background-color: ${LEGACY_COLORS.darkGreyDisabled}`
    )
    expect(button).toHaveStyle(`color: ${LEGACY_COLORS.errorDisabled}`)
=======
    expect(button).toHaveStyle(`background-color: ${COLORS.grey50Disabled}`)
    expect(button).toHaveStyle(`color: ${COLORS.grey40}`)
>>>>>>> 9147da8d
  })

  it('applies the correct states to the button - focus', () => {
    const { getByText } = render(props)
    const button = getByText('primary button')
<<<<<<< HEAD
    expect(button).toHaveStyleRule(
      'background-color',
      `${LEGACY_COLORS.blueHover}`,
      {
        modifier: ':focus',
      }
    )
=======
    expect(button).toHaveStyleRule('background-color', `${COLORS.blueHover}`, {
      modifier: ':focus',
    })
>>>>>>> 9147da8d
  })

  it('applies the correct states to the button - hover', () => {
    const { getByText } = render(props)
    const button = getByText('primary button')
<<<<<<< HEAD
    expect(button).toHaveStyleRule(
      'background-color',
      `${LEGACY_COLORS.blueHover}`,
      {
        modifier: ':hover',
      }
    )
=======
    expect(button).toHaveStyleRule('background-color', `${COLORS.blueHover}`, {
      modifier: ':hover',
    })
>>>>>>> 9147da8d
  })

  it('applies the correct states to the button - active', () => {
    const { getByText } = render(props)
    const button = getByText('primary button')
    expect(button).toHaveStyleRule(
      'background-color',
      `${COLORS.bluePressed}`,
      {
        modifier: ':active',
      }
    )
  })

  it('applies the correct states to the button - focus-visible', () => {
    const { getByText } = render(props)
    const button = getByText('primary button')
    expect(button).toHaveStyleRule(
      'box-shadow',
      `0 0 0 3px ${COLORS.warningEnabled}`,
      {
        modifier: ':focus-visible',
      }
    )
  })

  it('renders primary button with text and different background color', () => {
    props.backgroundColor = COLORS.errorEnabled
    const { getByText } = render(props)
    const button = getByText('primary button')
<<<<<<< HEAD
    expect(button).toHaveStyle(
      `background-color: ${LEGACY_COLORS.errorEnabled}`
    )
=======
    expect(button).toHaveStyle(`background-color: ${COLORS.errorEnabled}`)
>>>>>>> 9147da8d
    expect(button).toHaveStyle(`color: ${COLORS.white}`)
  })
})<|MERGE_RESOLUTION|>--- conflicted
+++ resolved
@@ -45,51 +45,24 @@
     const { getByText } = render(props)
     const button = getByText('primary button')
     expect(button).toBeDisabled()
-<<<<<<< HEAD
-    expect(button).toHaveStyle(
-      `background-color: ${LEGACY_COLORS.darkGreyDisabled}`
-    )
-    expect(button).toHaveStyle(`color: ${LEGACY_COLORS.errorDisabled}`)
-=======
     expect(button).toHaveStyle(`background-color: ${COLORS.grey50Disabled}`)
     expect(button).toHaveStyle(`color: ${COLORS.grey40}`)
->>>>>>> 9147da8d
   })
 
   it('applies the correct states to the button - focus', () => {
     const { getByText } = render(props)
     const button = getByText('primary button')
-<<<<<<< HEAD
-    expect(button).toHaveStyleRule(
-      'background-color',
-      `${LEGACY_COLORS.blueHover}`,
-      {
-        modifier: ':focus',
-      }
-    )
-=======
     expect(button).toHaveStyleRule('background-color', `${COLORS.blueHover}`, {
       modifier: ':focus',
     })
->>>>>>> 9147da8d
   })
 
   it('applies the correct states to the button - hover', () => {
     const { getByText } = render(props)
     const button = getByText('primary button')
-<<<<<<< HEAD
-    expect(button).toHaveStyleRule(
-      'background-color',
-      `${LEGACY_COLORS.blueHover}`,
-      {
-        modifier: ':hover',
-      }
-    )
-=======
     expect(button).toHaveStyleRule('background-color', `${COLORS.blueHover}`, {
       modifier: ':hover',
     })
->>>>>>> 9147da8d
   })
 
   it('applies the correct states to the button - active', () => {
@@ -120,13 +93,7 @@
     props.backgroundColor = COLORS.errorEnabled
     const { getByText } = render(props)
     const button = getByText('primary button')
-<<<<<<< HEAD
-    expect(button).toHaveStyle(
-      `background-color: ${LEGACY_COLORS.errorEnabled}`
-    )
-=======
     expect(button).toHaveStyle(`background-color: ${COLORS.errorEnabled}`)
->>>>>>> 9147da8d
     expect(button).toHaveStyle(`color: ${COLORS.white}`)
   })
 })