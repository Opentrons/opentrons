--- conflicted
+++ resolved
@@ -1,3 +1,4 @@
+//
 import * as React from 'react'
 import { describe, it, beforeEach, expect } from 'vitest'
 import { fireEvent, screen } from '@testing-library/react'
@@ -45,17 +46,6 @@
     expect(button).toBeDisabled()
     expect(button).toHaveStyle(`background-color: ${COLORS.grey30}`)
     expect(button).toHaveStyle(`color: ${COLORS.grey40}`)
-<<<<<<< HEAD
-=======
-  })
-
-  it('applies the correct states to the button - focus', () => {
-    const { getByText } = render(props)
-    const button = getByText('primary button')
-    expect(button).toHaveStyleRule('background-color', `${COLORS.blue55}`, {
-      modifier: ':focus',
-    })
->>>>>>> d6d9416c
   })
 
   it('applies the correct states to the button - hover', () => {
