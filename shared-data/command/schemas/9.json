--- conflicted
+++ resolved
@@ -289,16 +289,7 @@
     "WellOrigin": {
       "title": "WellOrigin",
       "description": "Origin of WellLocation offset.\n\nProps:\n    TOP: the top-center of the well\n    BOTTOM: the bottom-center of the well\n    CENTER: the middle-center of the well",
-<<<<<<< HEAD
-      "enum": [
-        "top",
-        "bottom",
-        "center",
-        "meniscus"
-      ],
-=======
       "enum": ["top", "bottom", "center"],
->>>>>>> 8f810266
       "type": "string"
     },
     "WellOffset": {
@@ -4409,147 +4400,16 @@
         "params"
       ]
     },
-<<<<<<< HEAD
-    "opentrons__protocol_engine__commands__absorbance_reader__close_lid__CloseLidParams": {
-      "title": "CloseLidParams",
-      "description": "Input parameters to close the lid on an absorbance reading.",
+    "InitializeParams": {
+      "title": "InitializeParams",
+      "description": "Input parameters to initialize an absorbance reading.",
       "type": "object",
       "properties": {
         "moduleId": {
           "title": "Moduleid",
           "description": "Unique ID of the absorbance reader.",
           "type": "string"
-        }
-      },
-      "required": [
-        "moduleId"
-      ]
-    },
-    "opentrons__protocol_engine__commands__absorbance_reader__close_lid__CloseLidCreate": {
-      "title": "CloseLidCreate",
-      "description": "A request to execute an Absorbance Reader close lid command.",
-      "type": "object",
-      "properties": {
-        "commandType": {
-          "title": "Commandtype",
-          "default": "absorbanceReader/closeLid",
-          "enum": [
-            "absorbanceReader/closeLid"
-          ],
-          "type": "string"
-        },
-        "params": {
-          "$ref": "#/definitions/opentrons__protocol_engine__commands__absorbance_reader__close_lid__CloseLidParams"
-        },
-        "intent": {
-          "description": "The reason the command was added. If not specified or `protocol`, the command will be treated as part of the protocol run itself, and added to the end of the existing command queue.\n\nIf `setup`, the command will be treated as part of run setup. A setup command may only be enqueued if the run has not started.\n\nUse setup commands for activities like pre-run calibration checks and module setup, like pre-heating.",
-          "allOf": [
-            {
-              "$ref": "#/definitions/CommandIntent"
-            }
-          ]
-        },
-        "key": {
-          "title": "Key",
-          "description": "A key value, unique in this run, that can be used to track the same logical command across multiple runs of the same protocol. If a value is not provided, one will be generated.",
-          "type": "string"
-        }
-      },
-      "required": [
-        "params"
-      ]
-    },
-    "opentrons__protocol_engine__commands__absorbance_reader__open_lid__OpenLidParams": {
-      "title": "OpenLidParams",
-      "description": "Input parameters to open the lid on an absorbance reading.",
-      "type": "object",
-      "properties": {
-        "moduleId": {
-          "title": "Moduleid",
-          "description": "Unique ID of the absorbance reader.",
-          "type": "string"
-        }
-      },
-      "required": [
-        "moduleId"
-      ]
-    },
-    "opentrons__protocol_engine__commands__absorbance_reader__open_lid__OpenLidCreate": {
-      "title": "OpenLidCreate",
-      "description": "A request to execute an Absorbance Reader open lid command.",
-      "type": "object",
-      "properties": {
-        "commandType": {
-          "title": "Commandtype",
-          "default": "absorbanceReader/openLid",
-          "enum": [
-            "absorbanceReader/openLid"
-          ],
-          "type": "string"
-        },
-        "params": {
-          "$ref": "#/definitions/opentrons__protocol_engine__commands__absorbance_reader__open_lid__OpenLidParams"
-        },
-        "intent": {
-          "description": "The reason the command was added. If not specified or `protocol`, the command will be treated as part of the protocol run itself, and added to the end of the existing command queue.\n\nIf `setup`, the command will be treated as part of run setup. A setup command may only be enqueued if the run has not started.\n\nUse setup commands for activities like pre-run calibration checks and module setup, like pre-heating.",
-          "allOf": [
-            {
-              "$ref": "#/definitions/CommandIntent"
-            }
-          ]
-        },
-        "key": {
-          "title": "Key",
-          "description": "A key value, unique in this run, that can be used to track the same logical command across multiple runs of the same protocol. If a value is not provided, one will be generated.",
-          "type": "string"
-        }
-      },
-      "required": [
-        "params"
-      ]
-    },
-=======
->>>>>>> 8f810266
-    "InitializeParams": {
-      "title": "InitializeParams",
-      "description": "Input parameters to initialize an absorbance reading.",
-      "type": "object",
-      "properties": {
-        "moduleId": {
-          "title": "Moduleid",
-          "description": "Unique ID of the absorbance reader.",
-          "type": "string"
-        },
-<<<<<<< HEAD
-        "measureMode": {
-          "title": "Measuremode",
-          "description": "Initialize single or multi measurement mode.",
-          "enum": [
-            "single",
-            "multi"
-          ],
-          "type": "string"
-        },
-        "sampleWavelengths": {
-          "title": "Samplewavelengths",
-          "description": "Sample wavelengths in nm.",
-          "type": "array",
-          "items": {
-            "type": "integer"
-          }
-        },
-        "referenceWavelength": {
-          "title": "Referencewavelength",
-          "description": "Optional reference wavelength in nm.",
-          "type": "integer"
-        }
-      },
-      "required": [
-        "moduleId",
-        "measureMode",
-        "sampleWavelengths"
-      ]
-=======
+        },
         "sampleWavelength": {
           "title": "Samplewavelength",
           "description": "Sample wavelength in nm.",
@@ -4557,7 +4417,6 @@
         }
       },
       "required": ["moduleId", "sampleWavelength"]
->>>>>>> 8f810266
     },
     "InitializeCreate": {
       "title": "InitializeCreate",
@@ -4609,13 +4468,7 @@
           "type": "integer"
         }
       },
-<<<<<<< HEAD
-      "required": [
-        "moduleId"
-      ]
-=======
       "required": ["moduleId", "sampleWavelength"]
->>>>>>> 8f810266
     },
     "MeasureAbsorbanceCreate": {
       "title": "MeasureAbsorbanceCreate",
@@ -4624,15 +4477,8 @@
       "properties": {
         "commandType": {
           "title": "Commandtype",
-<<<<<<< HEAD
-          "default": "absorbanceReader/read",
-          "enum": [
-            "absorbanceReader/read"
-          ],
-=======
           "default": "absorbanceReader/measure",
           "enum": ["absorbanceReader/measure"],
->>>>>>> 8f810266
           "type": "string"
         },
         "params": {
