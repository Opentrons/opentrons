{
  "title": "CreateCommandUnion",
  "description": "Model that validates a union of all CommandCreate models.",
  "anyOf": [
    {
      "$ref": "#/definitions/AspirateCreate"
    },
    {
      "$ref": "#/definitions/AspirateInPlaceCreate"
    },
    {
      "$ref": "#/definitions/CommentCreate"
    },
    {
      "$ref": "#/definitions/CustomCreate"
    },
    {
      "$ref": "#/definitions/DispenseCreate"
    },
    {
      "$ref": "#/definitions/DispenseInPlaceCreate"
    },
    {
      "$ref": "#/definitions/BlowOutCreate"
    },
    {
      "$ref": "#/definitions/BlowOutInPlaceCreate"
    },
    {
      "$ref": "#/definitions/DropTipCreate"
    },
    {
      "$ref": "#/definitions/HomeCreate"
    },
    {
      "$ref": "#/definitions/LoadLabwareCreate"
    },
    {
      "$ref": "#/definitions/LoadLiquidCreate"
    },
    {
      "$ref": "#/definitions/LoadModuleCreate"
    },
    {
      "$ref": "#/definitions/LoadPipetteCreate"
    },
    {
      "$ref": "#/definitions/MoveLabwareCreate"
    },
    {
      "$ref": "#/definitions/MoveRelativeCreate"
    },
    {
      "$ref": "#/definitions/MoveToCoordinatesCreate"
    },
    {
      "$ref": "#/definitions/MoveToWellCreate"
    },
    {
      "$ref": "#/definitions/WaitForResumeCreate"
    },
    {
      "$ref": "#/definitions/WaitForDurationCreate"
    },
    {
      "$ref": "#/definitions/PickUpTipCreate"
    },
    {
      "$ref": "#/definitions/SavePositionCreate"
    },
    {
      "$ref": "#/definitions/SetRailLightsCreate"
    },
    {
      "$ref": "#/definitions/TouchTipCreate"
    },
    {
      "$ref": "#/definitions/opentrons__protocol_engine__commands__heater_shaker__wait_for_temperature__WaitForTemperatureCreate"
    },
    {
      "$ref": "#/definitions/opentrons__protocol_engine__commands__heater_shaker__set_target_temperature__SetTargetTemperatureCreate"
    },
    {
      "$ref": "#/definitions/DeactivateHeaterCreate"
    },
    {
      "$ref": "#/definitions/SetAndWaitForShakeSpeedCreate"
    },
    {
      "$ref": "#/definitions/DeactivateShakerCreate"
    },
    {
      "$ref": "#/definitions/OpenLabwareLatchCreate"
    },
    {
      "$ref": "#/definitions/CloseLabwareLatchCreate"
    },
    {
      "$ref": "#/definitions/DisengageCreate"
    },
    {
      "$ref": "#/definitions/EngageCreate"
    },
    {
      "$ref": "#/definitions/opentrons__protocol_engine__commands__temperature_module__set_target_temperature__SetTargetTemperatureCreate"
    },
    {
      "$ref": "#/definitions/opentrons__protocol_engine__commands__temperature_module__wait_for_temperature__WaitForTemperatureCreate"
    },
    {
      "$ref": "#/definitions/DeactivateTemperatureCreate"
    },
    {
      "$ref": "#/definitions/SetTargetBlockTemperatureCreate"
    },
    {
      "$ref": "#/definitions/WaitForBlockTemperatureCreate"
    },
    {
      "$ref": "#/definitions/SetTargetLidTemperatureCreate"
    },
    {
      "$ref": "#/definitions/WaitForLidTemperatureCreate"
    },
    {
      "$ref": "#/definitions/DeactivateBlockCreate"
    },
    {
      "$ref": "#/definitions/DeactivateLidCreate"
    },
    {
      "$ref": "#/definitions/OpenLidCreate"
    },
    {
      "$ref": "#/definitions/CloseLidCreate"
    },
    {
      "$ref": "#/definitions/RunProfileCreate"
    },
    {
      "$ref": "#/definitions/CalibrateGripperCreate"
    },
    {
      "$ref": "#/definitions/CalibratePipetteCreate"
    },
    {
      "$ref": "#/definitions/MoveToMaintenancePositionCreate"
    }
  ],
  "definitions": {
    "WellOrigin": {
      "title": "WellOrigin",
      "description": "Origin of WellLocation offset.\n\nProps:\n    TOP: the top-center of the well\n    BOTTOM: the bottom-center of the well\n    CENTER: the middle-center of the well",
      "enum": ["top", "bottom", "center"],
      "type": "string"
    },
    "WellOffset": {
      "title": "WellOffset",
      "description": "An offset vector in (x, y, z).",
      "type": "object",
      "properties": {
        "x": {
          "title": "X",
          "default": 0,
          "type": "number"
        },
        "y": {
          "title": "Y",
          "default": 0,
          "type": "number"
        },
        "z": {
          "title": "Z",
          "default": 0,
          "type": "number"
        }
      }
    },
    "WellLocation": {
      "title": "WellLocation",
      "description": "A relative location in reference to a well's location.",
      "type": "object",
      "properties": {
        "origin": {
          "default": "top",
          "allOf": [
            {
              "$ref": "#/definitions/WellOrigin"
            }
          ]
        },
        "offset": {
          "$ref": "#/definitions/WellOffset"
        }
      }
    },
    "AspirateParams": {
      "title": "AspirateParams",
      "description": "Parameters required to aspirate from a specific well.",
      "type": "object",
      "properties": {
        "labwareId": {
          "title": "Labwareid",
          "description": "Identifier of labware to use.",
          "type": "string"
        },
        "wellName": {
          "title": "Wellname",
          "description": "Name of well to use in labware.",
          "type": "string"
        },
        "wellLocation": {
          "title": "Welllocation",
          "description": "Relative well location at which to perform the operation",
          "allOf": [
            {
              "$ref": "#/definitions/WellLocation"
            }
          ]
        },
        "flowRate": {
          "title": "Flowrate",
          "description": "Speed in \u00b5L/s configured for the pipette",
          "exclusiveMinimum": 0,
          "type": "number"
        },
        "volume": {
          "title": "Volume",
          "description": "Amount of liquid in uL. Must be greater than 0 and less than a pipette-specific maximum volume.",
          "exclusiveMinimum": 0,
          "type": "number"
        },
        "pipetteId": {
          "title": "Pipetteid",
          "description": "Identifier of pipette to use for liquid handling.",
          "type": "string"
        }
      },
      "required": ["labwareId", "wellName", "flowRate", "volume", "pipetteId"]
    },
    "CommandIntent": {
      "title": "CommandIntent",
      "description": "Run intent for a given command.\n\nProps:\n    PROTOCOL: the command is part of the protocol run itself.\n    SETUP: the command is part of the setup phase of a run.",
      "enum": ["protocol", "setup"],
      "type": "string"
    },
    "AspirateCreate": {
      "title": "AspirateCreate",
      "description": "Create aspirate command request model.",
      "type": "object",
      "properties": {
        "commandType": {
          "title": "Commandtype",
          "default": "aspirate",
          "enum": ["aspirate"],
          "type": "string"
        },
        "params": {
          "$ref": "#/definitions/AspirateParams"
        },
        "intent": {
          "description": "The reason the command was added. If not specified or `protocol`, the command will be treated as part of the protocol run itself, and added to the end of the existing command queue.\n\nIf `setup`, the command will be treated as part of run setup. A setup command may only be enqueued if the run has not started.\n\nUse setup commands for activities like pre-run calibration checks and module setup, like pre-heating.",
          "allOf": [
            {
              "$ref": "#/definitions/CommandIntent"
            }
          ]
        },
        "key": {
          "title": "Key",
          "description": "A key value, unique in this run, that can be used to track the same logical command across multiple runs of the same protocol. If a value is not provided, one will be generated.",
          "type": "string"
        }
      },
      "required": ["params"]
    },
    "AspirateInPlaceParams": {
      "title": "AspirateInPlaceParams",
      "description": "Payload required to aspirate in place.",
      "type": "object",
      "properties": {
        "flowRate": {
          "title": "Flowrate",
          "description": "Speed in \u00b5L/s configured for the pipette",
          "exclusiveMinimum": 0,
          "type": "number"
        },
        "volume": {
          "title": "Volume",
          "description": "Amount of liquid in uL. Must be greater than 0 and less than a pipette-specific maximum volume.",
          "exclusiveMinimum": 0,
          "type": "number"
        },
        "pipetteId": {
          "title": "Pipetteid",
          "description": "Identifier of pipette to use for liquid handling.",
          "type": "string"
        }
      },
      "required": ["flowRate", "volume", "pipetteId"]
    },
    "AspirateInPlaceCreate": {
      "title": "AspirateInPlaceCreate",
      "description": "AspirateInPlace command request model.",
      "type": "object",
      "properties": {
        "commandType": {
          "title": "Commandtype",
          "default": "aspirateInPlace",
          "enum": ["aspirateInPlace"],
          "type": "string"
        },
        "params": {
          "$ref": "#/definitions/AspirateInPlaceParams"
        },
        "intent": {
          "description": "The reason the command was added. If not specified or `protocol`, the command will be treated as part of the protocol run itself, and added to the end of the existing command queue.\n\nIf `setup`, the command will be treated as part of run setup. A setup command may only be enqueued if the run has not started.\n\nUse setup commands for activities like pre-run calibration checks and module setup, like pre-heating.",
          "allOf": [
            {
              "$ref": "#/definitions/CommandIntent"
            }
          ]
        },
        "key": {
          "title": "Key",
          "description": "A key value, unique in this run, that can be used to track the same logical command across multiple runs of the same protocol. If a value is not provided, one will be generated.",
          "type": "string"
        }
      },
      "required": ["params"]
    },
    "CommentParams": {
      "title": "CommentParams",
      "description": "Payload required to annotate execution with a comment.",
      "type": "object",
      "properties": {
        "message": {
          "title": "Message",
          "description": "A user-facing message",
          "type": "string"
        }
      },
      "required": ["message"]
    },
    "CommentCreate": {
      "title": "CommentCreate",
      "description": "Comment command request model.",
      "type": "object",
      "properties": {
        "commandType": {
          "title": "Commandtype",
          "default": "comment",
          "enum": ["comment"],
          "type": "string"
        },
        "params": {
          "$ref": "#/definitions/CommentParams"
        },
        "intent": {
          "description": "The reason the command was added. If not specified or `protocol`, the command will be treated as part of the protocol run itself, and added to the end of the existing command queue.\n\nIf `setup`, the command will be treated as part of run setup. A setup command may only be enqueued if the run has not started.\n\nUse setup commands for activities like pre-run calibration checks and module setup, like pre-heating.",
          "allOf": [
            {
              "$ref": "#/definitions/CommandIntent"
            }
          ]
        },
        "key": {
          "title": "Key",
          "description": "A key value, unique in this run, that can be used to track the same logical command across multiple runs of the same protocol. If a value is not provided, one will be generated.",
          "type": "string"
        }
      },
      "required": ["params"]
    },
    "CustomParams": {
      "title": "CustomParams",
      "description": "Payload used by a custom command.",
      "type": "object",
      "properties": {}
    },
    "CustomCreate": {
      "title": "CustomCreate",
      "description": "A request to create a custom command.",
      "type": "object",
      "properties": {
        "commandType": {
          "title": "Commandtype",
          "default": "custom",
          "enum": ["custom"],
          "type": "string"
        },
        "params": {
          "$ref": "#/definitions/CustomParams"
        },
        "intent": {
          "description": "The reason the command was added. If not specified or `protocol`, the command will be treated as part of the protocol run itself, and added to the end of the existing command queue.\n\nIf `setup`, the command will be treated as part of run setup. A setup command may only be enqueued if the run has not started.\n\nUse setup commands for activities like pre-run calibration checks and module setup, like pre-heating.",
          "allOf": [
            {
              "$ref": "#/definitions/CommandIntent"
            }
          ]
        },
        "key": {
          "title": "Key",
          "description": "A key value, unique in this run, that can be used to track the same logical command across multiple runs of the same protocol. If a value is not provided, one will be generated.",
          "type": "string"
        }
      },
      "required": ["params"]
    },
    "DispenseParams": {
      "title": "DispenseParams",
      "description": "Payload required to dispense to a specific well.",
      "type": "object",
      "properties": {
        "labwareId": {
          "title": "Labwareid",
          "description": "Identifier of labware to use.",
          "type": "string"
        },
        "wellName": {
          "title": "Wellname",
          "description": "Name of well to use in labware.",
          "type": "string"
        },
        "wellLocation": {
          "title": "Welllocation",
          "description": "Relative well location at which to perform the operation",
          "allOf": [
            {
              "$ref": "#/definitions/WellLocation"
            }
          ]
        },
        "flowRate": {
          "title": "Flowrate",
          "description": "Speed in \u00b5L/s configured for the pipette",
          "exclusiveMinimum": 0,
          "type": "number"
        },
        "volume": {
          "title": "Volume",
          "description": "Amount of liquid in uL. Must be greater than 0 and less than a pipette-specific maximum volume.",
          "exclusiveMinimum": 0,
          "type": "number"
        },
        "pipetteId": {
          "title": "Pipetteid",
          "description": "Identifier of pipette to use for liquid handling.",
          "type": "string"
        }
      },
      "required": ["labwareId", "wellName", "flowRate", "volume", "pipetteId"]
    },
    "DispenseCreate": {
      "title": "DispenseCreate",
      "description": "Create dispense command request model.",
      "type": "object",
      "properties": {
        "commandType": {
          "title": "Commandtype",
          "default": "dispense",
          "enum": ["dispense"],
          "type": "string"
        },
        "params": {
          "$ref": "#/definitions/DispenseParams"
        },
        "intent": {
          "description": "The reason the command was added. If not specified or `protocol`, the command will be treated as part of the protocol run itself, and added to the end of the existing command queue.\n\nIf `setup`, the command will be treated as part of run setup. A setup command may only be enqueued if the run has not started.\n\nUse setup commands for activities like pre-run calibration checks and module setup, like pre-heating.",
          "allOf": [
            {
              "$ref": "#/definitions/CommandIntent"
            }
          ]
        },
        "key": {
          "title": "Key",
          "description": "A key value, unique in this run, that can be used to track the same logical command across multiple runs of the same protocol. If a value is not provided, one will be generated.",
          "type": "string"
        }
      },
      "required": ["params"]
    },
    "DispenseInPlaceParams": {
      "title": "DispenseInPlaceParams",
      "description": "Payload required to dispense in place.",
      "type": "object",
      "properties": {
        "flowRate": {
          "title": "Flowrate",
          "description": "Speed in \u00b5L/s configured for the pipette",
          "exclusiveMinimum": 0,
          "type": "number"
        },
        "volume": {
          "title": "Volume",
          "description": "Amount of liquid in uL. Must be greater than 0 and less than a pipette-specific maximum volume.",
          "exclusiveMinimum": 0,
          "type": "number"
        },
        "pipetteId": {
          "title": "Pipetteid",
          "description": "Identifier of pipette to use for liquid handling.",
          "type": "string"
        }
      },
      "required": ["flowRate", "volume", "pipetteId"]
    },
    "DispenseInPlaceCreate": {
      "title": "DispenseInPlaceCreate",
      "description": "DispenseInPlace command request model.",
      "type": "object",
      "properties": {
        "commandType": {
          "title": "Commandtype",
          "default": "dispenseInPlace",
          "enum": ["dispenseInPlace"],
          "type": "string"
        },
        "params": {
          "$ref": "#/definitions/DispenseInPlaceParams"
        },
        "intent": {
          "description": "The reason the command was added. If not specified or `protocol`, the command will be treated as part of the protocol run itself, and added to the end of the existing command queue.\n\nIf `setup`, the command will be treated as part of run setup. A setup command may only be enqueued if the run has not started.\n\nUse setup commands for activities like pre-run calibration checks and module setup, like pre-heating.",
          "allOf": [
            {
              "$ref": "#/definitions/CommandIntent"
            }
          ]
        },
        "key": {
          "title": "Key",
          "description": "A key value, unique in this run, that can be used to track the same logical command across multiple runs of the same protocol. If a value is not provided, one will be generated.",
          "type": "string"
        }
      },
      "required": ["params"]
    },
    "BlowOutParams": {
      "title": "BlowOutParams",
      "description": "Payload required to blow-out a specific well.",
      "type": "object",
      "properties": {
        "labwareId": {
          "title": "Labwareid",
          "description": "Identifier of labware to use.",
          "type": "string"
        },
        "wellName": {
          "title": "Wellname",
          "description": "Name of well to use in labware.",
          "type": "string"
        },
        "wellLocation": {
          "title": "Welllocation",
          "description": "Relative well location at which to perform the operation",
          "allOf": [
            {
              "$ref": "#/definitions/WellLocation"
            }
          ]
        },
        "flowRate": {
          "title": "Flowrate",
          "description": "Speed in \u00b5L/s configured for the pipette",
          "exclusiveMinimum": 0,
          "type": "number"
        },
        "pipetteId": {
          "title": "Pipetteid",
          "description": "Identifier of pipette to use for liquid handling.",
          "type": "string"
        }
      },
      "required": ["labwareId", "wellName", "flowRate", "pipetteId"]
    },
    "BlowOutCreate": {
      "title": "BlowOutCreate",
      "description": "Create blow-out command request model.",
      "type": "object",
      "properties": {
        "commandType": {
          "title": "Commandtype",
          "default": "blowout",
          "enum": ["blowout"],
          "type": "string"
        },
        "params": {
          "$ref": "#/definitions/BlowOutParams"
        },
        "intent": {
          "description": "The reason the command was added. If not specified or `protocol`, the command will be treated as part of the protocol run itself, and added to the end of the existing command queue.\n\nIf `setup`, the command will be treated as part of run setup. A setup command may only be enqueued if the run has not started.\n\nUse setup commands for activities like pre-run calibration checks and module setup, like pre-heating.",
          "allOf": [
            {
              "$ref": "#/definitions/CommandIntent"
            }
          ]
        },
        "key": {
          "title": "Key",
          "description": "A key value, unique in this run, that can be used to track the same logical command across multiple runs of the same protocol. If a value is not provided, one will be generated.",
          "type": "string"
        }
      },
      "required": ["params"]
    },
<<<<<<< HEAD
    "DropTipWellOrigin": {
      "title": "DropTipWellOrigin",
      "description": "The origin of a TipRackWellLocation offset.\n\nProps:\n    TOP: the top-center of the well\n    BOTTOM: the bottom-center of the well\n    CENTER: the middle-center of the well\n    DEFAULT: the default drop-tip location of the well,\n        based on pipette configuration and length of the tip.",
      "enum": ["top", "bottom", "center", "default"],
      "type": "string"
    },
    "DropTipWellLocation": {
      "title": "DropTipWellLocation",
      "description": "Like WellLocation, but for dropping tips.\n\nUnlike a typical WellLocation, the location for a drop tip\ndefaults to location based on the tip length rather than the well's top.",
      "type": "object",
      "properties": {
        "origin": {
          "default": "default",
          "allOf": [
            {
              "$ref": "#/definitions/DropTipWellOrigin"
            }
          ]
        },
        "offset": {
          "$ref": "#/definitions/WellOffset"
        }
      }
=======
    "BlowOutInPlaceParams": {
      "title": "BlowOutInPlaceParams",
      "description": "Payload required to blow-out in place.",
      "type": "object",
      "properties": {
        "flowRate": {
          "title": "Flowrate",
          "description": "Speed in \u00b5L/s configured for the pipette",
          "exclusiveMinimum": 0,
          "type": "number"
        },
        "pipetteId": {
          "title": "Pipetteid",
          "description": "Identifier of pipette to use for liquid handling.",
          "type": "string"
        }
      },
      "required": ["flowRate", "pipetteId"]
    },
    "BlowOutInPlaceCreate": {
      "title": "BlowOutInPlaceCreate",
      "description": "BlowOutInPlace command request model.",
      "type": "object",
      "properties": {
        "commandType": {
          "title": "Commandtype",
          "default": "blowOutInPlace",
          "enum": ["blowOutInPlace"],
          "type": "string"
        },
        "params": {
          "$ref": "#/definitions/BlowOutInPlaceParams"
        },
        "intent": {
          "description": "The reason the command was added. If not specified or `protocol`, the command will be treated as part of the protocol run itself, and added to the end of the existing command queue.\n\nIf `setup`, the command will be treated as part of run setup. A setup command may only be enqueued if the run has not started.\n\nUse setup commands for activities like pre-run calibration checks and module setup, like pre-heating.",
          "allOf": [
            {
              "$ref": "#/definitions/CommandIntent"
            }
          ]
        },
        "key": {
          "title": "Key",
          "description": "A key value, unique in this run, that can be used to track the same logical command across multiple runs of the same protocol. If a value is not provided, one will be generated.",
          "type": "string"
        }
      },
      "required": ["params"]
>>>>>>> 0874c45b
    },
    "DropTipParams": {
      "title": "DropTipParams",
      "description": "Payload required to drop a tip in a specific well.",
      "type": "object",
      "properties": {
        "pipetteId": {
          "title": "Pipetteid",
          "description": "Identifier of pipette to use for liquid handling.",
          "type": "string"
        },
        "labwareId": {
          "title": "Labwareid",
          "description": "Identifier of labware to use.",
          "type": "string"
        },
        "wellName": {
          "title": "Wellname",
          "description": "Name of well to use in labware.",
          "type": "string"
        },
        "wellLocation": {
          "title": "Welllocation",
          "description": "Relative well location at which to drop the tip.",
          "allOf": [
            {
              "$ref": "#/definitions/DropTipWellLocation"
            }
          ]
        },
        "homeAfter": {
          "title": "Homeafter",
          "description": "Whether to home this pipette's plunger after dropping the tip. You should normally leave this unspecified to let the robot choose a safe default depending on its hardware.",
          "type": "boolean"
        }
      },
      "required": ["pipetteId", "labwareId", "wellName"]
    },
    "DropTipCreate": {
      "title": "DropTipCreate",
      "description": "Drop tip command creation request model.",
      "type": "object",
      "properties": {
        "commandType": {
          "title": "Commandtype",
          "default": "dropTip",
          "enum": ["dropTip"],
          "type": "string"
        },
        "params": {
          "$ref": "#/definitions/DropTipParams"
        },
        "intent": {
          "description": "The reason the command was added. If not specified or `protocol`, the command will be treated as part of the protocol run itself, and added to the end of the existing command queue.\n\nIf `setup`, the command will be treated as part of run setup. A setup command may only be enqueued if the run has not started.\n\nUse setup commands for activities like pre-run calibration checks and module setup, like pre-heating.",
          "allOf": [
            {
              "$ref": "#/definitions/CommandIntent"
            }
          ]
        },
        "key": {
          "title": "Key",
          "description": "A key value, unique in this run, that can be used to track the same logical command across multiple runs of the same protocol. If a value is not provided, one will be generated.",
          "type": "string"
        }
      },
      "required": ["params"]
    },
    "MotorAxis": {
      "title": "MotorAxis",
      "description": "Motor axis on which to issue a home command.",
      "enum": ["x", "y", "leftZ", "rightZ", "leftPlunger", "rightPlunger"],
      "type": "string"
    },
    "HomeParams": {
      "title": "HomeParams",
      "description": "Payload required for a Home command.",
      "type": "object",
      "properties": {
        "axes": {
          "description": "Axes to return to their home positions. If omitted, will home all motors. Extra axes may be implicitly homed to ensure accurate homing of the explicitly specified axes.",
          "type": "array",
          "items": {
            "$ref": "#/definitions/MotorAxis"
          }
        }
      }
    },
    "HomeCreate": {
      "title": "HomeCreate",
      "description": "Data to create a Home command.",
      "type": "object",
      "properties": {
        "commandType": {
          "title": "Commandtype",
          "default": "home",
          "enum": ["home"],
          "type": "string"
        },
        "params": {
          "$ref": "#/definitions/HomeParams"
        },
        "intent": {
          "description": "The reason the command was added. If not specified or `protocol`, the command will be treated as part of the protocol run itself, and added to the end of the existing command queue.\n\nIf `setup`, the command will be treated as part of run setup. A setup command may only be enqueued if the run has not started.\n\nUse setup commands for activities like pre-run calibration checks and module setup, like pre-heating.",
          "allOf": [
            {
              "$ref": "#/definitions/CommandIntent"
            }
          ]
        },
        "key": {
          "title": "Key",
          "description": "A key value, unique in this run, that can be used to track the same logical command across multiple runs of the same protocol. If a value is not provided, one will be generated.",
          "type": "string"
        }
      },
      "required": ["params"]
    },
    "DeckSlotName": {
      "title": "DeckSlotName",
      "description": "Deck slot identifiers.",
      "enum": ["1", "2", "3", "4", "5", "6", "7", "8", "9", "10", "11", "12"],
      "type": "string"
    },
    "DeckSlotLocation": {
      "title": "DeckSlotLocation",
      "description": "The location of something placed in a single deck slot.",
      "type": "object",
      "properties": {
        "slotName": {
          "$ref": "#/definitions/DeckSlotName"
        }
      },
      "required": ["slotName"]
    },
    "ModuleLocation": {
      "title": "ModuleLocation",
      "description": "The location of something placed atop a hardware module.",
      "type": "object",
      "properties": {
        "moduleId": {
          "title": "Moduleid",
          "description": "The ID of a loaded module from a prior `loadModule` command.",
          "type": "string"
        }
      },
      "required": ["moduleId"]
    },
    "LoadLabwareParams": {
      "title": "LoadLabwareParams",
      "description": "Payload required to load a labware into a slot.",
      "type": "object",
      "properties": {
        "location": {
          "title": "Location",
          "description": "Location the labware should be loaded into.",
          "anyOf": [
            {
              "$ref": "#/definitions/DeckSlotLocation"
            },
            {
              "$ref": "#/definitions/ModuleLocation"
            },
            {
              "enum": ["offDeck"],
              "type": "string"
            }
          ]
        },
        "loadName": {
          "title": "Loadname",
          "description": "Name used to reference a labware definition.",
          "type": "string"
        },
        "namespace": {
          "title": "Namespace",
          "description": "The namespace the labware definition belongs to.",
          "type": "string"
        },
        "version": {
          "title": "Version",
          "description": "The labware definition version.",
          "type": "integer"
        },
        "labwareId": {
          "title": "Labwareid",
          "description": "An optional ID to assign to this labware. If None, an ID will be generated.",
          "type": "string"
        },
        "displayName": {
          "title": "Displayname",
          "description": "An optional user-specified display name or label for this labware.",
          "type": "string"
        }
      },
      "required": ["location", "loadName", "namespace", "version"]
    },
    "LoadLabwareCreate": {
      "title": "LoadLabwareCreate",
      "description": "Load labware command creation request.",
      "type": "object",
      "properties": {
        "commandType": {
          "title": "Commandtype",
          "default": "loadLabware",
          "enum": ["loadLabware"],
          "type": "string"
        },
        "params": {
          "$ref": "#/definitions/LoadLabwareParams"
        },
        "intent": {
          "description": "The reason the command was added. If not specified or `protocol`, the command will be treated as part of the protocol run itself, and added to the end of the existing command queue.\n\nIf `setup`, the command will be treated as part of run setup. A setup command may only be enqueued if the run has not started.\n\nUse setup commands for activities like pre-run calibration checks and module setup, like pre-heating.",
          "allOf": [
            {
              "$ref": "#/definitions/CommandIntent"
            }
          ]
        },
        "key": {
          "title": "Key",
          "description": "A key value, unique in this run, that can be used to track the same logical command across multiple runs of the same protocol. If a value is not provided, one will be generated.",
          "type": "string"
        }
      },
      "required": ["params"]
    },
    "LoadLiquidParams": {
      "title": "LoadLiquidParams",
      "description": "Payload required to load a liquid into a well.",
      "type": "object",
      "properties": {
        "liquidId": {
          "title": "Liquidid",
          "description": "Unique identifier of the liquid to load.",
          "type": "string"
        },
        "labwareId": {
          "title": "Labwareid",
          "description": "Unique identifier of labware to load liquid into.",
          "type": "string"
        },
        "volumeByWell": {
          "title": "Volumebywell",
          "description": "Volume of liquid, in \u00b5L, loaded into each well by name, in this labware.",
          "type": "object",
          "additionalProperties": {
            "type": "number"
          }
        }
      },
      "required": ["liquidId", "labwareId", "volumeByWell"]
    },
    "LoadLiquidCreate": {
      "title": "LoadLiquidCreate",
      "description": "Load liquid command creation request.",
      "type": "object",
      "properties": {
        "commandType": {
          "title": "Commandtype",
          "default": "loadLiquid",
          "enum": ["loadLiquid"],
          "type": "string"
        },
        "params": {
          "$ref": "#/definitions/LoadLiquidParams"
        },
        "intent": {
          "description": "The reason the command was added. If not specified or `protocol`, the command will be treated as part of the protocol run itself, and added to the end of the existing command queue.\n\nIf `setup`, the command will be treated as part of run setup. A setup command may only be enqueued if the run has not started.\n\nUse setup commands for activities like pre-run calibration checks and module setup, like pre-heating.",
          "allOf": [
            {
              "$ref": "#/definitions/CommandIntent"
            }
          ]
        },
        "key": {
          "title": "Key",
          "description": "A key value, unique in this run, that can be used to track the same logical command across multiple runs of the same protocol. If a value is not provided, one will be generated.",
          "type": "string"
        }
      },
      "required": ["params"]
    },
    "ModuleModel": {
      "title": "ModuleModel",
      "description": "All available modules' models.",
      "enum": [
        "temperatureModuleV1",
        "temperatureModuleV2",
        "magneticModuleV1",
        "magneticModuleV2",
        "thermocyclerModuleV1",
        "thermocyclerModuleV2",
        "heaterShakerModuleV1"
      ],
      "type": "string"
    },
    "LoadModuleParams": {
      "title": "LoadModuleParams",
      "description": "Payload required to load a module.",
      "type": "object",
      "properties": {
        "model": {
          "description": "The model name of the module to load.\n\nProtocol Engine will look for a connected module that either exactly matches this one, or is compatible.",
          "allOf": [
            {
              "$ref": "#/definitions/ModuleModel"
            }
          ]
        },
        "location": {
          "title": "Location",
          "description": "The location into which this module should be loaded.\n\nFor the Thermocycler Module, which occupies multiple deck slots, this should be the front-most occupied slot (normally slot 7).",
          "allOf": [
            {
              "$ref": "#/definitions/DeckSlotLocation"
            }
          ]
        },
        "moduleId": {
          "title": "Moduleid",
          "description": "An optional ID to assign to this module. If None, an ID will be generated.",
          "type": "string"
        }
      },
      "required": ["model", "location"]
    },
    "LoadModuleCreate": {
      "title": "LoadModuleCreate",
      "description": "The model for a creation request for a load module command.",
      "type": "object",
      "properties": {
        "commandType": {
          "title": "Commandtype",
          "default": "loadModule",
          "enum": ["loadModule"],
          "type": "string"
        },
        "params": {
          "$ref": "#/definitions/LoadModuleParams"
        },
        "intent": {
          "description": "The reason the command was added. If not specified or `protocol`, the command will be treated as part of the protocol run itself, and added to the end of the existing command queue.\n\nIf `setup`, the command will be treated as part of run setup. A setup command may only be enqueued if the run has not started.\n\nUse setup commands for activities like pre-run calibration checks and module setup, like pre-heating.",
          "allOf": [
            {
              "$ref": "#/definitions/CommandIntent"
            }
          ]
        },
        "key": {
          "title": "Key",
          "description": "A key value, unique in this run, that can be used to track the same logical command across multiple runs of the same protocol. If a value is not provided, one will be generated.",
          "type": "string"
        }
      },
      "required": ["params"]
    },
    "PipetteNameType": {
      "title": "PipetteNameType",
      "description": "Pipette load name values.",
      "enum": [
        "p10_single",
        "p10_multi",
        "p20_single_gen2",
        "p20_multi_gen2",
        "p50_single",
        "p50_multi",
        "p50_single_gen3",
        "p50_multi_gen3",
        "p300_single",
        "p300_multi",
        "p300_single_gen2",
        "p300_multi_gen2",
        "p1000_single",
        "p1000_single_gen2",
        "p1000_single_gen3",
        "p1000_multi_gen3"
      ],
      "type": "string"
    },
    "MountType": {
      "title": "MountType",
      "description": "An enumeration.",
      "enum": ["left", "right"],
      "type": "string"
    },
    "LoadPipetteParams": {
      "title": "LoadPipetteParams",
      "description": "Payload needed to load a pipette on to a mount.",
      "type": "object",
      "properties": {
        "pipetteName": {
          "title": "Pipettename",
          "description": "The load name of the pipette to be required.",
          "anyOf": [
            {
              "$ref": "#/definitions/PipetteNameType"
            },
            {
              "enum": ["p1000_96"],
              "type": "string"
            }
          ]
        },
        "mount": {
          "description": "The mount the pipette should be present on.",
          "allOf": [
            {
              "$ref": "#/definitions/MountType"
            }
          ]
        },
        "pipetteId": {
          "title": "Pipetteid",
          "description": "An optional ID to assign to this pipette. If None, an ID will be generated.",
          "type": "string"
        }
      },
      "required": ["pipetteName", "mount"]
    },
    "LoadPipetteCreate": {
      "title": "LoadPipetteCreate",
      "description": "Load pipette command creation request model.",
      "type": "object",
      "properties": {
        "commandType": {
          "title": "Commandtype",
          "default": "loadPipette",
          "enum": ["loadPipette"],
          "type": "string"
        },
        "params": {
          "$ref": "#/definitions/LoadPipetteParams"
        },
        "intent": {
          "description": "The reason the command was added. If not specified or `protocol`, the command will be treated as part of the protocol run itself, and added to the end of the existing command queue.\n\nIf `setup`, the command will be treated as part of run setup. A setup command may only be enqueued if the run has not started.\n\nUse setup commands for activities like pre-run calibration checks and module setup, like pre-heating.",
          "allOf": [
            {
              "$ref": "#/definitions/CommandIntent"
            }
          ]
        },
        "key": {
          "title": "Key",
          "description": "A key value, unique in this run, that can be used to track the same logical command across multiple runs of the same protocol. If a value is not provided, one will be generated.",
          "type": "string"
        }
      },
      "required": ["params"]
    },
    "LabwareMovementStrategy": {
      "title": "LabwareMovementStrategy",
      "description": "Strategy to use for labware movement.",
      "enum": ["usingGripper", "manualMoveWithPause", "manualMoveWithoutPause"],
      "type": "string"
    },
    "LabwareOffsetVector": {
      "title": "LabwareOffsetVector",
      "description": "Offset, in deck coordinates from nominal to actual position.",
      "type": "object",
      "properties": {
        "x": {
          "title": "X",
          "type": "number"
        },
        "y": {
          "title": "Y",
          "type": "number"
        },
        "z": {
          "title": "Z",
          "type": "number"
        }
      },
      "required": ["x", "y", "z"]
    },
    "MoveLabwareParams": {
      "title": "MoveLabwareParams",
      "description": "Input parameters for a ``moveLabware`` command.",
      "type": "object",
      "properties": {
        "labwareId": {
          "title": "Labwareid",
          "description": "The ID of the labware to move.",
          "type": "string"
        },
        "newLocation": {
          "title": "Newlocation",
          "description": "Where to move the labware.",
          "anyOf": [
            {
              "$ref": "#/definitions/DeckSlotLocation"
            },
            {
              "$ref": "#/definitions/ModuleLocation"
            },
            {
              "enum": ["offDeck"],
              "type": "string"
            }
          ]
        },
        "strategy": {
          "description": "Whether to use the gripper to perform the labware movement or to perform a manual movement with an option to pause.",
          "allOf": [
            {
              "$ref": "#/definitions/LabwareMovementStrategy"
            }
          ]
        },
        "usePickUpLocationLpcOffset": {
          "title": "Usepickuplocationlpcoffset",
          "description": "Whether to use LPC offset of the labware associated with its pick up location. Experimental param, subject to change.",
          "default": false,
          "type": "boolean"
        },
        "useDropLocationLpcOffset": {
          "title": "Usedroplocationlpcoffset",
          "description": "Whether to use LPC offset of the labware associated with its drop off location. Experimental param, subject to change.",
          "default": false,
          "type": "boolean"
        },
        "pickUpOffset": {
          "title": "Pickupoffset",
          "description": "Offset to use when picking up labware. Experimental param, subject to change",
          "allOf": [
            {
              "$ref": "#/definitions/LabwareOffsetVector"
            }
          ]
        },
        "dropOffset": {
          "title": "Dropoffset",
          "description": "Offset to use when dropping off labware. Experimental param, subject to change",
          "allOf": [
            {
              "$ref": "#/definitions/LabwareOffsetVector"
            }
          ]
        }
      },
      "required": ["labwareId", "newLocation", "strategy"]
    },
    "MoveLabwareCreate": {
      "title": "MoveLabwareCreate",
      "description": "A request to create a ``moveLabware`` command.",
      "type": "object",
      "properties": {
        "commandType": {
          "title": "Commandtype",
          "default": "moveLabware",
          "enum": ["moveLabware"],
          "type": "string"
        },
        "params": {
          "$ref": "#/definitions/MoveLabwareParams"
        },
        "intent": {
          "description": "The reason the command was added. If not specified or `protocol`, the command will be treated as part of the protocol run itself, and added to the end of the existing command queue.\n\nIf `setup`, the command will be treated as part of run setup. A setup command may only be enqueued if the run has not started.\n\nUse setup commands for activities like pre-run calibration checks and module setup, like pre-heating.",
          "allOf": [
            {
              "$ref": "#/definitions/CommandIntent"
            }
          ]
        },
        "key": {
          "title": "Key",
          "description": "A key value, unique in this run, that can be used to track the same logical command across multiple runs of the same protocol. If a value is not provided, one will be generated.",
          "type": "string"
        }
      },
      "required": ["params"]
    },
    "MovementAxis": {
      "title": "MovementAxis",
      "description": "Axis on which to issue a relative movement.",
      "enum": ["x", "y", "z"],
      "type": "string"
    },
    "MoveRelativeParams": {
      "title": "MoveRelativeParams",
      "description": "Payload required for a MoveRelative command.",
      "type": "object",
      "properties": {
        "pipetteId": {
          "title": "Pipetteid",
          "description": "Pipette to move.",
          "type": "string"
        },
        "axis": {
          "description": "Axis along which to move.",
          "allOf": [
            {
              "$ref": "#/definitions/MovementAxis"
            }
          ]
        },
        "distance": {
          "title": "Distance",
          "description": "Distance to move in millimeters. A positive number will move towards the right (x), back (y), top (z) of the deck.",
          "type": "number"
        }
      },
      "required": ["pipetteId", "axis", "distance"]
    },
    "MoveRelativeCreate": {
      "title": "MoveRelativeCreate",
      "description": "Data to create a MoveRelative command.",
      "type": "object",
      "properties": {
        "commandType": {
          "title": "Commandtype",
          "default": "moveRelative",
          "enum": ["moveRelative"],
          "type": "string"
        },
        "params": {
          "$ref": "#/definitions/MoveRelativeParams"
        },
        "intent": {
          "description": "The reason the command was added. If not specified or `protocol`, the command will be treated as part of the protocol run itself, and added to the end of the existing command queue.\n\nIf `setup`, the command will be treated as part of run setup. A setup command may only be enqueued if the run has not started.\n\nUse setup commands for activities like pre-run calibration checks and module setup, like pre-heating.",
          "allOf": [
            {
              "$ref": "#/definitions/CommandIntent"
            }
          ]
        },
        "key": {
          "title": "Key",
          "description": "A key value, unique in this run, that can be used to track the same logical command across multiple runs of the same protocol. If a value is not provided, one will be generated.",
          "type": "string"
        }
      },
      "required": ["params"]
    },
    "DeckPoint": {
      "title": "DeckPoint",
      "description": "Coordinates of a point in deck space.",
      "type": "object",
      "properties": {
        "x": {
          "title": "X",
          "type": "number"
        },
        "y": {
          "title": "Y",
          "type": "number"
        },
        "z": {
          "title": "Z",
          "type": "number"
        }
      },
      "required": ["x", "y", "z"]
    },
    "MoveToCoordinatesParams": {
      "title": "MoveToCoordinatesParams",
      "description": "Payload required to move a pipette to coordinates.",
      "type": "object",
      "properties": {
        "minimumZHeight": {
          "title": "Minimumzheight",
          "description": "Optional minimal Z margin in mm. If this is larger than the API's default safe Z margin, it will make the arc higher. If it's smaller, it will have no effect.",
          "type": "number"
        },
        "forceDirect": {
          "title": "Forcedirect",
          "description": "If true, moving from one labware/well to another will not arc to the default safe z, but instead will move directly to the specified location. This will also force the `minimumZHeight` param to be ignored. A 'direct' movement is in X/Y/Z simultaneously.",
          "default": false,
          "type": "boolean"
        },
        "speed": {
          "title": "Speed",
          "description": "Override the travel speed in mm/s. This controls the straight linear speed of motion.",
          "type": "number"
        },
        "pipetteId": {
          "title": "Pipetteid",
          "description": "Identifier of pipette to use for liquid handling.",
          "type": "string"
        },
        "coordinates": {
          "title": "Coordinates",
          "description": "X, Y and Z coordinates in mm from deck's origin location (left-front-bottom corner of work space)",
          "allOf": [
            {
              "$ref": "#/definitions/DeckPoint"
            }
          ]
        }
      },
      "required": ["pipetteId", "coordinates"]
    },
    "MoveToCoordinatesCreate": {
      "title": "MoveToCoordinatesCreate",
      "description": "Move to coordinates command creation request model.",
      "type": "object",
      "properties": {
        "commandType": {
          "title": "Commandtype",
          "default": "moveToCoordinates",
          "enum": ["moveToCoordinates"],
          "type": "string"
        },
        "params": {
          "$ref": "#/definitions/MoveToCoordinatesParams"
        },
        "intent": {
          "description": "The reason the command was added. If not specified or `protocol`, the command will be treated as part of the protocol run itself, and added to the end of the existing command queue.\n\nIf `setup`, the command will be treated as part of run setup. A setup command may only be enqueued if the run has not started.\n\nUse setup commands for activities like pre-run calibration checks and module setup, like pre-heating.",
          "allOf": [
            {
              "$ref": "#/definitions/CommandIntent"
            }
          ]
        },
        "key": {
          "title": "Key",
          "description": "A key value, unique in this run, that can be used to track the same logical command across multiple runs of the same protocol. If a value is not provided, one will be generated.",
          "type": "string"
        }
      },
      "required": ["params"]
    },
    "MoveToWellParams": {
      "title": "MoveToWellParams",
      "description": "Payload required to move a pipette to a specific well.",
      "type": "object",
      "properties": {
        "minimumZHeight": {
          "title": "Minimumzheight",
          "description": "Optional minimal Z margin in mm. If this is larger than the API's default safe Z margin, it will make the arc higher. If it's smaller, it will have no effect.",
          "type": "number"
        },
        "forceDirect": {
          "title": "Forcedirect",
          "description": "If true, moving from one labware/well to another will not arc to the default safe z, but instead will move directly to the specified location. This will also force the `minimumZHeight` param to be ignored. A 'direct' movement is in X/Y/Z simultaneously.",
          "default": false,
          "type": "boolean"
        },
        "speed": {
          "title": "Speed",
          "description": "Override the travel speed in mm/s. This controls the straight linear speed of motion.",
          "type": "number"
        },
        "labwareId": {
          "title": "Labwareid",
          "description": "Identifier of labware to use.",
          "type": "string"
        },
        "wellName": {
          "title": "Wellname",
          "description": "Name of well to use in labware.",
          "type": "string"
        },
        "wellLocation": {
          "title": "Welllocation",
          "description": "Relative well location at which to perform the operation",
          "allOf": [
            {
              "$ref": "#/definitions/WellLocation"
            }
          ]
        },
        "pipetteId": {
          "title": "Pipetteid",
          "description": "Identifier of pipette to use for liquid handling.",
          "type": "string"
        }
      },
      "required": ["labwareId", "wellName", "pipetteId"]
    },
    "MoveToWellCreate": {
      "title": "MoveToWellCreate",
      "description": "Move to well command creation request model.",
      "type": "object",
      "properties": {
        "commandType": {
          "title": "Commandtype",
          "default": "moveToWell",
          "enum": ["moveToWell"],
          "type": "string"
        },
        "params": {
          "$ref": "#/definitions/MoveToWellParams"
        },
        "intent": {
          "description": "The reason the command was added. If not specified or `protocol`, the command will be treated as part of the protocol run itself, and added to the end of the existing command queue.\n\nIf `setup`, the command will be treated as part of run setup. A setup command may only be enqueued if the run has not started.\n\nUse setup commands for activities like pre-run calibration checks and module setup, like pre-heating.",
          "allOf": [
            {
              "$ref": "#/definitions/CommandIntent"
            }
          ]
        },
        "key": {
          "title": "Key",
          "description": "A key value, unique in this run, that can be used to track the same logical command across multiple runs of the same protocol. If a value is not provided, one will be generated.",
          "type": "string"
        }
      },
      "required": ["params"]
    },
    "WaitForResumeParams": {
      "title": "WaitForResumeParams",
      "description": "Payload required to pause the protocol.",
      "type": "object",
      "properties": {
        "message": {
          "title": "Message",
          "description": "A user-facing message associated with the pause",
          "type": "string"
        }
      }
    },
    "WaitForResumeCreate": {
      "title": "WaitForResumeCreate",
      "description": "Wait for resume command request model.",
      "type": "object",
      "properties": {
        "commandType": {
          "title": "Commandtype",
          "default": "waitForResume",
          "enum": ["waitForResume", "pause"],
          "type": "string"
        },
        "params": {
          "$ref": "#/definitions/WaitForResumeParams"
        },
        "intent": {
          "description": "The reason the command was added. If not specified or `protocol`, the command will be treated as part of the protocol run itself, and added to the end of the existing command queue.\n\nIf `setup`, the command will be treated as part of run setup. A setup command may only be enqueued if the run has not started.\n\nUse setup commands for activities like pre-run calibration checks and module setup, like pre-heating.",
          "allOf": [
            {
              "$ref": "#/definitions/CommandIntent"
            }
          ]
        },
        "key": {
          "title": "Key",
          "description": "A key value, unique in this run, that can be used to track the same logical command across multiple runs of the same protocol. If a value is not provided, one will be generated.",
          "type": "string"
        }
      },
      "required": ["params"]
    },
    "WaitForDurationParams": {
      "title": "WaitForDurationParams",
      "description": "Payload required to pause the protocol.",
      "type": "object",
      "properties": {
        "seconds": {
          "title": "Seconds",
          "description": "Duration, in seconds, to wait for.",
          "type": "number"
        },
        "message": {
          "title": "Message",
          "description": "A user-facing message associated with the pause",
          "type": "string"
        }
      },
      "required": ["seconds"]
    },
    "WaitForDurationCreate": {
      "title": "WaitForDurationCreate",
      "description": "Wait for duration command request model.",
      "type": "object",
      "properties": {
        "commandType": {
          "title": "Commandtype",
          "default": "waitForDuration",
          "enum": ["waitForDuration"],
          "type": "string"
        },
        "params": {
          "$ref": "#/definitions/WaitForDurationParams"
        },
        "intent": {
          "description": "The reason the command was added. If not specified or `protocol`, the command will be treated as part of the protocol run itself, and added to the end of the existing command queue.\n\nIf `setup`, the command will be treated as part of run setup. A setup command may only be enqueued if the run has not started.\n\nUse setup commands for activities like pre-run calibration checks and module setup, like pre-heating.",
          "allOf": [
            {
              "$ref": "#/definitions/CommandIntent"
            }
          ]
        },
        "key": {
          "title": "Key",
          "description": "A key value, unique in this run, that can be used to track the same logical command across multiple runs of the same protocol. If a value is not provided, one will be generated.",
          "type": "string"
        }
      },
      "required": ["params"]
    },
    "PickUpTipParams": {
      "title": "PickUpTipParams",
      "description": "Payload needed to move a pipette to a specific well.",
      "type": "object",
      "properties": {
        "labwareId": {
          "title": "Labwareid",
          "description": "Identifier of labware to use.",
          "type": "string"
        },
        "wellName": {
          "title": "Wellname",
          "description": "Name of well to use in labware.",
          "type": "string"
        },
        "wellLocation": {
          "title": "Welllocation",
          "description": "Relative well location at which to perform the operation",
          "allOf": [
            {
              "$ref": "#/definitions/WellLocation"
            }
          ]
        },
        "pipetteId": {
          "title": "Pipetteid",
          "description": "Identifier of pipette to use for liquid handling.",
          "type": "string"
        }
      },
      "required": ["labwareId", "wellName", "pipetteId"]
    },
    "PickUpTipCreate": {
      "title": "PickUpTipCreate",
      "description": "Pick up tip command creation request model.",
      "type": "object",
      "properties": {
        "commandType": {
          "title": "Commandtype",
          "default": "pickUpTip",
          "enum": ["pickUpTip"],
          "type": "string"
        },
        "params": {
          "$ref": "#/definitions/PickUpTipParams"
        },
        "intent": {
          "description": "The reason the command was added. If not specified or `protocol`, the command will be treated as part of the protocol run itself, and added to the end of the existing command queue.\n\nIf `setup`, the command will be treated as part of run setup. A setup command may only be enqueued if the run has not started.\n\nUse setup commands for activities like pre-run calibration checks and module setup, like pre-heating.",
          "allOf": [
            {
              "$ref": "#/definitions/CommandIntent"
            }
          ]
        },
        "key": {
          "title": "Key",
          "description": "A key value, unique in this run, that can be used to track the same logical command across multiple runs of the same protocol. If a value is not provided, one will be generated.",
          "type": "string"
        }
      },
      "required": ["params"]
    },
    "SavePositionParams": {
      "title": "SavePositionParams",
      "description": "Payload needed to save a pipette's current position.",
      "type": "object",
      "properties": {
        "pipetteId": {
          "title": "Pipetteid",
          "description": "Unique identifier of the pipette in question.",
          "type": "string"
        },
        "positionId": {
          "title": "Positionid",
          "description": "An optional ID to assign to this command instance. Auto-assigned if not defined.",
          "type": "string"
        }
      },
      "required": ["pipetteId"]
    },
    "SavePositionCreate": {
      "title": "SavePositionCreate",
      "description": "Save position command creation request model.",
      "type": "object",
      "properties": {
        "commandType": {
          "title": "Commandtype",
          "default": "savePosition",
          "enum": ["savePosition"],
          "type": "string"
        },
        "params": {
          "$ref": "#/definitions/SavePositionParams"
        },
        "intent": {
          "description": "The reason the command was added. If not specified or `protocol`, the command will be treated as part of the protocol run itself, and added to the end of the existing command queue.\n\nIf `setup`, the command will be treated as part of run setup. A setup command may only be enqueued if the run has not started.\n\nUse setup commands for activities like pre-run calibration checks and module setup, like pre-heating.",
          "allOf": [
            {
              "$ref": "#/definitions/CommandIntent"
            }
          ]
        },
        "key": {
          "title": "Key",
          "description": "A key value, unique in this run, that can be used to track the same logical command across multiple runs of the same protocol. If a value is not provided, one will be generated.",
          "type": "string"
        }
      },
      "required": ["params"]
    },
    "SetRailLightsParams": {
      "title": "SetRailLightsParams",
      "description": "Payload required to set the rail lights on or off.",
      "type": "object",
      "properties": {
        "on": {
          "title": "On",
          "description": "The field that determines if the light is turned off or on.",
          "type": "boolean"
        }
      },
      "required": ["on"]
    },
    "SetRailLightsCreate": {
      "title": "SetRailLightsCreate",
      "description": "setRailLights command request model.",
      "type": "object",
      "properties": {
        "commandType": {
          "title": "Commandtype",
          "default": "setRailLights",
          "enum": ["setRailLights"],
          "type": "string"
        },
        "params": {
          "$ref": "#/definitions/SetRailLightsParams"
        },
        "intent": {
          "description": "The reason the command was added. If not specified or `protocol`, the command will be treated as part of the protocol run itself, and added to the end of the existing command queue.\n\nIf `setup`, the command will be treated as part of run setup. A setup command may only be enqueued if the run has not started.\n\nUse setup commands for activities like pre-run calibration checks and module setup, like pre-heating.",
          "allOf": [
            {
              "$ref": "#/definitions/CommandIntent"
            }
          ]
        },
        "key": {
          "title": "Key",
          "description": "A key value, unique in this run, that can be used to track the same logical command across multiple runs of the same protocol. If a value is not provided, one will be generated.",
          "type": "string"
        }
      },
      "required": ["params"]
    },
    "TouchTipParams": {
      "title": "TouchTipParams",
      "description": "Payload needed to touch a pipette tip the sides of a specific well.",
      "type": "object",
      "properties": {
        "labwareId": {
          "title": "Labwareid",
          "description": "Identifier of labware to use.",
          "type": "string"
        },
        "wellName": {
          "title": "Wellname",
          "description": "Name of well to use in labware.",
          "type": "string"
        },
        "wellLocation": {
          "title": "Welllocation",
          "description": "Relative well location at which to perform the operation",
          "allOf": [
            {
              "$ref": "#/definitions/WellLocation"
            }
          ]
        },
        "pipetteId": {
          "title": "Pipetteid",
          "description": "Identifier of pipette to use for liquid handling.",
          "type": "string"
        },
        "radius": {
          "title": "Radius",
          "description": "The proportion of the target well's radius the pipette tip will move towards.",
          "default": 1.0,
          "type": "number"
        },
        "speed": {
          "title": "Speed",
          "description": "Override the travel speed in mm/s. This controls the straight linear speed of motion.",
          "type": "number"
        }
      },
      "required": ["labwareId", "wellName", "pipetteId"]
    },
    "TouchTipCreate": {
      "title": "TouchTipCreate",
      "description": "Touch tip command creation request model.",
      "type": "object",
      "properties": {
        "commandType": {
          "title": "Commandtype",
          "default": "touchTip",
          "enum": ["touchTip"],
          "type": "string"
        },
        "params": {
          "$ref": "#/definitions/TouchTipParams"
        },
        "intent": {
          "description": "The reason the command was added. If not specified or `protocol`, the command will be treated as part of the protocol run itself, and added to the end of the existing command queue.\n\nIf `setup`, the command will be treated as part of run setup. A setup command may only be enqueued if the run has not started.\n\nUse setup commands for activities like pre-run calibration checks and module setup, like pre-heating.",
          "allOf": [
            {
              "$ref": "#/definitions/CommandIntent"
            }
          ]
        },
        "key": {
          "title": "Key",
          "description": "A key value, unique in this run, that can be used to track the same logical command across multiple runs of the same protocol. If a value is not provided, one will be generated.",
          "type": "string"
        }
      },
      "required": ["params"]
    },
    "opentrons__protocol_engine__commands__heater_shaker__wait_for_temperature__WaitForTemperatureParams": {
      "title": "WaitForTemperatureParams",
      "description": "Input parameters to wait for a Heater-Shaker's target temperature.",
      "type": "object",
      "properties": {
        "moduleId": {
          "title": "Moduleid",
          "description": "Unique ID of the Heater-Shaker Module.",
          "type": "string"
        },
        "celsius": {
          "title": "Celsius",
          "description": "Target temperature in \u00b0C. If not specified, will default to the module's target temperature. Specifying a celsius parameter other than the target temperature could lead to unpredictable behavior and hence is not recommended for use. This parameter can be removed in a future version without prior notice.",
          "type": "number"
        }
      },
      "required": ["moduleId"]
    },
    "opentrons__protocol_engine__commands__heater_shaker__wait_for_temperature__WaitForTemperatureCreate": {
      "title": "WaitForTemperatureCreate",
      "description": "A request to create a Heater-Shaker's wait for temperature command.",
      "type": "object",
      "properties": {
        "commandType": {
          "title": "Commandtype",
          "default": "heaterShaker/waitForTemperature",
          "enum": ["heaterShaker/waitForTemperature"],
          "type": "string"
        },
        "params": {
          "$ref": "#/definitions/opentrons__protocol_engine__commands__heater_shaker__wait_for_temperature__WaitForTemperatureParams"
        },
        "intent": {
          "description": "The reason the command was added. If not specified or `protocol`, the command will be treated as part of the protocol run itself, and added to the end of the existing command queue.\n\nIf `setup`, the command will be treated as part of run setup. A setup command may only be enqueued if the run has not started.\n\nUse setup commands for activities like pre-run calibration checks and module setup, like pre-heating.",
          "allOf": [
            {
              "$ref": "#/definitions/CommandIntent"
            }
          ]
        },
        "key": {
          "title": "Key",
          "description": "A key value, unique in this run, that can be used to track the same logical command across multiple runs of the same protocol. If a value is not provided, one will be generated.",
          "type": "string"
        }
      },
      "required": ["params"]
    },
    "opentrons__protocol_engine__commands__heater_shaker__set_target_temperature__SetTargetTemperatureParams": {
      "title": "SetTargetTemperatureParams",
      "description": "Input parameters to set a Heater-Shaker's target temperature.",
      "type": "object",
      "properties": {
        "moduleId": {
          "title": "Moduleid",
          "description": "Unique ID of the Heater-Shaker Module.",
          "type": "string"
        },
        "celsius": {
          "title": "Celsius",
          "description": "Target temperature in \u00b0C.",
          "type": "number"
        }
      },
      "required": ["moduleId", "celsius"]
    },
    "opentrons__protocol_engine__commands__heater_shaker__set_target_temperature__SetTargetTemperatureCreate": {
      "title": "SetTargetTemperatureCreate",
      "description": "A request to create a Heater-Shaker's set temperature command.",
      "type": "object",
      "properties": {
        "commandType": {
          "title": "Commandtype",
          "default": "heaterShaker/setTargetTemperature",
          "enum": ["heaterShaker/setTargetTemperature"],
          "type": "string"
        },
        "params": {
          "$ref": "#/definitions/opentrons__protocol_engine__commands__heater_shaker__set_target_temperature__SetTargetTemperatureParams"
        },
        "intent": {
          "description": "The reason the command was added. If not specified or `protocol`, the command will be treated as part of the protocol run itself, and added to the end of the existing command queue.\n\nIf `setup`, the command will be treated as part of run setup. A setup command may only be enqueued if the run has not started.\n\nUse setup commands for activities like pre-run calibration checks and module setup, like pre-heating.",
          "allOf": [
            {
              "$ref": "#/definitions/CommandIntent"
            }
          ]
        },
        "key": {
          "title": "Key",
          "description": "A key value, unique in this run, that can be used to track the same logical command across multiple runs of the same protocol. If a value is not provided, one will be generated.",
          "type": "string"
        }
      },
      "required": ["params"]
    },
    "DeactivateHeaterParams": {
      "title": "DeactivateHeaterParams",
      "description": "Input parameters to unset a Heater-Shaker's target temperature.",
      "type": "object",
      "properties": {
        "moduleId": {
          "title": "Moduleid",
          "description": "Unique ID of the Heater-Shaker Module.",
          "type": "string"
        }
      },
      "required": ["moduleId"]
    },
    "DeactivateHeaterCreate": {
      "title": "DeactivateHeaterCreate",
      "description": "A request to create a Heater-Shaker's deactivate heater command.",
      "type": "object",
      "properties": {
        "commandType": {
          "title": "Commandtype",
          "default": "heaterShaker/deactivateHeater",
          "enum": ["heaterShaker/deactivateHeater"],
          "type": "string"
        },
        "params": {
          "$ref": "#/definitions/DeactivateHeaterParams"
        },
        "intent": {
          "description": "The reason the command was added. If not specified or `protocol`, the command will be treated as part of the protocol run itself, and added to the end of the existing command queue.\n\nIf `setup`, the command will be treated as part of run setup. A setup command may only be enqueued if the run has not started.\n\nUse setup commands for activities like pre-run calibration checks and module setup, like pre-heating.",
          "allOf": [
            {
              "$ref": "#/definitions/CommandIntent"
            }
          ]
        },
        "key": {
          "title": "Key",
          "description": "A key value, unique in this run, that can be used to track the same logical command across multiple runs of the same protocol. If a value is not provided, one will be generated.",
          "type": "string"
        }
      },
      "required": ["params"]
    },
    "SetAndWaitForShakeSpeedParams": {
      "title": "SetAndWaitForShakeSpeedParams",
      "description": "Input parameters to set and wait for a shake speed for a Heater-Shaker Module.",
      "type": "object",
      "properties": {
        "moduleId": {
          "title": "Moduleid",
          "description": "Unique ID of the Heater-Shaker Module.",
          "type": "string"
        },
        "rpm": {
          "title": "Rpm",
          "description": "Target speed in rotations per minute.",
          "type": "number"
        }
      },
      "required": ["moduleId", "rpm"]
    },
    "SetAndWaitForShakeSpeedCreate": {
      "title": "SetAndWaitForShakeSpeedCreate",
      "description": "A request to create a Heater-Shaker's set and wait for shake speed command.",
      "type": "object",
      "properties": {
        "commandType": {
          "title": "Commandtype",
          "default": "heaterShaker/setAndWaitForShakeSpeed",
          "enum": ["heaterShaker/setAndWaitForShakeSpeed"],
          "type": "string"
        },
        "params": {
          "$ref": "#/definitions/SetAndWaitForShakeSpeedParams"
        },
        "intent": {
          "description": "The reason the command was added. If not specified or `protocol`, the command will be treated as part of the protocol run itself, and added to the end of the existing command queue.\n\nIf `setup`, the command will be treated as part of run setup. A setup command may only be enqueued if the run has not started.\n\nUse setup commands for activities like pre-run calibration checks and module setup, like pre-heating.",
          "allOf": [
            {
              "$ref": "#/definitions/CommandIntent"
            }
          ]
        },
        "key": {
          "title": "Key",
          "description": "A key value, unique in this run, that can be used to track the same logical command across multiple runs of the same protocol. If a value is not provided, one will be generated.",
          "type": "string"
        }
      },
      "required": ["params"]
    },
    "DeactivateShakerParams": {
      "title": "DeactivateShakerParams",
      "description": "Input parameters to deactivate shaker for a Heater-Shaker Module.",
      "type": "object",
      "properties": {
        "moduleId": {
          "title": "Moduleid",
          "description": "Unique ID of the Heater-Shaker Module.",
          "type": "string"
        }
      },
      "required": ["moduleId"]
    },
    "DeactivateShakerCreate": {
      "title": "DeactivateShakerCreate",
      "description": "A request to create a Heater-Shaker's deactivate shaker command.",
      "type": "object",
      "properties": {
        "commandType": {
          "title": "Commandtype",
          "default": "heaterShaker/deactivateShaker",
          "enum": ["heaterShaker/deactivateShaker"],
          "type": "string"
        },
        "params": {
          "$ref": "#/definitions/DeactivateShakerParams"
        },
        "intent": {
          "description": "The reason the command was added. If not specified or `protocol`, the command will be treated as part of the protocol run itself, and added to the end of the existing command queue.\n\nIf `setup`, the command will be treated as part of run setup. A setup command may only be enqueued if the run has not started.\n\nUse setup commands for activities like pre-run calibration checks and module setup, like pre-heating.",
          "allOf": [
            {
              "$ref": "#/definitions/CommandIntent"
            }
          ]
        },
        "key": {
          "title": "Key",
          "description": "A key value, unique in this run, that can be used to track the same logical command across multiple runs of the same protocol. If a value is not provided, one will be generated.",
          "type": "string"
        }
      },
      "required": ["params"]
    },
    "OpenLabwareLatchParams": {
      "title": "OpenLabwareLatchParams",
      "description": "Input parameters to open a Heater-Shaker Module's labware latch.",
      "type": "object",
      "properties": {
        "moduleId": {
          "title": "Moduleid",
          "description": "Unique ID of the Heater-Shaker Module.",
          "type": "string"
        }
      },
      "required": ["moduleId"]
    },
    "OpenLabwareLatchCreate": {
      "title": "OpenLabwareLatchCreate",
      "description": "A request to create a Heater-Shaker's open labware latch command.",
      "type": "object",
      "properties": {
        "commandType": {
          "title": "Commandtype",
          "default": "heaterShaker/openLabwareLatch",
          "enum": ["heaterShaker/openLabwareLatch"],
          "type": "string"
        },
        "params": {
          "$ref": "#/definitions/OpenLabwareLatchParams"
        },
        "intent": {
          "description": "The reason the command was added. If not specified or `protocol`, the command will be treated as part of the protocol run itself, and added to the end of the existing command queue.\n\nIf `setup`, the command will be treated as part of run setup. A setup command may only be enqueued if the run has not started.\n\nUse setup commands for activities like pre-run calibration checks and module setup, like pre-heating.",
          "allOf": [
            {
              "$ref": "#/definitions/CommandIntent"
            }
          ]
        },
        "key": {
          "title": "Key",
          "description": "A key value, unique in this run, that can be used to track the same logical command across multiple runs of the same protocol. If a value is not provided, one will be generated.",
          "type": "string"
        }
      },
      "required": ["params"]
    },
    "CloseLabwareLatchParams": {
      "title": "CloseLabwareLatchParams",
      "description": "Input parameters to close a Heater-Shaker Module's labware latch.",
      "type": "object",
      "properties": {
        "moduleId": {
          "title": "Moduleid",
          "description": "Unique ID of the Heater-Shaker Module.",
          "type": "string"
        }
      },
      "required": ["moduleId"]
    },
    "CloseLabwareLatchCreate": {
      "title": "CloseLabwareLatchCreate",
      "description": "A request to create a Heater-Shaker's close latch command.",
      "type": "object",
      "properties": {
        "commandType": {
          "title": "Commandtype",
          "default": "heaterShaker/closeLabwareLatch",
          "enum": ["heaterShaker/closeLabwareLatch"],
          "type": "string"
        },
        "params": {
          "$ref": "#/definitions/CloseLabwareLatchParams"
        },
        "intent": {
          "description": "The reason the command was added. If not specified or `protocol`, the command will be treated as part of the protocol run itself, and added to the end of the existing command queue.\n\nIf `setup`, the command will be treated as part of run setup. A setup command may only be enqueued if the run has not started.\n\nUse setup commands for activities like pre-run calibration checks and module setup, like pre-heating.",
          "allOf": [
            {
              "$ref": "#/definitions/CommandIntent"
            }
          ]
        },
        "key": {
          "title": "Key",
          "description": "A key value, unique in this run, that can be used to track the same logical command across multiple runs of the same protocol. If a value is not provided, one will be generated.",
          "type": "string"
        }
      },
      "required": ["params"]
    },
    "DisengageParams": {
      "title": "DisengageParams",
      "description": "Input data to disengage a Magnetic Module's magnets.",
      "type": "object",
      "properties": {
        "moduleId": {
          "title": "Moduleid",
          "description": "The ID of the Magnetic Module whose magnets you want to disengage, from a prior `loadModule` command.",
          "type": "string"
        }
      },
      "required": ["moduleId"]
    },
    "DisengageCreate": {
      "title": "DisengageCreate",
      "description": "A request to create a Magnetic Module disengage command.",
      "type": "object",
      "properties": {
        "commandType": {
          "title": "Commandtype",
          "default": "magneticModule/disengage",
          "enum": ["magneticModule/disengage"],
          "type": "string"
        },
        "params": {
          "$ref": "#/definitions/DisengageParams"
        },
        "intent": {
          "description": "The reason the command was added. If not specified or `protocol`, the command will be treated as part of the protocol run itself, and added to the end of the existing command queue.\n\nIf `setup`, the command will be treated as part of run setup. A setup command may only be enqueued if the run has not started.\n\nUse setup commands for activities like pre-run calibration checks and module setup, like pre-heating.",
          "allOf": [
            {
              "$ref": "#/definitions/CommandIntent"
            }
          ]
        },
        "key": {
          "title": "Key",
          "description": "A key value, unique in this run, that can be used to track the same logical command across multiple runs of the same protocol. If a value is not provided, one will be generated.",
          "type": "string"
        }
      },
      "required": ["params"]
    },
    "EngageParams": {
      "title": "EngageParams",
      "description": "Input data to engage a Magnetic Module.",
      "type": "object",
      "properties": {
        "moduleId": {
          "title": "Moduleid",
          "description": "The ID of the Magnetic Module whose magnets you want to raise, from a prior `loadModule` command.",
          "type": "string"
        },
        "height": {
          "title": "Height",
          "description": "How high, in millimeters, to raise the magnets.\n\nZero means the tops of the magnets are level with the ledge that the labware rests on. This will be slightly above the magnets' minimum height, the hardware home position. Negative values are allowed, to put the magnets below the ledge.\n\nUnits are always true millimeters. This is unlike certain labware definitions, engage commands in the Python Protocol API, and engage commands in older versions of the JSON protocol schema. Take care to convert properly.",
          "type": "number"
        }
      },
      "required": ["moduleId", "height"]
    },
    "EngageCreate": {
      "title": "EngageCreate",
      "description": "A request to create a Magnetic Module engage command.",
      "type": "object",
      "properties": {
        "commandType": {
          "title": "Commandtype",
          "default": "magneticModule/engage",
          "enum": ["magneticModule/engage"],
          "type": "string"
        },
        "params": {
          "$ref": "#/definitions/EngageParams"
        },
        "intent": {
          "description": "The reason the command was added. If not specified or `protocol`, the command will be treated as part of the protocol run itself, and added to the end of the existing command queue.\n\nIf `setup`, the command will be treated as part of run setup. A setup command may only be enqueued if the run has not started.\n\nUse setup commands for activities like pre-run calibration checks and module setup, like pre-heating.",
          "allOf": [
            {
              "$ref": "#/definitions/CommandIntent"
            }
          ]
        },
        "key": {
          "title": "Key",
          "description": "A key value, unique in this run, that can be used to track the same logical command across multiple runs of the same protocol. If a value is not provided, one will be generated.",
          "type": "string"
        }
      },
      "required": ["params"]
    },
    "opentrons__protocol_engine__commands__temperature_module__set_target_temperature__SetTargetTemperatureParams": {
      "title": "SetTargetTemperatureParams",
      "description": "Input parameters to set a Temperature Module's target temperature.",
      "type": "object",
      "properties": {
        "moduleId": {
          "title": "Moduleid",
          "description": "Unique ID of the Temperature Module.",
          "type": "string"
        },
        "celsius": {
          "title": "Celsius",
          "description": "Target temperature in \u00b0C.",
          "type": "number"
        }
      },
      "required": ["moduleId", "celsius"]
    },
    "opentrons__protocol_engine__commands__temperature_module__set_target_temperature__SetTargetTemperatureCreate": {
      "title": "SetTargetTemperatureCreate",
      "description": "A request to create a Temperature Module's set temperature command.",
      "type": "object",
      "properties": {
        "commandType": {
          "title": "Commandtype",
          "default": "temperatureModule/setTargetTemperature",
          "enum": ["temperatureModule/setTargetTemperature"],
          "type": "string"
        },
        "params": {
          "$ref": "#/definitions/opentrons__protocol_engine__commands__temperature_module__set_target_temperature__SetTargetTemperatureParams"
        },
        "intent": {
          "description": "The reason the command was added. If not specified or `protocol`, the command will be treated as part of the protocol run itself, and added to the end of the existing command queue.\n\nIf `setup`, the command will be treated as part of run setup. A setup command may only be enqueued if the run has not started.\n\nUse setup commands for activities like pre-run calibration checks and module setup, like pre-heating.",
          "allOf": [
            {
              "$ref": "#/definitions/CommandIntent"
            }
          ]
        },
        "key": {
          "title": "Key",
          "description": "A key value, unique in this run, that can be used to track the same logical command across multiple runs of the same protocol. If a value is not provided, one will be generated.",
          "type": "string"
        }
      },
      "required": ["params"]
    },
    "opentrons__protocol_engine__commands__temperature_module__wait_for_temperature__WaitForTemperatureParams": {
      "title": "WaitForTemperatureParams",
      "description": "Input parameters to wait for a Temperature Module's target temperature.",
      "type": "object",
      "properties": {
        "moduleId": {
          "title": "Moduleid",
          "description": "Unique ID of the Temperature Module.",
          "type": "string"
        },
        "celsius": {
          "title": "Celsius",
          "description": "Target temperature in \u00b0C. If not specified, will default to the module's target temperature. Specifying a celsius parameter other than the target temperature could lead to unpredictable behavior and hence is not recommended for use. This parameter can be removed in a future version without prior notice.",
          "type": "number"
        }
      },
      "required": ["moduleId"]
    },
    "opentrons__protocol_engine__commands__temperature_module__wait_for_temperature__WaitForTemperatureCreate": {
      "title": "WaitForTemperatureCreate",
      "description": "A request to create a Temperature Module's wait for temperature command.",
      "type": "object",
      "properties": {
        "commandType": {
          "title": "Commandtype",
          "default": "temperatureModule/waitForTemperature",
          "enum": ["temperatureModule/waitForTemperature"],
          "type": "string"
        },
        "params": {
          "$ref": "#/definitions/opentrons__protocol_engine__commands__temperature_module__wait_for_temperature__WaitForTemperatureParams"
        },
        "intent": {
          "description": "The reason the command was added. If not specified or `protocol`, the command will be treated as part of the protocol run itself, and added to the end of the existing command queue.\n\nIf `setup`, the command will be treated as part of run setup. A setup command may only be enqueued if the run has not started.\n\nUse setup commands for activities like pre-run calibration checks and module setup, like pre-heating.",
          "allOf": [
            {
              "$ref": "#/definitions/CommandIntent"
            }
          ]
        },
        "key": {
          "title": "Key",
          "description": "A key value, unique in this run, that can be used to track the same logical command across multiple runs of the same protocol. If a value is not provided, one will be generated.",
          "type": "string"
        }
      },
      "required": ["params"]
    },
    "DeactivateTemperatureParams": {
      "title": "DeactivateTemperatureParams",
      "description": "Input parameters to deactivate a Temperature Module.",
      "type": "object",
      "properties": {
        "moduleId": {
          "title": "Moduleid",
          "description": "Unique ID of the Temperature Module.",
          "type": "string"
        }
      },
      "required": ["moduleId"]
    },
    "DeactivateTemperatureCreate": {
      "title": "DeactivateTemperatureCreate",
      "description": "A request to deactivate a Temperature Module.",
      "type": "object",
      "properties": {
        "commandType": {
          "title": "Commandtype",
          "default": "temperatureModule/deactivate",
          "enum": ["temperatureModule/deactivate"],
          "type": "string"
        },
        "params": {
          "$ref": "#/definitions/DeactivateTemperatureParams"
        },
        "intent": {
          "description": "The reason the command was added. If not specified or `protocol`, the command will be treated as part of the protocol run itself, and added to the end of the existing command queue.\n\nIf `setup`, the command will be treated as part of run setup. A setup command may only be enqueued if the run has not started.\n\nUse setup commands for activities like pre-run calibration checks and module setup, like pre-heating.",
          "allOf": [
            {
              "$ref": "#/definitions/CommandIntent"
            }
          ]
        },
        "key": {
          "title": "Key",
          "description": "A key value, unique in this run, that can be used to track the same logical command across multiple runs of the same protocol. If a value is not provided, one will be generated.",
          "type": "string"
        }
      },
      "required": ["params"]
    },
    "SetTargetBlockTemperatureParams": {
      "title": "SetTargetBlockTemperatureParams",
      "description": "Input parameters to set a Thermocycler's target block temperature.",
      "type": "object",
      "properties": {
        "moduleId": {
          "title": "Moduleid",
          "description": "Unique ID of the Thermocycler Module.",
          "type": "string"
        },
        "celsius": {
          "title": "Celsius",
          "description": "Target temperature in \u00b0C.",
          "type": "number"
        },
        "blockMaxVolumeUl": {
          "title": "Blockmaxvolumeul",
          "description": "Amount of liquid in uL of the most-full well in labware loaded onto the thermocycler.",
          "type": "number"
        }
      },
      "required": ["moduleId", "celsius"]
    },
    "SetTargetBlockTemperatureCreate": {
      "title": "SetTargetBlockTemperatureCreate",
      "description": "A request to create a Thermocycler's set block temperature command.",
      "type": "object",
      "properties": {
        "commandType": {
          "title": "Commandtype",
          "default": "thermocycler/setTargetBlockTemperature",
          "enum": ["thermocycler/setTargetBlockTemperature"],
          "type": "string"
        },
        "params": {
          "$ref": "#/definitions/SetTargetBlockTemperatureParams"
        },
        "intent": {
          "description": "The reason the command was added. If not specified or `protocol`, the command will be treated as part of the protocol run itself, and added to the end of the existing command queue.\n\nIf `setup`, the command will be treated as part of run setup. A setup command may only be enqueued if the run has not started.\n\nUse setup commands for activities like pre-run calibration checks and module setup, like pre-heating.",
          "allOf": [
            {
              "$ref": "#/definitions/CommandIntent"
            }
          ]
        },
        "key": {
          "title": "Key",
          "description": "A key value, unique in this run, that can be used to track the same logical command across multiple runs of the same protocol. If a value is not provided, one will be generated.",
          "type": "string"
        }
      },
      "required": ["params"]
    },
    "WaitForBlockTemperatureParams": {
      "title": "WaitForBlockTemperatureParams",
      "description": "Input parameters to wait for Thermocycler's target block temperature.",
      "type": "object",
      "properties": {
        "moduleId": {
          "title": "Moduleid",
          "description": "Unique ID of the Thermocycler Module.",
          "type": "string"
        }
      },
      "required": ["moduleId"]
    },
    "WaitForBlockTemperatureCreate": {
      "title": "WaitForBlockTemperatureCreate",
      "description": "A request to create Thermocycler's wait for block temperature command.",
      "type": "object",
      "properties": {
        "commandType": {
          "title": "Commandtype",
          "default": "thermocycler/waitForBlockTemperature",
          "enum": ["thermocycler/waitForBlockTemperature"],
          "type": "string"
        },
        "params": {
          "$ref": "#/definitions/WaitForBlockTemperatureParams"
        },
        "intent": {
          "description": "The reason the command was added. If not specified or `protocol`, the command will be treated as part of the protocol run itself, and added to the end of the existing command queue.\n\nIf `setup`, the command will be treated as part of run setup. A setup command may only be enqueued if the run has not started.\n\nUse setup commands for activities like pre-run calibration checks and module setup, like pre-heating.",
          "allOf": [
            {
              "$ref": "#/definitions/CommandIntent"
            }
          ]
        },
        "key": {
          "title": "Key",
          "description": "A key value, unique in this run, that can be used to track the same logical command across multiple runs of the same protocol. If a value is not provided, one will be generated.",
          "type": "string"
        }
      },
      "required": ["params"]
    },
    "SetTargetLidTemperatureParams": {
      "title": "SetTargetLidTemperatureParams",
      "description": "Input parameters to set a Thermocycler's target lid temperature.",
      "type": "object",
      "properties": {
        "moduleId": {
          "title": "Moduleid",
          "description": "Unique ID of the Thermocycler Module.",
          "type": "string"
        },
        "celsius": {
          "title": "Celsius",
          "description": "Target temperature in \u00b0C.",
          "type": "number"
        }
      },
      "required": ["moduleId", "celsius"]
    },
    "SetTargetLidTemperatureCreate": {
      "title": "SetTargetLidTemperatureCreate",
      "description": "A request to create a Thermocycler's set lid temperature command.",
      "type": "object",
      "properties": {
        "commandType": {
          "title": "Commandtype",
          "default": "thermocycler/setTargetLidTemperature",
          "enum": ["thermocycler/setTargetLidTemperature"],
          "type": "string"
        },
        "params": {
          "$ref": "#/definitions/SetTargetLidTemperatureParams"
        },
        "intent": {
          "description": "The reason the command was added. If not specified or `protocol`, the command will be treated as part of the protocol run itself, and added to the end of the existing command queue.\n\nIf `setup`, the command will be treated as part of run setup. A setup command may only be enqueued if the run has not started.\n\nUse setup commands for activities like pre-run calibration checks and module setup, like pre-heating.",
          "allOf": [
            {
              "$ref": "#/definitions/CommandIntent"
            }
          ]
        },
        "key": {
          "title": "Key",
          "description": "A key value, unique in this run, that can be used to track the same logical command across multiple runs of the same protocol. If a value is not provided, one will be generated.",
          "type": "string"
        }
      },
      "required": ["params"]
    },
    "WaitForLidTemperatureParams": {
      "title": "WaitForLidTemperatureParams",
      "description": "Input parameters to wait for Thermocycler's lid temperature.",
      "type": "object",
      "properties": {
        "moduleId": {
          "title": "Moduleid",
          "description": "Unique ID of the Thermocycler Module.",
          "type": "string"
        }
      },
      "required": ["moduleId"]
    },
    "WaitForLidTemperatureCreate": {
      "title": "WaitForLidTemperatureCreate",
      "description": "A request to create Thermocycler's wait for lid temperature command.",
      "type": "object",
      "properties": {
        "commandType": {
          "title": "Commandtype",
          "default": "thermocycler/waitForLidTemperature",
          "enum": ["thermocycler/waitForLidTemperature"],
          "type": "string"
        },
        "params": {
          "$ref": "#/definitions/WaitForLidTemperatureParams"
        },
        "intent": {
          "description": "The reason the command was added. If not specified or `protocol`, the command will be treated as part of the protocol run itself, and added to the end of the existing command queue.\n\nIf `setup`, the command will be treated as part of run setup. A setup command may only be enqueued if the run has not started.\n\nUse setup commands for activities like pre-run calibration checks and module setup, like pre-heating.",
          "allOf": [
            {
              "$ref": "#/definitions/CommandIntent"
            }
          ]
        },
        "key": {
          "title": "Key",
          "description": "A key value, unique in this run, that can be used to track the same logical command across multiple runs of the same protocol. If a value is not provided, one will be generated.",
          "type": "string"
        }
      },
      "required": ["params"]
    },
    "DeactivateBlockParams": {
      "title": "DeactivateBlockParams",
      "description": "Input parameters to unset a Thermocycler's target block temperature.",
      "type": "object",
      "properties": {
        "moduleId": {
          "title": "Moduleid",
          "description": "Unique ID of the Thermocycler.",
          "type": "string"
        }
      },
      "required": ["moduleId"]
    },
    "DeactivateBlockCreate": {
      "title": "DeactivateBlockCreate",
      "description": "A request to create a Thermocycler's deactivate block command.",
      "type": "object",
      "properties": {
        "commandType": {
          "title": "Commandtype",
          "default": "thermocycler/deactivateBlock",
          "enum": ["thermocycler/deactivateBlock"],
          "type": "string"
        },
        "params": {
          "$ref": "#/definitions/DeactivateBlockParams"
        },
        "intent": {
          "description": "The reason the command was added. If not specified or `protocol`, the command will be treated as part of the protocol run itself, and added to the end of the existing command queue.\n\nIf `setup`, the command will be treated as part of run setup. A setup command may only be enqueued if the run has not started.\n\nUse setup commands for activities like pre-run calibration checks and module setup, like pre-heating.",
          "allOf": [
            {
              "$ref": "#/definitions/CommandIntent"
            }
          ]
        },
        "key": {
          "title": "Key",
          "description": "A key value, unique in this run, that can be used to track the same logical command across multiple runs of the same protocol. If a value is not provided, one will be generated.",
          "type": "string"
        }
      },
      "required": ["params"]
    },
    "DeactivateLidParams": {
      "title": "DeactivateLidParams",
      "description": "Input parameters to unset a Thermocycler's target lid temperature.",
      "type": "object",
      "properties": {
        "moduleId": {
          "title": "Moduleid",
          "description": "Unique ID of the Thermocycler.",
          "type": "string"
        }
      },
      "required": ["moduleId"]
    },
    "DeactivateLidCreate": {
      "title": "DeactivateLidCreate",
      "description": "A request to create a Thermocycler's deactivate lid command.",
      "type": "object",
      "properties": {
        "commandType": {
          "title": "Commandtype",
          "default": "thermocycler/deactivateLid",
          "enum": ["thermocycler/deactivateLid"],
          "type": "string"
        },
        "params": {
          "$ref": "#/definitions/DeactivateLidParams"
        },
        "intent": {
          "description": "The reason the command was added. If not specified or `protocol`, the command will be treated as part of the protocol run itself, and added to the end of the existing command queue.\n\nIf `setup`, the command will be treated as part of run setup. A setup command may only be enqueued if the run has not started.\n\nUse setup commands for activities like pre-run calibration checks and module setup, like pre-heating.",
          "allOf": [
            {
              "$ref": "#/definitions/CommandIntent"
            }
          ]
        },
        "key": {
          "title": "Key",
          "description": "A key value, unique in this run, that can be used to track the same logical command across multiple runs of the same protocol. If a value is not provided, one will be generated.",
          "type": "string"
        }
      },
      "required": ["params"]
    },
    "OpenLidParams": {
      "title": "OpenLidParams",
      "description": "Input parameters to open a Thermocycler's lid.",
      "type": "object",
      "properties": {
        "moduleId": {
          "title": "Moduleid",
          "description": "Unique ID of the Thermocycler.",
          "type": "string"
        }
      },
      "required": ["moduleId"]
    },
    "OpenLidCreate": {
      "title": "OpenLidCreate",
      "description": "A request to open a Thermocycler's lid.",
      "type": "object",
      "properties": {
        "commandType": {
          "title": "Commandtype",
          "default": "thermocycler/openLid",
          "enum": ["thermocycler/openLid"],
          "type": "string"
        },
        "params": {
          "$ref": "#/definitions/OpenLidParams"
        },
        "intent": {
          "description": "The reason the command was added. If not specified or `protocol`, the command will be treated as part of the protocol run itself, and added to the end of the existing command queue.\n\nIf `setup`, the command will be treated as part of run setup. A setup command may only be enqueued if the run has not started.\n\nUse setup commands for activities like pre-run calibration checks and module setup, like pre-heating.",
          "allOf": [
            {
              "$ref": "#/definitions/CommandIntent"
            }
          ]
        },
        "key": {
          "title": "Key",
          "description": "A key value, unique in this run, that can be used to track the same logical command across multiple runs of the same protocol. If a value is not provided, one will be generated.",
          "type": "string"
        }
      },
      "required": ["params"]
    },
    "CloseLidParams": {
      "title": "CloseLidParams",
      "description": "Input parameters to close a Thermocycler's lid.",
      "type": "object",
      "properties": {
        "moduleId": {
          "title": "Moduleid",
          "description": "Unique ID of the Thermocycler.",
          "type": "string"
        }
      },
      "required": ["moduleId"]
    },
    "CloseLidCreate": {
      "title": "CloseLidCreate",
      "description": "A request to close a Thermocycler's lid.",
      "type": "object",
      "properties": {
        "commandType": {
          "title": "Commandtype",
          "default": "thermocycler/closeLid",
          "enum": ["thermocycler/closeLid"],
          "type": "string"
        },
        "params": {
          "$ref": "#/definitions/CloseLidParams"
        },
        "intent": {
          "description": "The reason the command was added. If not specified or `protocol`, the command will be treated as part of the protocol run itself, and added to the end of the existing command queue.\n\nIf `setup`, the command will be treated as part of run setup. A setup command may only be enqueued if the run has not started.\n\nUse setup commands for activities like pre-run calibration checks and module setup, like pre-heating.",
          "allOf": [
            {
              "$ref": "#/definitions/CommandIntent"
            }
          ]
        },
        "key": {
          "title": "Key",
          "description": "A key value, unique in this run, that can be used to track the same logical command across multiple runs of the same protocol. If a value is not provided, one will be generated.",
          "type": "string"
        }
      },
      "required": ["params"]
    },
    "RunProfileStepParams": {
      "title": "RunProfileStepParams",
      "description": "Input parameters for an individual Thermocycler profile step.",
      "type": "object",
      "properties": {
        "celsius": {
          "title": "Celsius",
          "description": "Target temperature in \u00b0C.",
          "type": "number"
        },
        "holdSeconds": {
          "title": "Holdseconds",
          "description": "Time to hold target temperature at in seconds.",
          "type": "number"
        }
      },
      "required": ["celsius", "holdSeconds"]
    },
    "RunProfileParams": {
      "title": "RunProfileParams",
      "description": "Input parameters to run a Thermocycler profile.",
      "type": "object",
      "properties": {
        "moduleId": {
          "title": "Moduleid",
          "description": "Unique ID of the Thermocycler.",
          "type": "string"
        },
        "profile": {
          "title": "Profile",
          "description": "Array of profile steps with target temperature and temperature hold time.",
          "type": "array",
          "items": {
            "$ref": "#/definitions/RunProfileStepParams"
          }
        },
        "blockMaxVolumeUl": {
          "title": "Blockmaxvolumeul",
          "description": "Amount of liquid in uL of the most-full well in labware loaded onto the thermocycler.",
          "type": "number"
        }
      },
      "required": ["moduleId", "profile"]
    },
    "RunProfileCreate": {
      "title": "RunProfileCreate",
      "description": "A request to execute a Thermocycler profile run.",
      "type": "object",
      "properties": {
        "commandType": {
          "title": "Commandtype",
          "default": "thermocycler/runProfile",
          "enum": ["thermocycler/runProfile"],
          "type": "string"
        },
        "params": {
          "$ref": "#/definitions/RunProfileParams"
        },
        "intent": {
          "description": "The reason the command was added. If not specified or `protocol`, the command will be treated as part of the protocol run itself, and added to the end of the existing command queue.\n\nIf `setup`, the command will be treated as part of run setup. A setup command may only be enqueued if the run has not started.\n\nUse setup commands for activities like pre-run calibration checks and module setup, like pre-heating.",
          "allOf": [
            {
              "$ref": "#/definitions/CommandIntent"
            }
          ]
        },
        "key": {
          "title": "Key",
          "description": "A key value, unique in this run, that can be used to track the same logical command across multiple runs of the same protocol. If a value is not provided, one will be generated.",
          "type": "string"
        }
      },
      "required": ["params"]
    },
    "CalibrateGripperParamsJaw": {
      "title": "CalibrateGripperParamsJaw",
      "description": "An enumeration.",
      "enum": ["front", "rear"]
    },
    "Vec3f": {
      "title": "Vec3f",
      "description": "A 3D vector of floats.",
      "type": "object",
      "properties": {
        "x": {
          "title": "X",
          "type": "number"
        },
        "y": {
          "title": "Y",
          "type": "number"
        },
        "z": {
          "title": "Z",
          "type": "number"
        }
      },
      "required": ["x", "y", "z"]
    },
    "CalibrateGripperParams": {
      "title": "CalibrateGripperParams",
      "description": "Parameters for a `calibrateGripper` command.",
      "type": "object",
      "properties": {
        "jaw": {
          "description": "Which of the gripper's jaws to use to measure its offset. The robot will assume that a human operator has already attached the capacitive probe to the jaw and none is attached to the other jaw.",
          "allOf": [
            {
              "$ref": "#/definitions/CalibrateGripperParamsJaw"
            }
          ]
        },
        "otherJawOffset": {
          "title": "Otherjawoffset",
          "description": "If an offset for the other probe is already found, then specifying it here will enable the CalibrateGripper command to complete the calibration process by calculating the total offset and saving it to disk. If this param is not specified then the command will only find and return the offset for the specified probe.",
          "allOf": [
            {
              "$ref": "#/definitions/Vec3f"
            }
          ]
        }
      },
      "required": ["jaw"]
    },
    "CalibrateGripperCreate": {
      "title": "CalibrateGripperCreate",
      "description": "A request to create a `calibrateGripper` command.",
      "type": "object",
      "properties": {
        "commandType": {
          "title": "Commandtype",
          "default": "calibration/calibrateGripper",
          "enum": ["calibration/calibrateGripper"],
          "type": "string"
        },
        "params": {
          "$ref": "#/definitions/CalibrateGripperParams"
        },
        "intent": {
          "description": "The reason the command was added. If not specified or `protocol`, the command will be treated as part of the protocol run itself, and added to the end of the existing command queue.\n\nIf `setup`, the command will be treated as part of run setup. A setup command may only be enqueued if the run has not started.\n\nUse setup commands for activities like pre-run calibration checks and module setup, like pre-heating.",
          "allOf": [
            {
              "$ref": "#/definitions/CommandIntent"
            }
          ]
        },
        "key": {
          "title": "Key",
          "description": "A key value, unique in this run, that can be used to track the same logical command across multiple runs of the same protocol. If a value is not provided, one will be generated.",
          "type": "string"
        }
      },
      "required": ["params"]
    },
    "CalibratePipetteParams": {
      "title": "CalibratePipetteParams",
      "description": "Payload required to calibrate-pipette.",
      "type": "object",
      "properties": {
        "mount": {
          "description": "Instrument mount to calibrate.",
          "allOf": [
            {
              "$ref": "#/definitions/MountType"
            }
          ]
        }
      },
      "required": ["mount"]
    },
    "CalibratePipetteCreate": {
      "title": "CalibratePipetteCreate",
      "description": "Create calibrate-pipette command request model.",
      "type": "object",
      "properties": {
        "commandType": {
          "title": "Commandtype",
          "default": "calibration/calibratePipette",
          "enum": ["calibration/calibratePipette"],
          "type": "string"
        },
        "params": {
          "$ref": "#/definitions/CalibratePipetteParams"
        },
        "intent": {
          "description": "The reason the command was added. If not specified or `protocol`, the command will be treated as part of the protocol run itself, and added to the end of the existing command queue.\n\nIf `setup`, the command will be treated as part of run setup. A setup command may only be enqueued if the run has not started.\n\nUse setup commands for activities like pre-run calibration checks and module setup, like pre-heating.",
          "allOf": [
            {
              "$ref": "#/definitions/CommandIntent"
            }
          ]
        },
        "key": {
          "title": "Key",
          "description": "A key value, unique in this run, that can be used to track the same logical command across multiple runs of the same protocol. If a value is not provided, one will be generated.",
          "type": "string"
        }
      },
      "required": ["params"]
    },
    "MoveToMaintenancePositionParams": {
      "title": "MoveToMaintenancePositionParams",
      "description": "Calibration set up position command parameters.",
      "type": "object",
      "properties": {
        "mount": {
          "description": "Gantry mount to move maintenance position.",
          "allOf": [
            {
              "$ref": "#/definitions/MountType"
            }
          ]
        }
      },
      "required": ["mount"]
    },
    "MoveToMaintenancePositionCreate": {
      "title": "MoveToMaintenancePositionCreate",
      "description": "Calibration set up position command creation request model.",
      "type": "object",
      "properties": {
        "commandType": {
          "title": "Commandtype",
          "default": "calibration/moveToMaintenancePosition",
          "enum": ["calibration/moveToMaintenancePosition"],
          "type": "string"
        },
        "params": {
          "$ref": "#/definitions/MoveToMaintenancePositionParams"
        },
        "intent": {
          "description": "The reason the command was added. If not specified or `protocol`, the command will be treated as part of the protocol run itself, and added to the end of the existing command queue.\n\nIf `setup`, the command will be treated as part of run setup. A setup command may only be enqueued if the run has not started.\n\nUse setup commands for activities like pre-run calibration checks and module setup, like pre-heating.",
          "allOf": [
            {
              "$ref": "#/definitions/CommandIntent"
            }
          ]
        },
        "key": {
          "title": "Key",
          "description": "A key value, unique in this run, that can be used to track the same logical command across multiple runs of the same protocol. If a value is not provided, one will be generated.",
          "type": "string"
        }
      },
      "required": ["params"]
    }
  },
  "$id": "opentronsCommandSchemaV7",
  "$schema": "http://json-schema.org/draft-07/schema#"
}<|MERGE_RESOLUTION|>--- conflicted
+++ resolved
@@ -605,7 +605,55 @@
       },
       "required": ["params"]
     },
-<<<<<<< HEAD
+    "BlowOutInPlaceParams": {
+      "title": "BlowOutInPlaceParams",
+      "description": "Payload required to blow-out in place.",
+      "type": "object",
+      "properties": {
+        "flowRate": {
+          "title": "Flowrate",
+          "description": "Speed in \u00b5L/s configured for the pipette",
+          "exclusiveMinimum": 0,
+          "type": "number"
+        },
+        "pipetteId": {
+          "title": "Pipetteid",
+          "description": "Identifier of pipette to use for liquid handling.",
+          "type": "string"
+        }
+      },
+      "required": ["flowRate", "pipetteId"]
+    },
+    "BlowOutInPlaceCreate": {
+      "title": "BlowOutInPlaceCreate",
+      "description": "BlowOutInPlace command request model.",
+      "type": "object",
+      "properties": {
+        "commandType": {
+          "title": "Commandtype",
+          "default": "blowOutInPlace",
+          "enum": ["blowOutInPlace"],
+          "type": "string"
+        },
+        "params": {
+          "$ref": "#/definitions/BlowOutInPlaceParams"
+        },
+        "intent": {
+          "description": "The reason the command was added. If not specified or `protocol`, the command will be treated as part of the protocol run itself, and added to the end of the existing command queue.\n\nIf `setup`, the command will be treated as part of run setup. A setup command may only be enqueued if the run has not started.\n\nUse setup commands for activities like pre-run calibration checks and module setup, like pre-heating.",
+          "allOf": [
+            {
+              "$ref": "#/definitions/CommandIntent"
+            }
+          ]
+        },
+        "key": {
+          "title": "Key",
+          "description": "A key value, unique in this run, that can be used to track the same logical command across multiple runs of the same protocol. If a value is not provided, one will be generated.",
+          "type": "string"
+        }
+      },
+      "required": ["params"]
+    },
     "DropTipWellOrigin": {
       "title": "DropTipWellOrigin",
       "description": "The origin of a TipRackWellLocation offset.\n\nProps:\n    TOP: the top-center of the well\n    BOTTOM: the bottom-center of the well\n    CENTER: the middle-center of the well\n    DEFAULT: the default drop-tip location of the well,\n        based on pipette configuration and length of the tip.",
@@ -629,56 +677,6 @@
           "$ref": "#/definitions/WellOffset"
         }
       }
-=======
-    "BlowOutInPlaceParams": {
-      "title": "BlowOutInPlaceParams",
-      "description": "Payload required to blow-out in place.",
-      "type": "object",
-      "properties": {
-        "flowRate": {
-          "title": "Flowrate",
-          "description": "Speed in \u00b5L/s configured for the pipette",
-          "exclusiveMinimum": 0,
-          "type": "number"
-        },
-        "pipetteId": {
-          "title": "Pipetteid",
-          "description": "Identifier of pipette to use for liquid handling.",
-          "type": "string"
-        }
-      },
-      "required": ["flowRate", "pipetteId"]
-    },
-    "BlowOutInPlaceCreate": {
-      "title": "BlowOutInPlaceCreate",
-      "description": "BlowOutInPlace command request model.",
-      "type": "object",
-      "properties": {
-        "commandType": {
-          "title": "Commandtype",
-          "default": "blowOutInPlace",
-          "enum": ["blowOutInPlace"],
-          "type": "string"
-        },
-        "params": {
-          "$ref": "#/definitions/BlowOutInPlaceParams"
-        },
-        "intent": {
-          "description": "The reason the command was added. If not specified or `protocol`, the command will be treated as part of the protocol run itself, and added to the end of the existing command queue.\n\nIf `setup`, the command will be treated as part of run setup. A setup command may only be enqueued if the run has not started.\n\nUse setup commands for activities like pre-run calibration checks and module setup, like pre-heating.",
-          "allOf": [
-            {
-              "$ref": "#/definitions/CommandIntent"
-            }
-          ]
-        },
-        "key": {
-          "title": "Key",
-          "description": "A key value, unique in this run, that can be used to track the same logical command across multiple runs of the same protocol. If a value is not provided, one will be generated.",
-          "type": "string"
-        }
-      },
-      "required": ["params"]
->>>>>>> 0874c45b
     },
     "DropTipParams": {
       "title": "DropTipParams",
