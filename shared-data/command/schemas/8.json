{
<<<<<<< HEAD
  "$defs": {
    "AddressableAreaLocation": {
      "description": "The location of something place in an addressable area. This is a superset of deck slots.",
      "properties": {
        "addressableAreaName": {
          "description": "The name of the addressable area that you want to use. Valid values are the `id`s of `addressableArea`s in the [deck definition](https://github.com/Opentrons/opentrons/tree/edge/shared-data/deck).",
          "title": "Addressableareaname",
          "type": "string"
        }
      },
      "required": ["addressableAreaName"],
      "title": "AddressableAreaLocation",
      "type": "object"
=======
  "title": "CreateCommandUnion",
  "description": "Model that validates a union of all CommandCreate models.",
  "discriminator": {
    "propertyName": "commandType",
    "mapping": {
      "aspirate": "#/definitions/AspirateCreate",
      "aspirateInPlace": "#/definitions/AspirateInPlaceCreate",
      "comment": "#/definitions/CommentCreate",
      "configureForVolume": "#/definitions/ConfigureForVolumeCreate",
      "configureNozzleLayout": "#/definitions/ConfigureNozzleLayoutCreate",
      "custom": "#/definitions/CustomCreate",
      "dispense": "#/definitions/DispenseCreate",
      "dispenseInPlace": "#/definitions/DispenseInPlaceCreate",
      "blowout": "#/definitions/BlowOutCreate",
      "blowOutInPlace": "#/definitions/BlowOutInPlaceCreate",
      "dropTip": "#/definitions/DropTipCreate",
      "dropTipInPlace": "#/definitions/DropTipInPlaceCreate",
      "home": "#/definitions/HomeCreate",
      "retractAxis": "#/definitions/RetractAxisCreate",
      "loadLabware": "#/definitions/LoadLabwareCreate",
      "reloadLabware": "#/definitions/ReloadLabwareCreate",
      "loadLiquid": "#/definitions/LoadLiquidCreate",
      "loadModule": "#/definitions/LoadModuleCreate",
      "loadPipette": "#/definitions/LoadPipetteCreate",
      "moveLabware": "#/definitions/MoveLabwareCreate",
      "moveRelative": "#/definitions/MoveRelativeCreate",
      "moveToCoordinates": "#/definitions/MoveToCoordinatesCreate",
      "moveToWell": "#/definitions/MoveToWellCreate",
      "moveToAddressableArea": "#/definitions/MoveToAddressableAreaCreate",
      "moveToAddressableAreaForDropTip": "#/definitions/MoveToAddressableAreaForDropTipCreate",
      "prepareToAspirate": "#/definitions/PrepareToAspirateCreate",
      "waitForResume": "#/definitions/WaitForResumeCreate",
      "pause": "#/definitions/WaitForResumeCreate",
      "waitForDuration": "#/definitions/WaitForDurationCreate",
      "pickUpTip": "#/definitions/PickUpTipCreate",
      "savePosition": "#/definitions/SavePositionCreate",
      "setRailLights": "#/definitions/SetRailLightsCreate",
      "touchTip": "#/definitions/TouchTipCreate",
      "setStatusBar": "#/definitions/SetStatusBarCreate",
      "verifyTipPresence": "#/definitions/VerifyTipPresenceCreate",
      "getTipPresence": "#/definitions/GetTipPresenceCreate",
      "liquidProbe": "#/definitions/LiquidProbeCreate",
      "tryLiquidProbe": "#/definitions/TryLiquidProbeCreate",
      "heaterShaker/waitForTemperature": "#/definitions/opentrons__protocol_engine__commands__heater_shaker__wait_for_temperature__WaitForTemperatureCreate",
      "heaterShaker/setTargetTemperature": "#/definitions/opentrons__protocol_engine__commands__heater_shaker__set_target_temperature__SetTargetTemperatureCreate",
      "heaterShaker/deactivateHeater": "#/definitions/DeactivateHeaterCreate",
      "heaterShaker/setAndWaitForShakeSpeed": "#/definitions/SetAndWaitForShakeSpeedCreate",
      "heaterShaker/deactivateShaker": "#/definitions/DeactivateShakerCreate",
      "heaterShaker/openLabwareLatch": "#/definitions/OpenLabwareLatchCreate",
      "heaterShaker/closeLabwareLatch": "#/definitions/CloseLabwareLatchCreate",
      "magneticModule/disengage": "#/definitions/DisengageCreate",
      "magneticModule/engage": "#/definitions/EngageCreate",
      "temperatureModule/setTargetTemperature": "#/definitions/opentrons__protocol_engine__commands__temperature_module__set_target_temperature__SetTargetTemperatureCreate",
      "temperatureModule/waitForTemperature": "#/definitions/opentrons__protocol_engine__commands__temperature_module__wait_for_temperature__WaitForTemperatureCreate",
      "temperatureModule/deactivate": "#/definitions/DeactivateTemperatureCreate",
      "thermocycler/setTargetBlockTemperature": "#/definitions/SetTargetBlockTemperatureCreate",
      "thermocycler/waitForBlockTemperature": "#/definitions/WaitForBlockTemperatureCreate",
      "thermocycler/setTargetLidTemperature": "#/definitions/SetTargetLidTemperatureCreate",
      "thermocycler/waitForLidTemperature": "#/definitions/WaitForLidTemperatureCreate",
      "thermocycler/deactivateBlock": "#/definitions/DeactivateBlockCreate",
      "thermocycler/deactivateLid": "#/definitions/DeactivateLidCreate",
      "thermocycler/openLid": "#/definitions/opentrons__protocol_engine__commands__thermocycler__open_lid__OpenLidCreate",
      "thermocycler/closeLid": "#/definitions/opentrons__protocol_engine__commands__thermocycler__close_lid__CloseLidCreate",
      "thermocycler/runProfile": "#/definitions/RunProfileCreate",
      "absorbanceReader/closeLid": "#/definitions/opentrons__protocol_engine__commands__absorbance_reader__close_lid__CloseLidCreate",
      "absorbanceReader/openLid": "#/definitions/opentrons__protocol_engine__commands__absorbance_reader__open_lid__OpenLidCreate",
      "absorbanceReader/initialize": "#/definitions/InitializeCreate",
      "absorbanceReader/read": "#/definitions/ReadAbsorbanceCreate",
      "calibration/calibrateGripper": "#/definitions/CalibrateGripperCreate",
      "calibration/calibratePipette": "#/definitions/CalibratePipetteCreate",
      "calibration/calibrateModule": "#/definitions/CalibrateModuleCreate",
      "calibration/moveToMaintenancePosition": "#/definitions/MoveToMaintenancePositionCreate"
    }
  },
  "oneOf": [
    {
      "$ref": "#/definitions/AspirateCreate"
    },
    {
      "$ref": "#/definitions/AspirateInPlaceCreate"
    },
    {
      "$ref": "#/definitions/CommentCreate"
    },
    {
      "$ref": "#/definitions/ConfigureForVolumeCreate"
    },
    {
      "$ref": "#/definitions/ConfigureNozzleLayoutCreate"
    },
    {
      "$ref": "#/definitions/CustomCreate"
    },
    {
      "$ref": "#/definitions/DispenseCreate"
    },
    {
      "$ref": "#/definitions/DispenseInPlaceCreate"
    },
    {
      "$ref": "#/definitions/BlowOutCreate"
    },
    {
      "$ref": "#/definitions/BlowOutInPlaceCreate"
    },
    {
      "$ref": "#/definitions/DropTipCreate"
    },
    {
      "$ref": "#/definitions/DropTipInPlaceCreate"
    },
    {
      "$ref": "#/definitions/HomeCreate"
    },
    {
      "$ref": "#/definitions/RetractAxisCreate"
    },
    {
      "$ref": "#/definitions/LoadLabwareCreate"
    },
    {
      "$ref": "#/definitions/ReloadLabwareCreate"
    },
    {
      "$ref": "#/definitions/LoadLiquidCreate"
    },
    {
      "$ref": "#/definitions/LoadModuleCreate"
    },
    {
      "$ref": "#/definitions/LoadPipetteCreate"
    },
    {
      "$ref": "#/definitions/MoveLabwareCreate"
    },
    {
      "$ref": "#/definitions/MoveRelativeCreate"
    },
    {
      "$ref": "#/definitions/MoveToCoordinatesCreate"
    },
    {
      "$ref": "#/definitions/MoveToWellCreate"
    },
    {
      "$ref": "#/definitions/MoveToAddressableAreaCreate"
    },
    {
      "$ref": "#/definitions/MoveToAddressableAreaForDropTipCreate"
    },
    {
      "$ref": "#/definitions/PrepareToAspirateCreate"
    },
    {
      "$ref": "#/definitions/WaitForResumeCreate"
    },
    {
      "$ref": "#/definitions/WaitForDurationCreate"
    },
    {
      "$ref": "#/definitions/PickUpTipCreate"
    },
    {
      "$ref": "#/definitions/SavePositionCreate"
    },
    {
      "$ref": "#/definitions/SetRailLightsCreate"
    },
    {
      "$ref": "#/definitions/TouchTipCreate"
    },
    {
      "$ref": "#/definitions/SetStatusBarCreate"
    },
    {
      "$ref": "#/definitions/VerifyTipPresenceCreate"
    },
    {
      "$ref": "#/definitions/GetTipPresenceCreate"
    },
    {
      "$ref": "#/definitions/LiquidProbeCreate"
    },
    {
      "$ref": "#/definitions/TryLiquidProbeCreate"
    },
    {
      "$ref": "#/definitions/opentrons__protocol_engine__commands__heater_shaker__wait_for_temperature__WaitForTemperatureCreate"
    },
    {
      "$ref": "#/definitions/opentrons__protocol_engine__commands__heater_shaker__set_target_temperature__SetTargetTemperatureCreate"
    },
    {
      "$ref": "#/definitions/DeactivateHeaterCreate"
    },
    {
      "$ref": "#/definitions/SetAndWaitForShakeSpeedCreate"
    },
    {
      "$ref": "#/definitions/DeactivateShakerCreate"
    },
    {
      "$ref": "#/definitions/OpenLabwareLatchCreate"
    },
    {
      "$ref": "#/definitions/CloseLabwareLatchCreate"
    },
    {
      "$ref": "#/definitions/DisengageCreate"
    },
    {
      "$ref": "#/definitions/EngageCreate"
    },
    {
      "$ref": "#/definitions/opentrons__protocol_engine__commands__temperature_module__set_target_temperature__SetTargetTemperatureCreate"
    },
    {
      "$ref": "#/definitions/opentrons__protocol_engine__commands__temperature_module__wait_for_temperature__WaitForTemperatureCreate"
    },
    {
      "$ref": "#/definitions/DeactivateTemperatureCreate"
    },
    {
      "$ref": "#/definitions/SetTargetBlockTemperatureCreate"
    },
    {
      "$ref": "#/definitions/WaitForBlockTemperatureCreate"
    },
    {
      "$ref": "#/definitions/SetTargetLidTemperatureCreate"
    },
    {
      "$ref": "#/definitions/WaitForLidTemperatureCreate"
    },
    {
      "$ref": "#/definitions/DeactivateBlockCreate"
    },
    {
      "$ref": "#/definitions/DeactivateLidCreate"
    },
    {
      "$ref": "#/definitions/opentrons__protocol_engine__commands__thermocycler__open_lid__OpenLidCreate"
    },
    {
      "$ref": "#/definitions/opentrons__protocol_engine__commands__thermocycler__close_lid__CloseLidCreate"
    },
    {
      "$ref": "#/definitions/RunProfileCreate"
    },
    {
      "$ref": "#/definitions/opentrons__protocol_engine__commands__absorbance_reader__close_lid__CloseLidCreate"
    },
    {
      "$ref": "#/definitions/opentrons__protocol_engine__commands__absorbance_reader__open_lid__OpenLidCreate"
    },
    {
      "$ref": "#/definitions/InitializeCreate"
    },
    {
      "$ref": "#/definitions/ReadAbsorbanceCreate"
    },
    {
      "$ref": "#/definitions/CalibrateGripperCreate"
    },
    {
      "$ref": "#/definitions/CalibratePipetteCreate"
    },
    {
      "$ref": "#/definitions/CalibrateModuleCreate"
    },
    {
      "$ref": "#/definitions/MoveToMaintenancePositionCreate"
    }
  ],
  "definitions": {
    "WellOrigin": {
      "title": "WellOrigin",
      "description": "Origin of WellLocation offset.\n\nProps:\n    TOP: the top-center of the well\n    BOTTOM: the bottom-center of the well\n    CENTER: the middle-center of the well",
      "enum": ["top", "bottom", "center"],
      "type": "string"
>>>>>>> bb0db4a6
    },
    "AddressableOffsetVector": {
      "description": "Offset, in deck coordinates, from nominal to actual position of an addressable area.",
      "properties": {
        "x": {
          "title": "X",
          "type": "number"
        },
        "y": {
          "title": "Y",
          "type": "number"
        },
        "z": {
          "title": "Z",
          "type": "number"
        }
      },
      "required": ["x", "y", "z"],
      "title": "AddressableOffsetVector",
      "type": "object"
    },
    "AllNozzleLayoutConfiguration": {
      "description": "All basemodel to represent a reset to the nozzle configuration. Sending no parameters resets to default.",
      "properties": {
        "style": {
          "const": "ALL",
          "default": "ALL",
          "title": "Style"
        }
      },
      "title": "AllNozzleLayoutConfiguration",
      "type": "object"
    },
    "AspirateCreate": {
      "description": "Create aspirate command request model.",
      "properties": {
        "commandType": {
          "const": "aspirate",
          "default": "aspirate",
          "title": "Commandtype"
        },
        "params": {
          "$ref": "#/$defs/AspirateParams"
        },
        "intent": {
          "anyOf": [
            {
              "$ref": "#/$defs/CommandIntent"
            },
            {
              "type": "null"
            }
          ],
          "default": null,
          "description": "The reason the command was added. If not specified or `protocol`, the command will be treated as part of the protocol run itself, and added to the end of the existing command queue.\n\nIf `setup`, the command will be treated as part of run setup. A setup command may only be enqueued if the run has not started.\n\nUse setup commands for activities like pre-run calibration checks and module setup, like pre-heating."
        },
        "key": {
          "anyOf": [
            {
              "type": "string"
            },
            {
              "type": "null"
            }
          ],
          "default": null,
          "description": "A key value, unique in this run, that can be used to track the same logical command across multiple runs of the same protocol. If a value is not provided, one will be generated.",
          "title": "Key"
        }
      },
      "required": ["params"],
      "title": "AspirateCreate",
      "type": "object"
    },
    "AspirateInPlaceCreate": {
      "description": "AspirateInPlace command request model.",
      "properties": {
        "commandType": {
          "const": "aspirateInPlace",
          "default": "aspirateInPlace",
          "title": "Commandtype"
        },
        "params": {
          "$ref": "#/$defs/AspirateInPlaceParams"
        },
        "intent": {
          "anyOf": [
            {
              "$ref": "#/$defs/CommandIntent"
            },
            {
              "type": "null"
            }
          ],
          "default": null,
          "description": "The reason the command was added. If not specified or `protocol`, the command will be treated as part of the protocol run itself, and added to the end of the existing command queue.\n\nIf `setup`, the command will be treated as part of run setup. A setup command may only be enqueued if the run has not started.\n\nUse setup commands for activities like pre-run calibration checks and module setup, like pre-heating."
        },
        "key": {
          "anyOf": [
            {
              "type": "string"
            },
            {
              "type": "null"
            }
          ],
          "default": null,
          "description": "A key value, unique in this run, that can be used to track the same logical command across multiple runs of the same protocol. If a value is not provided, one will be generated.",
          "title": "Key"
        }
      },
      "required": ["params"],
      "title": "AspirateInPlaceCreate",
      "type": "object"
    },
    "AspirateInPlaceParams": {
      "description": "Payload required to aspirate in place.",
      "properties": {
        "flowRate": {
          "description": "Speed in \u00b5L/s configured for the pipette",
          "exclusiveMinimum": 0.0,
          "title": "Flowrate",
          "type": "number"
        },
        "volume": {
          "description": "The amount of liquid to aspirate, in \u00b5L. Must not be greater than the remaining available amount, which depends on the pipette (see `loadPipette`), its configuration (see `configureForVolume`), the tip (see `pickUpTip`), and the amount you've aspirated so far. There is some tolerance for floating point rounding errors.",
          "minimum": 0.0,
          "title": "Volume",
          "type": "number"
        },
        "pipetteId": {
          "description": "Identifier of pipette to use for liquid handling.",
          "title": "Pipetteid",
          "type": "string"
        }
      },
      "required": ["flowRate", "volume", "pipetteId"],
      "title": "AspirateInPlaceParams",
      "type": "object"
    },
    "AspirateParams": {
      "description": "Parameters required to aspirate from a specific well.",
      "properties": {
        "labwareId": {
          "description": "Identifier of labware to use.",
          "title": "Labwareid",
          "type": "string"
        },
        "wellName": {
          "description": "Name of well to use in labware.",
          "title": "Wellname",
          "type": "string"
        },
        "wellLocation": {
          "allOf": [
            {
              "$ref": "#/$defs/WellLocation"
            }
          ],
          "description": "Relative well location at which to perform the operation"
        },
        "flowRate": {
          "description": "Speed in \u00b5L/s configured for the pipette",
          "exclusiveMinimum": 0.0,
          "title": "Flowrate",
          "type": "number"
        },
        "volume": {
          "description": "The amount of liquid to aspirate, in \u00b5L. Must not be greater than the remaining available amount, which depends on the pipette (see `loadPipette`), its configuration (see `configureForVolume`), the tip (see `pickUpTip`), and the amount you've aspirated so far. There is some tolerance for floating point rounding errors.",
          "minimum": 0.0,
          "title": "Volume",
          "type": "number"
        },
        "pipetteId": {
          "description": "Identifier of pipette to use for liquid handling.",
          "title": "Pipetteid",
          "type": "string"
        }
      },
      "required": ["labwareId", "wellName", "flowRate", "volume", "pipetteId"],
      "title": "AspirateParams",
      "type": "object"
    },
    "BlowOutCreate": {
      "description": "Create blow-out command request model.",
      "properties": {
        "commandType": {
          "const": "blowout",
          "default": "blowout",
          "title": "Commandtype"
        },
        "params": {
          "$ref": "#/$defs/BlowOutParams"
        },
        "intent": {
          "anyOf": [
            {
              "$ref": "#/$defs/CommandIntent"
            },
            {
              "type": "null"
            }
          ],
          "default": null,
          "description": "The reason the command was added. If not specified or `protocol`, the command will be treated as part of the protocol run itself, and added to the end of the existing command queue.\n\nIf `setup`, the command will be treated as part of run setup. A setup command may only be enqueued if the run has not started.\n\nUse setup commands for activities like pre-run calibration checks and module setup, like pre-heating."
        },
        "key": {
          "anyOf": [
            {
              "type": "string"
            },
            {
              "type": "null"
            }
          ],
          "default": null,
          "description": "A key value, unique in this run, that can be used to track the same logical command across multiple runs of the same protocol. If a value is not provided, one will be generated.",
<<<<<<< HEAD
          "title": "Key"
=======
          "type": "string"
        }
      },
      "required": ["params"]
    },
    "ConfigureForVolumeParams": {
      "title": "ConfigureForVolumeParams",
      "description": "Parameters required to configure volume for a specific pipette.",
      "type": "object",
      "properties": {
        "pipetteId": {
          "title": "Pipetteid",
          "description": "Identifier of pipette to use for liquid handling.",
          "type": "string"
        },
        "volume": {
          "title": "Volume",
          "description": "Amount of liquid in uL. Must be at least 0 and no greater than a pipette-specific maximum volume.",
          "minimum": 0,
          "type": "number"
        },
        "tipOverlapNotAfterVersion": {
          "title": "Tipoverlapnotafterversion",
          "description": "A version of tip overlap data to not exceed. The highest-versioned tip overlap data that does not exceed this version will be used. Versions are expressed as vN where N is an integer, counting up from v0. If None, the current highest version will be used.",
          "type": "string"
>>>>>>> bb0db4a6
        }
      },
      "required": ["params"],
      "title": "BlowOutCreate",
      "type": "object"
    },
    "BlowOutInPlaceCreate": {
      "description": "BlowOutInPlace command request model.",
      "properties": {
        "commandType": {
          "const": "blowOutInPlace",
          "default": "blowOutInPlace",
          "title": "Commandtype"
        },
        "params": {
          "$ref": "#/$defs/BlowOutInPlaceParams"
        },
        "intent": {
          "anyOf": [
            {
              "$ref": "#/$defs/CommandIntent"
            },
            {
              "type": "null"
            }
          ],
          "default": null,
          "description": "The reason the command was added. If not specified or `protocol`, the command will be treated as part of the protocol run itself, and added to the end of the existing command queue.\n\nIf `setup`, the command will be treated as part of run setup. A setup command may only be enqueued if the run has not started.\n\nUse setup commands for activities like pre-run calibration checks and module setup, like pre-heating."
        },
        "key": {
          "anyOf": [
            {
              "type": "string"
            },
            {
              "type": "null"
            }
          ],
          "default": null,
          "description": "A key value, unique in this run, that can be used to track the same logical command across multiple runs of the same protocol. If a value is not provided, one will be generated.",
          "title": "Key"
        }
      },
      "required": ["params"],
      "title": "BlowOutInPlaceCreate",
      "type": "object"
    },
    "BlowOutInPlaceParams": {
      "description": "Payload required to blow-out in place.",
      "properties": {
        "flowRate": {
          "description": "Speed in \u00b5L/s configured for the pipette",
          "exclusiveMinimum": 0.0,
          "title": "Flowrate",
          "type": "number"
        },
        "pipetteId": {
          "description": "Identifier of pipette to use for liquid handling.",
          "title": "Pipetteid",
          "type": "string"
        }
      },
      "required": ["flowRate", "pipetteId"],
      "title": "BlowOutInPlaceParams",
      "type": "object"
    },
    "BlowOutParams": {
      "description": "Payload required to blow-out a specific well.",
      "properties": {
        "labwareId": {
          "description": "Identifier of labware to use.",
          "title": "Labwareid",
          "type": "string"
        },
        "wellName": {
          "description": "Name of well to use in labware.",
          "title": "Wellname",
          "type": "string"
        },
        "wellLocation": {
          "allOf": [
            {
              "$ref": "#/$defs/WellLocation"
            }
          ],
          "description": "Relative well location at which to perform the operation"
        },
        "flowRate": {
          "description": "Speed in \u00b5L/s configured for the pipette",
          "exclusiveMinimum": 0.0,
          "title": "Flowrate",
          "type": "number"
        },
        "pipetteId": {
          "description": "Identifier of pipette to use for liquid handling.",
          "title": "Pipetteid",
          "type": "string"
        },
        "backLeftNozzle": {
          "title": "Backleftnozzle",
          "description": "The back left nozzle in your configuration.",
          "pattern": "[A-Z]\\d{1,2}",
          "type": "string"
        }
      },
<<<<<<< HEAD
      "required": ["labwareId", "wellName", "flowRate", "pipetteId"],
      "title": "BlowOutParams",
      "type": "object"
=======
      "required": ["primaryNozzle", "frontRightNozzle", "backLeftNozzle"]
>>>>>>> bb0db4a6
    },
    "CalibrateGripperCreate": {
      "description": "A request to create a `calibrateGripper` command.",
      "properties": {
        "commandType": {
          "const": "calibration/calibrateGripper",
          "default": "calibration/calibrateGripper",
          "title": "Commandtype"
        },
        "params": {
          "$ref": "#/$defs/CalibrateGripperParams"
        },
        "intent": {
          "anyOf": [
            {
              "$ref": "#/$defs/CommandIntent"
            },
            {
              "type": "null"
            }
          ],
          "default": null,
          "description": "The reason the command was added. If not specified or `protocol`, the command will be treated as part of the protocol run itself, and added to the end of the existing command queue.\n\nIf `setup`, the command will be treated as part of run setup. A setup command may only be enqueued if the run has not started.\n\nUse setup commands for activities like pre-run calibration checks and module setup, like pre-heating."
        },
        "key": {
          "anyOf": [
            {
              "type": "string"
            },
            {
              "type": "null"
            }
          ],
          "default": null,
          "description": "A key value, unique in this run, that can be used to track the same logical command across multiple runs of the same protocol. If a value is not provided, one will be generated.",
          "title": "Key"
        }
      },
      "required": ["params"],
      "title": "CalibrateGripperCreate",
      "type": "object"
    },
    "CalibrateGripperParams": {
      "description": "Parameters for a `calibrateGripper` command.",
      "properties": {
        "jaw": {
          "allOf": [
            {
              "$ref": "#/$defs/CalibrateGripperParamsJaw"
            }
          ],
          "description": "Which of the gripper's jaws to use to measure its offset. The robot will assume that a human operator has already attached the capacitive probe to the jaw and none is attached to the other jaw."
        },
        "otherJawOffset": {
          "anyOf": [
            {
              "$ref": "#/$defs/Vec3f_float_"
            },
            {
              "type": "null"
            }
          ],
          "default": null,
          "description": "If an offset for the other probe is already found, then specifying it here will enable the CalibrateGripper command to complete the calibration process by calculating the total offset and saving it to disk. If this param is not specified then the command will only find and return the offset for the specified probe."
        }
      },
      "required": ["jaw"],
      "title": "CalibrateGripperParams",
      "type": "object"
    },
    "CalibrateGripperParamsJaw": {
      "enum": ["front", "rear"],
      "title": "CalibrateGripperParamsJaw",
      "type": "string"
    },
    "CalibrateModuleCreate": {
      "description": "Create calibrate-module command request model.",
      "properties": {
        "commandType": {
          "const": "calibration/calibrateModule",
          "default": "calibration/calibrateModule",
          "title": "Commandtype"
        },
        "params": {
          "$ref": "#/$defs/CalibrateModuleParams"
        },
        "intent": {
          "anyOf": [
            {
              "$ref": "#/$defs/CommandIntent"
            },
            {
              "type": "null"
            }
          ],
          "default": null,
          "description": "The reason the command was added. If not specified or `protocol`, the command will be treated as part of the protocol run itself, and added to the end of the existing command queue.\n\nIf `setup`, the command will be treated as part of run setup. A setup command may only be enqueued if the run has not started.\n\nUse setup commands for activities like pre-run calibration checks and module setup, like pre-heating."
        },
        "key": {
          "anyOf": [
            {
              "type": "string"
            },
            {
              "type": "null"
            }
          ],
          "default": null,
          "description": "A key value, unique in this run, that can be used to track the same logical command across multiple runs of the same protocol. If a value is not provided, one will be generated.",
          "title": "Key"
        }
      },
      "required": ["params"],
      "title": "CalibrateModuleCreate",
      "type": "object"
    },
    "CalibrateModuleParams": {
      "description": "Payload required to calibrate-module.",
      "properties": {
        "moduleId": {
          "description": "The unique id of module to calibrate.",
          "title": "Moduleid",
          "type": "string"
        },
        "labwareId": {
          "description": "The unique id of module calibration adapter labware.",
          "title": "Labwareid",
          "type": "string"
        },
        "mount": {
          "allOf": [
            {
              "$ref": "#/$defs/MountType"
            }
          ],
          "description": "The instrument mount used to calibrate the module."
        }
      },
      "required": ["moduleId", "labwareId", "mount"],
      "title": "CalibrateModuleParams",
      "type": "object"
    },
    "CalibratePipetteCreate": {
      "description": "Create calibrate-pipette command request model.",
      "properties": {
        "commandType": {
          "const": "calibration/calibratePipette",
          "default": "calibration/calibratePipette",
          "title": "Commandtype"
        },
        "params": {
          "$ref": "#/$defs/CalibratePipetteParams"
        },
        "intent": {
          "anyOf": [
            {
              "$ref": "#/$defs/CommandIntent"
            },
            {
              "type": "null"
            }
          ],
          "default": null,
          "description": "The reason the command was added. If not specified or `protocol`, the command will be treated as part of the protocol run itself, and added to the end of the existing command queue.\n\nIf `setup`, the command will be treated as part of run setup. A setup command may only be enqueued if the run has not started.\n\nUse setup commands for activities like pre-run calibration checks and module setup, like pre-heating."
        },
        "key": {
          "anyOf": [
            {
              "type": "string"
            },
            {
              "type": "null"
            }
          ],
          "default": null,
          "description": "A key value, unique in this run, that can be used to track the same logical command across multiple runs of the same protocol. If a value is not provided, one will be generated.",
          "title": "Key"
        }
      },
      "required": ["params"],
      "title": "CalibratePipetteCreate",
      "type": "object"
    },
    "CalibratePipetteParams": {
      "description": "Payload required to calibrate-pipette.",
      "properties": {
        "mount": {
          "allOf": [
            {
              "$ref": "#/$defs/MountType"
            }
          ],
          "description": "Instrument mount to calibrate."
        }
      },
      "required": ["mount"],
      "title": "CalibratePipetteParams",
      "type": "object"
    },
    "CloseLabwareLatchCreate": {
      "description": "A request to create a Heater-Shaker's close latch command.",
      "properties": {
        "commandType": {
          "const": "heaterShaker/closeLabwareLatch",
          "default": "heaterShaker/closeLabwareLatch",
          "title": "Commandtype"
        },
        "params": {
          "$ref": "#/$defs/CloseLabwareLatchParams"
        },
        "intent": {
          "anyOf": [
            {
              "$ref": "#/$defs/CommandIntent"
            },
            {
              "type": "null"
            }
          ],
          "default": null,
          "description": "The reason the command was added. If not specified or `protocol`, the command will be treated as part of the protocol run itself, and added to the end of the existing command queue.\n\nIf `setup`, the command will be treated as part of run setup. A setup command may only be enqueued if the run has not started.\n\nUse setup commands for activities like pre-run calibration checks and module setup, like pre-heating."
        },
        "key": {
          "anyOf": [
            {
              "type": "string"
            },
            {
              "type": "null"
            }
          ],
          "default": null,
          "description": "A key value, unique in this run, that can be used to track the same logical command across multiple runs of the same protocol. If a value is not provided, one will be generated.",
          "title": "Key"
        }
      },
      "required": ["params"],
      "title": "CloseLabwareLatchCreate",
      "type": "object"
    },
    "CloseLabwareLatchParams": {
      "description": "Input parameters to close a Heater-Shaker Module's labware latch.",
      "properties": {
        "moduleId": {
          "description": "Unique ID of the Heater-Shaker Module.",
          "title": "Moduleid",
          "type": "string"
        }
      },
      "required": ["moduleId"],
      "title": "CloseLabwareLatchParams",
      "type": "object"
    },
    "CloseLidCreate": {
      "description": "A request to close a Thermocycler's lid.",
      "properties": {
        "commandType": {
          "const": "thermocycler/closeLid",
          "default": "thermocycler/closeLid",
          "title": "Commandtype"
        },
        "params": {
          "$ref": "#/$defs/CloseLidParams"
        },
        "intent": {
          "anyOf": [
            {
              "$ref": "#/$defs/CommandIntent"
            },
            {
              "type": "null"
            }
          ],
          "default": null,
          "description": "The reason the command was added. If not specified or `protocol`, the command will be treated as part of the protocol run itself, and added to the end of the existing command queue.\n\nIf `setup`, the command will be treated as part of run setup. A setup command may only be enqueued if the run has not started.\n\nUse setup commands for activities like pre-run calibration checks and module setup, like pre-heating."
        },
        "key": {
          "anyOf": [
            {
              "type": "string"
            },
            {
              "type": "null"
            }
          ],
          "default": null,
          "description": "A key value, unique in this run, that can be used to track the same logical command across multiple runs of the same protocol. If a value is not provided, one will be generated.",
          "title": "Key"
        }
      },
      "required": ["params"],
      "title": "CloseLidCreate",
      "type": "object"
    },
    "CloseLidParams": {
      "description": "Input parameters to close a Thermocycler's lid.",
      "properties": {
        "moduleId": {
          "description": "Unique ID of the Thermocycler.",
          "title": "Moduleid",
          "type": "string"
        }
      },
      "required": ["moduleId"],
      "title": "CloseLidParams",
      "type": "object"
    },
    "ColumnNozzleLayoutConfiguration": {
      "description": "Information required for nozzle configurations of type ROW and COLUMN.",
      "properties": {
        "style": {
          "const": "COLUMN",
          "default": "COLUMN",
          "title": "Style"
        },
        "primaryNozzle": {
          "description": "The primary nozzle to use in the layout configuration. This nozzle will update the critical point of the current pipette. For now, this is also the back left corner of your rectangle.",
          "enum": ["A1", "H1", "A12", "H12"],
          "title": "Primarynozzle",
          "type": "string"
        }
      },
      "required": ["primaryNozzle"],
      "title": "ColumnNozzleLayoutConfiguration",
      "type": "object"
    },
    "CommandIntent": {
      "description": "Run intent for a given command.\n\nProps:\n    PROTOCOL: the command is part of the protocol run itself.\n    SETUP: the command is part of the setup phase of a run.",
      "enum": ["protocol", "setup", "fixit"],
      "title": "CommandIntent",
      "type": "string"
    },
    "CommentCreate": {
      "description": "Comment command request model.",
      "properties": {
        "commandType": {
          "const": "comment",
          "default": "comment",
          "title": "Commandtype"
        },
        "params": {
          "$ref": "#/$defs/CommentParams"
        },
        "intent": {
          "anyOf": [
            {
              "$ref": "#/$defs/CommandIntent"
            },
            {
              "type": "null"
            }
          ],
          "default": null,
          "description": "The reason the command was added. If not specified or `protocol`, the command will be treated as part of the protocol run itself, and added to the end of the existing command queue.\n\nIf `setup`, the command will be treated as part of run setup. A setup command may only be enqueued if the run has not started.\n\nUse setup commands for activities like pre-run calibration checks and module setup, like pre-heating."
        },
        "key": {
          "anyOf": [
            {
              "type": "string"
            },
            {
              "type": "null"
            }
          ],
          "default": null,
          "description": "A key value, unique in this run, that can be used to track the same logical command across multiple runs of the same protocol. If a value is not provided, one will be generated.",
          "title": "Key"
        }
      },
      "required": ["params"],
      "title": "CommentCreate",
      "type": "object"
    },
    "CommentParams": {
      "description": "Payload required to annotate execution with a comment.",
      "properties": {
        "message": {
          "description": "A user-facing message",
          "title": "Message",
          "type": "string"
        }
      },
      "required": ["message"],
      "title": "CommentParams",
      "type": "object"
    },
    "ConfigureForVolumeCreate": {
      "description": "Configure for volume command creation request model.",
      "properties": {
        "commandType": {
          "const": "configureForVolume",
          "default": "configureForVolume",
          "title": "Commandtype"
        },
        "params": {
          "$ref": "#/$defs/ConfigureForVolumeParams"
        },
        "intent": {
          "anyOf": [
            {
              "$ref": "#/$defs/CommandIntent"
            },
            {
              "type": "null"
            }
          ],
          "default": null,
          "description": "The reason the command was added. If not specified or `protocol`, the command will be treated as part of the protocol run itself, and added to the end of the existing command queue.\n\nIf `setup`, the command will be treated as part of run setup. A setup command may only be enqueued if the run has not started.\n\nUse setup commands for activities like pre-run calibration checks and module setup, like pre-heating."
        },
        "key": {
          "anyOf": [
            {
              "type": "string"
            },
            {
              "type": "null"
            }
          ],
          "default": null,
          "description": "A key value, unique in this run, that can be used to track the same logical command across multiple runs of the same protocol. If a value is not provided, one will be generated.",
          "title": "Key"
        }
      },
      "required": ["params"],
      "title": "ConfigureForVolumeCreate",
      "type": "object"
    },
    "ConfigureForVolumeParams": {
      "description": "Parameters required to configure volume for a specific pipette.",
      "properties": {
        "pipetteId": {
          "description": "Identifier of pipette to use for liquid handling.",
          "title": "Pipetteid",
          "type": "string"
        },
        "volume": {
          "description": "Amount of liquid in uL. Must be at least 0 and no greater than a pipette-specific maximum volume.",
          "minimum": 0.0,
          "title": "Volume",
          "type": "number"
        }
      },
      "required": ["pipetteId", "volume"],
      "title": "ConfigureForVolumeParams",
      "type": "object"
    },
    "ConfigureNozzleLayoutCreate": {
      "description": "Configure nozzle layout creation request model.",
      "properties": {
        "commandType": {
          "const": "configureNozzleLayout",
          "default": "configureNozzleLayout",
          "title": "Commandtype"
        },
        "params": {
          "$ref": "#/$defs/ConfigureNozzleLayoutParams"
        },
        "intent": {
          "anyOf": [
            {
              "$ref": "#/$defs/CommandIntent"
            },
            {
              "type": "null"
            }
          ],
          "default": null,
          "description": "The reason the command was added. If not specified or `protocol`, the command will be treated as part of the protocol run itself, and added to the end of the existing command queue.\n\nIf `setup`, the command will be treated as part of run setup. A setup command may only be enqueued if the run has not started.\n\nUse setup commands for activities like pre-run calibration checks and module setup, like pre-heating."
        },
        "key": {
          "anyOf": [
            {
              "type": "string"
            },
            {
              "type": "null"
            }
          ],
          "default": null,
          "description": "A key value, unique in this run, that can be used to track the same logical command across multiple runs of the same protocol. If a value is not provided, one will be generated.",
          "title": "Key"
        }
      },
      "required": ["params"],
      "title": "ConfigureNozzleLayoutCreate",
      "type": "object"
    },
    "ConfigureNozzleLayoutParams": {
      "description": "Parameters required to configure the nozzle layout for a specific pipette.",
      "properties": {
        "pipetteId": {
          "description": "Identifier of pipette to use for liquid handling.",
          "title": "Pipetteid",
          "type": "string"
        },
        "configurationParams": {
          "anyOf": [
            {
              "$ref": "#/$defs/AllNozzleLayoutConfiguration"
            },
            {
              "$ref": "#/$defs/SingleNozzleLayoutConfiguration"
            },
            {
              "$ref": "#/$defs/RowNozzleLayoutConfiguration"
            },
            {
              "$ref": "#/$defs/ColumnNozzleLayoutConfiguration"
            },
            {
              "$ref": "#/$defs/QuadrantNozzleLayoutConfiguration"
            }
          ],
          "title": "Configurationparams"
        }
      },
      "required": ["pipetteId", "configurationParams"],
      "title": "ConfigureNozzleLayoutParams",
      "type": "object"
    },
    "CustomCreate": {
      "description": "A request to create a custom command.",
      "properties": {
        "commandType": {
          "const": "custom",
          "default": "custom",
          "title": "Commandtype"
        },
        "params": {
          "$ref": "#/$defs/CustomParams"
        },
        "intent": {
          "anyOf": [
            {
              "$ref": "#/$defs/CommandIntent"
            },
            {
              "type": "null"
            }
          ],
          "default": null,
          "description": "The reason the command was added. If not specified or `protocol`, the command will be treated as part of the protocol run itself, and added to the end of the existing command queue.\n\nIf `setup`, the command will be treated as part of run setup. A setup command may only be enqueued if the run has not started.\n\nUse setup commands for activities like pre-run calibration checks and module setup, like pre-heating."
        },
        "key": {
          "anyOf": [
            {
              "type": "string"
            },
            {
              "type": "null"
            }
          ],
          "default": null,
          "description": "A key value, unique in this run, that can be used to track the same logical command across multiple runs of the same protocol. If a value is not provided, one will be generated.",
          "title": "Key"
        }
      },
      "required": ["params"],
      "title": "CustomCreate",
      "type": "object"
    },
    "CustomParams": {
      "additionalProperties": true,
      "description": "Payload used by a custom command.",
      "properties": {},
      "title": "CustomParams",
      "type": "object"
    },
    "DeactivateBlockCreate": {
      "description": "A request to create a Thermocycler's deactivate block command.",
      "properties": {
        "commandType": {
          "const": "thermocycler/deactivateBlock",
          "default": "thermocycler/deactivateBlock",
          "title": "Commandtype"
        },
        "params": {
          "$ref": "#/$defs/DeactivateBlockParams"
        },
        "intent": {
          "anyOf": [
            {
              "$ref": "#/$defs/CommandIntent"
            },
            {
              "type": "null"
            }
          ],
          "default": null,
          "description": "The reason the command was added. If not specified or `protocol`, the command will be treated as part of the protocol run itself, and added to the end of the existing command queue.\n\nIf `setup`, the command will be treated as part of run setup. A setup command may only be enqueued if the run has not started.\n\nUse setup commands for activities like pre-run calibration checks and module setup, like pre-heating."
        },
        "key": {
          "anyOf": [
            {
              "type": "string"
            },
            {
              "type": "null"
            }
          ],
          "default": null,
          "description": "A key value, unique in this run, that can be used to track the same logical command across multiple runs of the same protocol. If a value is not provided, one will be generated.",
          "title": "Key"
        }
      },
      "required": ["params"],
      "title": "DeactivateBlockCreate",
      "type": "object"
    },
    "DeactivateBlockParams": {
      "description": "Input parameters to unset a Thermocycler's target block temperature.",
      "properties": {
        "moduleId": {
          "description": "Unique ID of the Thermocycler.",
          "title": "Moduleid",
          "type": "string"
        }
      },
      "required": ["moduleId"],
      "title": "DeactivateBlockParams",
      "type": "object"
    },
    "DeactivateHeaterCreate": {
      "description": "A request to create a Heater-Shaker's deactivate heater command.",
      "properties": {
        "commandType": {
          "const": "heaterShaker/deactivateHeater",
          "default": "heaterShaker/deactivateHeater",
          "title": "Commandtype"
        },
        "params": {
          "$ref": "#/$defs/DeactivateHeaterParams"
        },
        "intent": {
          "anyOf": [
            {
              "$ref": "#/$defs/CommandIntent"
            },
            {
              "type": "null"
            }
          ],
          "default": null,
          "description": "The reason the command was added. If not specified or `protocol`, the command will be treated as part of the protocol run itself, and added to the end of the existing command queue.\n\nIf `setup`, the command will be treated as part of run setup. A setup command may only be enqueued if the run has not started.\n\nUse setup commands for activities like pre-run calibration checks and module setup, like pre-heating."
        },
        "key": {
          "anyOf": [
            {
              "type": "string"
            },
            {
              "type": "null"
            }
          ],
          "default": null,
          "description": "A key value, unique in this run, that can be used to track the same logical command across multiple runs of the same protocol. If a value is not provided, one will be generated.",
          "title": "Key"
        }
      },
      "required": ["params"],
      "title": "DeactivateHeaterCreate",
      "type": "object"
    },
    "DeactivateHeaterParams": {
      "description": "Input parameters to unset a Heater-Shaker's target temperature.",
      "properties": {
        "moduleId": {
          "description": "Unique ID of the Heater-Shaker Module.",
          "title": "Moduleid",
          "type": "string"
        }
      },
      "required": ["moduleId"],
      "title": "DeactivateHeaterParams",
      "type": "object"
    },
    "DeactivateLidCreate": {
      "description": "A request to create a Thermocycler's deactivate lid command.",
      "properties": {
        "commandType": {
          "const": "thermocycler/deactivateLid",
          "default": "thermocycler/deactivateLid",
          "title": "Commandtype"
        },
        "params": {
          "$ref": "#/$defs/DeactivateLidParams"
        },
        "intent": {
          "anyOf": [
            {
              "$ref": "#/$defs/CommandIntent"
            },
            {
              "type": "null"
            }
          ],
          "default": null,
          "description": "The reason the command was added. If not specified or `protocol`, the command will be treated as part of the protocol run itself, and added to the end of the existing command queue.\n\nIf `setup`, the command will be treated as part of run setup. A setup command may only be enqueued if the run has not started.\n\nUse setup commands for activities like pre-run calibration checks and module setup, like pre-heating."
        },
        "key": {
          "anyOf": [
            {
              "type": "string"
            },
            {
              "type": "null"
            }
          ],
          "default": null,
          "description": "A key value, unique in this run, that can be used to track the same logical command across multiple runs of the same protocol. If a value is not provided, one will be generated.",
          "title": "Key"
        }
      },
      "required": ["params"],
      "title": "DeactivateLidCreate",
      "type": "object"
    },
    "DeactivateLidParams": {
      "description": "Input parameters to unset a Thermocycler's target lid temperature.",
      "properties": {
        "moduleId": {
          "description": "Unique ID of the Thermocycler.",
          "title": "Moduleid",
          "type": "string"
        }
      },
      "required": ["moduleId"],
      "title": "DeactivateLidParams",
      "type": "object"
    },
    "DeactivateShakerCreate": {
      "description": "A request to create a Heater-Shaker's deactivate shaker command.",
      "properties": {
        "commandType": {
          "const": "heaterShaker/deactivateShaker",
          "default": "heaterShaker/deactivateShaker",
          "title": "Commandtype"
        },
        "params": {
          "$ref": "#/$defs/DeactivateShakerParams"
        },
        "intent": {
          "anyOf": [
            {
              "$ref": "#/$defs/CommandIntent"
            },
            {
              "type": "null"
            }
          ],
          "default": null,
          "description": "The reason the command was added. If not specified or `protocol`, the command will be treated as part of the protocol run itself, and added to the end of the existing command queue.\n\nIf `setup`, the command will be treated as part of run setup. A setup command may only be enqueued if the run has not started.\n\nUse setup commands for activities like pre-run calibration checks and module setup, like pre-heating."
        },
        "key": {
          "anyOf": [
            {
              "type": "string"
            },
            {
              "type": "null"
            }
          ],
          "default": null,
          "description": "A key value, unique in this run, that can be used to track the same logical command across multiple runs of the same protocol. If a value is not provided, one will be generated.",
          "title": "Key"
        }
      },
      "required": ["params"],
      "title": "DeactivateShakerCreate",
      "type": "object"
    },
    "DeactivateShakerParams": {
      "description": "Input parameters to deactivate shaker for a Heater-Shaker Module.",
      "properties": {
        "moduleId": {
          "description": "Unique ID of the Heater-Shaker Module.",
          "title": "Moduleid",
          "type": "string"
        }
      },
      "required": ["moduleId"],
      "title": "DeactivateShakerParams",
      "type": "object"
    },
    "DeactivateTemperatureCreate": {
      "description": "A request to deactivate a Temperature Module.",
      "properties": {
        "commandType": {
          "const": "temperatureModule/deactivate",
          "default": "temperatureModule/deactivate",
          "title": "Commandtype"
        },
        "params": {
          "$ref": "#/$defs/DeactivateTemperatureParams"
        },
        "intent": {
          "anyOf": [
            {
              "$ref": "#/$defs/CommandIntent"
            },
            {
              "type": "null"
            }
          ],
          "default": null,
          "description": "The reason the command was added. If not specified or `protocol`, the command will be treated as part of the protocol run itself, and added to the end of the existing command queue.\n\nIf `setup`, the command will be treated as part of run setup. A setup command may only be enqueued if the run has not started.\n\nUse setup commands for activities like pre-run calibration checks and module setup, like pre-heating."
        },
        "key": {
          "anyOf": [
            {
              "type": "string"
            },
            {
              "type": "null"
            }
          ],
          "default": null,
          "description": "A key value, unique in this run, that can be used to track the same logical command across multiple runs of the same protocol. If a value is not provided, one will be generated.",
          "title": "Key"
        }
      },
      "required": ["params"],
      "title": "DeactivateTemperatureCreate",
      "type": "object"
    },
    "DeactivateTemperatureParams": {
      "description": "Input parameters to deactivate a Temperature Module.",
      "properties": {
        "moduleId": {
          "description": "Unique ID of the Temperature Module.",
          "title": "Moduleid",
          "type": "string"
        }
      },
      "required": ["moduleId"],
      "title": "DeactivateTemperatureParams",
      "type": "object"
    },
    "DeckPoint": {
      "description": "Coordinates of a point in deck space.",
      "properties": {
        "x": {
          "title": "X",
          "type": "number"
        },
        "y": {
          "title": "Y",
          "type": "number"
        },
        "z": {
          "title": "Z",
          "type": "number"
        }
      },
      "required": ["x", "y", "z"],
      "title": "DeckPoint",
      "type": "object"
    },
    "DeckSlotLocation": {
      "description": "The location of something placed in a single deck slot.",
      "properties": {
        "slotName": {
          "allOf": [
            {
              "$ref": "#/$defs/DeckSlotName"
            }
          ],
          "description": "A slot on the robot's deck.\n\nThe plain numbers like `\"5\"` are for the OT-2, and the coordinates like `\"C2\"` are for the Flex.\n\nWhen you provide one of these values, you can use either style. It will automatically be converted to match the robot.\n\nWhen one of these values is returned, it will always match the robot."
        }
      },
      "required": ["slotName"],
      "title": "DeckSlotLocation",
      "type": "object"
    },
    "DeckSlotName": {
      "description": "Deck slot identifiers.",
      "enum": [
        "1",
        "2",
        "3",
        "4",
        "5",
        "6",
        "7",
        "8",
        "9",
        "10",
        "11",
        "12",
        "A1",
        "A2",
        "A3",
        "B1",
        "B2",
        "B3",
        "C1",
        "C2",
        "C3",
        "D1",
        "D2",
        "D3"
      ],
      "title": "DeckSlotName",
      "type": "string"
    },
    "DisengageCreate": {
      "description": "A request to create a Magnetic Module disengage command.",
      "properties": {
        "commandType": {
          "const": "magneticModule/disengage",
          "default": "magneticModule/disengage",
          "title": "Commandtype"
        },
        "params": {
          "$ref": "#/$defs/DisengageParams"
        },
        "intent": {
          "anyOf": [
            {
              "$ref": "#/$defs/CommandIntent"
            },
            {
              "type": "null"
            }
          ],
          "default": null,
          "description": "The reason the command was added. If not specified or `protocol`, the command will be treated as part of the protocol run itself, and added to the end of the existing command queue.\n\nIf `setup`, the command will be treated as part of run setup. A setup command may only be enqueued if the run has not started.\n\nUse setup commands for activities like pre-run calibration checks and module setup, like pre-heating."
        },
        "key": {
          "anyOf": [
            {
              "type": "string"
            },
            {
              "type": "null"
            }
          ],
          "default": null,
          "description": "A key value, unique in this run, that can be used to track the same logical command across multiple runs of the same protocol. If a value is not provided, one will be generated.",
          "title": "Key"
        }
      },
      "required": ["params"],
      "title": "DisengageCreate",
      "type": "object"
    },
    "DisengageParams": {
      "description": "Input data to disengage a Magnetic Module's magnets.",
      "properties": {
        "moduleId": {
          "description": "The ID of the Magnetic Module whose magnets you want to disengage, from a prior `loadModule` command.",
          "title": "Moduleid",
          "type": "string"
        }
      },
      "required": ["moduleId"],
      "title": "DisengageParams",
      "type": "object"
    },
    "DispenseCreate": {
      "description": "Create dispense command request model.",
      "properties": {
        "commandType": {
          "const": "dispense",
          "default": "dispense",
          "title": "Commandtype"
        },
        "params": {
          "$ref": "#/$defs/DispenseParams"
        },
        "intent": {
          "anyOf": [
            {
              "$ref": "#/$defs/CommandIntent"
            },
            {
              "type": "null"
            }
          ],
          "default": null,
          "description": "The reason the command was added. If not specified or `protocol`, the command will be treated as part of the protocol run itself, and added to the end of the existing command queue.\n\nIf `setup`, the command will be treated as part of run setup. A setup command may only be enqueued if the run has not started.\n\nUse setup commands for activities like pre-run calibration checks and module setup, like pre-heating."
        },
        "key": {
          "anyOf": [
            {
              "type": "string"
            },
            {
              "type": "null"
            }
          ],
          "default": null,
          "description": "A key value, unique in this run, that can be used to track the same logical command across multiple runs of the same protocol. If a value is not provided, one will be generated.",
          "title": "Key"
        }
      },
      "required": ["params"],
      "title": "DispenseCreate",
      "type": "object"
    },
<<<<<<< HEAD
    "DispenseInPlaceCreate": {
      "description": "DispenseInPlace command request model.",
=======
    "ModuleModel": {
      "title": "ModuleModel",
      "description": "All available modules' models.",
      "enum": [
        "temperatureModuleV1",
        "temperatureModuleV2",
        "magneticModuleV1",
        "magneticModuleV2",
        "thermocyclerModuleV1",
        "thermocyclerModuleV2",
        "heaterShakerModuleV1",
        "magneticBlockV1",
        "absorbanceReaderV1"
      ],
      "type": "string"
    },
    "LoadModuleParams": {
      "title": "LoadModuleParams",
      "description": "Payload required to load a module.",
      "type": "object",
      "properties": {
        "model": {
          "description": "The model name of the module to load.\n\nProtocol Engine will look for a connected module that either exactly matches this one, or is compatible.\n\n For example, if you request a `temperatureModuleV1` here, Protocol Engine might load a `temperatureModuleV1` or a `temperatureModuleV2`.\n\n The model that it finds connected will be available through `result.model`.",
          "allOf": [
            {
              "$ref": "#/definitions/ModuleModel"
            }
          ]
        },
        "location": {
          "title": "Location",
          "description": "The location into which this module should be loaded.\n\nFor the Thermocycler Module, which occupies multiple deck slots, this should be the front-most occupied slot (normally slot 7).",
          "allOf": [
            {
              "$ref": "#/definitions/DeckSlotLocation"
            }
          ]
        },
        "moduleId": {
          "title": "Moduleid",
          "description": "An optional ID to assign to this module. If None, an ID will be generated.",
          "type": "string"
        }
      },
      "required": ["model", "location"]
    },
    "LoadModuleCreate": {
      "title": "LoadModuleCreate",
      "description": "The model for a creation request for a load module command.",
      "type": "object",
>>>>>>> bb0db4a6
      "properties": {
        "commandType": {
          "const": "dispenseInPlace",
          "default": "dispenseInPlace",
          "title": "Commandtype"
        },
        "params": {
          "$ref": "#/$defs/DispenseInPlaceParams"
        },
        "intent": {
          "anyOf": [
            {
              "$ref": "#/$defs/CommandIntent"
            },
            {
              "type": "null"
            }
          ],
          "default": null,
          "description": "The reason the command was added. If not specified or `protocol`, the command will be treated as part of the protocol run itself, and added to the end of the existing command queue.\n\nIf `setup`, the command will be treated as part of run setup. A setup command may only be enqueued if the run has not started.\n\nUse setup commands for activities like pre-run calibration checks and module setup, like pre-heating."
        },
        "key": {
          "anyOf": [
            {
              "type": "string"
            },
            {
              "type": "null"
            }
          ],
          "default": null,
          "description": "A key value, unique in this run, that can be used to track the same logical command across multiple runs of the same protocol. If a value is not provided, one will be generated.",
          "title": "Key"
        }
      },
      "required": ["params"],
      "title": "DispenseInPlaceCreate",
      "type": "object"
    },
    "DispenseInPlaceParams": {
      "description": "Payload required to dispense in place.",
      "properties": {
        "flowRate": {
          "description": "Speed in \u00b5L/s configured for the pipette",
          "exclusiveMinimum": 0.0,
          "title": "Flowrate",
          "type": "number"
        },
        "volume": {
          "description": "The amount of liquid to dispense, in \u00b5L. Must not be greater than the currently aspirated volume. There is some tolerance for floating point rounding errors.",
          "minimum": 0.0,
          "title": "Volume",
          "type": "number"
        },
        "pipetteId": {
          "description": "Identifier of pipette to use for liquid handling.",
          "title": "Pipetteid",
          "type": "string"
        },
<<<<<<< HEAD
        "pushOut": {
          "anyOf": [
            {
              "type": "number"
            },
            {
              "type": "null"
            }
          ],
          "default": null,
          "description": "push the plunger a small amount farther than necessary for accurate low-volume dispensing",
          "title": "Pushout"
=======
        "tipOverlapNotAfterVersion": {
          "title": "Tipoverlapnotafterversion",
          "description": "A version of tip overlap data to not exceed. The highest-versioned tip overlap data that does not exceed this version will be used. Versions are expressed as vN where N is an integer, counting up from v0. If None, the current highest version will be used.",
          "type": "string"
        },
        "liquidPresenceDetection": {
          "title": "Liquidpresencedetection",
          "description": "Enable liquid presence detection for this pipette. Defaults to False.",
          "type": "boolean"
>>>>>>> bb0db4a6
        }
      },
      "required": ["flowRate", "volume", "pipetteId"],
      "title": "DispenseInPlaceParams",
      "type": "object"
    },
    "DispenseParams": {
      "description": "Payload required to dispense to a specific well.",
      "properties": {
        "labwareId": {
          "description": "Identifier of labware to use.",
          "title": "Labwareid",
          "type": "string"
        },
        "wellName": {
          "description": "Name of well to use in labware.",
          "title": "Wellname",
          "type": "string"
        },
        "wellLocation": {
          "allOf": [
            {
              "$ref": "#/$defs/WellLocation"
            }
          ],
          "description": "Relative well location at which to perform the operation"
        },
        "flowRate": {
          "description": "Speed in \u00b5L/s configured for the pipette",
          "exclusiveMinimum": 0.0,
          "title": "Flowrate",
          "type": "number"
        },
        "volume": {
          "description": "The amount of liquid to dispense, in \u00b5L. Must not be greater than the currently aspirated volume. There is some tolerance for floating point rounding errors.",
          "minimum": 0.0,
          "title": "Volume",
          "type": "number"
        },
        "pipetteId": {
          "description": "Identifier of pipette to use for liquid handling.",
          "title": "Pipetteid",
          "type": "string"
        },
        "pushOut": {
          "anyOf": [
            {
              "type": "number"
            },
            {
              "type": "null"
            }
          ],
          "default": null,
          "description": "push the plunger a small amount farther than necessary for accurate low-volume dispensing",
          "title": "Pushout"
        }
      },
      "required": ["labwareId", "wellName", "flowRate", "volume", "pipetteId"],
      "title": "DispenseParams",
      "type": "object"
    },
    "DropTipCreate": {
      "description": "Drop tip command creation request model.",
      "properties": {
        "commandType": {
          "const": "dropTip",
          "default": "dropTip",
          "title": "Commandtype"
        },
        "params": {
          "$ref": "#/$defs/DropTipParams"
        },
        "intent": {
          "anyOf": [
            {
              "$ref": "#/$defs/CommandIntent"
            },
            {
              "type": "null"
            }
          ],
          "default": null,
          "description": "The reason the command was added. If not specified or `protocol`, the command will be treated as part of the protocol run itself, and added to the end of the existing command queue.\n\nIf `setup`, the command will be treated as part of run setup. A setup command may only be enqueued if the run has not started.\n\nUse setup commands for activities like pre-run calibration checks and module setup, like pre-heating."
        },
        "key": {
          "anyOf": [
            {
              "type": "string"
            },
            {
              "type": "null"
            }
          ],
          "default": null,
          "description": "A key value, unique in this run, that can be used to track the same logical command across multiple runs of the same protocol. If a value is not provided, one will be generated.",
          "title": "Key"
        }
      },
      "required": ["params"],
      "title": "DropTipCreate",
      "type": "object"
    },
    "DropTipInPlaceCreate": {
      "description": "Drop tip in place command creation request model.",
      "properties": {
        "commandType": {
          "const": "dropTipInPlace",
          "default": "dropTipInPlace",
          "title": "Commandtype"
        },
        "params": {
          "$ref": "#/$defs/DropTipInPlaceParams"
        },
        "intent": {
          "anyOf": [
            {
              "$ref": "#/$defs/CommandIntent"
            },
            {
              "type": "null"
            }
          ],
          "default": null,
          "description": "The reason the command was added. If not specified or `protocol`, the command will be treated as part of the protocol run itself, and added to the end of the existing command queue.\n\nIf `setup`, the command will be treated as part of run setup. A setup command may only be enqueued if the run has not started.\n\nUse setup commands for activities like pre-run calibration checks and module setup, like pre-heating."
        },
        "key": {
          "anyOf": [
            {
              "type": "string"
            },
            {
              "type": "null"
            }
          ],
          "default": null,
          "description": "A key value, unique in this run, that can be used to track the same logical command across multiple runs of the same protocol. If a value is not provided, one will be generated.",
          "title": "Key"
        }
      },
      "required": ["params"],
      "title": "DropTipInPlaceCreate",
      "type": "object"
    },
    "DropTipInPlaceParams": {
      "description": "Payload required to drop a tip in place.",
      "properties": {
        "pipetteId": {
          "description": "Identifier of pipette to use for liquid handling.",
          "title": "Pipetteid",
          "type": "string"
        },
        "homeAfter": {
          "anyOf": [
            {
              "type": "boolean"
            },
            {
              "type": "null"
            }
          ],
          "default": null,
          "description": "Whether to home this pipette's plunger after dropping the tip. You should normally leave this unspecified to let the robot choose a safe default depending on its hardware.",
          "title": "Homeafter"
        }
      },
      "required": ["pipetteId"],
      "title": "DropTipInPlaceParams",
      "type": "object"
    },
    "DropTipParams": {
      "description": "Payload required to drop a tip in a specific well.",
      "properties": {
        "pipetteId": {
          "description": "Identifier of pipette to use for liquid handling.",
          "title": "Pipetteid",
          "type": "string"
        },
        "labwareId": {
          "description": "Identifier of labware to use.",
          "title": "Labwareid",
          "type": "string"
        },
        "wellName": {
          "description": "Name of well to use in labware.",
          "title": "Wellname",
          "type": "string"
        },
        "wellLocation": {
          "allOf": [
            {
              "$ref": "#/$defs/DropTipWellLocation"
            }
          ],
          "description": "Relative well location at which to drop the tip."
        },
        "homeAfter": {
          "anyOf": [
            {
              "type": "boolean"
            },
            {
              "type": "null"
            }
          ],
          "default": null,
          "description": "Whether to home this pipette's plunger after dropping the tip. You should normally leave this unspecified to let the robot choose a safe default depending on its hardware.",
          "title": "Homeafter"
        },
        "alternateDropLocation": {
          "anyOf": [
            {
              "type": "boolean"
            },
            {
              "type": "null"
            }
          ],
          "default": false,
          "description": "Whether to alternate location where tip is dropped within the labware. If True, this command will ignore the wellLocation provided and alternate between dropping tips at two predetermined locations inside the specified labware well. If False, the tip will be dropped at the top center of the well.",
          "title": "Alternatedroplocation"
        }
      },
      "required": ["pipetteId", "labwareId", "wellName"],
      "title": "DropTipParams",
      "type": "object"
    },
    "DropTipWellLocation": {
      "description": "Like WellLocation, but for dropping tips.\n\nUnlike a typical WellLocation, the location for a drop tip\ndefaults to location based on the tip length rather than the well's top.",
      "properties": {
        "origin": {
          "allOf": [
            {
              "$ref": "#/$defs/DropTipWellOrigin"
            }
          ],
          "default": "default"
        },
        "offset": {
          "$ref": "#/$defs/WellOffset"
        }
      },
      "title": "DropTipWellLocation",
      "type": "object"
    },
    "DropTipWellOrigin": {
      "description": "The origin of a DropTipWellLocation offset.\n\nProps:\n    TOP: the top-center of the well\n    BOTTOM: the bottom-center of the well\n    CENTER: the middle-center of the well\n    DEFAULT: the default drop-tip location of the well,\n        based on pipette configuration and length of the tip.",
      "enum": ["top", "bottom", "center", "default"],
      "title": "DropTipWellOrigin",
      "type": "string"
    },
    "EngageCreate": {
      "description": "A request to create a Magnetic Module engage command.",
      "properties": {
        "commandType": {
          "const": "magneticModule/engage",
          "default": "magneticModule/engage",
          "title": "Commandtype"
        },
        "params": {
          "$ref": "#/$defs/EngageParams"
        },
        "intent": {
          "anyOf": [
            {
              "$ref": "#/$defs/CommandIntent"
            },
            {
              "type": "null"
            }
          ],
          "default": null,
          "description": "The reason the command was added. If not specified or `protocol`, the command will be treated as part of the protocol run itself, and added to the end of the existing command queue.\n\nIf `setup`, the command will be treated as part of run setup. A setup command may only be enqueued if the run has not started.\n\nUse setup commands for activities like pre-run calibration checks and module setup, like pre-heating."
        },
        "key": {
          "anyOf": [
            {
              "type": "string"
            },
            {
              "type": "null"
            }
          ],
          "default": null,
          "description": "A key value, unique in this run, that can be used to track the same logical command across multiple runs of the same protocol. If a value is not provided, one will be generated.",
          "title": "Key"
        }
      },
      "required": ["params"],
      "title": "EngageCreate",
      "type": "object"
    },
    "EngageParams": {
      "description": "Input data to engage a Magnetic Module.",
      "properties": {
        "moduleId": {
          "description": "The ID of the Magnetic Module whose magnets you want to raise, from a prior `loadModule` command.",
          "title": "Moduleid",
          "type": "string"
        },
        "height": {
          "description": "How high, in millimeters, to raise the magnets.\n\nZero means the tops of the magnets are level with the ledge that the labware rests on. This will be slightly above the magnets' minimum height, the hardware home position. Negative values are allowed, to put the magnets below the ledge.\n\nUnits are always true millimeters. This is unlike certain labware definitions, engage commands in the Python Protocol API, and engage commands in older versions of the JSON protocol schema. Take care to convert properly.",
          "title": "Height",
          "type": "number"
        }
      },
      "required": ["moduleId", "height"],
      "title": "EngageParams",
      "type": "object"
    },
    "GetTipPresenceCreate": {
      "description": "GetTipPresence command creation request model.",
      "properties": {
        "commandType": {
          "const": "getTipPresence",
          "default": "getTipPresence",
          "title": "Commandtype"
        },
        "params": {
          "$ref": "#/$defs/GetTipPresenceParams"
        },
        "intent": {
          "anyOf": [
            {
              "$ref": "#/$defs/CommandIntent"
            },
            {
              "type": "null"
            }
          ],
          "default": null,
          "description": "The reason the command was added. If not specified or `protocol`, the command will be treated as part of the protocol run itself, and added to the end of the existing command queue.\n\nIf `setup`, the command will be treated as part of run setup. A setup command may only be enqueued if the run has not started.\n\nUse setup commands for activities like pre-run calibration checks and module setup, like pre-heating."
        },
        "key": {
          "anyOf": [
            {
              "type": "string"
            },
            {
              "type": "null"
            }
          ],
          "default": null,
          "description": "A key value, unique in this run, that can be used to track the same logical command across multiple runs of the same protocol. If a value is not provided, one will be generated.",
          "title": "Key"
        }
      },
      "required": ["params"],
      "title": "GetTipPresenceCreate",
      "type": "object"
    },
    "GetTipPresenceParams": {
      "description": "Payload required for a GetTipPresence command.",
      "properties": {
        "pipetteId": {
          "description": "Identifier of pipette to use for liquid handling.",
          "title": "Pipetteid",
          "type": "string"
        }
      },
      "required": ["pipetteId"],
      "title": "GetTipPresenceParams",
      "type": "object"
    },
    "HomeCreate": {
      "description": "Data to create a Home command.",
      "properties": {
        "commandType": {
          "const": "home",
          "default": "home",
          "title": "Commandtype"
        },
        "params": {
          "$ref": "#/$defs/HomeParams"
        },
        "intent": {
          "anyOf": [
            {
              "$ref": "#/$defs/CommandIntent"
            },
            {
              "type": "null"
            }
          ],
          "default": null,
          "description": "The reason the command was added. If not specified or `protocol`, the command will be treated as part of the protocol run itself, and added to the end of the existing command queue.\n\nIf `setup`, the command will be treated as part of run setup. A setup command may only be enqueued if the run has not started.\n\nUse setup commands for activities like pre-run calibration checks and module setup, like pre-heating."
        },
        "key": {
          "anyOf": [
            {
              "type": "string"
            },
            {
              "type": "null"
            }
          ],
          "default": null,
          "description": "A key value, unique in this run, that can be used to track the same logical command across multiple runs of the same protocol. If a value is not provided, one will be generated.",
          "title": "Key"
        }
      },
      "required": ["params"],
      "title": "HomeCreate",
      "type": "object"
    },
    "HomeParams": {
      "description": "Payload required for a Home command.",
      "properties": {
        "axes": {
          "anyOf": [
            {
              "items": {
                "$ref": "#/$defs/MotorAxis"
              },
              "type": "array"
            },
            {
              "type": "null"
            }
          ],
          "default": null,
          "description": "Axes to return to their home positions. If omitted, will home all motors. Extra axes may be implicitly homed to ensure accurate homing of the explicitly specified axes.",
          "title": "Axes"
        },
        "skipIfMountPositionOk": {
          "anyOf": [
            {
              "$ref": "#/$defs/MountType"
            },
            {
              "type": "null"
            }
          ],
          "default": null,
          "description": "If this parameter is provided, the gantry will only be homed if the specified mount has an invalid position. If omitted, the homing action will be executed unconditionally."
        }
      },
      "title": "HomeParams",
      "type": "object"
    },
    "InstrumentSensorId": {
      "description": "Primary and secondary sensor ids.",
      "enum": ["primary", "secondary", "both"],
      "title": "InstrumentSensorId",
      "type": "string"
    },
    "LabwareMovementStrategy": {
      "description": "Strategy to use for labware movement.",
      "enum": ["usingGripper", "manualMoveWithPause", "manualMoveWithoutPause"],
      "title": "LabwareMovementStrategy",
      "type": "string"
    },
    "LoadLabwareCreate": {
      "description": "Load labware command creation request.",
      "properties": {
        "commandType": {
          "const": "loadLabware",
          "default": "loadLabware",
          "title": "Commandtype"
        },
        "params": {
          "$ref": "#/$defs/LoadLabwareParams"
        },
        "intent": {
          "anyOf": [
            {
              "$ref": "#/$defs/CommandIntent"
            },
            {
              "type": "null"
            }
          ],
          "default": null,
          "description": "The reason the command was added. If not specified or `protocol`, the command will be treated as part of the protocol run itself, and added to the end of the existing command queue.\n\nIf `setup`, the command will be treated as part of run setup. A setup command may only be enqueued if the run has not started.\n\nUse setup commands for activities like pre-run calibration checks and module setup, like pre-heating."
        },
        "key": {
          "anyOf": [
            {
              "type": "string"
            },
            {
              "type": "null"
            }
          ],
          "default": null,
          "description": "A key value, unique in this run, that can be used to track the same logical command across multiple runs of the same protocol. If a value is not provided, one will be generated.",
          "title": "Key"
        }
      },
      "required": ["params"],
      "title": "LoadLabwareCreate",
      "type": "object"
    },
    "LoadLabwareParams": {
      "description": "Payload required to load a labware into a slot.",
      "properties": {
        "location": {
          "anyOf": [
            {
              "$ref": "#/$defs/DeckSlotLocation"
            },
            {
              "$ref": "#/$defs/ModuleLocation"
            },
            {
              "$ref": "#/$defs/OnLabwareLocation"
            },
            {
              "const": "offDeck"
            },
            {
              "$ref": "#/$defs/AddressableAreaLocation"
            }
          ],
          "description": "Location the labware should be loaded into.",
          "title": "Location"
        },
        "loadName": {
          "description": "Name used to reference a labware definition.",
          "title": "Loadname",
          "type": "string"
        },
        "namespace": {
          "description": "The namespace the labware definition belongs to.",
          "title": "Namespace",
          "type": "string"
        },
        "version": {
          "description": "The labware definition version.",
          "title": "Version",
          "type": "integer"
        },
        "labwareId": {
          "anyOf": [
            {
              "type": "string"
            },
            {
              "type": "null"
            }
          ],
          "default": null,
          "description": "An optional ID to assign to this labware. If None, an ID will be generated.",
          "title": "Labwareid"
        },
        "displayName": {
          "anyOf": [
            {
              "type": "string"
            },
            {
              "type": "null"
            }
          ],
          "default": null,
          "description": "An optional user-specified display name or label for this labware.",
          "title": "Displayname"
        }
      },
      "required": ["location", "loadName", "namespace", "version"],
      "title": "LoadLabwareParams",
      "type": "object"
    },
    "LoadLiquidCreate": {
      "description": "Load liquid command creation request.",
      "properties": {
        "commandType": {
          "const": "loadLiquid",
          "default": "loadLiquid",
          "title": "Commandtype"
        },
        "params": {
          "$ref": "#/$defs/LoadLiquidParams"
        },
        "intent": {
          "anyOf": [
            {
              "$ref": "#/$defs/CommandIntent"
            },
            {
              "type": "null"
            }
          ],
          "default": null,
          "description": "The reason the command was added. If not specified or `protocol`, the command will be treated as part of the protocol run itself, and added to the end of the existing command queue.\n\nIf `setup`, the command will be treated as part of run setup. A setup command may only be enqueued if the run has not started.\n\nUse setup commands for activities like pre-run calibration checks and module setup, like pre-heating."
        },
        "key": {
          "anyOf": [
            {
              "type": "string"
            },
            {
              "type": "null"
            }
          ],
          "default": null,
          "description": "A key value, unique in this run, that can be used to track the same logical command across multiple runs of the same protocol. If a value is not provided, one will be generated.",
          "title": "Key"
        }
      },
      "required": ["params"],
      "title": "LoadLiquidCreate",
      "type": "object"
    },
    "LoadLiquidParams": {
      "description": "Payload required to load a liquid into a well.",
      "properties": {
        "liquidId": {
          "description": "Unique identifier of the liquid to load.",
          "title": "Liquidid",
          "type": "string"
        },
        "labwareId": {
          "description": "Unique identifier of labware to load liquid into.",
          "title": "Labwareid",
          "type": "string"
        },
        "volumeByWell": {
          "additionalProperties": {
            "type": "number"
          },
          "description": "Volume of liquid, in \u00b5L, loaded into each well by name, in this labware.",
          "title": "Volumebywell",
          "type": "object"
        }
      },
      "required": ["liquidId", "labwareId", "volumeByWell"],
      "title": "LoadLiquidParams",
      "type": "object"
    },
    "LoadModuleCreate": {
      "description": "The model for a creation request for a load module command.",
      "properties": {
        "commandType": {
          "const": "loadModule",
          "default": "loadModule",
          "title": "Commandtype"
        },
        "params": {
          "$ref": "#/$defs/LoadModuleParams"
        },
        "intent": {
          "anyOf": [
            {
              "$ref": "#/$defs/CommandIntent"
            },
            {
              "type": "null"
            }
          ],
          "default": null,
          "description": "The reason the command was added. If not specified or `protocol`, the command will be treated as part of the protocol run itself, and added to the end of the existing command queue.\n\nIf `setup`, the command will be treated as part of run setup. A setup command may only be enqueued if the run has not started.\n\nUse setup commands for activities like pre-run calibration checks and module setup, like pre-heating."
        },
        "key": {
          "anyOf": [
            {
              "type": "string"
            },
            {
              "type": "null"
            }
          ],
          "default": null,
          "description": "A key value, unique in this run, that can be used to track the same logical command across multiple runs of the same protocol. If a value is not provided, one will be generated.",
          "title": "Key"
        }
      },
      "required": ["params"],
      "title": "LoadModuleCreate",
      "type": "object"
    },
    "LoadModuleParams": {
      "description": "Payload required to load a module.",
      "properties": {
        "model": {
          "allOf": [
            {
              "$ref": "#/$defs/ModuleModel"
            }
          ],
          "description": "The model name of the module to load.\n\nProtocol Engine will look for a connected module that either exactly matches this one, or is compatible.\n\n For example, if you request a `temperatureModuleV1` here, Protocol Engine might load a `temperatureModuleV1` or a `temperatureModuleV2`.\n\n The model that it finds connected will be available through `result.model`."
        },
        "location": {
          "allOf": [
            {
              "$ref": "#/$defs/DeckSlotLocation"
            }
          ],
          "description": "The location into which this module should be loaded.\n\nFor the Thermocycler Module, which occupies multiple deck slots, this should be the front-most occupied slot (normally slot 7)."
        },
        "moduleId": {
          "anyOf": [
            {
              "type": "string"
            },
            {
              "type": "null"
            }
          ],
          "default": null,
          "description": "An optional ID to assign to this module. If None, an ID will be generated.",
          "title": "Moduleid"
        }
      },
      "required": ["model", "location"],
      "title": "LoadModuleParams",
      "type": "object"
    },
    "LoadPipetteCreate": {
      "description": "Load pipette command creation request model.",
      "properties": {
        "commandType": {
          "const": "loadPipette",
          "default": "loadPipette",
          "title": "Commandtype"
        },
        "params": {
          "$ref": "#/$defs/LoadPipetteParams"
        },
        "intent": {
          "anyOf": [
            {
              "$ref": "#/$defs/CommandIntent"
            },
            {
              "type": "null"
            }
          ],
          "default": null,
          "description": "The reason the command was added. If not specified or `protocol`, the command will be treated as part of the protocol run itself, and added to the end of the existing command queue.\n\nIf `setup`, the command will be treated as part of run setup. A setup command may only be enqueued if the run has not started.\n\nUse setup commands for activities like pre-run calibration checks and module setup, like pre-heating."
        },
        "key": {
          "anyOf": [
            {
              "type": "string"
            },
            {
              "type": "null"
            }
          ],
          "default": null,
          "description": "A key value, unique in this run, that can be used to track the same logical command across multiple runs of the same protocol. If a value is not provided, one will be generated.",
          "title": "Key"
        }
      },
      "required": ["params"],
      "title": "LoadPipetteCreate",
      "type": "object"
    },
    "LoadPipetteParams": {
      "description": "Payload needed to load a pipette on to a mount.",
      "properties": {
        "pipetteName": {
          "allOf": [
            {
              "$ref": "#/$defs/PipetteNameType"
            }
          ],
          "description": "The load name of the pipette to be required."
        },
        "mount": {
          "allOf": [
            {
              "$ref": "#/$defs/MountType"
            }
          ],
          "description": "The mount the pipette should be present on."
        },
        "pipetteId": {
          "anyOf": [
            {
              "type": "string"
            },
            {
              "type": "null"
            }
          ],
          "default": null,
          "description": "An optional ID to assign to this pipette. If None, an ID will be generated.",
          "title": "Pipetteid"
        }
      },
      "required": ["pipetteName", "mount"],
      "title": "LoadPipetteParams",
      "type": "object"
    },
    "MaintenancePosition": {
      "description": "Maintenance position options.",
      "enum": ["attachPlate", "attachInstrument"],
      "title": "MaintenancePosition",
      "type": "string"
    },
    "ModuleLocation": {
      "description": "The location of something placed atop a hardware module.",
      "properties": {
        "moduleId": {
          "description": "The ID of a loaded module from a prior `loadModule` command.",
          "title": "Moduleid",
          "type": "string"
        }
      },
      "required": ["moduleId"],
      "title": "ModuleLocation",
      "type": "object"
    },
    "ModuleModel": {
      "description": "All available modules' models.",
      "enum": [
        "temperatureModuleV1",
        "temperatureModuleV2",
        "magneticModuleV1",
        "magneticModuleV2",
        "thermocyclerModuleV1",
        "thermocyclerModuleV2",
        "heaterShakerModuleV1",
        "magneticBlockV1"
      ],
      "title": "ModuleModel",
      "type": "string"
    },
    "MotorAxis": {
      "description": "Motor axis on which to issue a home command.",
      "enum": [
        "x",
        "y",
        "leftZ",
        "rightZ",
        "leftPlunger",
        "rightPlunger",
        "extensionZ",
        "extensionJaw"
      ],
      "title": "MotorAxis",
      "type": "string"
    },
    "MountType": {
      "enum": ["left", "right", "extension"],
      "title": "MountType",
      "type": "string"
    },
    "MoveLabwareCreate": {
      "description": "A request to create a ``moveLabware`` command.",
      "properties": {
        "commandType": {
          "const": "moveLabware",
          "default": "moveLabware",
          "title": "Commandtype"
        },
        "params": {
          "$ref": "#/$defs/MoveLabwareParams"
        },
        "intent": {
          "anyOf": [
            {
              "$ref": "#/$defs/CommandIntent"
            },
            {
              "type": "null"
            }
          ],
          "default": null,
          "description": "The reason the command was added. If not specified or `protocol`, the command will be treated as part of the protocol run itself, and added to the end of the existing command queue.\n\nIf `setup`, the command will be treated as part of run setup. A setup command may only be enqueued if the run has not started.\n\nUse setup commands for activities like pre-run calibration checks and module setup, like pre-heating."
        },
        "key": {
          "anyOf": [
            {
              "type": "string"
            },
            {
              "type": "null"
            }
          ],
          "default": null,
          "description": "A key value, unique in this run, that can be used to track the same logical command across multiple runs of the same protocol. If a value is not provided, one will be generated.",
          "title": "Key"
        }
      },
      "required": ["params"],
      "title": "MoveLabwareCreate",
      "type": "object"
    },
    "MoveLabwareParams": {
      "description": "Input parameters for a ``moveLabware`` command.",
      "properties": {
        "labwareId": {
          "description": "The ID of the labware to move.",
          "title": "Labwareid",
          "type": "string"
        },
        "newLocation": {
          "anyOf": [
            {
              "$ref": "#/$defs/DeckSlotLocation"
            },
            {
              "$ref": "#/$defs/ModuleLocation"
            },
            {
              "$ref": "#/$defs/OnLabwareLocation"
            },
            {
              "const": "offDeck"
            },
            {
              "$ref": "#/$defs/AddressableAreaLocation"
            }
          ],
          "description": "Where to move the labware.",
          "title": "Newlocation"
        },
        "strategy": {
          "allOf": [
            {
              "$ref": "#/$defs/LabwareMovementStrategy"
            }
          ],
          "description": "Whether to use the gripper to perform the labware movement or to perform a manual movement with an option to pause."
        },
        "pickUpOffset": {
          "anyOf": [
            {
              "$ref": "#/$defs/OffsetVector"
            },
            {
              "type": "null"
            }
          ],
          "default": null,
          "description": "Offset to use when picking up labware. Experimental param, subject to change"
        },
        "dropOffset": {
          "anyOf": [
            {
              "$ref": "#/$defs/OffsetVector"
            },
            {
              "type": "null"
            }
          ],
          "default": null,
          "description": "Offset to use when dropping off labware. Experimental param, subject to change"
        }
      },
      "required": ["labwareId", "newLocation", "strategy"],
      "title": "MoveLabwareParams",
      "type": "object"
    },
    "MoveRelativeCreate": {
      "description": "Data to create a MoveRelative command.",
      "properties": {
        "commandType": {
          "const": "moveRelative",
          "default": "moveRelative",
          "title": "Commandtype"
        },
        "params": {
          "$ref": "#/$defs/MoveRelativeParams"
        },
        "intent": {
          "anyOf": [
            {
              "$ref": "#/$defs/CommandIntent"
            },
            {
              "type": "null"
            }
          ],
          "default": null,
          "description": "The reason the command was added. If not specified or `protocol`, the command will be treated as part of the protocol run itself, and added to the end of the existing command queue.\n\nIf `setup`, the command will be treated as part of run setup. A setup command may only be enqueued if the run has not started.\n\nUse setup commands for activities like pre-run calibration checks and module setup, like pre-heating."
        },
        "key": {
          "anyOf": [
            {
              "type": "string"
            },
            {
              "type": "null"
            }
          ],
          "default": null,
          "description": "A key value, unique in this run, that can be used to track the same logical command across multiple runs of the same protocol. If a value is not provided, one will be generated.",
          "title": "Key"
        }
      },
      "required": ["params"],
      "title": "MoveRelativeCreate",
      "type": "object"
    },
    "MoveRelativeParams": {
      "description": "Payload required for a MoveRelative command.",
      "properties": {
        "pipetteId": {
          "description": "Pipette to move.",
          "title": "Pipetteid",
          "type": "string"
        },
        "axis": {
          "allOf": [
            {
              "$ref": "#/$defs/MovementAxis"
            }
          ],
          "description": "Axis along which to move."
        },
        "distance": {
          "description": "Distance to move in millimeters. A positive number will move towards the right (x), back (y), top (z) of the deck.",
          "title": "Distance",
          "type": "number"
        }
      },
      "required": ["pipetteId", "axis", "distance"],
      "title": "MoveRelativeParams",
      "type": "object"
    },
    "MoveToAddressableAreaCreate": {
      "description": "Move to addressable area command creation request model.",
      "properties": {
        "commandType": {
          "const": "moveToAddressableArea",
          "default": "moveToAddressableArea",
          "title": "Commandtype"
        },
        "params": {
          "$ref": "#/$defs/MoveToAddressableAreaParams"
        },
        "intent": {
          "anyOf": [
            {
              "$ref": "#/$defs/CommandIntent"
            },
            {
              "type": "null"
            }
          ],
          "default": null,
          "description": "The reason the command was added. If not specified or `protocol`, the command will be treated as part of the protocol run itself, and added to the end of the existing command queue.\n\nIf `setup`, the command will be treated as part of run setup. A setup command may only be enqueued if the run has not started.\n\nUse setup commands for activities like pre-run calibration checks and module setup, like pre-heating."
        },
        "key": {
          "anyOf": [
            {
              "type": "string"
            },
            {
              "type": "null"
            }
          ],
          "default": null,
          "description": "A key value, unique in this run, that can be used to track the same logical command across multiple runs of the same protocol. If a value is not provided, one will be generated.",
          "title": "Key"
        }
      },
      "required": ["params"],
      "title": "MoveToAddressableAreaCreate",
      "type": "object"
    },
    "MoveToAddressableAreaForDropTipCreate": {
      "description": "Move to addressable area for drop tip command creation request model.",
      "properties": {
        "commandType": {
          "const": "moveToAddressableAreaForDropTip",
          "default": "moveToAddressableAreaForDropTip",
          "title": "Commandtype"
        },
        "params": {
          "$ref": "#/$defs/MoveToAddressableAreaForDropTipParams"
        },
        "intent": {
          "anyOf": [
            {
              "$ref": "#/$defs/CommandIntent"
            },
            {
              "type": "null"
            }
          ],
          "default": null,
          "description": "The reason the command was added. If not specified or `protocol`, the command will be treated as part of the protocol run itself, and added to the end of the existing command queue.\n\nIf `setup`, the command will be treated as part of run setup. A setup command may only be enqueued if the run has not started.\n\nUse setup commands for activities like pre-run calibration checks and module setup, like pre-heating."
        },
        "key": {
          "anyOf": [
            {
              "type": "string"
            },
            {
              "type": "null"
            }
          ],
          "default": null,
          "description": "A key value, unique in this run, that can be used to track the same logical command across multiple runs of the same protocol. If a value is not provided, one will be generated.",
          "title": "Key"
        }
      },
      "required": ["params"],
      "title": "MoveToAddressableAreaForDropTipCreate",
      "type": "object"
    },
    "MoveToAddressableAreaForDropTipParams": {
      "description": "Payload required to move a pipette to a specific addressable area.\n\nAn *addressable area* is a space in the robot that may or may not be usable depending on how\nthe robot's deck is configured. For example, if a Flex is configured with a waste chute, it will\nhave additional addressable areas representing the opening of the waste chute, where tips and\nlabware can be dropped.\n\nThis moves the pipette so all of its nozzles are centered over the addressable area.\nIf the pipette is currently configured with a partial tip layout, this centering is over all\nthe pipette's physical nozzles, not just the nozzles that are active.\n\nThe z-position will be chosen to put the bottom of the tips---or the bottom of the nozzles,\nif there are no tips---level with the top of the addressable area.\n\nWhen this command is executed, Protocol Engine will make sure the robot's deck is configured\nsuch that the requested addressable area actually exists. For example, if you request\nthe addressable area B4, it will make sure the robot is set up with a B3/B4 staging area slot.\nIf that's not the case, the command will fail.",
      "properties": {
        "minimumZHeight": {
          "anyOf": [
            {
              "type": "number"
            },
            {
              "type": "null"
            }
          ],
          "default": null,
          "description": "Optional minimal Z margin in mm. If this is larger than the API's default safe Z margin, it will make the arc higher. If it's smaller, it will have no effect.",
          "title": "Minimumzheight"
        },
        "forceDirect": {
          "default": false,
          "description": "If true, moving from one labware/well to another will not arc to the default safe z, but instead will move directly to the specified location. This will also force the `minimumZHeight` param to be ignored. A 'direct' movement is in X/Y/Z simultaneously.",
          "title": "Forcedirect",
          "type": "boolean"
        },
        "speed": {
          "anyOf": [
            {
              "type": "number"
            },
            {
              "type": "null"
            }
          ],
          "default": null,
          "description": "Override the travel speed in mm/s. This controls the straight linear speed of motion.",
          "title": "Speed"
        },
        "pipetteId": {
          "description": "Identifier of pipette to use for liquid handling.",
          "title": "Pipetteid",
          "type": "string"
        },
        "addressableAreaName": {
          "description": "The name of the addressable area that you want to use. Valid values are the `id`s of `addressableArea`s in the [deck definition](https://github.com/Opentrons/opentrons/tree/edge/shared-data/deck).",
          "title": "Addressableareaname",
          "type": "string"
        },
        "offset": {
          "allOf": [
            {
              "$ref": "#/$defs/AddressableOffsetVector"
            }
          ],
          "default": {
            "x": 0.0,
            "y": 0.0,
            "z": 0.0
          },
          "description": "Relative offset of addressable area to move pipette's critical point."
        },
        "alternateDropLocation": {
          "anyOf": [
            {
              "type": "boolean"
            },
            {
              "type": "null"
            }
          ],
          "default": false,
          "description": "Whether to alternate location where tip is dropped within the addressable area. If True, this command will ignore the offset provided and alternate between dropping tips at two predetermined locations inside the specified labware well. If False, the tip will be dropped at the top center of the area.",
          "title": "Alternatedroplocation"
        },
        "ignoreTipConfiguration": {
          "anyOf": [
            {
              "type": "boolean"
            },
            {
              "type": "null"
            }
          ],
          "default": true,
          "description": "Whether to utilize the critical point of the tip configuraiton when moving to an addressable area. If True, this command will ignore the tip configuration and use the center of the entire instrument as the critical point for movement. If False, this command will use the critical point provided by the current tip configuration.",
          "title": "Ignoretipconfiguration"
        }
      },
      "required": ["pipetteId", "addressableAreaName"],
      "title": "MoveToAddressableAreaForDropTipParams",
      "type": "object"
    },
    "MoveToAddressableAreaParams": {
      "description": "Payload required to move a pipette to a specific addressable area.\n\nAn *addressable area* is a space in the robot that may or may not be usable depending on how\nthe robot's deck is configured. For example, if a Flex is configured with a waste chute, it will\nhave additional addressable areas representing the opening of the waste chute, where tips and\nlabware can be dropped.\n\nThis moves the pipette so all of its nozzles are centered over the addressable area.\nIf the pipette is currently configured with a partial tip layout, this centering is over all\nthe pipette's physical nozzles, not just the nozzles that are active.\n\nThe z-position will be chosen to put the bottom of the tips---or the bottom of the nozzles,\nif there are no tips---level with the top of the addressable area.\n\nWhen this command is executed, Protocol Engine will make sure the robot's deck is configured\nsuch that the requested addressable area actually exists. For example, if you request\nthe addressable area B4, it will make sure the robot is set up with a B3/B4 staging area slot.\nIf that's not the case, the command will fail.",
      "properties": {
        "minimumZHeight": {
          "anyOf": [
            {
              "type": "number"
            },
            {
              "type": "null"
            }
          ],
          "default": null,
          "description": "Optional minimal Z margin in mm. If this is larger than the API's default safe Z margin, it will make the arc higher. If it's smaller, it will have no effect.",
          "title": "Minimumzheight"
        },
        "forceDirect": {
          "default": false,
          "description": "If true, moving from one labware/well to another will not arc to the default safe z, but instead will move directly to the specified location. This will also force the `minimumZHeight` param to be ignored. A 'direct' movement is in X/Y/Z simultaneously.",
          "title": "Forcedirect",
          "type": "boolean"
        },
        "speed": {
          "anyOf": [
            {
              "type": "number"
            },
            {
              "type": "null"
            }
          ],
          "default": null,
          "description": "Override the travel speed in mm/s. This controls the straight linear speed of motion.",
          "title": "Speed"
        },
        "pipetteId": {
          "description": "Identifier of pipette to use for liquid handling.",
          "title": "Pipetteid",
          "type": "string"
        },
        "addressableAreaName": {
          "description": "The name of the addressable area that you want to use. Valid values are the `id`s of `addressableArea`s in the [deck definition](https://github.com/Opentrons/opentrons/tree/edge/shared-data/deck).",
          "title": "Addressableareaname",
          "type": "string"
        },
        "offset": {
          "allOf": [
            {
              "$ref": "#/$defs/AddressableOffsetVector"
            }
          ],
          "default": {
            "x": 0.0,
            "y": 0.0,
            "z": 0.0
          },
          "description": "Relative offset of addressable area to move pipette's critical point."
        },
        "stayAtHighestPossibleZ": {
          "default": false,
          "description": "If `true`, the pipette will retract to its highest possible height and stay there instead of descending to the destination. `minimumZHeight` will be ignored.",
          "title": "Stayathighestpossiblez",
          "type": "boolean"
        }
      },
      "required": ["pipetteId", "addressableAreaName"],
      "title": "MoveToAddressableAreaParams",
      "type": "object"
    },
    "MoveToCoordinatesCreate": {
      "description": "Move to coordinates command creation request model.",
      "properties": {
        "commandType": {
          "const": "moveToCoordinates",
          "default": "moveToCoordinates",
          "title": "Commandtype"
        },
        "params": {
          "$ref": "#/$defs/MoveToCoordinatesParams"
        },
        "intent": {
          "anyOf": [
            {
              "$ref": "#/$defs/CommandIntent"
            },
            {
              "type": "null"
            }
          ],
          "default": null,
          "description": "The reason the command was added. If not specified or `protocol`, the command will be treated as part of the protocol run itself, and added to the end of the existing command queue.\n\nIf `setup`, the command will be treated as part of run setup. A setup command may only be enqueued if the run has not started.\n\nUse setup commands for activities like pre-run calibration checks and module setup, like pre-heating."
        },
        "key": {
          "anyOf": [
            {
              "type": "string"
            },
            {
              "type": "null"
            }
          ],
          "default": null,
          "description": "A key value, unique in this run, that can be used to track the same logical command across multiple runs of the same protocol. If a value is not provided, one will be generated.",
          "title": "Key"
        }
      },
      "required": ["params"],
      "title": "MoveToCoordinatesCreate",
      "type": "object"
    },
    "MoveToCoordinatesParams": {
      "description": "Payload required to move a pipette to coordinates.",
      "properties": {
        "minimumZHeight": {
          "anyOf": [
            {
              "type": "number"
            },
            {
              "type": "null"
            }
          ],
          "default": null,
          "description": "Optional minimal Z margin in mm. If this is larger than the API's default safe Z margin, it will make the arc higher. If it's smaller, it will have no effect.",
          "title": "Minimumzheight"
        },
        "forceDirect": {
          "default": false,
          "description": "If true, moving from one labware/well to another will not arc to the default safe z, but instead will move directly to the specified location. This will also force the `minimumZHeight` param to be ignored. A 'direct' movement is in X/Y/Z simultaneously.",
          "title": "Forcedirect",
          "type": "boolean"
        },
        "speed": {
          "anyOf": [
            {
              "type": "number"
            },
            {
              "type": "null"
            }
          ],
          "default": null,
          "description": "Override the travel speed in mm/s. This controls the straight linear speed of motion.",
          "title": "Speed"
        },
        "pipetteId": {
          "description": "Identifier of pipette to use for liquid handling.",
          "title": "Pipetteid",
          "type": "string"
        },
        "coordinates": {
          "allOf": [
            {
              "$ref": "#/$defs/DeckPoint"
            }
          ],
          "description": "X, Y and Z coordinates in mm from deck's origin location (left-front-bottom corner of work space)"
        }
      },
      "required": ["pipetteId", "coordinates"],
      "title": "MoveToCoordinatesParams",
      "type": "object"
    },
    "MoveToMaintenancePositionCreate": {
      "description": "Calibration set up position command creation request model.",
      "properties": {
        "commandType": {
          "const": "calibration/moveToMaintenancePosition",
          "default": "calibration/moveToMaintenancePosition",
          "title": "Commandtype"
        },
        "params": {
          "$ref": "#/$defs/MoveToMaintenancePositionParams"
        },
        "intent": {
          "anyOf": [
            {
              "$ref": "#/$defs/CommandIntent"
            },
            {
              "type": "null"
            }
          ],
          "default": null,
          "description": "The reason the command was added. If not specified or `protocol`, the command will be treated as part of the protocol run itself, and added to the end of the existing command queue.\n\nIf `setup`, the command will be treated as part of run setup. A setup command may only be enqueued if the run has not started.\n\nUse setup commands for activities like pre-run calibration checks and module setup, like pre-heating."
        },
        "key": {
          "anyOf": [
            {
              "type": "string"
            },
            {
              "type": "null"
            }
          ],
          "default": null,
          "description": "A key value, unique in this run, that can be used to track the same logical command across multiple runs of the same protocol. If a value is not provided, one will be generated.",
          "title": "Key"
        }
      },
      "required": ["params"],
      "title": "MoveToMaintenancePositionCreate",
      "type": "object"
    },
    "MoveToMaintenancePositionParams": {
      "description": "Calibration set up position command parameters.",
      "properties": {
        "mount": {
          "allOf": [
            {
              "$ref": "#/$defs/MountType"
            }
          ],
          "description": "Gantry mount to move maintenance position."
        },
        "maintenancePosition": {
          "allOf": [
            {
              "$ref": "#/$defs/MaintenancePosition"
            }
          ],
          "default": "attachInstrument",
          "description": "The position the gantry mount needs to move to."
        }
      },
      "required": ["mount"],
      "title": "MoveToMaintenancePositionParams",
      "type": "object"
    },
    "MoveToWellCreate": {
      "description": "Move to well command creation request model.",
      "properties": {
        "commandType": {
          "const": "moveToWell",
          "default": "moveToWell",
          "title": "Commandtype"
        },
        "params": {
          "$ref": "#/$defs/MoveToWellParams"
        },
        "intent": {
          "anyOf": [
            {
              "$ref": "#/$defs/CommandIntent"
            },
            {
              "type": "null"
            }
          ],
          "default": null,
          "description": "The reason the command was added. If not specified or `protocol`, the command will be treated as part of the protocol run itself, and added to the end of the existing command queue.\n\nIf `setup`, the command will be treated as part of run setup. A setup command may only be enqueued if the run has not started.\n\nUse setup commands for activities like pre-run calibration checks and module setup, like pre-heating."
        },
        "key": {
          "anyOf": [
            {
              "type": "string"
            },
            {
              "type": "null"
            }
          ],
          "default": null,
          "description": "A key value, unique in this run, that can be used to track the same logical command across multiple runs of the same protocol. If a value is not provided, one will be generated.",
          "title": "Key"
        }
      },
      "required": ["params"],
      "title": "MoveToWellCreate",
      "type": "object"
    },
    "MoveToWellParams": {
      "description": "Payload required to move a pipette to a specific well.",
      "properties": {
        "minimumZHeight": {
          "anyOf": [
            {
              "type": "number"
            },
            {
              "type": "null"
            }
          ],
          "default": null,
          "description": "Optional minimal Z margin in mm. If this is larger than the API's default safe Z margin, it will make the arc higher. If it's smaller, it will have no effect.",
          "title": "Minimumzheight"
        },
        "forceDirect": {
          "default": false,
          "description": "If true, moving from one labware/well to another will not arc to the default safe z, but instead will move directly to the specified location. This will also force the `minimumZHeight` param to be ignored. A 'direct' movement is in X/Y/Z simultaneously.",
          "title": "Forcedirect",
          "type": "boolean"
        },
        "speed": {
          "anyOf": [
            {
              "type": "number"
            },
            {
              "type": "null"
            }
          ],
          "default": null,
          "description": "Override the travel speed in mm/s. This controls the straight linear speed of motion.",
          "title": "Speed"
        },
        "labwareId": {
          "description": "Identifier of labware to use.",
          "title": "Labwareid",
          "type": "string"
        },
        "wellName": {
          "description": "Name of well to use in labware.",
          "title": "Wellname",
          "type": "string"
        },
        "wellLocation": {
          "allOf": [
            {
              "$ref": "#/$defs/WellLocation"
            }
          ],
          "description": "Relative well location at which to perform the operation"
        },
        "pipetteId": {
          "description": "Identifier of pipette to use for liquid handling.",
          "title": "Pipetteid",
          "type": "string"
        }
      },
      "required": ["labwareId", "wellName", "pipetteId"],
      "title": "MoveToWellParams",
      "type": "object"
    },
    "MovementAxis": {
      "description": "Axis on which to issue a relative movement.",
      "enum": ["x", "y", "z"],
      "title": "MovementAxis",
      "type": "string"
    },
    "OffsetVector": {
      "description": "A generic 3-D offset vector.",
      "properties": {
        "x": {
          "anyOf": [
            {
              "type": "integer"
            },
            {
              "type": "number"
            }
          ],
          "title": "X"
        },
        "y": {
          "anyOf": [
            {
              "type": "integer"
            },
            {
              "type": "number"
            }
          ],
          "title": "Y"
        },
        "z": {
          "anyOf": [
            {
              "type": "integer"
            },
            {
              "type": "number"
            }
          ],
          "title": "Z"
        }
      },
      "required": ["x", "y", "z"],
      "title": "OffsetVector",
      "type": "object"
    },
    "OnLabwareLocation": {
      "description": "The location of something placed atop another labware.",
      "properties": {
        "labwareId": {
          "description": "The ID of a loaded Labware from a prior `loadLabware` command.",
          "title": "Labwareid",
          "type": "string"
        }
      },
      "required": ["labwareId"],
      "title": "OnLabwareLocation",
      "type": "object"
    },
    "OpenLabwareLatchCreate": {
      "description": "A request to create a Heater-Shaker's open labware latch command.",
      "properties": {
        "commandType": {
          "const": "heaterShaker/openLabwareLatch",
          "default": "heaterShaker/openLabwareLatch",
          "title": "Commandtype"
        },
        "params": {
          "$ref": "#/$defs/OpenLabwareLatchParams"
        },
        "intent": {
          "anyOf": [
            {
              "$ref": "#/$defs/CommandIntent"
            },
            {
              "type": "null"
            }
          ],
          "default": null,
          "description": "The reason the command was added. If not specified or `protocol`, the command will be treated as part of the protocol run itself, and added to the end of the existing command queue.\n\nIf `setup`, the command will be treated as part of run setup. A setup command may only be enqueued if the run has not started.\n\nUse setup commands for activities like pre-run calibration checks and module setup, like pre-heating."
        },
        "key": {
          "anyOf": [
            {
              "type": "string"
            },
            {
              "type": "null"
            }
          ],
          "default": null,
          "description": "A key value, unique in this run, that can be used to track the same logical command across multiple runs of the same protocol. If a value is not provided, one will be generated.",
          "title": "Key"
        }
      },
      "required": ["params"],
      "title": "OpenLabwareLatchCreate",
      "type": "object"
    },
<<<<<<< HEAD
    "OpenLabwareLatchParams": {
      "description": "Input parameters to open a Heater-Shaker Module's labware latch.",
=======
    "LiquidProbeParams": {
      "title": "LiquidProbeParams",
      "description": "Parameters required for a `liquidProbe` command.",
      "type": "object",
      "properties": {
        "labwareId": {
          "title": "Labwareid",
          "description": "Identifier of labware to use.",
          "type": "string"
        },
        "wellName": {
          "title": "Wellname",
          "description": "Name of well to use in labware.",
          "type": "string"
        },
        "wellLocation": {
          "title": "Welllocation",
          "description": "Relative well location at which to perform the operation",
          "allOf": [
            {
              "$ref": "#/definitions/WellLocation"
            }
          ]
        },
        "pipetteId": {
          "title": "Pipetteid",
          "description": "Identifier of pipette to use for liquid handling.",
          "type": "string"
        }
      },
      "required": ["labwareId", "wellName", "pipetteId"]
    },
    "LiquidProbeCreate": {
      "title": "LiquidProbeCreate",
      "description": "The request model for a `liquidProbe` command.",
      "type": "object",
      "properties": {
        "commandType": {
          "title": "Commandtype",
          "default": "liquidProbe",
          "enum": ["liquidProbe"],
          "type": "string"
        },
        "params": {
          "$ref": "#/definitions/LiquidProbeParams"
        },
        "intent": {
          "description": "The reason the command was added. If not specified or `protocol`, the command will be treated as part of the protocol run itself, and added to the end of the existing command queue.\n\nIf `setup`, the command will be treated as part of run setup. A setup command may only be enqueued if the run has not started.\n\nUse setup commands for activities like pre-run calibration checks and module setup, like pre-heating.",
          "allOf": [
            {
              "$ref": "#/definitions/CommandIntent"
            }
          ]
        },
        "key": {
          "title": "Key",
          "description": "A key value, unique in this run, that can be used to track the same logical command across multiple runs of the same protocol. If a value is not provided, one will be generated.",
          "type": "string"
        }
      },
      "required": ["params"]
    },
    "TryLiquidProbeParams": {
      "title": "TryLiquidProbeParams",
      "description": "Parameters required for a `tryLiquidProbe` command.",
      "type": "object",
      "properties": {
        "labwareId": {
          "title": "Labwareid",
          "description": "Identifier of labware to use.",
          "type": "string"
        },
        "wellName": {
          "title": "Wellname",
          "description": "Name of well to use in labware.",
          "type": "string"
        },
        "wellLocation": {
          "title": "Welllocation",
          "description": "Relative well location at which to perform the operation",
          "allOf": [
            {
              "$ref": "#/definitions/WellLocation"
            }
          ]
        },
        "pipetteId": {
          "title": "Pipetteid",
          "description": "Identifier of pipette to use for liquid handling.",
          "type": "string"
        }
      },
      "required": ["labwareId", "wellName", "pipetteId"]
    },
    "TryLiquidProbeCreate": {
      "title": "TryLiquidProbeCreate",
      "description": "The request model for a `tryLiquidProbe` command.",
      "type": "object",
      "properties": {
        "commandType": {
          "title": "Commandtype",
          "default": "tryLiquidProbe",
          "enum": ["tryLiquidProbe"],
          "type": "string"
        },
        "params": {
          "$ref": "#/definitions/TryLiquidProbeParams"
        },
        "intent": {
          "description": "The reason the command was added. If not specified or `protocol`, the command will be treated as part of the protocol run itself, and added to the end of the existing command queue.\n\nIf `setup`, the command will be treated as part of run setup. A setup command may only be enqueued if the run has not started.\n\nUse setup commands for activities like pre-run calibration checks and module setup, like pre-heating.",
          "allOf": [
            {
              "$ref": "#/definitions/CommandIntent"
            }
          ]
        },
        "key": {
          "title": "Key",
          "description": "A key value, unique in this run, that can be used to track the same logical command across multiple runs of the same protocol. If a value is not provided, one will be generated.",
          "type": "string"
        }
      },
      "required": ["params"]
    },
    "opentrons__protocol_engine__commands__heater_shaker__wait_for_temperature__WaitForTemperatureParams": {
      "title": "WaitForTemperatureParams",
      "description": "Input parameters to wait for a Heater-Shaker's target temperature.",
      "type": "object",
>>>>>>> bb0db4a6
      "properties": {
        "moduleId": {
          "description": "Unique ID of the Heater-Shaker Module.",
          "title": "Moduleid",
          "type": "string"
        }
      },
      "required": ["moduleId"],
      "title": "OpenLabwareLatchParams",
      "type": "object"
    },
    "OpenLidCreate": {
      "description": "A request to open a Thermocycler's lid.",
      "properties": {
        "commandType": {
          "const": "thermocycler/openLid",
          "default": "thermocycler/openLid",
          "title": "Commandtype"
        },
        "params": {
          "$ref": "#/$defs/OpenLidParams"
        },
        "intent": {
          "anyOf": [
            {
              "$ref": "#/$defs/CommandIntent"
            },
            {
              "type": "null"
            }
          ],
          "default": null,
          "description": "The reason the command was added. If not specified or `protocol`, the command will be treated as part of the protocol run itself, and added to the end of the existing command queue.\n\nIf `setup`, the command will be treated as part of run setup. A setup command may only be enqueued if the run has not started.\n\nUse setup commands for activities like pre-run calibration checks and module setup, like pre-heating."
        },
        "key": {
          "anyOf": [
            {
              "type": "string"
            },
            {
              "type": "null"
            }
          ],
          "default": null,
          "description": "A key value, unique in this run, that can be used to track the same logical command across multiple runs of the same protocol. If a value is not provided, one will be generated.",
          "title": "Key"
        }
      },
      "required": ["params"],
      "title": "OpenLidCreate",
      "type": "object"
    },
    "OpenLidParams": {
      "description": "Input parameters to open a Thermocycler's lid.",
      "properties": {
        "moduleId": {
          "description": "Unique ID of the Thermocycler.",
          "title": "Moduleid",
          "type": "string"
        }
      },
      "required": ["moduleId"],
      "title": "OpenLidParams",
      "type": "object"
    },
    "PickUpTipCreate": {
      "description": "Pick up tip command creation request model.",
      "properties": {
        "commandType": {
          "const": "pickUpTip",
          "default": "pickUpTip",
          "title": "Commandtype"
        },
        "params": {
          "$ref": "#/$defs/PickUpTipParams"
        },
        "intent": {
          "anyOf": [
            {
              "$ref": "#/$defs/CommandIntent"
            },
            {
              "type": "null"
            }
          ],
          "default": null,
          "description": "The reason the command was added. If not specified or `protocol`, the command will be treated as part of the protocol run itself, and added to the end of the existing command queue.\n\nIf `setup`, the command will be treated as part of run setup. A setup command may only be enqueued if the run has not started.\n\nUse setup commands for activities like pre-run calibration checks and module setup, like pre-heating."
        },
        "key": {
          "anyOf": [
            {
              "type": "string"
            },
            {
              "type": "null"
            }
          ],
          "default": null,
          "description": "A key value, unique in this run, that can be used to track the same logical command across multiple runs of the same protocol. If a value is not provided, one will be generated.",
          "title": "Key"
        }
      },
      "required": ["params"],
      "title": "PickUpTipCreate",
      "type": "object"
    },
    "PickUpTipParams": {
      "description": "Payload needed to move a pipette to a specific well.",
      "properties": {
        "labwareId": {
          "description": "Identifier of labware to use.",
          "title": "Labwareid",
          "type": "string"
        },
        "wellName": {
          "description": "Name of well to use in labware.",
          "title": "Wellname",
          "type": "string"
        },
        "wellLocation": {
          "allOf": [
            {
              "$ref": "#/$defs/WellLocation"
            }
          ],
          "description": "Relative well location at which to perform the operation"
        },
        "pipetteId": {
          "description": "Identifier of pipette to use for liquid handling.",
          "title": "Pipetteid",
          "type": "string"
        }
      },
      "required": ["labwareId", "wellName", "pipetteId"],
      "title": "PickUpTipParams",
      "type": "object"
    },
    "PipetteNameType": {
      "description": "Pipette load name values.",
      "enum": [
        "p10_single",
        "p10_multi",
        "p20_single_gen2",
        "p20_multi_gen2",
        "p50_single",
        "p50_multi",
        "p50_single_flex",
        "p50_multi_flex",
        "p300_single",
        "p300_multi",
        "p300_single_gen2",
        "p300_multi_gen2",
        "p1000_single",
        "p1000_single_gen2",
        "p1000_single_flex",
        "p1000_multi_flex",
        "p1000_96"
      ],
      "title": "PipetteNameType",
      "type": "string"
    },
    "PrepareToAspirateCreate": {
      "description": "Prepare for aspirate command creation request model.",
      "properties": {
        "commandType": {
          "const": "prepareToAspirate",
          "default": "prepareToAspirate",
          "title": "Commandtype"
        },
        "params": {
          "$ref": "#/$defs/PrepareToAspirateParams"
        },
        "intent": {
          "anyOf": [
            {
              "$ref": "#/$defs/CommandIntent"
            },
            {
              "type": "null"
            }
          ],
          "default": null,
          "description": "The reason the command was added. If not specified or `protocol`, the command will be treated as part of the protocol run itself, and added to the end of the existing command queue.\n\nIf `setup`, the command will be treated as part of run setup. A setup command may only be enqueued if the run has not started.\n\nUse setup commands for activities like pre-run calibration checks and module setup, like pre-heating."
        },
        "key": {
          "anyOf": [
            {
              "type": "string"
            },
            {
              "type": "null"
            }
          ],
          "default": null,
          "description": "A key value, unique in this run, that can be used to track the same logical command across multiple runs of the same protocol. If a value is not provided, one will be generated.",
          "title": "Key"
        }
      },
      "required": ["params"],
      "title": "PrepareToAspirateCreate",
      "type": "object"
    },
    "PrepareToAspirateParams": {
      "description": "Parameters required to prepare a specific pipette for aspiration.",
      "properties": {
        "pipetteId": {
          "description": "Identifier of pipette to use for liquid handling.",
          "title": "Pipetteid",
          "type": "string"
        }
      },
      "required": ["pipetteId"],
      "title": "PrepareToAspirateParams",
      "type": "object"
    },
    "QuadrantNozzleLayoutConfiguration": {
      "description": "Information required for nozzle configurations of type QUADRANT.",
      "properties": {
        "style": {
          "const": "QUADRANT",
          "default": "QUADRANT",
          "title": "Style"
        },
        "primaryNozzle": {
          "description": "The primary nozzle to use in the layout configuration. This nozzle will update the critical point of the current pipette. For now, this is also the back left corner of your rectangle.",
          "enum": ["A1", "H1", "A12", "H12"],
          "title": "Primarynozzle",
          "type": "string"
        },
        "frontRightNozzle": {
          "description": "The front right nozzle in your configuration.",
          "pattern": "[A-Z]\\d{1,2}",
          "title": "Frontrightnozzle",
          "type": "string"
        }
      },
      "required": ["primaryNozzle", "frontRightNozzle"],
      "title": "QuadrantNozzleLayoutConfiguration",
      "type": "object"
    },
    "ReloadLabwareCreate": {
      "description": "Reload labware command creation request.",
      "properties": {
        "commandType": {
          "const": "reloadLabware",
          "default": "reloadLabware",
          "title": "Commandtype"
        },
        "params": {
          "$ref": "#/$defs/ReloadLabwareParams"
        },
        "intent": {
          "anyOf": [
            {
              "$ref": "#/$defs/CommandIntent"
            },
            {
              "type": "null"
            }
          ],
          "default": null,
          "description": "The reason the command was added. If not specified or `protocol`, the command will be treated as part of the protocol run itself, and added to the end of the existing command queue.\n\nIf `setup`, the command will be treated as part of run setup. A setup command may only be enqueued if the run has not started.\n\nUse setup commands for activities like pre-run calibration checks and module setup, like pre-heating."
        },
        "key": {
          "anyOf": [
            {
              "type": "string"
            },
            {
              "type": "null"
            }
          ],
          "default": null,
          "description": "A key value, unique in this run, that can be used to track the same logical command across multiple runs of the same protocol. If a value is not provided, one will be generated.",
          "title": "Key"
        }
      },
      "required": ["params"],
      "title": "ReloadLabwareCreate",
      "type": "object"
    },
    "ReloadLabwareParams": {
      "description": "Payload required to load a labware into a slot.",
      "properties": {
        "labwareId": {
          "description": "The already-loaded labware instance to update.",
          "title": "Labwareid",
          "type": "string"
        }
      },
      "required": ["labwareId"],
      "title": "ReloadLabwareParams",
      "type": "object"
    },
    "RetractAxisCreate": {
      "description": "Data to create a Retract Axis command.",
      "properties": {
        "commandType": {
          "const": "retractAxis",
          "default": "retractAxis",
          "title": "Commandtype"
        },
        "params": {
          "$ref": "#/$defs/RetractAxisParams"
        },
        "intent": {
          "anyOf": [
            {
              "$ref": "#/$defs/CommandIntent"
            },
            {
              "type": "null"
            }
          ],
          "default": null,
          "description": "The reason the command was added. If not specified or `protocol`, the command will be treated as part of the protocol run itself, and added to the end of the existing command queue.\n\nIf `setup`, the command will be treated as part of run setup. A setup command may only be enqueued if the run has not started.\n\nUse setup commands for activities like pre-run calibration checks and module setup, like pre-heating."
        },
        "key": {
          "anyOf": [
            {
              "type": "string"
            },
            {
              "type": "null"
            }
          ],
          "default": null,
          "description": "A key value, unique in this run, that can be used to track the same logical command across multiple runs of the same protocol. If a value is not provided, one will be generated.",
          "title": "Key"
        }
      },
      "required": ["params"],
      "title": "RetractAxisCreate",
      "type": "object"
    },
    "RetractAxisParams": {
      "description": "Payload required for a Retract Axis command.",
      "properties": {
        "axis": {
          "allOf": [
            {
              "$ref": "#/$defs/MotorAxis"
            }
          ],
          "description": "Axis to retract to its home position as quickly as safely possible. The difference between retracting an axis and homing an axis using the home command is that a home will always probe the limit switch and will work as the first motion command a robot will need to execute; On the other hand, retraction will rely on this previously determined  home position to move to it as fast as safely possible. So on the Flex, it will move (fast) the axis to the previously recorded home position and on the OT2, it will move (fast) the axis a safe distance from the previously recorded home position, and then slowly approach the limit switch."
        }
      },
      "required": ["axis"],
      "title": "RetractAxisParams",
      "type": "object"
    },
    "RowNozzleLayoutConfiguration": {
      "description": "Minimum information required for a new nozzle configuration.",
      "properties": {
        "style": {
          "const": "ROW",
          "default": "ROW",
          "title": "Style"
        },
        "primaryNozzle": {
          "description": "The primary nozzle to use in the layout configuration. This nozzle will update the critical point of the current pipette. For now, this is also the back left corner of your rectangle.",
          "enum": ["A1", "H1", "A12", "H12"],
          "title": "Primarynozzle",
          "type": "string"
        }
      },
      "required": ["primaryNozzle"],
      "title": "RowNozzleLayoutConfiguration",
      "type": "object"
    },
    "RunProfileCreate": {
      "description": "A request to execute a Thermocycler profile run.",
      "properties": {
        "commandType": {
          "const": "thermocycler/runProfile",
          "default": "thermocycler/runProfile",
          "title": "Commandtype"
        },
        "params": {
          "$ref": "#/$defs/RunProfileParams"
        },
        "intent": {
          "anyOf": [
            {
              "$ref": "#/$defs/CommandIntent"
            },
            {
              "type": "null"
            }
          ],
          "default": null,
          "description": "The reason the command was added. If not specified or `protocol`, the command will be treated as part of the protocol run itself, and added to the end of the existing command queue.\n\nIf `setup`, the command will be treated as part of run setup. A setup command may only be enqueued if the run has not started.\n\nUse setup commands for activities like pre-run calibration checks and module setup, like pre-heating."
        },
        "key": {
          "anyOf": [
            {
              "type": "string"
            },
            {
              "type": "null"
            }
          ],
          "default": null,
          "description": "A key value, unique in this run, that can be used to track the same logical command across multiple runs of the same protocol. If a value is not provided, one will be generated.",
          "title": "Key"
        }
      },
      "required": ["params"],
      "title": "RunProfileCreate",
      "type": "object"
    },
    "RunProfileParams": {
      "description": "Input parameters to run a Thermocycler profile.",
      "properties": {
        "moduleId": {
          "description": "Unique ID of the Thermocycler.",
          "title": "Moduleid",
          "type": "string"
        },
        "profile": {
          "description": "Array of profile steps with target temperature and temperature hold time.",
          "items": {
            "$ref": "#/$defs/RunProfileStepParams"
          },
          "title": "Profile",
          "type": "array"
        },
        "blockMaxVolumeUl": {
          "anyOf": [
            {
              "type": "number"
            },
            {
              "type": "null"
            }
          ],
          "default": null,
          "description": "Amount of liquid in uL of the most-full well in labware loaded onto the thermocycler.",
          "title": "Blockmaxvolumeul"
        }
      },
      "required": ["moduleId", "profile"],
      "title": "RunProfileParams",
      "type": "object"
    },
    "RunProfileStepParams": {
      "description": "Input parameters for an individual Thermocycler profile step.",
      "properties": {
        "celsius": {
          "description": "Target temperature in \u00b0C.",
          "title": "Celsius",
          "type": "number"
        },
        "holdSeconds": {
          "description": "Time to hold target temperature at in seconds.",
          "title": "Holdseconds",
          "type": "number"
        }
      },
      "required": ["celsius", "holdSeconds"],
      "title": "RunProfileStepParams",
      "type": "object"
    },
    "SavePositionCreate": {
      "description": "Save position command creation request model.",
      "properties": {
        "commandType": {
          "const": "savePosition",
          "default": "savePosition",
          "title": "Commandtype"
        },
        "params": {
          "$ref": "#/$defs/SavePositionParams"
        },
        "intent": {
          "anyOf": [
            {
              "$ref": "#/$defs/CommandIntent"
            },
            {
              "type": "null"
            }
          ],
          "default": null,
          "description": "The reason the command was added. If not specified or `protocol`, the command will be treated as part of the protocol run itself, and added to the end of the existing command queue.\n\nIf `setup`, the command will be treated as part of run setup. A setup command may only be enqueued if the run has not started.\n\nUse setup commands for activities like pre-run calibration checks and module setup, like pre-heating."
        },
        "key": {
          "anyOf": [
            {
              "type": "string"
            },
            {
              "type": "null"
            }
          ],
          "default": null,
          "description": "A key value, unique in this run, that can be used to track the same logical command across multiple runs of the same protocol. If a value is not provided, one will be generated.",
          "title": "Key"
        }
      },
      "required": ["params"],
      "title": "SavePositionCreate",
      "type": "object"
    },
    "SavePositionParams": {
      "description": "Payload needed to save a pipette's current position.",
      "properties": {
        "pipetteId": {
          "description": "Unique identifier of the pipette in question.",
          "title": "Pipetteid",
          "type": "string"
        },
        "positionId": {
          "anyOf": [
            {
              "type": "string"
            },
            {
              "type": "null"
            }
          ],
          "default": null,
          "description": "An optional ID to assign to this command instance. Auto-assigned if not defined.",
          "title": "Positionid"
        },
        "failOnNotHomed": {
          "anyOf": [
            {
              "type": "boolean"
            },
            {
              "type": "null"
            }
          ],
          "default": true,
          "description": "Require all axes to be homed before saving position.",
          "title": "Failonnothomed"
        }
      },
      "required": ["pipetteId"],
      "title": "SavePositionParams",
      "type": "object"
    },
    "SetAndWaitForShakeSpeedCreate": {
      "description": "A request to create a Heater-Shaker's set and wait for shake speed command.",
      "properties": {
        "commandType": {
          "const": "heaterShaker/setAndWaitForShakeSpeed",
          "default": "heaterShaker/setAndWaitForShakeSpeed",
          "title": "Commandtype"
        },
        "params": {
          "$ref": "#/$defs/SetAndWaitForShakeSpeedParams"
        },
        "intent": {
          "anyOf": [
            {
              "$ref": "#/$defs/CommandIntent"
            },
            {
              "type": "null"
            }
          ],
          "default": null,
          "description": "The reason the command was added. If not specified or `protocol`, the command will be treated as part of the protocol run itself, and added to the end of the existing command queue.\n\nIf `setup`, the command will be treated as part of run setup. A setup command may only be enqueued if the run has not started.\n\nUse setup commands for activities like pre-run calibration checks and module setup, like pre-heating."
        },
        "key": {
          "anyOf": [
            {
              "type": "string"
            },
            {
              "type": "null"
            }
          ],
          "default": null,
          "description": "A key value, unique in this run, that can be used to track the same logical command across multiple runs of the same protocol. If a value is not provided, one will be generated.",
          "title": "Key"
        }
      },
      "required": ["params"],
      "title": "SetAndWaitForShakeSpeedCreate",
      "type": "object"
    },
    "SetAndWaitForShakeSpeedParams": {
      "description": "Input parameters to set and wait for a shake speed for a Heater-Shaker Module.",
      "properties": {
        "moduleId": {
          "description": "Unique ID of the Heater-Shaker Module.",
          "title": "Moduleid",
          "type": "string"
        },
        "rpm": {
          "description": "Target speed in rotations per minute.",
          "title": "Rpm",
          "type": "number"
        }
      },
      "required": ["moduleId", "rpm"],
      "title": "SetAndWaitForShakeSpeedParams",
      "type": "object"
    },
    "SetRailLightsCreate": {
      "description": "setRailLights command request model.",
      "properties": {
        "commandType": {
          "const": "setRailLights",
          "default": "setRailLights",
          "title": "Commandtype"
        },
        "params": {
          "$ref": "#/$defs/SetRailLightsParams"
        },
        "intent": {
          "anyOf": [
            {
              "$ref": "#/$defs/CommandIntent"
            },
            {
              "type": "null"
            }
          ],
          "default": null,
          "description": "The reason the command was added. If not specified or `protocol`, the command will be treated as part of the protocol run itself, and added to the end of the existing command queue.\n\nIf `setup`, the command will be treated as part of run setup. A setup command may only be enqueued if the run has not started.\n\nUse setup commands for activities like pre-run calibration checks and module setup, like pre-heating."
        },
        "key": {
          "anyOf": [
            {
              "type": "string"
            },
            {
              "type": "null"
            }
          ],
          "default": null,
          "description": "A key value, unique in this run, that can be used to track the same logical command across multiple runs of the same protocol. If a value is not provided, one will be generated.",
          "title": "Key"
        }
      },
      "required": ["params"],
      "title": "SetRailLightsCreate",
      "type": "object"
    },
    "SetRailLightsParams": {
      "description": "Payload required to set the rail lights on or off.",
      "properties": {
        "on": {
          "description": "The field that determines if the light is turned off or on.",
          "title": "On",
          "type": "boolean"
        }
      },
      "required": ["on"],
      "title": "SetRailLightsParams",
      "type": "object"
    },
    "SetStatusBarCreate": {
      "description": "setStatusBar command request model.",
      "properties": {
        "commandType": {
          "const": "setStatusBar",
          "default": "setStatusBar",
          "title": "Commandtype"
        },
        "params": {
          "$ref": "#/$defs/SetStatusBarParams"
        },
        "intent": {
          "anyOf": [
            {
              "$ref": "#/$defs/CommandIntent"
            },
            {
              "type": "null"
            }
          ],
          "default": null,
          "description": "The reason the command was added. If not specified or `protocol`, the command will be treated as part of the protocol run itself, and added to the end of the existing command queue.\n\nIf `setup`, the command will be treated as part of run setup. A setup command may only be enqueued if the run has not started.\n\nUse setup commands for activities like pre-run calibration checks and module setup, like pre-heating."
        },
        "key": {
          "anyOf": [
            {
              "type": "string"
            },
            {
              "type": "null"
            }
          ],
          "default": null,
          "description": "A key value, unique in this run, that can be used to track the same logical command across multiple runs of the same protocol. If a value is not provided, one will be generated.",
          "title": "Key"
        }
      },
      "required": ["params"],
      "title": "SetStatusBarCreate",
      "type": "object"
    },
    "SetStatusBarParams": {
      "description": "Payload required to set the status bar to run an animation.",
      "properties": {
        "animation": {
          "allOf": [
            {
              "$ref": "#/$defs/StatusBarAnimation"
            }
          ],
          "description": "The animation that should be executed on the status bar."
        }
      },
      "required": ["animation"],
      "title": "SetStatusBarParams",
      "type": "object"
    },
    "SetTargetBlockTemperatureCreate": {
      "description": "A request to create a Thermocycler's set block temperature command.",
      "properties": {
        "commandType": {
          "const": "thermocycler/setTargetBlockTemperature",
          "default": "thermocycler/setTargetBlockTemperature",
          "title": "Commandtype"
        },
        "params": {
          "$ref": "#/$defs/SetTargetBlockTemperatureParams"
        },
        "intent": {
          "anyOf": [
            {
              "$ref": "#/$defs/CommandIntent"
            },
            {
              "type": "null"
            }
          ],
          "default": null,
          "description": "The reason the command was added. If not specified or `protocol`, the command will be treated as part of the protocol run itself, and added to the end of the existing command queue.\n\nIf `setup`, the command will be treated as part of run setup. A setup command may only be enqueued if the run has not started.\n\nUse setup commands for activities like pre-run calibration checks and module setup, like pre-heating."
        },
        "key": {
          "anyOf": [
            {
              "type": "string"
            },
            {
              "type": "null"
            }
          ],
          "default": null,
          "description": "A key value, unique in this run, that can be used to track the same logical command across multiple runs of the same protocol. If a value is not provided, one will be generated.",
          "title": "Key"
        }
      },
      "required": ["params"],
      "title": "SetTargetBlockTemperatureCreate",
      "type": "object"
    },
    "SetTargetBlockTemperatureParams": {
      "description": "Input parameters to set a Thermocycler's target block temperature.",
      "properties": {
        "moduleId": {
          "description": "Unique ID of the Thermocycler Module.",
          "title": "Moduleid",
          "type": "string"
        },
        "celsius": {
          "description": "Target temperature in \u00b0C.",
          "title": "Celsius",
          "type": "number"
        },
        "blockMaxVolumeUl": {
          "anyOf": [
            {
              "type": "number"
            },
            {
              "type": "null"
            }
          ],
          "default": null,
          "description": "Amount of liquid in uL of the most-full well in labware loaded onto the thermocycler.",
          "title": "Blockmaxvolumeul"
        },
        "holdTimeSeconds": {
          "anyOf": [
            {
              "type": "number"
            },
            {
              "type": "null"
            }
          ],
          "default": null,
          "description": "Amount of time, in seconds, to hold the temperature for. If specified, a waitForBlockTemperature command will block until the given hold time has elapsed.",
          "title": "Holdtimeseconds"
        }
      },
      "required": ["moduleId", "celsius"],
      "title": "SetTargetBlockTemperatureParams",
      "type": "object"
    },
    "SetTargetLidTemperatureCreate": {
      "description": "A request to create a Thermocycler's set lid temperature command.",
      "properties": {
        "commandType": {
          "const": "thermocycler/setTargetLidTemperature",
          "default": "thermocycler/setTargetLidTemperature",
          "title": "Commandtype"
        },
        "params": {
          "$ref": "#/$defs/SetTargetLidTemperatureParams"
        },
        "intent": {
          "anyOf": [
            {
              "$ref": "#/$defs/CommandIntent"
            },
            {
              "type": "null"
            }
          ],
          "default": null,
          "description": "The reason the command was added. If not specified or `protocol`, the command will be treated as part of the protocol run itself, and added to the end of the existing command queue.\n\nIf `setup`, the command will be treated as part of run setup. A setup command may only be enqueued if the run has not started.\n\nUse setup commands for activities like pre-run calibration checks and module setup, like pre-heating."
        },
        "key": {
          "anyOf": [
            {
              "type": "string"
            },
            {
              "type": "null"
            }
          ],
          "default": null,
          "description": "A key value, unique in this run, that can be used to track the same logical command across multiple runs of the same protocol. If a value is not provided, one will be generated.",
          "title": "Key"
        }
      },
      "required": ["params"],
      "title": "SetTargetLidTemperatureCreate",
      "type": "object"
    },
    "SetTargetLidTemperatureParams": {
      "description": "Input parameters to set a Thermocycler's target lid temperature.",
      "properties": {
        "moduleId": {
          "description": "Unique ID of the Thermocycler Module.",
          "title": "Moduleid",
          "type": "string"
        },
        "celsius": {
          "description": "Target temperature in \u00b0C.",
          "title": "Celsius",
          "type": "number"
        }
      },
      "required": ["moduleId", "celsius"],
      "title": "SetTargetLidTemperatureParams",
      "type": "object"
    },
    "SingleNozzleLayoutConfiguration": {
      "description": "Minimum information required for a new nozzle configuration.",
      "properties": {
        "style": {
          "const": "SINGLE",
          "default": "SINGLE",
          "title": "Style"
        },
        "primaryNozzle": {
          "description": "The primary nozzle to use in the layout configuration. This nozzle will update the critical point of the current pipette. For now, this is also the back left corner of your rectangle.",
          "enum": ["A1", "H1", "A12", "H12"],
          "title": "Primarynozzle",
          "type": "string"
        }
      },
      "required": ["primaryNozzle"],
      "title": "SingleNozzleLayoutConfiguration",
      "type": "object"
    },
    "StatusBarAnimation": {
      "description": "Status Bar animation options.",
      "enum": ["idle", "confirm", "updating", "disco", "off"],
      "title": "StatusBarAnimation",
      "type": "string"
    },
    "TipPresenceStatus": {
      "description": "Tip presence status reported by a pipette.",
      "enum": ["present", "absent", "unknown"],
      "title": "TipPresenceStatus",
      "type": "string"
    },
    "TouchTipCreate": {
      "description": "Touch tip command creation request model.",
      "properties": {
        "commandType": {
          "const": "touchTip",
          "default": "touchTip",
          "title": "Commandtype"
        },
        "params": {
          "$ref": "#/$defs/TouchTipParams"
        },
        "intent": {
          "anyOf": [
            {
              "$ref": "#/$defs/CommandIntent"
            },
            {
              "type": "null"
            }
          ],
          "default": null,
          "description": "The reason the command was added. If not specified or `protocol`, the command will be treated as part of the protocol run itself, and added to the end of the existing command queue.\n\nIf `setup`, the command will be treated as part of run setup. A setup command may only be enqueued if the run has not started.\n\nUse setup commands for activities like pre-run calibration checks and module setup, like pre-heating."
        },
        "key": {
          "anyOf": [
            {
              "type": "string"
            },
            {
              "type": "null"
            }
          ],
          "default": null,
          "description": "A key value, unique in this run, that can be used to track the same logical command across multiple runs of the same protocol. If a value is not provided, one will be generated.",
          "title": "Key"
        }
      },
      "required": ["params"],
      "title": "TouchTipCreate",
      "type": "object"
    },
    "TouchTipParams": {
      "description": "Payload needed to touch a pipette tip the sides of a specific well.",
      "properties": {
        "labwareId": {
          "description": "Identifier of labware to use.",
          "title": "Labwareid",
          "type": "string"
        },
        "wellName": {
          "description": "Name of well to use in labware.",
          "title": "Wellname",
          "type": "string"
        },
        "wellLocation": {
          "allOf": [
            {
              "$ref": "#/$defs/WellLocation"
            }
          ],
          "description": "Relative well location at which to perform the operation"
        },
        "pipetteId": {
          "description": "Identifier of pipette to use for liquid handling.",
          "title": "Pipetteid",
          "type": "string"
        },
        "radius": {
          "default": 1.0,
          "description": "The proportion of the target well's radius the pipette tip will move towards.",
          "title": "Radius",
          "type": "number"
        },
        "speed": {
          "anyOf": [
            {
              "type": "number"
            },
            {
              "type": "null"
            }
          ],
          "default": null,
          "description": "Override the travel speed in mm/s. This controls the straight linear speed of motion.",
          "title": "Speed"
        }
      },
      "required": ["labwareId", "wellName", "pipetteId"],
      "title": "TouchTipParams",
      "type": "object"
    },
    "Vec3f_float_": {
      "properties": {
        "x": {
          "title": "X",
          "type": "number"
        },
        "y": {
          "title": "Y",
          "type": "number"
        },
        "z": {
          "title": "Z",
          "type": "number"
        }
      },
      "required": ["x", "y", "z"],
      "title": "Vec3f[float]",
      "type": "object"
    },
    "VerifyTipPresenceCreate": {
      "description": "VerifyTipPresence command creation request model.",
      "properties": {
        "commandType": {
          "const": "verifyTipPresence",
          "default": "verifyTipPresence",
          "title": "Commandtype"
        },
        "params": {
          "$ref": "#/$defs/VerifyTipPresenceParams"
        },
        "intent": {
          "anyOf": [
            {
              "$ref": "#/$defs/CommandIntent"
            },
            {
              "type": "null"
            }
          ],
          "default": null,
          "description": "The reason the command was added. If not specified or `protocol`, the command will be treated as part of the protocol run itself, and added to the end of the existing command queue.\n\nIf `setup`, the command will be treated as part of run setup. A setup command may only be enqueued if the run has not started.\n\nUse setup commands for activities like pre-run calibration checks and module setup, like pre-heating."
        },
        "key": {
          "anyOf": [
            {
              "type": "string"
            },
            {
              "type": "null"
            }
          ],
          "default": null,
          "description": "A key value, unique in this run, that can be used to track the same logical command across multiple runs of the same protocol. If a value is not provided, one will be generated.",
          "title": "Key"
        }
      },
      "required": ["params"],
      "title": "VerifyTipPresenceCreate",
      "type": "object"
    },
    "VerifyTipPresenceParams": {
      "description": "Payload required for a VerifyTipPresence command.",
      "properties": {
        "pipetteId": {
          "description": "Identifier of pipette to use for liquid handling.",
          "title": "Pipetteid",
          "type": "string"
        },
        "expectedState": {
          "allOf": [
            {
              "$ref": "#/$defs/TipPresenceStatus"
            }
          ],
          "description": "The expected tip presence status on the pipette."
        },
        "followSingularSensor": {
          "anyOf": [
            {
              "$ref": "#/$defs/InstrumentSensorId"
            },
            {
              "type": "null"
            }
          ],
          "default": null,
          "description": "The sensor id to follow if the other can be ignored."
        }
      },
      "required": ["pipetteId", "expectedState"],
      "title": "VerifyTipPresenceParams",
      "type": "object"
    },
    "WaitForBlockTemperatureCreate": {
      "description": "A request to create Thermocycler's wait for block temperature command.",
      "properties": {
        "commandType": {
          "const": "thermocycler/waitForBlockTemperature",
          "default": "thermocycler/waitForBlockTemperature",
          "title": "Commandtype"
        },
        "params": {
          "$ref": "#/$defs/WaitForBlockTemperatureParams"
        },
        "intent": {
          "anyOf": [
            {
              "$ref": "#/$defs/CommandIntent"
            },
            {
              "type": "null"
            }
          ],
          "default": null,
          "description": "The reason the command was added. If not specified or `protocol`, the command will be treated as part of the protocol run itself, and added to the end of the existing command queue.\n\nIf `setup`, the command will be treated as part of run setup. A setup command may only be enqueued if the run has not started.\n\nUse setup commands for activities like pre-run calibration checks and module setup, like pre-heating."
        },
        "key": {
          "anyOf": [
            {
              "type": "string"
            },
            {
              "type": "null"
            }
          ],
          "default": null,
          "description": "A key value, unique in this run, that can be used to track the same logical command across multiple runs of the same protocol. If a value is not provided, one will be generated.",
          "title": "Key"
        }
      },
      "required": ["params"],
      "title": "WaitForBlockTemperatureCreate",
      "type": "object"
    },
    "WaitForBlockTemperatureParams": {
      "description": "Input parameters to wait for Thermocycler's target block temperature.",
      "properties": {
        "moduleId": {
          "description": "Unique ID of the Thermocycler Module.",
          "title": "Moduleid",
          "type": "string"
        }
      },
      "required": ["moduleId"],
      "title": "WaitForBlockTemperatureParams",
      "type": "object"
    },
    "WaitForDurationCreate": {
      "description": "Wait for duration command request model.",
      "properties": {
        "commandType": {
          "const": "waitForDuration",
          "default": "waitForDuration",
          "title": "Commandtype"
        },
        "params": {
          "$ref": "#/$defs/WaitForDurationParams"
        },
        "intent": {
          "anyOf": [
            {
              "$ref": "#/$defs/CommandIntent"
            },
            {
              "type": "null"
            }
          ],
          "default": null,
          "description": "The reason the command was added. If not specified or `protocol`, the command will be treated as part of the protocol run itself, and added to the end of the existing command queue.\n\nIf `setup`, the command will be treated as part of run setup. A setup command may only be enqueued if the run has not started.\n\nUse setup commands for activities like pre-run calibration checks and module setup, like pre-heating."
        },
        "key": {
          "anyOf": [
            {
              "type": "string"
            },
            {
              "type": "null"
            }
          ],
          "default": null,
          "description": "A key value, unique in this run, that can be used to track the same logical command across multiple runs of the same protocol. If a value is not provided, one will be generated.",
          "title": "Key"
        }
      },
      "required": ["params"],
      "title": "WaitForDurationCreate",
      "type": "object"
    },
<<<<<<< HEAD
    "WaitForDurationParams": {
      "description": "Payload required to pause the protocol.",
=======
    "opentrons__protocol_engine__commands__thermocycler__open_lid__OpenLidParams": {
      "title": "OpenLidParams",
      "description": "Input parameters to open a Thermocycler's lid.",
      "type": "object",
>>>>>>> bb0db4a6
      "properties": {
        "seconds": {
          "description": "Duration, in seconds, to wait for.",
          "title": "Seconds",
          "type": "number"
        },
        "message": {
          "anyOf": [
            {
              "type": "string"
            },
            {
              "type": "null"
            }
          ],
          "default": null,
          "description": "A user-facing message associated with the pause",
          "title": "Message"
        }
      },
      "required": ["seconds"],
      "title": "WaitForDurationParams",
      "type": "object"
    },
<<<<<<< HEAD
    "WaitForLidTemperatureCreate": {
      "description": "A request to create Thermocycler's wait for lid temperature command.",
=======
    "opentrons__protocol_engine__commands__thermocycler__open_lid__OpenLidCreate": {
      "title": "OpenLidCreate",
      "description": "A request to open a Thermocycler's lid.",
      "type": "object",
>>>>>>> bb0db4a6
      "properties": {
        "commandType": {
          "const": "thermocycler/waitForLidTemperature",
          "default": "thermocycler/waitForLidTemperature",
          "title": "Commandtype"
        },
        "params": {
<<<<<<< HEAD
          "$ref": "#/$defs/WaitForLidTemperatureParams"
=======
          "$ref": "#/definitions/opentrons__protocol_engine__commands__thermocycler__open_lid__OpenLidParams"
>>>>>>> bb0db4a6
        },
        "intent": {
          "anyOf": [
            {
              "$ref": "#/$defs/CommandIntent"
            },
            {
              "type": "null"
            }
          ],
          "default": null,
          "description": "The reason the command was added. If not specified or `protocol`, the command will be treated as part of the protocol run itself, and added to the end of the existing command queue.\n\nIf `setup`, the command will be treated as part of run setup. A setup command may only be enqueued if the run has not started.\n\nUse setup commands for activities like pre-run calibration checks and module setup, like pre-heating."
        },
        "key": {
          "anyOf": [
            {
              "type": "string"
            },
            {
              "type": "null"
            }
          ],
          "default": null,
          "description": "A key value, unique in this run, that can be used to track the same logical command across multiple runs of the same protocol. If a value is not provided, one will be generated.",
          "title": "Key"
        }
      },
      "required": ["params"],
      "title": "WaitForLidTemperatureCreate",
      "type": "object"
    },
<<<<<<< HEAD
    "WaitForLidTemperatureParams": {
      "description": "Input parameters to wait for Thermocycler's lid temperature.",
=======
    "opentrons__protocol_engine__commands__thermocycler__close_lid__CloseLidParams": {
      "title": "CloseLidParams",
      "description": "Input parameters to close a Thermocycler's lid.",
      "type": "object",
>>>>>>> bb0db4a6
      "properties": {
        "moduleId": {
          "description": "Unique ID of the Thermocycler Module.",
          "title": "Moduleid",
          "type": "string"
        }
      },
      "required": ["moduleId"],
      "title": "WaitForLidTemperatureParams",
      "type": "object"
    },
<<<<<<< HEAD
    "WaitForResumeCreate": {
      "description": "Wait for resume command request model.",
=======
    "opentrons__protocol_engine__commands__thermocycler__close_lid__CloseLidCreate": {
      "title": "CloseLidCreate",
      "description": "A request to close a Thermocycler's lid.",
      "type": "object",
>>>>>>> bb0db4a6
      "properties": {
        "commandType": {
          "default": "waitForResume",
          "enum": ["waitForResume", "pause"],
          "title": "Commandtype",
          "type": "string"
        },
        "params": {
<<<<<<< HEAD
          "$ref": "#/$defs/WaitForResumeParams"
=======
          "$ref": "#/definitions/opentrons__protocol_engine__commands__thermocycler__close_lid__CloseLidParams"
>>>>>>> bb0db4a6
        },
        "intent": {
          "anyOf": [
            {
              "$ref": "#/$defs/CommandIntent"
            },
            {
              "type": "null"
            }
          ],
          "default": null,
          "description": "The reason the command was added. If not specified or `protocol`, the command will be treated as part of the protocol run itself, and added to the end of the existing command queue.\n\nIf `setup`, the command will be treated as part of run setup. A setup command may only be enqueued if the run has not started.\n\nUse setup commands for activities like pre-run calibration checks and module setup, like pre-heating."
        },
        "key": {
          "anyOf": [
            {
              "type": "string"
            },
            {
              "type": "null"
            }
          ],
          "default": null,
          "description": "A key value, unique in this run, that can be used to track the same logical command across multiple runs of the same protocol. If a value is not provided, one will be generated.",
          "title": "Key"
        }
      },
      "required": ["params"],
      "title": "WaitForResumeCreate",
      "type": "object"
    },
    "WaitForResumeParams": {
      "description": "Payload required to pause the protocol.",
      "properties": {
        "message": {
          "anyOf": [
            {
              "type": "string"
            },
            {
              "type": "null"
            }
          ],
          "default": null,
          "description": "A user-facing message associated with the pause",
          "title": "Message"
        }
      },
      "title": "WaitForResumeParams",
      "type": "object"
    },
    "WellLocation": {
      "description": "A relative location in reference to a well's location.",
      "properties": {
        "origin": {
          "allOf": [
            {
              "$ref": "#/$defs/WellOrigin"
            }
          ],
          "default": "top"
        },
        "offset": {
          "$ref": "#/$defs/WellOffset"
        }
      },
<<<<<<< HEAD
      "title": "WellLocation",
      "type": "object"
=======
      "required": ["params"]
    },
    "opentrons__protocol_engine__commands__absorbance_reader__close_lid__CloseLidParams": {
      "title": "CloseLidParams",
      "description": "Input parameters to close the lid on an absorbance reading.",
      "type": "object",
      "properties": {
        "moduleId": {
          "title": "Moduleid",
          "description": "Unique ID of the absorbance reader.",
          "type": "string"
        }
      },
      "required": ["moduleId"]
    },
    "opentrons__protocol_engine__commands__absorbance_reader__close_lid__CloseLidCreate": {
      "title": "CloseLidCreate",
      "description": "A request to execute an Absorbance Reader close lid command.",
      "type": "object",
      "properties": {
        "commandType": {
          "title": "Commandtype",
          "default": "absorbanceReader/closeLid",
          "enum": ["absorbanceReader/closeLid"],
          "type": "string"
        },
        "params": {
          "$ref": "#/definitions/opentrons__protocol_engine__commands__absorbance_reader__close_lid__CloseLidParams"
        },
        "intent": {
          "description": "The reason the command was added. If not specified or `protocol`, the command will be treated as part of the protocol run itself, and added to the end of the existing command queue.\n\nIf `setup`, the command will be treated as part of run setup. A setup command may only be enqueued if the run has not started.\n\nUse setup commands for activities like pre-run calibration checks and module setup, like pre-heating.",
          "allOf": [
            {
              "$ref": "#/definitions/CommandIntent"
            }
          ]
        },
        "key": {
          "title": "Key",
          "description": "A key value, unique in this run, that can be used to track the same logical command across multiple runs of the same protocol. If a value is not provided, one will be generated.",
          "type": "string"
        }
      },
      "required": ["params"]
    },
    "opentrons__protocol_engine__commands__absorbance_reader__open_lid__OpenLidParams": {
      "title": "OpenLidParams",
      "description": "Input parameters to open the lid on an absorbance reading.",
      "type": "object",
      "properties": {
        "moduleId": {
          "title": "Moduleid",
          "description": "Unique ID of the absorbance reader.",
          "type": "string"
        }
      },
      "required": ["moduleId"]
    },
    "opentrons__protocol_engine__commands__absorbance_reader__open_lid__OpenLidCreate": {
      "title": "OpenLidCreate",
      "description": "A request to execute an Absorbance Reader open lid command.",
      "type": "object",
      "properties": {
        "commandType": {
          "title": "Commandtype",
          "default": "absorbanceReader/openLid",
          "enum": ["absorbanceReader/openLid"],
          "type": "string"
        },
        "params": {
          "$ref": "#/definitions/opentrons__protocol_engine__commands__absorbance_reader__open_lid__OpenLidParams"
        },
        "intent": {
          "description": "The reason the command was added. If not specified or `protocol`, the command will be treated as part of the protocol run itself, and added to the end of the existing command queue.\n\nIf `setup`, the command will be treated as part of run setup. A setup command may only be enqueued if the run has not started.\n\nUse setup commands for activities like pre-run calibration checks and module setup, like pre-heating.",
          "allOf": [
            {
              "$ref": "#/definitions/CommandIntent"
            }
          ]
        },
        "key": {
          "title": "Key",
          "description": "A key value, unique in this run, that can be used to track the same logical command across multiple runs of the same protocol. If a value is not provided, one will be generated.",
          "type": "string"
        }
      },
      "required": ["params"]
    },
    "InitializeParams": {
      "title": "InitializeParams",
      "description": "Input parameters to initialize an absorbance reading.",
      "type": "object",
      "properties": {
        "moduleId": {
          "title": "Moduleid",
          "description": "Unique ID of the absorbance reader.",
          "type": "string"
        },
        "sampleWavelength": {
          "title": "Samplewavelength",
          "description": "Sample wavelength in nm.",
          "type": "integer"
        }
      },
      "required": ["moduleId", "sampleWavelength"]
    },
    "InitializeCreate": {
      "title": "InitializeCreate",
      "description": "A request to execute an Absorbance Reader measurement.",
      "type": "object",
      "properties": {
        "commandType": {
          "title": "Commandtype",
          "default": "absorbanceReader/initialize",
          "enum": ["absorbanceReader/initialize"],
          "type": "string"
        },
        "params": {
          "$ref": "#/definitions/InitializeParams"
        },
        "intent": {
          "description": "The reason the command was added. If not specified or `protocol`, the command will be treated as part of the protocol run itself, and added to the end of the existing command queue.\n\nIf `setup`, the command will be treated as part of run setup. A setup command may only be enqueued if the run has not started.\n\nUse setup commands for activities like pre-run calibration checks and module setup, like pre-heating.",
          "allOf": [
            {
              "$ref": "#/definitions/CommandIntent"
            }
          ]
        },
        "key": {
          "title": "Key",
          "description": "A key value, unique in this run, that can be used to track the same logical command across multiple runs of the same protocol. If a value is not provided, one will be generated.",
          "type": "string"
        }
      },
      "required": ["params"]
    },
    "ReadAbsorbanceParams": {
      "title": "ReadAbsorbanceParams",
      "description": "Input parameters for a single absorbance reading.",
      "type": "object",
      "properties": {
        "moduleId": {
          "title": "Moduleid",
          "description": "Unique ID of the Absorbance Reader.",
          "type": "string"
        },
        "sampleWavelength": {
          "title": "Samplewavelength",
          "description": "Sample wavelength in nm.",
          "type": "integer"
        }
      },
      "required": ["moduleId", "sampleWavelength"]
    },
    "ReadAbsorbanceCreate": {
      "title": "ReadAbsorbanceCreate",
      "description": "A request to execute an Absorbance Reader measurement.",
      "type": "object",
      "properties": {
        "commandType": {
          "title": "Commandtype",
          "default": "absorbanceReader/read",
          "enum": ["absorbanceReader/read"],
          "type": "string"
        },
        "params": {
          "$ref": "#/definitions/ReadAbsorbanceParams"
        },
        "intent": {
          "description": "The reason the command was added. If not specified or `protocol`, the command will be treated as part of the protocol run itself, and added to the end of the existing command queue.\n\nIf `setup`, the command will be treated as part of run setup. A setup command may only be enqueued if the run has not started.\n\nUse setup commands for activities like pre-run calibration checks and module setup, like pre-heating.",
          "allOf": [
            {
              "$ref": "#/definitions/CommandIntent"
            }
          ]
        },
        "key": {
          "title": "Key",
          "description": "A key value, unique in this run, that can be used to track the same logical command across multiple runs of the same protocol. If a value is not provided, one will be generated.",
          "type": "string"
        }
      },
      "required": ["params"]
    },
    "CalibrateGripperParamsJaw": {
      "title": "CalibrateGripperParamsJaw",
      "description": "An enumeration.",
      "enum": ["front", "rear"]
>>>>>>> bb0db4a6
    },
    "WellOffset": {
      "description": "An offset vector in (x, y, z).",
      "properties": {
        "x": {
          "default": 0,
          "title": "X",
          "type": "number"
        },
        "y": {
          "default": 0,
          "title": "Y",
          "type": "number"
        },
        "z": {
          "default": 0,
          "title": "Z",
          "type": "number"
        }
      },
      "title": "WellOffset",
      "type": "object"
    },
    "WellOrigin": {
      "description": "Origin of WellLocation offset.\n\nProps:\n    TOP: the top-center of the well\n    BOTTOM: the bottom-center of the well\n    CENTER: the middle-center of the well",
      "enum": ["top", "bottom", "center"],
      "title": "WellOrigin",
      "type": "string"
    },
    "opentrons__protocol_engine__commands__heater_shaker__set_target_temperature__SetTargetTemperatureCreate": {
      "description": "A request to create a Heater-Shaker's set temperature command.",
      "properties": {
        "commandType": {
          "const": "heaterShaker/setTargetTemperature",
          "default": "heaterShaker/setTargetTemperature",
          "title": "Commandtype"
        },
        "params": {
          "$ref": "#/$defs/opentrons__protocol_engine__commands__heater_shaker__set_target_temperature__SetTargetTemperatureParams"
        },
        "intent": {
          "anyOf": [
            {
              "$ref": "#/$defs/CommandIntent"
            },
            {
              "type": "null"
            }
          ],
          "default": null,
          "description": "The reason the command was added. If not specified or `protocol`, the command will be treated as part of the protocol run itself, and added to the end of the existing command queue.\n\nIf `setup`, the command will be treated as part of run setup. A setup command may only be enqueued if the run has not started.\n\nUse setup commands for activities like pre-run calibration checks and module setup, like pre-heating."
        },
        "key": {
          "anyOf": [
            {
              "type": "string"
            },
            {
              "type": "null"
            }
          ],
          "default": null,
          "description": "A key value, unique in this run, that can be used to track the same logical command across multiple runs of the same protocol. If a value is not provided, one will be generated.",
          "title": "Key"
        }
      },
      "required": ["params"],
      "title": "SetTargetTemperatureCreate",
      "type": "object"
    },
    "opentrons__protocol_engine__commands__heater_shaker__set_target_temperature__SetTargetTemperatureParams": {
      "description": "Input parameters to set a Heater-Shaker's target temperature.",
      "properties": {
        "moduleId": {
          "description": "Unique ID of the Heater-Shaker Module.",
          "title": "Moduleid",
          "type": "string"
        },
        "celsius": {
          "description": "Target temperature in \u00b0C.",
          "title": "Celsius",
          "type": "number"
        }
      },
      "required": ["moduleId", "celsius"],
      "title": "SetTargetTemperatureParams",
      "type": "object"
    },
    "opentrons__protocol_engine__commands__heater_shaker__wait_for_temperature__WaitForTemperatureCreate": {
      "description": "A request to create a Heater-Shaker's wait for temperature command.",
      "properties": {
        "commandType": {
          "const": "heaterShaker/waitForTemperature",
          "default": "heaterShaker/waitForTemperature",
          "title": "Commandtype"
        },
        "params": {
          "$ref": "#/$defs/opentrons__protocol_engine__commands__heater_shaker__wait_for_temperature__WaitForTemperatureParams"
        },
        "intent": {
          "anyOf": [
            {
              "$ref": "#/$defs/CommandIntent"
            },
            {
              "type": "null"
            }
          ],
          "default": null,
          "description": "The reason the command was added. If not specified or `protocol`, the command will be treated as part of the protocol run itself, and added to the end of the existing command queue.\n\nIf `setup`, the command will be treated as part of run setup. A setup command may only be enqueued if the run has not started.\n\nUse setup commands for activities like pre-run calibration checks and module setup, like pre-heating."
        },
        "key": {
          "anyOf": [
            {
              "type": "string"
            },
            {
              "type": "null"
            }
          ],
          "default": null,
          "description": "A key value, unique in this run, that can be used to track the same logical command across multiple runs of the same protocol. If a value is not provided, one will be generated.",
          "title": "Key"
        }
      },
      "required": ["params"],
      "title": "WaitForTemperatureCreate",
      "type": "object"
    },
    "opentrons__protocol_engine__commands__heater_shaker__wait_for_temperature__WaitForTemperatureParams": {
      "description": "Input parameters to wait for a Heater-Shaker's target temperature.",
      "properties": {
        "moduleId": {
          "description": "Unique ID of the Heater-Shaker Module.",
          "title": "Moduleid",
          "type": "string"
        },
        "celsius": {
          "anyOf": [
            {
              "type": "number"
            },
            {
              "type": "null"
            }
          ],
          "default": null,
          "description": "Target temperature in \u00b0C. If not specified, will default to the module's target temperature. Specifying a celsius parameter other than the target temperature could lead to unpredictable behavior and hence is not recommended for use. This parameter can be removed in a future version without prior notice.",
          "title": "Celsius"
        }
      },
      "required": ["moduleId"],
      "title": "WaitForTemperatureParams",
      "type": "object"
    },
    "opentrons__protocol_engine__commands__temperature_module__set_target_temperature__SetTargetTemperatureCreate": {
      "description": "A request to create a Temperature Module's set temperature command.",
      "properties": {
        "commandType": {
          "const": "temperatureModule/setTargetTemperature",
          "default": "temperatureModule/setTargetTemperature",
          "title": "Commandtype"
        },
        "params": {
          "$ref": "#/$defs/opentrons__protocol_engine__commands__temperature_module__set_target_temperature__SetTargetTemperatureParams"
        },
        "intent": {
          "anyOf": [
            {
              "$ref": "#/$defs/CommandIntent"
            },
            {
              "type": "null"
            }
          ],
          "default": null,
          "description": "The reason the command was added. If not specified or `protocol`, the command will be treated as part of the protocol run itself, and added to the end of the existing command queue.\n\nIf `setup`, the command will be treated as part of run setup. A setup command may only be enqueued if the run has not started.\n\nUse setup commands for activities like pre-run calibration checks and module setup, like pre-heating."
        },
        "key": {
          "anyOf": [
            {
              "type": "string"
            },
            {
              "type": "null"
            }
          ],
          "default": null,
          "description": "A key value, unique in this run, that can be used to track the same logical command across multiple runs of the same protocol. If a value is not provided, one will be generated.",
          "title": "Key"
        }
      },
      "required": ["params"],
      "title": "SetTargetTemperatureCreate",
      "type": "object"
    },
    "opentrons__protocol_engine__commands__temperature_module__set_target_temperature__SetTargetTemperatureParams": {
      "description": "Input parameters to set a Temperature Module's target temperature.",
      "properties": {
        "moduleId": {
          "description": "Unique ID of the Temperature Module.",
          "title": "Moduleid",
          "type": "string"
        },
        "celsius": {
          "description": "Target temperature in \u00b0C.",
          "title": "Celsius",
          "type": "number"
        }
      },
      "required": ["moduleId", "celsius"],
      "title": "SetTargetTemperatureParams",
      "type": "object"
    },
    "opentrons__protocol_engine__commands__temperature_module__wait_for_temperature__WaitForTemperatureCreate": {
      "description": "A request to create a Temperature Module's wait for temperature command.",
      "properties": {
        "commandType": {
          "const": "temperatureModule/waitForTemperature",
          "default": "temperatureModule/waitForTemperature",
          "title": "Commandtype"
        },
        "params": {
          "$ref": "#/$defs/opentrons__protocol_engine__commands__temperature_module__wait_for_temperature__WaitForTemperatureParams"
        },
        "intent": {
          "anyOf": [
            {
              "$ref": "#/$defs/CommandIntent"
            },
            {
              "type": "null"
            }
          ],
          "default": null,
          "description": "The reason the command was added. If not specified or `protocol`, the command will be treated as part of the protocol run itself, and added to the end of the existing command queue.\n\nIf `setup`, the command will be treated as part of run setup. A setup command may only be enqueued if the run has not started.\n\nUse setup commands for activities like pre-run calibration checks and module setup, like pre-heating."
        },
        "key": {
          "anyOf": [
            {
              "type": "string"
            },
            {
              "type": "null"
            }
          ],
          "default": null,
          "description": "A key value, unique in this run, that can be used to track the same logical command across multiple runs of the same protocol. If a value is not provided, one will be generated.",
          "title": "Key"
        }
      },
      "required": ["params"],
      "title": "WaitForTemperatureCreate",
      "type": "object"
    },
    "opentrons__protocol_engine__commands__temperature_module__wait_for_temperature__WaitForTemperatureParams": {
      "description": "Input parameters to wait for a Temperature Module's target temperature.",
      "properties": {
        "moduleId": {
          "description": "Unique ID of the Temperature Module.",
          "title": "Moduleid",
          "type": "string"
        },
        "celsius": {
          "anyOf": [
            {
              "type": "number"
            },
            {
              "type": "null"
            }
          ],
          "default": null,
          "description": "Target temperature in \u00b0C. If not specified, will default to the module's target temperature. Specifying a celsius parameter other than the target temperature could lead to unpredictable behavior and hence is not recommended for use. This parameter can be removed in a future version without prior notice.",
          "title": "Celsius"
        }
      },
      "required": ["moduleId"],
      "title": "WaitForTemperatureParams",
      "type": "object"
    }
  },
  "description": "Model that validates a union of all CommandCreate models.",
  "discriminator": {
    "mapping": {
      "aspirate": "#/$defs/AspirateCreate",
      "aspirateInPlace": "#/$defs/AspirateInPlaceCreate",
      "blowOutInPlace": "#/$defs/BlowOutInPlaceCreate",
      "blowout": "#/$defs/BlowOutCreate",
      "calibration/calibrateGripper": "#/$defs/CalibrateGripperCreate",
      "calibration/calibrateModule": "#/$defs/CalibrateModuleCreate",
      "calibration/calibratePipette": "#/$defs/CalibratePipetteCreate",
      "calibration/moveToMaintenancePosition": "#/$defs/MoveToMaintenancePositionCreate",
      "comment": "#/$defs/CommentCreate",
      "configureForVolume": "#/$defs/ConfigureForVolumeCreate",
      "configureNozzleLayout": "#/$defs/ConfigureNozzleLayoutCreate",
      "custom": "#/$defs/CustomCreate",
      "dispense": "#/$defs/DispenseCreate",
      "dispenseInPlace": "#/$defs/DispenseInPlaceCreate",
      "dropTip": "#/$defs/DropTipCreate",
      "dropTipInPlace": "#/$defs/DropTipInPlaceCreate",
      "getTipPresence": "#/$defs/GetTipPresenceCreate",
      "heaterShaker/closeLabwareLatch": "#/$defs/CloseLabwareLatchCreate",
      "heaterShaker/deactivateHeater": "#/$defs/DeactivateHeaterCreate",
      "heaterShaker/deactivateShaker": "#/$defs/DeactivateShakerCreate",
      "heaterShaker/openLabwareLatch": "#/$defs/OpenLabwareLatchCreate",
      "heaterShaker/setAndWaitForShakeSpeed": "#/$defs/SetAndWaitForShakeSpeedCreate",
      "heaterShaker/setTargetTemperature": "#/$defs/opentrons__protocol_engine__commands__heater_shaker__set_target_temperature__SetTargetTemperatureCreate",
      "heaterShaker/waitForTemperature": "#/$defs/opentrons__protocol_engine__commands__heater_shaker__wait_for_temperature__WaitForTemperatureCreate",
      "home": "#/$defs/HomeCreate",
      "loadLabware": "#/$defs/LoadLabwareCreate",
      "loadLiquid": "#/$defs/LoadLiquidCreate",
      "loadModule": "#/$defs/LoadModuleCreate",
      "loadPipette": "#/$defs/LoadPipetteCreate",
      "magneticModule/disengage": "#/$defs/DisengageCreate",
      "magneticModule/engage": "#/$defs/EngageCreate",
      "moveLabware": "#/$defs/MoveLabwareCreate",
      "moveRelative": "#/$defs/MoveRelativeCreate",
      "moveToAddressableArea": "#/$defs/MoveToAddressableAreaCreate",
      "moveToAddressableAreaForDropTip": "#/$defs/MoveToAddressableAreaForDropTipCreate",
      "moveToCoordinates": "#/$defs/MoveToCoordinatesCreate",
      "moveToWell": "#/$defs/MoveToWellCreate",
      "pause": "#/$defs/WaitForResumeCreate",
      "pickUpTip": "#/$defs/PickUpTipCreate",
      "prepareToAspirate": "#/$defs/PrepareToAspirateCreate",
      "reloadLabware": "#/$defs/ReloadLabwareCreate",
      "retractAxis": "#/$defs/RetractAxisCreate",
      "savePosition": "#/$defs/SavePositionCreate",
      "setRailLights": "#/$defs/SetRailLightsCreate",
      "setStatusBar": "#/$defs/SetStatusBarCreate",
      "temperatureModule/deactivate": "#/$defs/DeactivateTemperatureCreate",
      "temperatureModule/setTargetTemperature": "#/$defs/opentrons__protocol_engine__commands__temperature_module__set_target_temperature__SetTargetTemperatureCreate",
      "temperatureModule/waitForTemperature": "#/$defs/opentrons__protocol_engine__commands__temperature_module__wait_for_temperature__WaitForTemperatureCreate",
      "thermocycler/closeLid": "#/$defs/CloseLidCreate",
      "thermocycler/deactivateBlock": "#/$defs/DeactivateBlockCreate",
      "thermocycler/deactivateLid": "#/$defs/DeactivateLidCreate",
      "thermocycler/openLid": "#/$defs/OpenLidCreate",
      "thermocycler/runProfile": "#/$defs/RunProfileCreate",
      "thermocycler/setTargetBlockTemperature": "#/$defs/SetTargetBlockTemperatureCreate",
      "thermocycler/setTargetLidTemperature": "#/$defs/SetTargetLidTemperatureCreate",
      "thermocycler/waitForBlockTemperature": "#/$defs/WaitForBlockTemperatureCreate",
      "thermocycler/waitForLidTemperature": "#/$defs/WaitForLidTemperatureCreate",
      "touchTip": "#/$defs/TouchTipCreate",
      "verifyTipPresence": "#/$defs/VerifyTipPresenceCreate",
      "waitForDuration": "#/$defs/WaitForDurationCreate",
      "waitForResume": "#/$defs/WaitForResumeCreate"
    },
    "propertyName": "commandType"
  },
  "oneOf": [
    {
      "$ref": "#/$defs/AspirateCreate"
    },
    {
      "$ref": "#/$defs/AspirateInPlaceCreate"
    },
    {
      "$ref": "#/$defs/CommentCreate"
    },
    {
      "$ref": "#/$defs/ConfigureForVolumeCreate"
    },
    {
      "$ref": "#/$defs/ConfigureNozzleLayoutCreate"
    },
    {
      "$ref": "#/$defs/CustomCreate"
    },
    {
      "$ref": "#/$defs/DispenseCreate"
    },
    {
      "$ref": "#/$defs/DispenseInPlaceCreate"
    },
    {
      "$ref": "#/$defs/BlowOutCreate"
    },
    {
      "$ref": "#/$defs/BlowOutInPlaceCreate"
    },
    {
      "$ref": "#/$defs/DropTipCreate"
    },
    {
      "$ref": "#/$defs/DropTipInPlaceCreate"
    },
    {
      "$ref": "#/$defs/HomeCreate"
    },
    {
      "$ref": "#/$defs/RetractAxisCreate"
    },
    {
      "$ref": "#/$defs/LoadLabwareCreate"
    },
    {
      "$ref": "#/$defs/ReloadLabwareCreate"
    },
    {
      "$ref": "#/$defs/LoadLiquidCreate"
    },
    {
      "$ref": "#/$defs/LoadModuleCreate"
    },
    {
      "$ref": "#/$defs/LoadPipetteCreate"
    },
    {
      "$ref": "#/$defs/MoveLabwareCreate"
    },
    {
      "$ref": "#/$defs/MoveRelativeCreate"
    },
    {
      "$ref": "#/$defs/MoveToCoordinatesCreate"
    },
    {
      "$ref": "#/$defs/MoveToWellCreate"
    },
    {
      "$ref": "#/$defs/MoveToAddressableAreaCreate"
    },
    {
      "$ref": "#/$defs/MoveToAddressableAreaForDropTipCreate"
    },
    {
      "$ref": "#/$defs/PrepareToAspirateCreate"
    },
    {
      "$ref": "#/$defs/WaitForResumeCreate"
    },
    {
      "$ref": "#/$defs/WaitForDurationCreate"
    },
    {
      "$ref": "#/$defs/PickUpTipCreate"
    },
    {
      "$ref": "#/$defs/SavePositionCreate"
    },
    {
      "$ref": "#/$defs/SetRailLightsCreate"
    },
    {
      "$ref": "#/$defs/TouchTipCreate"
    },
    {
      "$ref": "#/$defs/SetStatusBarCreate"
    },
    {
      "$ref": "#/$defs/VerifyTipPresenceCreate"
    },
    {
      "$ref": "#/$defs/GetTipPresenceCreate"
    },
    {
      "$ref": "#/$defs/opentrons__protocol_engine__commands__heater_shaker__wait_for_temperature__WaitForTemperatureCreate"
    },
    {
      "$ref": "#/$defs/opentrons__protocol_engine__commands__heater_shaker__set_target_temperature__SetTargetTemperatureCreate"
    },
    {
      "$ref": "#/$defs/DeactivateHeaterCreate"
    },
    {
      "$ref": "#/$defs/SetAndWaitForShakeSpeedCreate"
    },
    {
      "$ref": "#/$defs/DeactivateShakerCreate"
    },
    {
      "$ref": "#/$defs/OpenLabwareLatchCreate"
    },
    {
      "$ref": "#/$defs/CloseLabwareLatchCreate"
    },
    {
      "$ref": "#/$defs/DisengageCreate"
    },
    {
      "$ref": "#/$defs/EngageCreate"
    },
    {
      "$ref": "#/$defs/opentrons__protocol_engine__commands__temperature_module__set_target_temperature__SetTargetTemperatureCreate"
    },
    {
      "$ref": "#/$defs/opentrons__protocol_engine__commands__temperature_module__wait_for_temperature__WaitForTemperatureCreate"
    },
    {
      "$ref": "#/$defs/DeactivateTemperatureCreate"
    },
    {
      "$ref": "#/$defs/SetTargetBlockTemperatureCreate"
    },
    {
      "$ref": "#/$defs/WaitForBlockTemperatureCreate"
    },
    {
      "$ref": "#/$defs/SetTargetLidTemperatureCreate"
    },
    {
      "$ref": "#/$defs/WaitForLidTemperatureCreate"
    },
    {
      "$ref": "#/$defs/DeactivateBlockCreate"
    },
    {
      "$ref": "#/$defs/DeactivateLidCreate"
    },
    {
      "$ref": "#/$defs/OpenLidCreate"
    },
    {
      "$ref": "#/$defs/CloseLidCreate"
    },
    {
      "$ref": "#/$defs/RunProfileCreate"
    },
    {
      "$ref": "#/$defs/CalibrateGripperCreate"
    },
    {
      "$ref": "#/$defs/CalibratePipetteCreate"
    },
    {
      "$ref": "#/$defs/CalibrateModuleCreate"
    },
    {
      "$ref": "#/$defs/MoveToMaintenancePositionCreate"
    }
  ],
  "title": "CreateCommandUnion",
  "$id": "opentronsCommandSchemaV8",
  "$schema": "http://json-schema.org/draft-07/schema#"
}<|MERGE_RESOLUTION|>--- conflicted
+++ resolved
@@ -1,5 +1,4 @@
 {
-<<<<<<< HEAD
   "$defs": {
     "AddressableAreaLocation": {
       "description": "The location of something place in an addressable area. This is a superset of deck slots.",
@@ -13,288 +12,6 @@
       "required": ["addressableAreaName"],
       "title": "AddressableAreaLocation",
       "type": "object"
-=======
-  "title": "CreateCommandUnion",
-  "description": "Model that validates a union of all CommandCreate models.",
-  "discriminator": {
-    "propertyName": "commandType",
-    "mapping": {
-      "aspirate": "#/definitions/AspirateCreate",
-      "aspirateInPlace": "#/definitions/AspirateInPlaceCreate",
-      "comment": "#/definitions/CommentCreate",
-      "configureForVolume": "#/definitions/ConfigureForVolumeCreate",
-      "configureNozzleLayout": "#/definitions/ConfigureNozzleLayoutCreate",
-      "custom": "#/definitions/CustomCreate",
-      "dispense": "#/definitions/DispenseCreate",
-      "dispenseInPlace": "#/definitions/DispenseInPlaceCreate",
-      "blowout": "#/definitions/BlowOutCreate",
-      "blowOutInPlace": "#/definitions/BlowOutInPlaceCreate",
-      "dropTip": "#/definitions/DropTipCreate",
-      "dropTipInPlace": "#/definitions/DropTipInPlaceCreate",
-      "home": "#/definitions/HomeCreate",
-      "retractAxis": "#/definitions/RetractAxisCreate",
-      "loadLabware": "#/definitions/LoadLabwareCreate",
-      "reloadLabware": "#/definitions/ReloadLabwareCreate",
-      "loadLiquid": "#/definitions/LoadLiquidCreate",
-      "loadModule": "#/definitions/LoadModuleCreate",
-      "loadPipette": "#/definitions/LoadPipetteCreate",
-      "moveLabware": "#/definitions/MoveLabwareCreate",
-      "moveRelative": "#/definitions/MoveRelativeCreate",
-      "moveToCoordinates": "#/definitions/MoveToCoordinatesCreate",
-      "moveToWell": "#/definitions/MoveToWellCreate",
-      "moveToAddressableArea": "#/definitions/MoveToAddressableAreaCreate",
-      "moveToAddressableAreaForDropTip": "#/definitions/MoveToAddressableAreaForDropTipCreate",
-      "prepareToAspirate": "#/definitions/PrepareToAspirateCreate",
-      "waitForResume": "#/definitions/WaitForResumeCreate",
-      "pause": "#/definitions/WaitForResumeCreate",
-      "waitForDuration": "#/definitions/WaitForDurationCreate",
-      "pickUpTip": "#/definitions/PickUpTipCreate",
-      "savePosition": "#/definitions/SavePositionCreate",
-      "setRailLights": "#/definitions/SetRailLightsCreate",
-      "touchTip": "#/definitions/TouchTipCreate",
-      "setStatusBar": "#/definitions/SetStatusBarCreate",
-      "verifyTipPresence": "#/definitions/VerifyTipPresenceCreate",
-      "getTipPresence": "#/definitions/GetTipPresenceCreate",
-      "liquidProbe": "#/definitions/LiquidProbeCreate",
-      "tryLiquidProbe": "#/definitions/TryLiquidProbeCreate",
-      "heaterShaker/waitForTemperature": "#/definitions/opentrons__protocol_engine__commands__heater_shaker__wait_for_temperature__WaitForTemperatureCreate",
-      "heaterShaker/setTargetTemperature": "#/definitions/opentrons__protocol_engine__commands__heater_shaker__set_target_temperature__SetTargetTemperatureCreate",
-      "heaterShaker/deactivateHeater": "#/definitions/DeactivateHeaterCreate",
-      "heaterShaker/setAndWaitForShakeSpeed": "#/definitions/SetAndWaitForShakeSpeedCreate",
-      "heaterShaker/deactivateShaker": "#/definitions/DeactivateShakerCreate",
-      "heaterShaker/openLabwareLatch": "#/definitions/OpenLabwareLatchCreate",
-      "heaterShaker/closeLabwareLatch": "#/definitions/CloseLabwareLatchCreate",
-      "magneticModule/disengage": "#/definitions/DisengageCreate",
-      "magneticModule/engage": "#/definitions/EngageCreate",
-      "temperatureModule/setTargetTemperature": "#/definitions/opentrons__protocol_engine__commands__temperature_module__set_target_temperature__SetTargetTemperatureCreate",
-      "temperatureModule/waitForTemperature": "#/definitions/opentrons__protocol_engine__commands__temperature_module__wait_for_temperature__WaitForTemperatureCreate",
-      "temperatureModule/deactivate": "#/definitions/DeactivateTemperatureCreate",
-      "thermocycler/setTargetBlockTemperature": "#/definitions/SetTargetBlockTemperatureCreate",
-      "thermocycler/waitForBlockTemperature": "#/definitions/WaitForBlockTemperatureCreate",
-      "thermocycler/setTargetLidTemperature": "#/definitions/SetTargetLidTemperatureCreate",
-      "thermocycler/waitForLidTemperature": "#/definitions/WaitForLidTemperatureCreate",
-      "thermocycler/deactivateBlock": "#/definitions/DeactivateBlockCreate",
-      "thermocycler/deactivateLid": "#/definitions/DeactivateLidCreate",
-      "thermocycler/openLid": "#/definitions/opentrons__protocol_engine__commands__thermocycler__open_lid__OpenLidCreate",
-      "thermocycler/closeLid": "#/definitions/opentrons__protocol_engine__commands__thermocycler__close_lid__CloseLidCreate",
-      "thermocycler/runProfile": "#/definitions/RunProfileCreate",
-      "absorbanceReader/closeLid": "#/definitions/opentrons__protocol_engine__commands__absorbance_reader__close_lid__CloseLidCreate",
-      "absorbanceReader/openLid": "#/definitions/opentrons__protocol_engine__commands__absorbance_reader__open_lid__OpenLidCreate",
-      "absorbanceReader/initialize": "#/definitions/InitializeCreate",
-      "absorbanceReader/read": "#/definitions/ReadAbsorbanceCreate",
-      "calibration/calibrateGripper": "#/definitions/CalibrateGripperCreate",
-      "calibration/calibratePipette": "#/definitions/CalibratePipetteCreate",
-      "calibration/calibrateModule": "#/definitions/CalibrateModuleCreate",
-      "calibration/moveToMaintenancePosition": "#/definitions/MoveToMaintenancePositionCreate"
-    }
-  },
-  "oneOf": [
-    {
-      "$ref": "#/definitions/AspirateCreate"
-    },
-    {
-      "$ref": "#/definitions/AspirateInPlaceCreate"
-    },
-    {
-      "$ref": "#/definitions/CommentCreate"
-    },
-    {
-      "$ref": "#/definitions/ConfigureForVolumeCreate"
-    },
-    {
-      "$ref": "#/definitions/ConfigureNozzleLayoutCreate"
-    },
-    {
-      "$ref": "#/definitions/CustomCreate"
-    },
-    {
-      "$ref": "#/definitions/DispenseCreate"
-    },
-    {
-      "$ref": "#/definitions/DispenseInPlaceCreate"
-    },
-    {
-      "$ref": "#/definitions/BlowOutCreate"
-    },
-    {
-      "$ref": "#/definitions/BlowOutInPlaceCreate"
-    },
-    {
-      "$ref": "#/definitions/DropTipCreate"
-    },
-    {
-      "$ref": "#/definitions/DropTipInPlaceCreate"
-    },
-    {
-      "$ref": "#/definitions/HomeCreate"
-    },
-    {
-      "$ref": "#/definitions/RetractAxisCreate"
-    },
-    {
-      "$ref": "#/definitions/LoadLabwareCreate"
-    },
-    {
-      "$ref": "#/definitions/ReloadLabwareCreate"
-    },
-    {
-      "$ref": "#/definitions/LoadLiquidCreate"
-    },
-    {
-      "$ref": "#/definitions/LoadModuleCreate"
-    },
-    {
-      "$ref": "#/definitions/LoadPipetteCreate"
-    },
-    {
-      "$ref": "#/definitions/MoveLabwareCreate"
-    },
-    {
-      "$ref": "#/definitions/MoveRelativeCreate"
-    },
-    {
-      "$ref": "#/definitions/MoveToCoordinatesCreate"
-    },
-    {
-      "$ref": "#/definitions/MoveToWellCreate"
-    },
-    {
-      "$ref": "#/definitions/MoveToAddressableAreaCreate"
-    },
-    {
-      "$ref": "#/definitions/MoveToAddressableAreaForDropTipCreate"
-    },
-    {
-      "$ref": "#/definitions/PrepareToAspirateCreate"
-    },
-    {
-      "$ref": "#/definitions/WaitForResumeCreate"
-    },
-    {
-      "$ref": "#/definitions/WaitForDurationCreate"
-    },
-    {
-      "$ref": "#/definitions/PickUpTipCreate"
-    },
-    {
-      "$ref": "#/definitions/SavePositionCreate"
-    },
-    {
-      "$ref": "#/definitions/SetRailLightsCreate"
-    },
-    {
-      "$ref": "#/definitions/TouchTipCreate"
-    },
-    {
-      "$ref": "#/definitions/SetStatusBarCreate"
-    },
-    {
-      "$ref": "#/definitions/VerifyTipPresenceCreate"
-    },
-    {
-      "$ref": "#/definitions/GetTipPresenceCreate"
-    },
-    {
-      "$ref": "#/definitions/LiquidProbeCreate"
-    },
-    {
-      "$ref": "#/definitions/TryLiquidProbeCreate"
-    },
-    {
-      "$ref": "#/definitions/opentrons__protocol_engine__commands__heater_shaker__wait_for_temperature__WaitForTemperatureCreate"
-    },
-    {
-      "$ref": "#/definitions/opentrons__protocol_engine__commands__heater_shaker__set_target_temperature__SetTargetTemperatureCreate"
-    },
-    {
-      "$ref": "#/definitions/DeactivateHeaterCreate"
-    },
-    {
-      "$ref": "#/definitions/SetAndWaitForShakeSpeedCreate"
-    },
-    {
-      "$ref": "#/definitions/DeactivateShakerCreate"
-    },
-    {
-      "$ref": "#/definitions/OpenLabwareLatchCreate"
-    },
-    {
-      "$ref": "#/definitions/CloseLabwareLatchCreate"
-    },
-    {
-      "$ref": "#/definitions/DisengageCreate"
-    },
-    {
-      "$ref": "#/definitions/EngageCreate"
-    },
-    {
-      "$ref": "#/definitions/opentrons__protocol_engine__commands__temperature_module__set_target_temperature__SetTargetTemperatureCreate"
-    },
-    {
-      "$ref": "#/definitions/opentrons__protocol_engine__commands__temperature_module__wait_for_temperature__WaitForTemperatureCreate"
-    },
-    {
-      "$ref": "#/definitions/DeactivateTemperatureCreate"
-    },
-    {
-      "$ref": "#/definitions/SetTargetBlockTemperatureCreate"
-    },
-    {
-      "$ref": "#/definitions/WaitForBlockTemperatureCreate"
-    },
-    {
-      "$ref": "#/definitions/SetTargetLidTemperatureCreate"
-    },
-    {
-      "$ref": "#/definitions/WaitForLidTemperatureCreate"
-    },
-    {
-      "$ref": "#/definitions/DeactivateBlockCreate"
-    },
-    {
-      "$ref": "#/definitions/DeactivateLidCreate"
-    },
-    {
-      "$ref": "#/definitions/opentrons__protocol_engine__commands__thermocycler__open_lid__OpenLidCreate"
-    },
-    {
-      "$ref": "#/definitions/opentrons__protocol_engine__commands__thermocycler__close_lid__CloseLidCreate"
-    },
-    {
-      "$ref": "#/definitions/RunProfileCreate"
-    },
-    {
-      "$ref": "#/definitions/opentrons__protocol_engine__commands__absorbance_reader__close_lid__CloseLidCreate"
-    },
-    {
-      "$ref": "#/definitions/opentrons__protocol_engine__commands__absorbance_reader__open_lid__OpenLidCreate"
-    },
-    {
-      "$ref": "#/definitions/InitializeCreate"
-    },
-    {
-      "$ref": "#/definitions/ReadAbsorbanceCreate"
-    },
-    {
-      "$ref": "#/definitions/CalibrateGripperCreate"
-    },
-    {
-      "$ref": "#/definitions/CalibratePipetteCreate"
-    },
-    {
-      "$ref": "#/definitions/CalibrateModuleCreate"
-    },
-    {
-      "$ref": "#/definitions/MoveToMaintenancePositionCreate"
-    }
-  ],
-  "definitions": {
-    "WellOrigin": {
-      "title": "WellOrigin",
-      "description": "Origin of WellLocation offset.\n\nProps:\n    TOP: the top-center of the well\n    BOTTOM: the bottom-center of the well\n    CENTER: the middle-center of the well",
-      "enum": ["top", "bottom", "center"],
-      "type": "string"
->>>>>>> bb0db4a6
     },
     "AddressableOffsetVector": {
       "description": "Offset, in deck coordinates, from nominal to actual position of an addressable area.",
@@ -512,35 +229,7 @@
           ],
           "default": null,
           "description": "A key value, unique in this run, that can be used to track the same logical command across multiple runs of the same protocol. If a value is not provided, one will be generated.",
-<<<<<<< HEAD
-          "title": "Key"
-=======
-          "type": "string"
-        }
-      },
-      "required": ["params"]
-    },
-    "ConfigureForVolumeParams": {
-      "title": "ConfigureForVolumeParams",
-      "description": "Parameters required to configure volume for a specific pipette.",
-      "type": "object",
-      "properties": {
-        "pipetteId": {
-          "title": "Pipetteid",
-          "description": "Identifier of pipette to use for liquid handling.",
-          "type": "string"
-        },
-        "volume": {
-          "title": "Volume",
-          "description": "Amount of liquid in uL. Must be at least 0 and no greater than a pipette-specific maximum volume.",
-          "minimum": 0,
-          "type": "number"
-        },
-        "tipOverlapNotAfterVersion": {
-          "title": "Tipoverlapnotafterversion",
-          "description": "A version of tip overlap data to not exceed. The highest-versioned tip overlap data that does not exceed this version will be used. Versions are expressed as vN where N is an integer, counting up from v0. If None, the current highest version will be used.",
-          "type": "string"
->>>>>>> bb0db4a6
+          "title": "Key"
         }
       },
       "required": ["params"],
@@ -638,21 +327,11 @@
           "description": "Identifier of pipette to use for liquid handling.",
           "title": "Pipetteid",
           "type": "string"
-        },
-        "backLeftNozzle": {
-          "title": "Backleftnozzle",
-          "description": "The back left nozzle in your configuration.",
-          "pattern": "[A-Z]\\d{1,2}",
-          "type": "string"
-        }
-      },
-<<<<<<< HEAD
+        }
+      },
       "required": ["labwareId", "wellName", "flowRate", "pipetteId"],
       "title": "BlowOutParams",
       "type": "object"
-=======
-      "required": ["primaryNozzle", "frontRightNozzle", "backLeftNozzle"]
->>>>>>> bb0db4a6
     },
     "CalibrateGripperCreate": {
       "description": "A request to create a `calibrateGripper` command.",
@@ -904,60 +583,6 @@
       },
       "required": ["moduleId"],
       "title": "CloseLabwareLatchParams",
-      "type": "object"
-    },
-    "CloseLidCreate": {
-      "description": "A request to close a Thermocycler's lid.",
-      "properties": {
-        "commandType": {
-          "const": "thermocycler/closeLid",
-          "default": "thermocycler/closeLid",
-          "title": "Commandtype"
-        },
-        "params": {
-          "$ref": "#/$defs/CloseLidParams"
-        },
-        "intent": {
-          "anyOf": [
-            {
-              "$ref": "#/$defs/CommandIntent"
-            },
-            {
-              "type": "null"
-            }
-          ],
-          "default": null,
-          "description": "The reason the command was added. If not specified or `protocol`, the command will be treated as part of the protocol run itself, and added to the end of the existing command queue.\n\nIf `setup`, the command will be treated as part of run setup. A setup command may only be enqueued if the run has not started.\n\nUse setup commands for activities like pre-run calibration checks and module setup, like pre-heating."
-        },
-        "key": {
-          "anyOf": [
-            {
-              "type": "string"
-            },
-            {
-              "type": "null"
-            }
-          ],
-          "default": null,
-          "description": "A key value, unique in this run, that can be used to track the same logical command across multiple runs of the same protocol. If a value is not provided, one will be generated.",
-          "title": "Key"
-        }
-      },
-      "required": ["params"],
-      "title": "CloseLidCreate",
-      "type": "object"
-    },
-    "CloseLidParams": {
-      "description": "Input parameters to close a Thermocycler's lid.",
-      "properties": {
-        "moduleId": {
-          "description": "Unique ID of the Thermocycler.",
-          "title": "Moduleid",
-          "type": "string"
-        }
-      },
-      "required": ["moduleId"],
-      "title": "CloseLidParams",
       "type": "object"
     },
     "ColumnNozzleLayoutConfiguration": {
@@ -1093,6 +718,19 @@
           "minimum": 0.0,
           "title": "Volume",
           "type": "number"
+        },
+        "tipOverlapNotAfterVersion": {
+          "anyOf": [
+            {
+              "type": "string"
+            },
+            {
+              "type": "null"
+            }
+          ],
+          "default": null,
+          "description": "A version of tip overlap data to not exceed. The highest-versioned tip overlap data that does not exceed this version will be used. Versions are expressed as vN where N is an integer, counting up from v0. If None, the current highest version will be used.",
+          "title": "Tipoverlapnotafterversion"
         }
       },
       "required": ["pipetteId", "volume"],
@@ -1653,12 +1291,1042 @@
       "title": "DispenseCreate",
       "type": "object"
     },
-<<<<<<< HEAD
     "DispenseInPlaceCreate": {
       "description": "DispenseInPlace command request model.",
-=======
+      "properties": {
+        "commandType": {
+          "const": "dispenseInPlace",
+          "default": "dispenseInPlace",
+          "title": "Commandtype"
+        },
+        "params": {
+          "$ref": "#/$defs/DispenseInPlaceParams"
+        },
+        "intent": {
+          "anyOf": [
+            {
+              "$ref": "#/$defs/CommandIntent"
+            },
+            {
+              "type": "null"
+            }
+          ],
+          "default": null,
+          "description": "The reason the command was added. If not specified or `protocol`, the command will be treated as part of the protocol run itself, and added to the end of the existing command queue.\n\nIf `setup`, the command will be treated as part of run setup. A setup command may only be enqueued if the run has not started.\n\nUse setup commands for activities like pre-run calibration checks and module setup, like pre-heating."
+        },
+        "key": {
+          "anyOf": [
+            {
+              "type": "string"
+            },
+            {
+              "type": "null"
+            }
+          ],
+          "default": null,
+          "description": "A key value, unique in this run, that can be used to track the same logical command across multiple runs of the same protocol. If a value is not provided, one will be generated.",
+          "title": "Key"
+        }
+      },
+      "required": ["params"],
+      "title": "DispenseInPlaceCreate",
+      "type": "object"
+    },
+    "DispenseInPlaceParams": {
+      "description": "Payload required to dispense in place.",
+      "properties": {
+        "flowRate": {
+          "description": "Speed in \u00b5L/s configured for the pipette",
+          "exclusiveMinimum": 0.0,
+          "title": "Flowrate",
+          "type": "number"
+        },
+        "volume": {
+          "description": "The amount of liquid to dispense, in \u00b5L. Must not be greater than the currently aspirated volume. There is some tolerance for floating point rounding errors.",
+          "minimum": 0.0,
+          "title": "Volume",
+          "type": "number"
+        },
+        "pipetteId": {
+          "description": "Identifier of pipette to use for liquid handling.",
+          "title": "Pipetteid",
+          "type": "string"
+        },
+        "pushOut": {
+          "anyOf": [
+            {
+              "type": "number"
+            },
+            {
+              "type": "null"
+            }
+          ],
+          "default": null,
+          "description": "push the plunger a small amount farther than necessary for accurate low-volume dispensing",
+          "title": "Pushout"
+        }
+      },
+      "required": ["flowRate", "volume", "pipetteId"],
+      "title": "DispenseInPlaceParams",
+      "type": "object"
+    },
+    "DispenseParams": {
+      "description": "Payload required to dispense to a specific well.",
+      "properties": {
+        "labwareId": {
+          "description": "Identifier of labware to use.",
+          "title": "Labwareid",
+          "type": "string"
+        },
+        "wellName": {
+          "description": "Name of well to use in labware.",
+          "title": "Wellname",
+          "type": "string"
+        },
+        "wellLocation": {
+          "allOf": [
+            {
+              "$ref": "#/$defs/WellLocation"
+            }
+          ],
+          "description": "Relative well location at which to perform the operation"
+        },
+        "flowRate": {
+          "description": "Speed in \u00b5L/s configured for the pipette",
+          "exclusiveMinimum": 0.0,
+          "title": "Flowrate",
+          "type": "number"
+        },
+        "volume": {
+          "description": "The amount of liquid to dispense, in \u00b5L. Must not be greater than the currently aspirated volume. There is some tolerance for floating point rounding errors.",
+          "minimum": 0.0,
+          "title": "Volume",
+          "type": "number"
+        },
+        "pipetteId": {
+          "description": "Identifier of pipette to use for liquid handling.",
+          "title": "Pipetteid",
+          "type": "string"
+        },
+        "pushOut": {
+          "anyOf": [
+            {
+              "type": "number"
+            },
+            {
+              "type": "null"
+            }
+          ],
+          "default": null,
+          "description": "push the plunger a small amount farther than necessary for accurate low-volume dispensing",
+          "title": "Pushout"
+        }
+      },
+      "required": ["labwareId", "wellName", "flowRate", "volume", "pipetteId"],
+      "title": "DispenseParams",
+      "type": "object"
+    },
+    "DropTipCreate": {
+      "description": "Drop tip command creation request model.",
+      "properties": {
+        "commandType": {
+          "const": "dropTip",
+          "default": "dropTip",
+          "title": "Commandtype"
+        },
+        "params": {
+          "$ref": "#/$defs/DropTipParams"
+        },
+        "intent": {
+          "anyOf": [
+            {
+              "$ref": "#/$defs/CommandIntent"
+            },
+            {
+              "type": "null"
+            }
+          ],
+          "default": null,
+          "description": "The reason the command was added. If not specified or `protocol`, the command will be treated as part of the protocol run itself, and added to the end of the existing command queue.\n\nIf `setup`, the command will be treated as part of run setup. A setup command may only be enqueued if the run has not started.\n\nUse setup commands for activities like pre-run calibration checks and module setup, like pre-heating."
+        },
+        "key": {
+          "anyOf": [
+            {
+              "type": "string"
+            },
+            {
+              "type": "null"
+            }
+          ],
+          "default": null,
+          "description": "A key value, unique in this run, that can be used to track the same logical command across multiple runs of the same protocol. If a value is not provided, one will be generated.",
+          "title": "Key"
+        }
+      },
+      "required": ["params"],
+      "title": "DropTipCreate",
+      "type": "object"
+    },
+    "DropTipInPlaceCreate": {
+      "description": "Drop tip in place command creation request model.",
+      "properties": {
+        "commandType": {
+          "const": "dropTipInPlace",
+          "default": "dropTipInPlace",
+          "title": "Commandtype"
+        },
+        "params": {
+          "$ref": "#/$defs/DropTipInPlaceParams"
+        },
+        "intent": {
+          "anyOf": [
+            {
+              "$ref": "#/$defs/CommandIntent"
+            },
+            {
+              "type": "null"
+            }
+          ],
+          "default": null,
+          "description": "The reason the command was added. If not specified or `protocol`, the command will be treated as part of the protocol run itself, and added to the end of the existing command queue.\n\nIf `setup`, the command will be treated as part of run setup. A setup command may only be enqueued if the run has not started.\n\nUse setup commands for activities like pre-run calibration checks and module setup, like pre-heating."
+        },
+        "key": {
+          "anyOf": [
+            {
+              "type": "string"
+            },
+            {
+              "type": "null"
+            }
+          ],
+          "default": null,
+          "description": "A key value, unique in this run, that can be used to track the same logical command across multiple runs of the same protocol. If a value is not provided, one will be generated.",
+          "title": "Key"
+        }
+      },
+      "required": ["params"],
+      "title": "DropTipInPlaceCreate",
+      "type": "object"
+    },
+    "DropTipInPlaceParams": {
+      "description": "Payload required to drop a tip in place.",
+      "properties": {
+        "pipetteId": {
+          "description": "Identifier of pipette to use for liquid handling.",
+          "title": "Pipetteid",
+          "type": "string"
+        },
+        "homeAfter": {
+          "anyOf": [
+            {
+              "type": "boolean"
+            },
+            {
+              "type": "null"
+            }
+          ],
+          "default": null,
+          "description": "Whether to home this pipette's plunger after dropping the tip. You should normally leave this unspecified to let the robot choose a safe default depending on its hardware.",
+          "title": "Homeafter"
+        }
+      },
+      "required": ["pipetteId"],
+      "title": "DropTipInPlaceParams",
+      "type": "object"
+    },
+    "DropTipParams": {
+      "description": "Payload required to drop a tip in a specific well.",
+      "properties": {
+        "pipetteId": {
+          "description": "Identifier of pipette to use for liquid handling.",
+          "title": "Pipetteid",
+          "type": "string"
+        },
+        "labwareId": {
+          "description": "Identifier of labware to use.",
+          "title": "Labwareid",
+          "type": "string"
+        },
+        "wellName": {
+          "description": "Name of well to use in labware.",
+          "title": "Wellname",
+          "type": "string"
+        },
+        "wellLocation": {
+          "allOf": [
+            {
+              "$ref": "#/$defs/DropTipWellLocation"
+            }
+          ],
+          "description": "Relative well location at which to drop the tip."
+        },
+        "homeAfter": {
+          "anyOf": [
+            {
+              "type": "boolean"
+            },
+            {
+              "type": "null"
+            }
+          ],
+          "default": null,
+          "description": "Whether to home this pipette's plunger after dropping the tip. You should normally leave this unspecified to let the robot choose a safe default depending on its hardware.",
+          "title": "Homeafter"
+        },
+        "alternateDropLocation": {
+          "anyOf": [
+            {
+              "type": "boolean"
+            },
+            {
+              "type": "null"
+            }
+          ],
+          "default": false,
+          "description": "Whether to alternate location where tip is dropped within the labware. If True, this command will ignore the wellLocation provided and alternate between dropping tips at two predetermined locations inside the specified labware well. If False, the tip will be dropped at the top center of the well.",
+          "title": "Alternatedroplocation"
+        }
+      },
+      "required": ["pipetteId", "labwareId", "wellName"],
+      "title": "DropTipParams",
+      "type": "object"
+    },
+    "DropTipWellLocation": {
+      "description": "Like WellLocation, but for dropping tips.\n\nUnlike a typical WellLocation, the location for a drop tip\ndefaults to location based on the tip length rather than the well's top.",
+      "properties": {
+        "origin": {
+          "allOf": [
+            {
+              "$ref": "#/$defs/DropTipWellOrigin"
+            }
+          ],
+          "default": "default"
+        },
+        "offset": {
+          "$ref": "#/$defs/WellOffset"
+        }
+      },
+      "title": "DropTipWellLocation",
+      "type": "object"
+    },
+    "DropTipWellOrigin": {
+      "description": "The origin of a DropTipWellLocation offset.\n\nProps:\n    TOP: the top-center of the well\n    BOTTOM: the bottom-center of the well\n    CENTER: the middle-center of the well\n    DEFAULT: the default drop-tip location of the well,\n        based on pipette configuration and length of the tip.",
+      "enum": ["top", "bottom", "center", "default"],
+      "title": "DropTipWellOrigin",
+      "type": "string"
+    },
+    "EngageCreate": {
+      "description": "A request to create a Magnetic Module engage command.",
+      "properties": {
+        "commandType": {
+          "const": "magneticModule/engage",
+          "default": "magneticModule/engage",
+          "title": "Commandtype"
+        },
+        "params": {
+          "$ref": "#/$defs/EngageParams"
+        },
+        "intent": {
+          "anyOf": [
+            {
+              "$ref": "#/$defs/CommandIntent"
+            },
+            {
+              "type": "null"
+            }
+          ],
+          "default": null,
+          "description": "The reason the command was added. If not specified or `protocol`, the command will be treated as part of the protocol run itself, and added to the end of the existing command queue.\n\nIf `setup`, the command will be treated as part of run setup. A setup command may only be enqueued if the run has not started.\n\nUse setup commands for activities like pre-run calibration checks and module setup, like pre-heating."
+        },
+        "key": {
+          "anyOf": [
+            {
+              "type": "string"
+            },
+            {
+              "type": "null"
+            }
+          ],
+          "default": null,
+          "description": "A key value, unique in this run, that can be used to track the same logical command across multiple runs of the same protocol. If a value is not provided, one will be generated.",
+          "title": "Key"
+        }
+      },
+      "required": ["params"],
+      "title": "EngageCreate",
+      "type": "object"
+    },
+    "EngageParams": {
+      "description": "Input data to engage a Magnetic Module.",
+      "properties": {
+        "moduleId": {
+          "description": "The ID of the Magnetic Module whose magnets you want to raise, from a prior `loadModule` command.",
+          "title": "Moduleid",
+          "type": "string"
+        },
+        "height": {
+          "description": "How high, in millimeters, to raise the magnets.\n\nZero means the tops of the magnets are level with the ledge that the labware rests on. This will be slightly above the magnets' minimum height, the hardware home position. Negative values are allowed, to put the magnets below the ledge.\n\nUnits are always true millimeters. This is unlike certain labware definitions, engage commands in the Python Protocol API, and engage commands in older versions of the JSON protocol schema. Take care to convert properly.",
+          "title": "Height",
+          "type": "number"
+        }
+      },
+      "required": ["moduleId", "height"],
+      "title": "EngageParams",
+      "type": "object"
+    },
+    "GetTipPresenceCreate": {
+      "description": "GetTipPresence command creation request model.",
+      "properties": {
+        "commandType": {
+          "const": "getTipPresence",
+          "default": "getTipPresence",
+          "title": "Commandtype"
+        },
+        "params": {
+          "$ref": "#/$defs/GetTipPresenceParams"
+        },
+        "intent": {
+          "anyOf": [
+            {
+              "$ref": "#/$defs/CommandIntent"
+            },
+            {
+              "type": "null"
+            }
+          ],
+          "default": null,
+          "description": "The reason the command was added. If not specified or `protocol`, the command will be treated as part of the protocol run itself, and added to the end of the existing command queue.\n\nIf `setup`, the command will be treated as part of run setup. A setup command may only be enqueued if the run has not started.\n\nUse setup commands for activities like pre-run calibration checks and module setup, like pre-heating."
+        },
+        "key": {
+          "anyOf": [
+            {
+              "type": "string"
+            },
+            {
+              "type": "null"
+            }
+          ],
+          "default": null,
+          "description": "A key value, unique in this run, that can be used to track the same logical command across multiple runs of the same protocol. If a value is not provided, one will be generated.",
+          "title": "Key"
+        }
+      },
+      "required": ["params"],
+      "title": "GetTipPresenceCreate",
+      "type": "object"
+    },
+    "GetTipPresenceParams": {
+      "description": "Payload required for a GetTipPresence command.",
+      "properties": {
+        "pipetteId": {
+          "description": "Identifier of pipette to use for liquid handling.",
+          "title": "Pipetteid",
+          "type": "string"
+        }
+      },
+      "required": ["pipetteId"],
+      "title": "GetTipPresenceParams",
+      "type": "object"
+    },
+    "HomeCreate": {
+      "description": "Data to create a Home command.",
+      "properties": {
+        "commandType": {
+          "const": "home",
+          "default": "home",
+          "title": "Commandtype"
+        },
+        "params": {
+          "$ref": "#/$defs/HomeParams"
+        },
+        "intent": {
+          "anyOf": [
+            {
+              "$ref": "#/$defs/CommandIntent"
+            },
+            {
+              "type": "null"
+            }
+          ],
+          "default": null,
+          "description": "The reason the command was added. If not specified or `protocol`, the command will be treated as part of the protocol run itself, and added to the end of the existing command queue.\n\nIf `setup`, the command will be treated as part of run setup. A setup command may only be enqueued if the run has not started.\n\nUse setup commands for activities like pre-run calibration checks and module setup, like pre-heating."
+        },
+        "key": {
+          "anyOf": [
+            {
+              "type": "string"
+            },
+            {
+              "type": "null"
+            }
+          ],
+          "default": null,
+          "description": "A key value, unique in this run, that can be used to track the same logical command across multiple runs of the same protocol. If a value is not provided, one will be generated.",
+          "title": "Key"
+        }
+      },
+      "required": ["params"],
+      "title": "HomeCreate",
+      "type": "object"
+    },
+    "HomeParams": {
+      "description": "Payload required for a Home command.",
+      "properties": {
+        "axes": {
+          "anyOf": [
+            {
+              "items": {
+                "$ref": "#/$defs/MotorAxis"
+              },
+              "type": "array"
+            },
+            {
+              "type": "null"
+            }
+          ],
+          "default": null,
+          "description": "Axes to return to their home positions. If omitted, will home all motors. Extra axes may be implicitly homed to ensure accurate homing of the explicitly specified axes.",
+          "title": "Axes"
+        },
+        "skipIfMountPositionOk": {
+          "anyOf": [
+            {
+              "$ref": "#/$defs/MountType"
+            },
+            {
+              "type": "null"
+            }
+          ],
+          "default": null,
+          "description": "If this parameter is provided, the gantry will only be homed if the specified mount has an invalid position. If omitted, the homing action will be executed unconditionally."
+        }
+      },
+      "title": "HomeParams",
+      "type": "object"
+    },
+    "InitializeCreate": {
+      "description": "A request to execute an Absorbance Reader measurement.",
+      "properties": {
+        "commandType": {
+          "const": "absorbanceReader/initialize",
+          "default": "absorbanceReader/initialize",
+          "title": "Commandtype"
+        },
+        "params": {
+          "$ref": "#/$defs/InitializeParams"
+        },
+        "intent": {
+          "anyOf": [
+            {
+              "$ref": "#/$defs/CommandIntent"
+            },
+            {
+              "type": "null"
+            }
+          ],
+          "default": null,
+          "description": "The reason the command was added. If not specified or `protocol`, the command will be treated as part of the protocol run itself, and added to the end of the existing command queue.\n\nIf `setup`, the command will be treated as part of run setup. A setup command may only be enqueued if the run has not started.\n\nUse setup commands for activities like pre-run calibration checks and module setup, like pre-heating."
+        },
+        "key": {
+          "anyOf": [
+            {
+              "type": "string"
+            },
+            {
+              "type": "null"
+            }
+          ],
+          "default": null,
+          "description": "A key value, unique in this run, that can be used to track the same logical command across multiple runs of the same protocol. If a value is not provided, one will be generated.",
+          "title": "Key"
+        }
+      },
+      "required": ["params"],
+      "title": "InitializeCreate",
+      "type": "object"
+    },
+    "InitializeParams": {
+      "description": "Input parameters to initialize an absorbance reading.",
+      "properties": {
+        "moduleId": {
+          "description": "Unique ID of the absorbance reader.",
+          "title": "Moduleid",
+          "type": "string"
+        },
+        "sampleWavelength": {
+          "description": "Sample wavelength in nm.",
+          "title": "Samplewavelength",
+          "type": "integer"
+        }
+      },
+      "required": ["moduleId", "sampleWavelength"],
+      "title": "InitializeParams",
+      "type": "object"
+    },
+    "InstrumentSensorId": {
+      "description": "Primary and secondary sensor ids.",
+      "enum": ["primary", "secondary", "both"],
+      "title": "InstrumentSensorId",
+      "type": "string"
+    },
+    "LabwareMovementStrategy": {
+      "description": "Strategy to use for labware movement.",
+      "enum": ["usingGripper", "manualMoveWithPause", "manualMoveWithoutPause"],
+      "title": "LabwareMovementStrategy",
+      "type": "string"
+    },
+    "LiquidProbeCreate": {
+      "description": "The request model for a `liquidProbe` command.",
+      "properties": {
+        "commandType": {
+          "const": "liquidProbe",
+          "default": "liquidProbe",
+          "title": "Commandtype"
+        },
+        "params": {
+          "$ref": "#/$defs/LiquidProbeParams"
+        },
+        "intent": {
+          "anyOf": [
+            {
+              "$ref": "#/$defs/CommandIntent"
+            },
+            {
+              "type": "null"
+            }
+          ],
+          "default": null,
+          "description": "The reason the command was added. If not specified or `protocol`, the command will be treated as part of the protocol run itself, and added to the end of the existing command queue.\n\nIf `setup`, the command will be treated as part of run setup. A setup command may only be enqueued if the run has not started.\n\nUse setup commands for activities like pre-run calibration checks and module setup, like pre-heating."
+        },
+        "key": {
+          "anyOf": [
+            {
+              "type": "string"
+            },
+            {
+              "type": "null"
+            }
+          ],
+          "default": null,
+          "description": "A key value, unique in this run, that can be used to track the same logical command across multiple runs of the same protocol. If a value is not provided, one will be generated.",
+          "title": "Key"
+        }
+      },
+      "required": ["params"],
+      "title": "LiquidProbeCreate",
+      "type": "object"
+    },
+    "LiquidProbeParams": {
+      "description": "Parameters required for a `liquidProbe` command.",
+      "properties": {
+        "labwareId": {
+          "description": "Identifier of labware to use.",
+          "title": "Labwareid",
+          "type": "string"
+        },
+        "wellName": {
+          "description": "Name of well to use in labware.",
+          "title": "Wellname",
+          "type": "string"
+        },
+        "wellLocation": {
+          "allOf": [
+            {
+              "$ref": "#/$defs/WellLocation"
+            }
+          ],
+          "description": "Relative well location at which to perform the operation"
+        },
+        "pipetteId": {
+          "description": "Identifier of pipette to use for liquid handling.",
+          "title": "Pipetteid",
+          "type": "string"
+        }
+      },
+      "required": ["labwareId", "wellName", "pipetteId"],
+      "title": "LiquidProbeParams",
+      "type": "object"
+    },
+    "LoadLabwareCreate": {
+      "description": "Load labware command creation request.",
+      "properties": {
+        "commandType": {
+          "const": "loadLabware",
+          "default": "loadLabware",
+          "title": "Commandtype"
+        },
+        "params": {
+          "$ref": "#/$defs/LoadLabwareParams"
+        },
+        "intent": {
+          "anyOf": [
+            {
+              "$ref": "#/$defs/CommandIntent"
+            },
+            {
+              "type": "null"
+            }
+          ],
+          "default": null,
+          "description": "The reason the command was added. If not specified or `protocol`, the command will be treated as part of the protocol run itself, and added to the end of the existing command queue.\n\nIf `setup`, the command will be treated as part of run setup. A setup command may only be enqueued if the run has not started.\n\nUse setup commands for activities like pre-run calibration checks and module setup, like pre-heating."
+        },
+        "key": {
+          "anyOf": [
+            {
+              "type": "string"
+            },
+            {
+              "type": "null"
+            }
+          ],
+          "default": null,
+          "description": "A key value, unique in this run, that can be used to track the same logical command across multiple runs of the same protocol. If a value is not provided, one will be generated.",
+          "title": "Key"
+        }
+      },
+      "required": ["params"],
+      "title": "LoadLabwareCreate",
+      "type": "object"
+    },
+    "LoadLabwareParams": {
+      "description": "Payload required to load a labware into a slot.",
+      "properties": {
+        "location": {
+          "anyOf": [
+            {
+              "$ref": "#/$defs/DeckSlotLocation"
+            },
+            {
+              "$ref": "#/$defs/ModuleLocation"
+            },
+            {
+              "$ref": "#/$defs/OnLabwareLocation"
+            },
+            {
+              "const": "offDeck"
+            },
+            {
+              "$ref": "#/$defs/AddressableAreaLocation"
+            }
+          ],
+          "description": "Location the labware should be loaded into.",
+          "title": "Location"
+        },
+        "loadName": {
+          "description": "Name used to reference a labware definition.",
+          "title": "Loadname",
+          "type": "string"
+        },
+        "namespace": {
+          "description": "The namespace the labware definition belongs to.",
+          "title": "Namespace",
+          "type": "string"
+        },
+        "version": {
+          "description": "The labware definition version.",
+          "title": "Version",
+          "type": "integer"
+        },
+        "labwareId": {
+          "anyOf": [
+            {
+              "type": "string"
+            },
+            {
+              "type": "null"
+            }
+          ],
+          "default": null,
+          "description": "An optional ID to assign to this labware. If None, an ID will be generated.",
+          "title": "Labwareid"
+        },
+        "displayName": {
+          "anyOf": [
+            {
+              "type": "string"
+            },
+            {
+              "type": "null"
+            }
+          ],
+          "default": null,
+          "description": "An optional user-specified display name or label for this labware.",
+          "title": "Displayname"
+        }
+      },
+      "required": ["location", "loadName", "namespace", "version"],
+      "title": "LoadLabwareParams",
+      "type": "object"
+    },
+    "LoadLiquidCreate": {
+      "description": "Load liquid command creation request.",
+      "properties": {
+        "commandType": {
+          "const": "loadLiquid",
+          "default": "loadLiquid",
+          "title": "Commandtype"
+        },
+        "params": {
+          "$ref": "#/$defs/LoadLiquidParams"
+        },
+        "intent": {
+          "anyOf": [
+            {
+              "$ref": "#/$defs/CommandIntent"
+            },
+            {
+              "type": "null"
+            }
+          ],
+          "default": null,
+          "description": "The reason the command was added. If not specified or `protocol`, the command will be treated as part of the protocol run itself, and added to the end of the existing command queue.\n\nIf `setup`, the command will be treated as part of run setup. A setup command may only be enqueued if the run has not started.\n\nUse setup commands for activities like pre-run calibration checks and module setup, like pre-heating."
+        },
+        "key": {
+          "anyOf": [
+            {
+              "type": "string"
+            },
+            {
+              "type": "null"
+            }
+          ],
+          "default": null,
+          "description": "A key value, unique in this run, that can be used to track the same logical command across multiple runs of the same protocol. If a value is not provided, one will be generated.",
+          "title": "Key"
+        }
+      },
+      "required": ["params"],
+      "title": "LoadLiquidCreate",
+      "type": "object"
+    },
+    "LoadLiquidParams": {
+      "description": "Payload required to load a liquid into a well.",
+      "properties": {
+        "liquidId": {
+          "description": "Unique identifier of the liquid to load.",
+          "title": "Liquidid",
+          "type": "string"
+        },
+        "labwareId": {
+          "description": "Unique identifier of labware to load liquid into.",
+          "title": "Labwareid",
+          "type": "string"
+        },
+        "volumeByWell": {
+          "additionalProperties": {
+            "type": "number"
+          },
+          "description": "Volume of liquid, in \u00b5L, loaded into each well by name, in this labware.",
+          "title": "Volumebywell",
+          "type": "object"
+        }
+      },
+      "required": ["liquidId", "labwareId", "volumeByWell"],
+      "title": "LoadLiquidParams",
+      "type": "object"
+    },
+    "LoadModuleCreate": {
+      "description": "The model for a creation request for a load module command.",
+      "properties": {
+        "commandType": {
+          "const": "loadModule",
+          "default": "loadModule",
+          "title": "Commandtype"
+        },
+        "params": {
+          "$ref": "#/$defs/LoadModuleParams"
+        },
+        "intent": {
+          "anyOf": [
+            {
+              "$ref": "#/$defs/CommandIntent"
+            },
+            {
+              "type": "null"
+            }
+          ],
+          "default": null,
+          "description": "The reason the command was added. If not specified or `protocol`, the command will be treated as part of the protocol run itself, and added to the end of the existing command queue.\n\nIf `setup`, the command will be treated as part of run setup. A setup command may only be enqueued if the run has not started.\n\nUse setup commands for activities like pre-run calibration checks and module setup, like pre-heating."
+        },
+        "key": {
+          "anyOf": [
+            {
+              "type": "string"
+            },
+            {
+              "type": "null"
+            }
+          ],
+          "default": null,
+          "description": "A key value, unique in this run, that can be used to track the same logical command across multiple runs of the same protocol. If a value is not provided, one will be generated.",
+          "title": "Key"
+        }
+      },
+      "required": ["params"],
+      "title": "LoadModuleCreate",
+      "type": "object"
+    },
+    "LoadModuleParams": {
+      "description": "Payload required to load a module.",
+      "properties": {
+        "model": {
+          "allOf": [
+            {
+              "$ref": "#/$defs/ModuleModel"
+            }
+          ],
+          "description": "The model name of the module to load.\n\nProtocol Engine will look for a connected module that either exactly matches this one, or is compatible.\n\n For example, if you request a `temperatureModuleV1` here, Protocol Engine might load a `temperatureModuleV1` or a `temperatureModuleV2`.\n\n The model that it finds connected will be available through `result.model`."
+        },
+        "location": {
+          "allOf": [
+            {
+              "$ref": "#/$defs/DeckSlotLocation"
+            }
+          ],
+          "description": "The location into which this module should be loaded.\n\nFor the Thermocycler Module, which occupies multiple deck slots, this should be the front-most occupied slot (normally slot 7)."
+        },
+        "moduleId": {
+          "anyOf": [
+            {
+              "type": "string"
+            },
+            {
+              "type": "null"
+            }
+          ],
+          "default": null,
+          "description": "An optional ID to assign to this module. If None, an ID will be generated.",
+          "title": "Moduleid"
+        }
+      },
+      "required": ["model", "location"],
+      "title": "LoadModuleParams",
+      "type": "object"
+    },
+    "LoadPipetteCreate": {
+      "description": "Load pipette command creation request model.",
+      "properties": {
+        "commandType": {
+          "const": "loadPipette",
+          "default": "loadPipette",
+          "title": "Commandtype"
+        },
+        "params": {
+          "$ref": "#/$defs/LoadPipetteParams"
+        },
+        "intent": {
+          "anyOf": [
+            {
+              "$ref": "#/$defs/CommandIntent"
+            },
+            {
+              "type": "null"
+            }
+          ],
+          "default": null,
+          "description": "The reason the command was added. If not specified or `protocol`, the command will be treated as part of the protocol run itself, and added to the end of the existing command queue.\n\nIf `setup`, the command will be treated as part of run setup. A setup command may only be enqueued if the run has not started.\n\nUse setup commands for activities like pre-run calibration checks and module setup, like pre-heating."
+        },
+        "key": {
+          "anyOf": [
+            {
+              "type": "string"
+            },
+            {
+              "type": "null"
+            }
+          ],
+          "default": null,
+          "description": "A key value, unique in this run, that can be used to track the same logical command across multiple runs of the same protocol. If a value is not provided, one will be generated.",
+          "title": "Key"
+        }
+      },
+      "required": ["params"],
+      "title": "LoadPipetteCreate",
+      "type": "object"
+    },
+    "LoadPipetteParams": {
+      "description": "Payload needed to load a pipette on to a mount.",
+      "properties": {
+        "pipetteName": {
+          "allOf": [
+            {
+              "$ref": "#/$defs/PipetteNameType"
+            }
+          ],
+          "description": "The load name of the pipette to be required."
+        },
+        "mount": {
+          "allOf": [
+            {
+              "$ref": "#/$defs/MountType"
+            }
+          ],
+          "description": "The mount the pipette should be present on."
+        },
+        "pipetteId": {
+          "anyOf": [
+            {
+              "type": "string"
+            },
+            {
+              "type": "null"
+            }
+          ],
+          "default": null,
+          "description": "An optional ID to assign to this pipette. If None, an ID will be generated.",
+          "title": "Pipetteid"
+        },
+        "tipOverlapNotAfterVersion": {
+          "anyOf": [
+            {
+              "type": "string"
+            },
+            {
+              "type": "null"
+            }
+          ],
+          "default": null,
+          "description": "A version of tip overlap data to not exceed. The highest-versioned tip overlap data that does not exceed this version will be used. Versions are expressed as vN where N is an integer, counting up from v0. If None, the current highest version will be used.",
+          "title": "Tipoverlapnotafterversion"
+        },
+        "liquidPresenceDetection": {
+          "anyOf": [
+            {
+              "type": "boolean"
+            },
+            {
+              "type": "null"
+            }
+          ],
+          "default": null,
+          "description": "Enable liquid presence detection for this pipette. Defaults to False.",
+          "title": "Liquidpresencedetection"
+        }
+      },
+      "required": ["pipetteName", "mount"],
+      "title": "LoadPipetteParams",
+      "type": "object"
+    },
+    "MaintenancePosition": {
+      "description": "Maintenance position options.",
+      "enum": ["attachPlate", "attachInstrument"],
+      "title": "MaintenancePosition",
+      "type": "string"
+    },
+    "ModuleLocation": {
+      "description": "The location of something placed atop a hardware module.",
+      "properties": {
+        "moduleId": {
+          "description": "The ID of a loaded module from a prior `loadModule` command.",
+          "title": "Moduleid",
+          "type": "string"
+        }
+      },
+      "required": ["moduleId"],
+      "title": "ModuleLocation",
+      "type": "object"
+    },
     "ModuleModel": {
-      "title": "ModuleModel",
       "description": "All available modules' models.",
       "enum": [
         "temperatureModuleV1",
@@ -1670,943 +2338,6 @@
         "heaterShakerModuleV1",
         "magneticBlockV1",
         "absorbanceReaderV1"
-      ],
-      "type": "string"
-    },
-    "LoadModuleParams": {
-      "title": "LoadModuleParams",
-      "description": "Payload required to load a module.",
-      "type": "object",
-      "properties": {
-        "model": {
-          "description": "The model name of the module to load.\n\nProtocol Engine will look for a connected module that either exactly matches this one, or is compatible.\n\n For example, if you request a `temperatureModuleV1` here, Protocol Engine might load a `temperatureModuleV1` or a `temperatureModuleV2`.\n\n The model that it finds connected will be available through `result.model`.",
-          "allOf": [
-            {
-              "$ref": "#/definitions/ModuleModel"
-            }
-          ]
-        },
-        "location": {
-          "title": "Location",
-          "description": "The location into which this module should be loaded.\n\nFor the Thermocycler Module, which occupies multiple deck slots, this should be the front-most occupied slot (normally slot 7).",
-          "allOf": [
-            {
-              "$ref": "#/definitions/DeckSlotLocation"
-            }
-          ]
-        },
-        "moduleId": {
-          "title": "Moduleid",
-          "description": "An optional ID to assign to this module. If None, an ID will be generated.",
-          "type": "string"
-        }
-      },
-      "required": ["model", "location"]
-    },
-    "LoadModuleCreate": {
-      "title": "LoadModuleCreate",
-      "description": "The model for a creation request for a load module command.",
-      "type": "object",
->>>>>>> bb0db4a6
-      "properties": {
-        "commandType": {
-          "const": "dispenseInPlace",
-          "default": "dispenseInPlace",
-          "title": "Commandtype"
-        },
-        "params": {
-          "$ref": "#/$defs/DispenseInPlaceParams"
-        },
-        "intent": {
-          "anyOf": [
-            {
-              "$ref": "#/$defs/CommandIntent"
-            },
-            {
-              "type": "null"
-            }
-          ],
-          "default": null,
-          "description": "The reason the command was added. If not specified or `protocol`, the command will be treated as part of the protocol run itself, and added to the end of the existing command queue.\n\nIf `setup`, the command will be treated as part of run setup. A setup command may only be enqueued if the run has not started.\n\nUse setup commands for activities like pre-run calibration checks and module setup, like pre-heating."
-        },
-        "key": {
-          "anyOf": [
-            {
-              "type": "string"
-            },
-            {
-              "type": "null"
-            }
-          ],
-          "default": null,
-          "description": "A key value, unique in this run, that can be used to track the same logical command across multiple runs of the same protocol. If a value is not provided, one will be generated.",
-          "title": "Key"
-        }
-      },
-      "required": ["params"],
-      "title": "DispenseInPlaceCreate",
-      "type": "object"
-    },
-    "DispenseInPlaceParams": {
-      "description": "Payload required to dispense in place.",
-      "properties": {
-        "flowRate": {
-          "description": "Speed in \u00b5L/s configured for the pipette",
-          "exclusiveMinimum": 0.0,
-          "title": "Flowrate",
-          "type": "number"
-        },
-        "volume": {
-          "description": "The amount of liquid to dispense, in \u00b5L. Must not be greater than the currently aspirated volume. There is some tolerance for floating point rounding errors.",
-          "minimum": 0.0,
-          "title": "Volume",
-          "type": "number"
-        },
-        "pipetteId": {
-          "description": "Identifier of pipette to use for liquid handling.",
-          "title": "Pipetteid",
-          "type": "string"
-        },
-<<<<<<< HEAD
-        "pushOut": {
-          "anyOf": [
-            {
-              "type": "number"
-            },
-            {
-              "type": "null"
-            }
-          ],
-          "default": null,
-          "description": "push the plunger a small amount farther than necessary for accurate low-volume dispensing",
-          "title": "Pushout"
-=======
-        "tipOverlapNotAfterVersion": {
-          "title": "Tipoverlapnotafterversion",
-          "description": "A version of tip overlap data to not exceed. The highest-versioned tip overlap data that does not exceed this version will be used. Versions are expressed as vN where N is an integer, counting up from v0. If None, the current highest version will be used.",
-          "type": "string"
-        },
-        "liquidPresenceDetection": {
-          "title": "Liquidpresencedetection",
-          "description": "Enable liquid presence detection for this pipette. Defaults to False.",
-          "type": "boolean"
->>>>>>> bb0db4a6
-        }
-      },
-      "required": ["flowRate", "volume", "pipetteId"],
-      "title": "DispenseInPlaceParams",
-      "type": "object"
-    },
-    "DispenseParams": {
-      "description": "Payload required to dispense to a specific well.",
-      "properties": {
-        "labwareId": {
-          "description": "Identifier of labware to use.",
-          "title": "Labwareid",
-          "type": "string"
-        },
-        "wellName": {
-          "description": "Name of well to use in labware.",
-          "title": "Wellname",
-          "type": "string"
-        },
-        "wellLocation": {
-          "allOf": [
-            {
-              "$ref": "#/$defs/WellLocation"
-            }
-          ],
-          "description": "Relative well location at which to perform the operation"
-        },
-        "flowRate": {
-          "description": "Speed in \u00b5L/s configured for the pipette",
-          "exclusiveMinimum": 0.0,
-          "title": "Flowrate",
-          "type": "number"
-        },
-        "volume": {
-          "description": "The amount of liquid to dispense, in \u00b5L. Must not be greater than the currently aspirated volume. There is some tolerance for floating point rounding errors.",
-          "minimum": 0.0,
-          "title": "Volume",
-          "type": "number"
-        },
-        "pipetteId": {
-          "description": "Identifier of pipette to use for liquid handling.",
-          "title": "Pipetteid",
-          "type": "string"
-        },
-        "pushOut": {
-          "anyOf": [
-            {
-              "type": "number"
-            },
-            {
-              "type": "null"
-            }
-          ],
-          "default": null,
-          "description": "push the plunger a small amount farther than necessary for accurate low-volume dispensing",
-          "title": "Pushout"
-        }
-      },
-      "required": ["labwareId", "wellName", "flowRate", "volume", "pipetteId"],
-      "title": "DispenseParams",
-      "type": "object"
-    },
-    "DropTipCreate": {
-      "description": "Drop tip command creation request model.",
-      "properties": {
-        "commandType": {
-          "const": "dropTip",
-          "default": "dropTip",
-          "title": "Commandtype"
-        },
-        "params": {
-          "$ref": "#/$defs/DropTipParams"
-        },
-        "intent": {
-          "anyOf": [
-            {
-              "$ref": "#/$defs/CommandIntent"
-            },
-            {
-              "type": "null"
-            }
-          ],
-          "default": null,
-          "description": "The reason the command was added. If not specified or `protocol`, the command will be treated as part of the protocol run itself, and added to the end of the existing command queue.\n\nIf `setup`, the command will be treated as part of run setup. A setup command may only be enqueued if the run has not started.\n\nUse setup commands for activities like pre-run calibration checks and module setup, like pre-heating."
-        },
-        "key": {
-          "anyOf": [
-            {
-              "type": "string"
-            },
-            {
-              "type": "null"
-            }
-          ],
-          "default": null,
-          "description": "A key value, unique in this run, that can be used to track the same logical command across multiple runs of the same protocol. If a value is not provided, one will be generated.",
-          "title": "Key"
-        }
-      },
-      "required": ["params"],
-      "title": "DropTipCreate",
-      "type": "object"
-    },
-    "DropTipInPlaceCreate": {
-      "description": "Drop tip in place command creation request model.",
-      "properties": {
-        "commandType": {
-          "const": "dropTipInPlace",
-          "default": "dropTipInPlace",
-          "title": "Commandtype"
-        },
-        "params": {
-          "$ref": "#/$defs/DropTipInPlaceParams"
-        },
-        "intent": {
-          "anyOf": [
-            {
-              "$ref": "#/$defs/CommandIntent"
-            },
-            {
-              "type": "null"
-            }
-          ],
-          "default": null,
-          "description": "The reason the command was added. If not specified or `protocol`, the command will be treated as part of the protocol run itself, and added to the end of the existing command queue.\n\nIf `setup`, the command will be treated as part of run setup. A setup command may only be enqueued if the run has not started.\n\nUse setup commands for activities like pre-run calibration checks and module setup, like pre-heating."
-        },
-        "key": {
-          "anyOf": [
-            {
-              "type": "string"
-            },
-            {
-              "type": "null"
-            }
-          ],
-          "default": null,
-          "description": "A key value, unique in this run, that can be used to track the same logical command across multiple runs of the same protocol. If a value is not provided, one will be generated.",
-          "title": "Key"
-        }
-      },
-      "required": ["params"],
-      "title": "DropTipInPlaceCreate",
-      "type": "object"
-    },
-    "DropTipInPlaceParams": {
-      "description": "Payload required to drop a tip in place.",
-      "properties": {
-        "pipetteId": {
-          "description": "Identifier of pipette to use for liquid handling.",
-          "title": "Pipetteid",
-          "type": "string"
-        },
-        "homeAfter": {
-          "anyOf": [
-            {
-              "type": "boolean"
-            },
-            {
-              "type": "null"
-            }
-          ],
-          "default": null,
-          "description": "Whether to home this pipette's plunger after dropping the tip. You should normally leave this unspecified to let the robot choose a safe default depending on its hardware.",
-          "title": "Homeafter"
-        }
-      },
-      "required": ["pipetteId"],
-      "title": "DropTipInPlaceParams",
-      "type": "object"
-    },
-    "DropTipParams": {
-      "description": "Payload required to drop a tip in a specific well.",
-      "properties": {
-        "pipetteId": {
-          "description": "Identifier of pipette to use for liquid handling.",
-          "title": "Pipetteid",
-          "type": "string"
-        },
-        "labwareId": {
-          "description": "Identifier of labware to use.",
-          "title": "Labwareid",
-          "type": "string"
-        },
-        "wellName": {
-          "description": "Name of well to use in labware.",
-          "title": "Wellname",
-          "type": "string"
-        },
-        "wellLocation": {
-          "allOf": [
-            {
-              "$ref": "#/$defs/DropTipWellLocation"
-            }
-          ],
-          "description": "Relative well location at which to drop the tip."
-        },
-        "homeAfter": {
-          "anyOf": [
-            {
-              "type": "boolean"
-            },
-            {
-              "type": "null"
-            }
-          ],
-          "default": null,
-          "description": "Whether to home this pipette's plunger after dropping the tip. You should normally leave this unspecified to let the robot choose a safe default depending on its hardware.",
-          "title": "Homeafter"
-        },
-        "alternateDropLocation": {
-          "anyOf": [
-            {
-              "type": "boolean"
-            },
-            {
-              "type": "null"
-            }
-          ],
-          "default": false,
-          "description": "Whether to alternate location where tip is dropped within the labware. If True, this command will ignore the wellLocation provided and alternate between dropping tips at two predetermined locations inside the specified labware well. If False, the tip will be dropped at the top center of the well.",
-          "title": "Alternatedroplocation"
-        }
-      },
-      "required": ["pipetteId", "labwareId", "wellName"],
-      "title": "DropTipParams",
-      "type": "object"
-    },
-    "DropTipWellLocation": {
-      "description": "Like WellLocation, but for dropping tips.\n\nUnlike a typical WellLocation, the location for a drop tip\ndefaults to location based on the tip length rather than the well's top.",
-      "properties": {
-        "origin": {
-          "allOf": [
-            {
-              "$ref": "#/$defs/DropTipWellOrigin"
-            }
-          ],
-          "default": "default"
-        },
-        "offset": {
-          "$ref": "#/$defs/WellOffset"
-        }
-      },
-      "title": "DropTipWellLocation",
-      "type": "object"
-    },
-    "DropTipWellOrigin": {
-      "description": "The origin of a DropTipWellLocation offset.\n\nProps:\n    TOP: the top-center of the well\n    BOTTOM: the bottom-center of the well\n    CENTER: the middle-center of the well\n    DEFAULT: the default drop-tip location of the well,\n        based on pipette configuration and length of the tip.",
-      "enum": ["top", "bottom", "center", "default"],
-      "title": "DropTipWellOrigin",
-      "type": "string"
-    },
-    "EngageCreate": {
-      "description": "A request to create a Magnetic Module engage command.",
-      "properties": {
-        "commandType": {
-          "const": "magneticModule/engage",
-          "default": "magneticModule/engage",
-          "title": "Commandtype"
-        },
-        "params": {
-          "$ref": "#/$defs/EngageParams"
-        },
-        "intent": {
-          "anyOf": [
-            {
-              "$ref": "#/$defs/CommandIntent"
-            },
-            {
-              "type": "null"
-            }
-          ],
-          "default": null,
-          "description": "The reason the command was added. If not specified or `protocol`, the command will be treated as part of the protocol run itself, and added to the end of the existing command queue.\n\nIf `setup`, the command will be treated as part of run setup. A setup command may only be enqueued if the run has not started.\n\nUse setup commands for activities like pre-run calibration checks and module setup, like pre-heating."
-        },
-        "key": {
-          "anyOf": [
-            {
-              "type": "string"
-            },
-            {
-              "type": "null"
-            }
-          ],
-          "default": null,
-          "description": "A key value, unique in this run, that can be used to track the same logical command across multiple runs of the same protocol. If a value is not provided, one will be generated.",
-          "title": "Key"
-        }
-      },
-      "required": ["params"],
-      "title": "EngageCreate",
-      "type": "object"
-    },
-    "EngageParams": {
-      "description": "Input data to engage a Magnetic Module.",
-      "properties": {
-        "moduleId": {
-          "description": "The ID of the Magnetic Module whose magnets you want to raise, from a prior `loadModule` command.",
-          "title": "Moduleid",
-          "type": "string"
-        },
-        "height": {
-          "description": "How high, in millimeters, to raise the magnets.\n\nZero means the tops of the magnets are level with the ledge that the labware rests on. This will be slightly above the magnets' minimum height, the hardware home position. Negative values are allowed, to put the magnets below the ledge.\n\nUnits are always true millimeters. This is unlike certain labware definitions, engage commands in the Python Protocol API, and engage commands in older versions of the JSON protocol schema. Take care to convert properly.",
-          "title": "Height",
-          "type": "number"
-        }
-      },
-      "required": ["moduleId", "height"],
-      "title": "EngageParams",
-      "type": "object"
-    },
-    "GetTipPresenceCreate": {
-      "description": "GetTipPresence command creation request model.",
-      "properties": {
-        "commandType": {
-          "const": "getTipPresence",
-          "default": "getTipPresence",
-          "title": "Commandtype"
-        },
-        "params": {
-          "$ref": "#/$defs/GetTipPresenceParams"
-        },
-        "intent": {
-          "anyOf": [
-            {
-              "$ref": "#/$defs/CommandIntent"
-            },
-            {
-              "type": "null"
-            }
-          ],
-          "default": null,
-          "description": "The reason the command was added. If not specified or `protocol`, the command will be treated as part of the protocol run itself, and added to the end of the existing command queue.\n\nIf `setup`, the command will be treated as part of run setup. A setup command may only be enqueued if the run has not started.\n\nUse setup commands for activities like pre-run calibration checks and module setup, like pre-heating."
-        },
-        "key": {
-          "anyOf": [
-            {
-              "type": "string"
-            },
-            {
-              "type": "null"
-            }
-          ],
-          "default": null,
-          "description": "A key value, unique in this run, that can be used to track the same logical command across multiple runs of the same protocol. If a value is not provided, one will be generated.",
-          "title": "Key"
-        }
-      },
-      "required": ["params"],
-      "title": "GetTipPresenceCreate",
-      "type": "object"
-    },
-    "GetTipPresenceParams": {
-      "description": "Payload required for a GetTipPresence command.",
-      "properties": {
-        "pipetteId": {
-          "description": "Identifier of pipette to use for liquid handling.",
-          "title": "Pipetteid",
-          "type": "string"
-        }
-      },
-      "required": ["pipetteId"],
-      "title": "GetTipPresenceParams",
-      "type": "object"
-    },
-    "HomeCreate": {
-      "description": "Data to create a Home command.",
-      "properties": {
-        "commandType": {
-          "const": "home",
-          "default": "home",
-          "title": "Commandtype"
-        },
-        "params": {
-          "$ref": "#/$defs/HomeParams"
-        },
-        "intent": {
-          "anyOf": [
-            {
-              "$ref": "#/$defs/CommandIntent"
-            },
-            {
-              "type": "null"
-            }
-          ],
-          "default": null,
-          "description": "The reason the command was added. If not specified or `protocol`, the command will be treated as part of the protocol run itself, and added to the end of the existing command queue.\n\nIf `setup`, the command will be treated as part of run setup. A setup command may only be enqueued if the run has not started.\n\nUse setup commands for activities like pre-run calibration checks and module setup, like pre-heating."
-        },
-        "key": {
-          "anyOf": [
-            {
-              "type": "string"
-            },
-            {
-              "type": "null"
-            }
-          ],
-          "default": null,
-          "description": "A key value, unique in this run, that can be used to track the same logical command across multiple runs of the same protocol. If a value is not provided, one will be generated.",
-          "title": "Key"
-        }
-      },
-      "required": ["params"],
-      "title": "HomeCreate",
-      "type": "object"
-    },
-    "HomeParams": {
-      "description": "Payload required for a Home command.",
-      "properties": {
-        "axes": {
-          "anyOf": [
-            {
-              "items": {
-                "$ref": "#/$defs/MotorAxis"
-              },
-              "type": "array"
-            },
-            {
-              "type": "null"
-            }
-          ],
-          "default": null,
-          "description": "Axes to return to their home positions. If omitted, will home all motors. Extra axes may be implicitly homed to ensure accurate homing of the explicitly specified axes.",
-          "title": "Axes"
-        },
-        "skipIfMountPositionOk": {
-          "anyOf": [
-            {
-              "$ref": "#/$defs/MountType"
-            },
-            {
-              "type": "null"
-            }
-          ],
-          "default": null,
-          "description": "If this parameter is provided, the gantry will only be homed if the specified mount has an invalid position. If omitted, the homing action will be executed unconditionally."
-        }
-      },
-      "title": "HomeParams",
-      "type": "object"
-    },
-    "InstrumentSensorId": {
-      "description": "Primary and secondary sensor ids.",
-      "enum": ["primary", "secondary", "both"],
-      "title": "InstrumentSensorId",
-      "type": "string"
-    },
-    "LabwareMovementStrategy": {
-      "description": "Strategy to use for labware movement.",
-      "enum": ["usingGripper", "manualMoveWithPause", "manualMoveWithoutPause"],
-      "title": "LabwareMovementStrategy",
-      "type": "string"
-    },
-    "LoadLabwareCreate": {
-      "description": "Load labware command creation request.",
-      "properties": {
-        "commandType": {
-          "const": "loadLabware",
-          "default": "loadLabware",
-          "title": "Commandtype"
-        },
-        "params": {
-          "$ref": "#/$defs/LoadLabwareParams"
-        },
-        "intent": {
-          "anyOf": [
-            {
-              "$ref": "#/$defs/CommandIntent"
-            },
-            {
-              "type": "null"
-            }
-          ],
-          "default": null,
-          "description": "The reason the command was added. If not specified or `protocol`, the command will be treated as part of the protocol run itself, and added to the end of the existing command queue.\n\nIf `setup`, the command will be treated as part of run setup. A setup command may only be enqueued if the run has not started.\n\nUse setup commands for activities like pre-run calibration checks and module setup, like pre-heating."
-        },
-        "key": {
-          "anyOf": [
-            {
-              "type": "string"
-            },
-            {
-              "type": "null"
-            }
-          ],
-          "default": null,
-          "description": "A key value, unique in this run, that can be used to track the same logical command across multiple runs of the same protocol. If a value is not provided, one will be generated.",
-          "title": "Key"
-        }
-      },
-      "required": ["params"],
-      "title": "LoadLabwareCreate",
-      "type": "object"
-    },
-    "LoadLabwareParams": {
-      "description": "Payload required to load a labware into a slot.",
-      "properties": {
-        "location": {
-          "anyOf": [
-            {
-              "$ref": "#/$defs/DeckSlotLocation"
-            },
-            {
-              "$ref": "#/$defs/ModuleLocation"
-            },
-            {
-              "$ref": "#/$defs/OnLabwareLocation"
-            },
-            {
-              "const": "offDeck"
-            },
-            {
-              "$ref": "#/$defs/AddressableAreaLocation"
-            }
-          ],
-          "description": "Location the labware should be loaded into.",
-          "title": "Location"
-        },
-        "loadName": {
-          "description": "Name used to reference a labware definition.",
-          "title": "Loadname",
-          "type": "string"
-        },
-        "namespace": {
-          "description": "The namespace the labware definition belongs to.",
-          "title": "Namespace",
-          "type": "string"
-        },
-        "version": {
-          "description": "The labware definition version.",
-          "title": "Version",
-          "type": "integer"
-        },
-        "labwareId": {
-          "anyOf": [
-            {
-              "type": "string"
-            },
-            {
-              "type": "null"
-            }
-          ],
-          "default": null,
-          "description": "An optional ID to assign to this labware. If None, an ID will be generated.",
-          "title": "Labwareid"
-        },
-        "displayName": {
-          "anyOf": [
-            {
-              "type": "string"
-            },
-            {
-              "type": "null"
-            }
-          ],
-          "default": null,
-          "description": "An optional user-specified display name or label for this labware.",
-          "title": "Displayname"
-        }
-      },
-      "required": ["location", "loadName", "namespace", "version"],
-      "title": "LoadLabwareParams",
-      "type": "object"
-    },
-    "LoadLiquidCreate": {
-      "description": "Load liquid command creation request.",
-      "properties": {
-        "commandType": {
-          "const": "loadLiquid",
-          "default": "loadLiquid",
-          "title": "Commandtype"
-        },
-        "params": {
-          "$ref": "#/$defs/LoadLiquidParams"
-        },
-        "intent": {
-          "anyOf": [
-            {
-              "$ref": "#/$defs/CommandIntent"
-            },
-            {
-              "type": "null"
-            }
-          ],
-          "default": null,
-          "description": "The reason the command was added. If not specified or `protocol`, the command will be treated as part of the protocol run itself, and added to the end of the existing command queue.\n\nIf `setup`, the command will be treated as part of run setup. A setup command may only be enqueued if the run has not started.\n\nUse setup commands for activities like pre-run calibration checks and module setup, like pre-heating."
-        },
-        "key": {
-          "anyOf": [
-            {
-              "type": "string"
-            },
-            {
-              "type": "null"
-            }
-          ],
-          "default": null,
-          "description": "A key value, unique in this run, that can be used to track the same logical command across multiple runs of the same protocol. If a value is not provided, one will be generated.",
-          "title": "Key"
-        }
-      },
-      "required": ["params"],
-      "title": "LoadLiquidCreate",
-      "type": "object"
-    },
-    "LoadLiquidParams": {
-      "description": "Payload required to load a liquid into a well.",
-      "properties": {
-        "liquidId": {
-          "description": "Unique identifier of the liquid to load.",
-          "title": "Liquidid",
-          "type": "string"
-        },
-        "labwareId": {
-          "description": "Unique identifier of labware to load liquid into.",
-          "title": "Labwareid",
-          "type": "string"
-        },
-        "volumeByWell": {
-          "additionalProperties": {
-            "type": "number"
-          },
-          "description": "Volume of liquid, in \u00b5L, loaded into each well by name, in this labware.",
-          "title": "Volumebywell",
-          "type": "object"
-        }
-      },
-      "required": ["liquidId", "labwareId", "volumeByWell"],
-      "title": "LoadLiquidParams",
-      "type": "object"
-    },
-    "LoadModuleCreate": {
-      "description": "The model for a creation request for a load module command.",
-      "properties": {
-        "commandType": {
-          "const": "loadModule",
-          "default": "loadModule",
-          "title": "Commandtype"
-        },
-        "params": {
-          "$ref": "#/$defs/LoadModuleParams"
-        },
-        "intent": {
-          "anyOf": [
-            {
-              "$ref": "#/$defs/CommandIntent"
-            },
-            {
-              "type": "null"
-            }
-          ],
-          "default": null,
-          "description": "The reason the command was added. If not specified or `protocol`, the command will be treated as part of the protocol run itself, and added to the end of the existing command queue.\n\nIf `setup`, the command will be treated as part of run setup. A setup command may only be enqueued if the run has not started.\n\nUse setup commands for activities like pre-run calibration checks and module setup, like pre-heating."
-        },
-        "key": {
-          "anyOf": [
-            {
-              "type": "string"
-            },
-            {
-              "type": "null"
-            }
-          ],
-          "default": null,
-          "description": "A key value, unique in this run, that can be used to track the same logical command across multiple runs of the same protocol. If a value is not provided, one will be generated.",
-          "title": "Key"
-        }
-      },
-      "required": ["params"],
-      "title": "LoadModuleCreate",
-      "type": "object"
-    },
-    "LoadModuleParams": {
-      "description": "Payload required to load a module.",
-      "properties": {
-        "model": {
-          "allOf": [
-            {
-              "$ref": "#/$defs/ModuleModel"
-            }
-          ],
-          "description": "The model name of the module to load.\n\nProtocol Engine will look for a connected module that either exactly matches this one, or is compatible.\n\n For example, if you request a `temperatureModuleV1` here, Protocol Engine might load a `temperatureModuleV1` or a `temperatureModuleV2`.\n\n The model that it finds connected will be available through `result.model`."
-        },
-        "location": {
-          "allOf": [
-            {
-              "$ref": "#/$defs/DeckSlotLocation"
-            }
-          ],
-          "description": "The location into which this module should be loaded.\n\nFor the Thermocycler Module, which occupies multiple deck slots, this should be the front-most occupied slot (normally slot 7)."
-        },
-        "moduleId": {
-          "anyOf": [
-            {
-              "type": "string"
-            },
-            {
-              "type": "null"
-            }
-          ],
-          "default": null,
-          "description": "An optional ID to assign to this module. If None, an ID will be generated.",
-          "title": "Moduleid"
-        }
-      },
-      "required": ["model", "location"],
-      "title": "LoadModuleParams",
-      "type": "object"
-    },
-    "LoadPipetteCreate": {
-      "description": "Load pipette command creation request model.",
-      "properties": {
-        "commandType": {
-          "const": "loadPipette",
-          "default": "loadPipette",
-          "title": "Commandtype"
-        },
-        "params": {
-          "$ref": "#/$defs/LoadPipetteParams"
-        },
-        "intent": {
-          "anyOf": [
-            {
-              "$ref": "#/$defs/CommandIntent"
-            },
-            {
-              "type": "null"
-            }
-          ],
-          "default": null,
-          "description": "The reason the command was added. If not specified or `protocol`, the command will be treated as part of the protocol run itself, and added to the end of the existing command queue.\n\nIf `setup`, the command will be treated as part of run setup. A setup command may only be enqueued if the run has not started.\n\nUse setup commands for activities like pre-run calibration checks and module setup, like pre-heating."
-        },
-        "key": {
-          "anyOf": [
-            {
-              "type": "string"
-            },
-            {
-              "type": "null"
-            }
-          ],
-          "default": null,
-          "description": "A key value, unique in this run, that can be used to track the same logical command across multiple runs of the same protocol. If a value is not provided, one will be generated.",
-          "title": "Key"
-        }
-      },
-      "required": ["params"],
-      "title": "LoadPipetteCreate",
-      "type": "object"
-    },
-    "LoadPipetteParams": {
-      "description": "Payload needed to load a pipette on to a mount.",
-      "properties": {
-        "pipetteName": {
-          "allOf": [
-            {
-              "$ref": "#/$defs/PipetteNameType"
-            }
-          ],
-          "description": "The load name of the pipette to be required."
-        },
-        "mount": {
-          "allOf": [
-            {
-              "$ref": "#/$defs/MountType"
-            }
-          ],
-          "description": "The mount the pipette should be present on."
-        },
-        "pipetteId": {
-          "anyOf": [
-            {
-              "type": "string"
-            },
-            {
-              "type": "null"
-            }
-          ],
-          "default": null,
-          "description": "An optional ID to assign to this pipette. If None, an ID will be generated.",
-          "title": "Pipetteid"
-        }
-      },
-      "required": ["pipetteName", "mount"],
-      "title": "LoadPipetteParams",
-      "type": "object"
-    },
-    "MaintenancePosition": {
-      "description": "Maintenance position options.",
-      "enum": ["attachPlate", "attachInstrument"],
-      "title": "MaintenancePosition",
-      "type": "string"
-    },
-    "ModuleLocation": {
-      "description": "The location of something placed atop a hardware module.",
-      "properties": {
-        "moduleId": {
-          "description": "The ID of a loaded module from a prior `loadModule` command.",
-          "title": "Moduleid",
-          "type": "string"
-        }
-      },
-      "required": ["moduleId"],
-      "title": "ModuleLocation",
-      "type": "object"
-    },
-    "ModuleModel": {
-      "description": "All available modules' models.",
-      "enum": [
-        "temperatureModuleV1",
-        "temperatureModuleV2",
-        "magneticModuleV1",
-        "magneticModuleV2",
-        "thermocyclerModuleV1",
-        "thermocyclerModuleV2",
-        "heaterShakerModuleV1",
-        "magneticBlockV1"
       ],
       "title": "ModuleModel",
       "type": "string"
@@ -3410,139 +3141,8 @@
       "title": "OpenLabwareLatchCreate",
       "type": "object"
     },
-<<<<<<< HEAD
     "OpenLabwareLatchParams": {
       "description": "Input parameters to open a Heater-Shaker Module's labware latch.",
-=======
-    "LiquidProbeParams": {
-      "title": "LiquidProbeParams",
-      "description": "Parameters required for a `liquidProbe` command.",
-      "type": "object",
-      "properties": {
-        "labwareId": {
-          "title": "Labwareid",
-          "description": "Identifier of labware to use.",
-          "type": "string"
-        },
-        "wellName": {
-          "title": "Wellname",
-          "description": "Name of well to use in labware.",
-          "type": "string"
-        },
-        "wellLocation": {
-          "title": "Welllocation",
-          "description": "Relative well location at which to perform the operation",
-          "allOf": [
-            {
-              "$ref": "#/definitions/WellLocation"
-            }
-          ]
-        },
-        "pipetteId": {
-          "title": "Pipetteid",
-          "description": "Identifier of pipette to use for liquid handling.",
-          "type": "string"
-        }
-      },
-      "required": ["labwareId", "wellName", "pipetteId"]
-    },
-    "LiquidProbeCreate": {
-      "title": "LiquidProbeCreate",
-      "description": "The request model for a `liquidProbe` command.",
-      "type": "object",
-      "properties": {
-        "commandType": {
-          "title": "Commandtype",
-          "default": "liquidProbe",
-          "enum": ["liquidProbe"],
-          "type": "string"
-        },
-        "params": {
-          "$ref": "#/definitions/LiquidProbeParams"
-        },
-        "intent": {
-          "description": "The reason the command was added. If not specified or `protocol`, the command will be treated as part of the protocol run itself, and added to the end of the existing command queue.\n\nIf `setup`, the command will be treated as part of run setup. A setup command may only be enqueued if the run has not started.\n\nUse setup commands for activities like pre-run calibration checks and module setup, like pre-heating.",
-          "allOf": [
-            {
-              "$ref": "#/definitions/CommandIntent"
-            }
-          ]
-        },
-        "key": {
-          "title": "Key",
-          "description": "A key value, unique in this run, that can be used to track the same logical command across multiple runs of the same protocol. If a value is not provided, one will be generated.",
-          "type": "string"
-        }
-      },
-      "required": ["params"]
-    },
-    "TryLiquidProbeParams": {
-      "title": "TryLiquidProbeParams",
-      "description": "Parameters required for a `tryLiquidProbe` command.",
-      "type": "object",
-      "properties": {
-        "labwareId": {
-          "title": "Labwareid",
-          "description": "Identifier of labware to use.",
-          "type": "string"
-        },
-        "wellName": {
-          "title": "Wellname",
-          "description": "Name of well to use in labware.",
-          "type": "string"
-        },
-        "wellLocation": {
-          "title": "Welllocation",
-          "description": "Relative well location at which to perform the operation",
-          "allOf": [
-            {
-              "$ref": "#/definitions/WellLocation"
-            }
-          ]
-        },
-        "pipetteId": {
-          "title": "Pipetteid",
-          "description": "Identifier of pipette to use for liquid handling.",
-          "type": "string"
-        }
-      },
-      "required": ["labwareId", "wellName", "pipetteId"]
-    },
-    "TryLiquidProbeCreate": {
-      "title": "TryLiquidProbeCreate",
-      "description": "The request model for a `tryLiquidProbe` command.",
-      "type": "object",
-      "properties": {
-        "commandType": {
-          "title": "Commandtype",
-          "default": "tryLiquidProbe",
-          "enum": ["tryLiquidProbe"],
-          "type": "string"
-        },
-        "params": {
-          "$ref": "#/definitions/TryLiquidProbeParams"
-        },
-        "intent": {
-          "description": "The reason the command was added. If not specified or `protocol`, the command will be treated as part of the protocol run itself, and added to the end of the existing command queue.\n\nIf `setup`, the command will be treated as part of run setup. A setup command may only be enqueued if the run has not started.\n\nUse setup commands for activities like pre-run calibration checks and module setup, like pre-heating.",
-          "allOf": [
-            {
-              "$ref": "#/definitions/CommandIntent"
-            }
-          ]
-        },
-        "key": {
-          "title": "Key",
-          "description": "A key value, unique in this run, that can be used to track the same logical command across multiple runs of the same protocol. If a value is not provided, one will be generated.",
-          "type": "string"
-        }
-      },
-      "required": ["params"]
-    },
-    "opentrons__protocol_engine__commands__heater_shaker__wait_for_temperature__WaitForTemperatureParams": {
-      "title": "WaitForTemperatureParams",
-      "description": "Input parameters to wait for a Heater-Shaker's target temperature.",
-      "type": "object",
->>>>>>> bb0db4a6
       "properties": {
         "moduleId": {
           "description": "Unique ID of the Heater-Shaker Module.",
@@ -3552,60 +3152,6 @@
       },
       "required": ["moduleId"],
       "title": "OpenLabwareLatchParams",
-      "type": "object"
-    },
-    "OpenLidCreate": {
-      "description": "A request to open a Thermocycler's lid.",
-      "properties": {
-        "commandType": {
-          "const": "thermocycler/openLid",
-          "default": "thermocycler/openLid",
-          "title": "Commandtype"
-        },
-        "params": {
-          "$ref": "#/$defs/OpenLidParams"
-        },
-        "intent": {
-          "anyOf": [
-            {
-              "$ref": "#/$defs/CommandIntent"
-            },
-            {
-              "type": "null"
-            }
-          ],
-          "default": null,
-          "description": "The reason the command was added. If not specified or `protocol`, the command will be treated as part of the protocol run itself, and added to the end of the existing command queue.\n\nIf `setup`, the command will be treated as part of run setup. A setup command may only be enqueued if the run has not started.\n\nUse setup commands for activities like pre-run calibration checks and module setup, like pre-heating."
-        },
-        "key": {
-          "anyOf": [
-            {
-              "type": "string"
-            },
-            {
-              "type": "null"
-            }
-          ],
-          "default": null,
-          "description": "A key value, unique in this run, that can be used to track the same logical command across multiple runs of the same protocol. If a value is not provided, one will be generated.",
-          "title": "Key"
-        }
-      },
-      "required": ["params"],
-      "title": "OpenLidCreate",
-      "type": "object"
-    },
-    "OpenLidParams": {
-      "description": "Input parameters to open a Thermocycler's lid.",
-      "properties": {
-        "moduleId": {
-          "description": "Unique ID of the Thermocycler.",
-          "title": "Moduleid",
-          "type": "string"
-        }
-      },
-      "required": ["moduleId"],
-      "title": "OpenLidParams",
       "type": "object"
     },
     "PickUpTipCreate": {
@@ -3777,10 +3323,75 @@
           "pattern": "[A-Z]\\d{1,2}",
           "title": "Frontrightnozzle",
           "type": "string"
-        }
-      },
-      "required": ["primaryNozzle", "frontRightNozzle"],
+        },
+        "backLeftNozzle": {
+          "description": "The back left nozzle in your configuration.",
+          "pattern": "[A-Z]\\d{1,2}",
+          "title": "Backleftnozzle",
+          "type": "string"
+        }
+      },
+      "required": ["primaryNozzle", "frontRightNozzle", "backLeftNozzle"],
       "title": "QuadrantNozzleLayoutConfiguration",
+      "type": "object"
+    },
+    "ReadAbsorbanceCreate": {
+      "description": "A request to execute an Absorbance Reader measurement.",
+      "properties": {
+        "commandType": {
+          "const": "absorbanceReader/read",
+          "default": "absorbanceReader/read",
+          "title": "Commandtype"
+        },
+        "params": {
+          "$ref": "#/$defs/ReadAbsorbanceParams"
+        },
+        "intent": {
+          "anyOf": [
+            {
+              "$ref": "#/$defs/CommandIntent"
+            },
+            {
+              "type": "null"
+            }
+          ],
+          "default": null,
+          "description": "The reason the command was added. If not specified or `protocol`, the command will be treated as part of the protocol run itself, and added to the end of the existing command queue.\n\nIf `setup`, the command will be treated as part of run setup. A setup command may only be enqueued if the run has not started.\n\nUse setup commands for activities like pre-run calibration checks and module setup, like pre-heating."
+        },
+        "key": {
+          "anyOf": [
+            {
+              "type": "string"
+            },
+            {
+              "type": "null"
+            }
+          ],
+          "default": null,
+          "description": "A key value, unique in this run, that can be used to track the same logical command across multiple runs of the same protocol. If a value is not provided, one will be generated.",
+          "title": "Key"
+        }
+      },
+      "required": ["params"],
+      "title": "ReadAbsorbanceCreate",
+      "type": "object"
+    },
+    "ReadAbsorbanceParams": {
+      "description": "Input parameters for a single absorbance reading.",
+      "properties": {
+        "moduleId": {
+          "description": "Unique ID of the Absorbance Reader.",
+          "title": "Moduleid",
+          "type": "string"
+        },
+        "sampleWavelength": {
+          "description": "Sample wavelength in nm.",
+          "title": "Samplewavelength",
+          "type": "integer"
+        }
+      },
+      "required": ["moduleId", "sampleWavelength"],
+      "title": "ReadAbsorbanceParams",
       "type": "object"
     },
     "ReloadLabwareCreate": {
@@ -4522,6 +4133,78 @@
       "title": "TouchTipParams",
       "type": "object"
     },
+    "TryLiquidProbeCreate": {
+      "description": "The request model for a `tryLiquidProbe` command.",
+      "properties": {
+        "commandType": {
+          "const": "tryLiquidProbe",
+          "default": "tryLiquidProbe",
+          "title": "Commandtype"
+        },
+        "params": {
+          "$ref": "#/$defs/TryLiquidProbeParams"
+        },
+        "intent": {
+          "anyOf": [
+            {
+              "$ref": "#/$defs/CommandIntent"
+            },
+            {
+              "type": "null"
+            }
+          ],
+          "default": null,
+          "description": "The reason the command was added. If not specified or `protocol`, the command will be treated as part of the protocol run itself, and added to the end of the existing command queue.\n\nIf `setup`, the command will be treated as part of run setup. A setup command may only be enqueued if the run has not started.\n\nUse setup commands for activities like pre-run calibration checks and module setup, like pre-heating."
+        },
+        "key": {
+          "anyOf": [
+            {
+              "type": "string"
+            },
+            {
+              "type": "null"
+            }
+          ],
+          "default": null,
+          "description": "A key value, unique in this run, that can be used to track the same logical command across multiple runs of the same protocol. If a value is not provided, one will be generated.",
+          "title": "Key"
+        }
+      },
+      "required": ["params"],
+      "title": "TryLiquidProbeCreate",
+      "type": "object"
+    },
+    "TryLiquidProbeParams": {
+      "description": "Parameters required for a `tryLiquidProbe` command.",
+      "properties": {
+        "labwareId": {
+          "description": "Identifier of labware to use.",
+          "title": "Labwareid",
+          "type": "string"
+        },
+        "wellName": {
+          "description": "Name of well to use in labware.",
+          "title": "Wellname",
+          "type": "string"
+        },
+        "wellLocation": {
+          "allOf": [
+            {
+              "$ref": "#/$defs/WellLocation"
+            }
+          ],
+          "description": "Relative well location at which to perform the operation"
+        },
+        "pipetteId": {
+          "description": "Identifier of pipette to use for liquid handling.",
+          "title": "Pipetteid",
+          "type": "string"
+        }
+      },
+      "required": ["labwareId", "wellName", "pipetteId"],
+      "title": "TryLiquidProbeParams",
+      "type": "object"
+    },
     "Vec3f_float_": {
       "properties": {
         "x": {
@@ -4710,15 +4393,8 @@
       "title": "WaitForDurationCreate",
       "type": "object"
     },
-<<<<<<< HEAD
     "WaitForDurationParams": {
       "description": "Payload required to pause the protocol.",
-=======
-    "opentrons__protocol_engine__commands__thermocycler__open_lid__OpenLidParams": {
-      "title": "OpenLidParams",
-      "description": "Input parameters to open a Thermocycler's lid.",
-      "type": "object",
->>>>>>> bb0db4a6
       "properties": {
         "seconds": {
           "description": "Duration, in seconds, to wait for.",
@@ -4743,15 +4419,8 @@
       "title": "WaitForDurationParams",
       "type": "object"
     },
-<<<<<<< HEAD
     "WaitForLidTemperatureCreate": {
       "description": "A request to create Thermocycler's wait for lid temperature command.",
-=======
-    "opentrons__protocol_engine__commands__thermocycler__open_lid__OpenLidCreate": {
-      "title": "OpenLidCreate",
-      "description": "A request to open a Thermocycler's lid.",
-      "type": "object",
->>>>>>> bb0db4a6
       "properties": {
         "commandType": {
           "const": "thermocycler/waitForLidTemperature",
@@ -4759,11 +4428,7 @@
           "title": "Commandtype"
         },
         "params": {
-<<<<<<< HEAD
           "$ref": "#/$defs/WaitForLidTemperatureParams"
-=======
-          "$ref": "#/definitions/opentrons__protocol_engine__commands__thermocycler__open_lid__OpenLidParams"
->>>>>>> bb0db4a6
         },
         "intent": {
           "anyOf": [
@@ -4795,15 +4460,8 @@
       "title": "WaitForLidTemperatureCreate",
       "type": "object"
     },
-<<<<<<< HEAD
     "WaitForLidTemperatureParams": {
       "description": "Input parameters to wait for Thermocycler's lid temperature.",
-=======
-    "opentrons__protocol_engine__commands__thermocycler__close_lid__CloseLidParams": {
-      "title": "CloseLidParams",
-      "description": "Input parameters to close a Thermocycler's lid.",
-      "type": "object",
->>>>>>> bb0db4a6
       "properties": {
         "moduleId": {
           "description": "Unique ID of the Thermocycler Module.",
@@ -4815,15 +4473,8 @@
       "title": "WaitForLidTemperatureParams",
       "type": "object"
     },
-<<<<<<< HEAD
     "WaitForResumeCreate": {
       "description": "Wait for resume command request model.",
-=======
-    "opentrons__protocol_engine__commands__thermocycler__close_lid__CloseLidCreate": {
-      "title": "CloseLidCreate",
-      "description": "A request to close a Thermocycler's lid.",
-      "type": "object",
->>>>>>> bb0db4a6
       "properties": {
         "commandType": {
           "default": "waitForResume",
@@ -4832,11 +4483,7 @@
           "type": "string"
         },
         "params": {
-<<<<<<< HEAD
           "$ref": "#/$defs/WaitForResumeParams"
-=======
-          "$ref": "#/definitions/opentrons__protocol_engine__commands__thermocycler__close_lid__CloseLidParams"
->>>>>>> bb0db4a6
         },
         "intent": {
           "anyOf": [
@@ -4903,199 +4550,8 @@
           "$ref": "#/$defs/WellOffset"
         }
       },
-<<<<<<< HEAD
       "title": "WellLocation",
       "type": "object"
-=======
-      "required": ["params"]
-    },
-    "opentrons__protocol_engine__commands__absorbance_reader__close_lid__CloseLidParams": {
-      "title": "CloseLidParams",
-      "description": "Input parameters to close the lid on an absorbance reading.",
-      "type": "object",
-      "properties": {
-        "moduleId": {
-          "title": "Moduleid",
-          "description": "Unique ID of the absorbance reader.",
-          "type": "string"
-        }
-      },
-      "required": ["moduleId"]
-    },
-    "opentrons__protocol_engine__commands__absorbance_reader__close_lid__CloseLidCreate": {
-      "title": "CloseLidCreate",
-      "description": "A request to execute an Absorbance Reader close lid command.",
-      "type": "object",
-      "properties": {
-        "commandType": {
-          "title": "Commandtype",
-          "default": "absorbanceReader/closeLid",
-          "enum": ["absorbanceReader/closeLid"],
-          "type": "string"
-        },
-        "params": {
-          "$ref": "#/definitions/opentrons__protocol_engine__commands__absorbance_reader__close_lid__CloseLidParams"
-        },
-        "intent": {
-          "description": "The reason the command was added. If not specified or `protocol`, the command will be treated as part of the protocol run itself, and added to the end of the existing command queue.\n\nIf `setup`, the command will be treated as part of run setup. A setup command may only be enqueued if the run has not started.\n\nUse setup commands for activities like pre-run calibration checks and module setup, like pre-heating.",
-          "allOf": [
-            {
-              "$ref": "#/definitions/CommandIntent"
-            }
-          ]
-        },
-        "key": {
-          "title": "Key",
-          "description": "A key value, unique in this run, that can be used to track the same logical command across multiple runs of the same protocol. If a value is not provided, one will be generated.",
-          "type": "string"
-        }
-      },
-      "required": ["params"]
-    },
-    "opentrons__protocol_engine__commands__absorbance_reader__open_lid__OpenLidParams": {
-      "title": "OpenLidParams",
-      "description": "Input parameters to open the lid on an absorbance reading.",
-      "type": "object",
-      "properties": {
-        "moduleId": {
-          "title": "Moduleid",
-          "description": "Unique ID of the absorbance reader.",
-          "type": "string"
-        }
-      },
-      "required": ["moduleId"]
-    },
-    "opentrons__protocol_engine__commands__absorbance_reader__open_lid__OpenLidCreate": {
-      "title": "OpenLidCreate",
-      "description": "A request to execute an Absorbance Reader open lid command.",
-      "type": "object",
-      "properties": {
-        "commandType": {
-          "title": "Commandtype",
-          "default": "absorbanceReader/openLid",
-          "enum": ["absorbanceReader/openLid"],
-          "type": "string"
-        },
-        "params": {
-          "$ref": "#/definitions/opentrons__protocol_engine__commands__absorbance_reader__open_lid__OpenLidParams"
-        },
-        "intent": {
-          "description": "The reason the command was added. If not specified or `protocol`, the command will be treated as part of the protocol run itself, and added to the end of the existing command queue.\n\nIf `setup`, the command will be treated as part of run setup. A setup command may only be enqueued if the run has not started.\n\nUse setup commands for activities like pre-run calibration checks and module setup, like pre-heating.",
-          "allOf": [
-            {
-              "$ref": "#/definitions/CommandIntent"
-            }
-          ]
-        },
-        "key": {
-          "title": "Key",
-          "description": "A key value, unique in this run, that can be used to track the same logical command across multiple runs of the same protocol. If a value is not provided, one will be generated.",
-          "type": "string"
-        }
-      },
-      "required": ["params"]
-    },
-    "InitializeParams": {
-      "title": "InitializeParams",
-      "description": "Input parameters to initialize an absorbance reading.",
-      "type": "object",
-      "properties": {
-        "moduleId": {
-          "title": "Moduleid",
-          "description": "Unique ID of the absorbance reader.",
-          "type": "string"
-        },
-        "sampleWavelength": {
-          "title": "Samplewavelength",
-          "description": "Sample wavelength in nm.",
-          "type": "integer"
-        }
-      },
-      "required": ["moduleId", "sampleWavelength"]
-    },
-    "InitializeCreate": {
-      "title": "InitializeCreate",
-      "description": "A request to execute an Absorbance Reader measurement.",
-      "type": "object",
-      "properties": {
-        "commandType": {
-          "title": "Commandtype",
-          "default": "absorbanceReader/initialize",
-          "enum": ["absorbanceReader/initialize"],
-          "type": "string"
-        },
-        "params": {
-          "$ref": "#/definitions/InitializeParams"
-        },
-        "intent": {
-          "description": "The reason the command was added. If not specified or `protocol`, the command will be treated as part of the protocol run itself, and added to the end of the existing command queue.\n\nIf `setup`, the command will be treated as part of run setup. A setup command may only be enqueued if the run has not started.\n\nUse setup commands for activities like pre-run calibration checks and module setup, like pre-heating.",
-          "allOf": [
-            {
-              "$ref": "#/definitions/CommandIntent"
-            }
-          ]
-        },
-        "key": {
-          "title": "Key",
-          "description": "A key value, unique in this run, that can be used to track the same logical command across multiple runs of the same protocol. If a value is not provided, one will be generated.",
-          "type": "string"
-        }
-      },
-      "required": ["params"]
-    },
-    "ReadAbsorbanceParams": {
-      "title": "ReadAbsorbanceParams",
-      "description": "Input parameters for a single absorbance reading.",
-      "type": "object",
-      "properties": {
-        "moduleId": {
-          "title": "Moduleid",
-          "description": "Unique ID of the Absorbance Reader.",
-          "type": "string"
-        },
-        "sampleWavelength": {
-          "title": "Samplewavelength",
-          "description": "Sample wavelength in nm.",
-          "type": "integer"
-        }
-      },
-      "required": ["moduleId", "sampleWavelength"]
-    },
-    "ReadAbsorbanceCreate": {
-      "title": "ReadAbsorbanceCreate",
-      "description": "A request to execute an Absorbance Reader measurement.",
-      "type": "object",
-      "properties": {
-        "commandType": {
-          "title": "Commandtype",
-          "default": "absorbanceReader/read",
-          "enum": ["absorbanceReader/read"],
-          "type": "string"
-        },
-        "params": {
-          "$ref": "#/definitions/ReadAbsorbanceParams"
-        },
-        "intent": {
-          "description": "The reason the command was added. If not specified or `protocol`, the command will be treated as part of the protocol run itself, and added to the end of the existing command queue.\n\nIf `setup`, the command will be treated as part of run setup. A setup command may only be enqueued if the run has not started.\n\nUse setup commands for activities like pre-run calibration checks and module setup, like pre-heating.",
-          "allOf": [
-            {
-              "$ref": "#/definitions/CommandIntent"
-            }
-          ]
-        },
-        "key": {
-          "title": "Key",
-          "description": "A key value, unique in this run, that can be used to track the same logical command across multiple runs of the same protocol. If a value is not provided, one will be generated.",
-          "type": "string"
-        }
-      },
-      "required": ["params"]
-    },
-    "CalibrateGripperParamsJaw": {
-      "title": "CalibrateGripperParamsJaw",
-      "description": "An enumeration.",
-      "enum": ["front", "rear"]
->>>>>>> bb0db4a6
     },
     "WellOffset": {
       "description": "An offset vector in (x, y, z).",
@@ -5125,6 +4581,114 @@
       "title": "WellOrigin",
       "type": "string"
     },
+    "opentrons__protocol_engine__commands__absorbance_reader__close_lid__CloseLidCreate": {
+      "description": "A request to execute an Absorbance Reader close lid command.",
+      "properties": {
+        "commandType": {
+          "const": "absorbanceReader/closeLid",
+          "default": "absorbanceReader/closeLid",
+          "title": "Commandtype"
+        },
+        "params": {
+          "$ref": "#/$defs/opentrons__protocol_engine__commands__absorbance_reader__close_lid__CloseLidParams"
+        },
+        "intent": {
+          "anyOf": [
+            {
+              "$ref": "#/$defs/CommandIntent"
+            },
+            {
+              "type": "null"
+            }
+          ],
+          "default": null,
+          "description": "The reason the command was added. If not specified or `protocol`, the command will be treated as part of the protocol run itself, and added to the end of the existing command queue.\n\nIf `setup`, the command will be treated as part of run setup. A setup command may only be enqueued if the run has not started.\n\nUse setup commands for activities like pre-run calibration checks and module setup, like pre-heating."
+        },
+        "key": {
+          "anyOf": [
+            {
+              "type": "string"
+            },
+            {
+              "type": "null"
+            }
+          ],
+          "default": null,
+          "description": "A key value, unique in this run, that can be used to track the same logical command across multiple runs of the same protocol. If a value is not provided, one will be generated.",
+          "title": "Key"
+        }
+      },
+      "required": ["params"],
+      "title": "CloseLidCreate",
+      "type": "object"
+    },
+    "opentrons__protocol_engine__commands__absorbance_reader__close_lid__CloseLidParams": {
+      "description": "Input parameters to close the lid on an absorbance reading.",
+      "properties": {
+        "moduleId": {
+          "description": "Unique ID of the absorbance reader.",
+          "title": "Moduleid",
+          "type": "string"
+        }
+      },
+      "required": ["moduleId"],
+      "title": "CloseLidParams",
+      "type": "object"
+    },
+    "opentrons__protocol_engine__commands__absorbance_reader__open_lid__OpenLidCreate": {
+      "description": "A request to execute an Absorbance Reader open lid command.",
+      "properties": {
+        "commandType": {
+          "const": "absorbanceReader/openLid",
+          "default": "absorbanceReader/openLid",
+          "title": "Commandtype"
+        },
+        "params": {
+          "$ref": "#/$defs/opentrons__protocol_engine__commands__absorbance_reader__open_lid__OpenLidParams"
+        },
+        "intent": {
+          "anyOf": [
+            {
+              "$ref": "#/$defs/CommandIntent"
+            },
+            {
+              "type": "null"
+            }
+          ],
+          "default": null,
+          "description": "The reason the command was added. If not specified or `protocol`, the command will be treated as part of the protocol run itself, and added to the end of the existing command queue.\n\nIf `setup`, the command will be treated as part of run setup. A setup command may only be enqueued if the run has not started.\n\nUse setup commands for activities like pre-run calibration checks and module setup, like pre-heating."
+        },
+        "key": {
+          "anyOf": [
+            {
+              "type": "string"
+            },
+            {
+              "type": "null"
+            }
+          ],
+          "default": null,
+          "description": "A key value, unique in this run, that can be used to track the same logical command across multiple runs of the same protocol. If a value is not provided, one will be generated.",
+          "title": "Key"
+        }
+      },
+      "required": ["params"],
+      "title": "OpenLidCreate",
+      "type": "object"
+    },
+    "opentrons__protocol_engine__commands__absorbance_reader__open_lid__OpenLidParams": {
+      "description": "Input parameters to open the lid on an absorbance reading.",
+      "properties": {
+        "moduleId": {
+          "description": "Unique ID of the absorbance reader.",
+          "title": "Moduleid",
+          "type": "string"
+        }
+      },
+      "required": ["moduleId"],
+      "title": "OpenLidParams",
+      "type": "object"
+    },
     "opentrons__protocol_engine__commands__heater_shaker__set_target_temperature__SetTargetTemperatureCreate": {
       "description": "A request to create a Heater-Shaker's set temperature command.",
       "properties": {
@@ -5375,12 +4939,124 @@
       },
       "required": ["moduleId"],
       "title": "WaitForTemperatureParams",
+      "type": "object"
+    },
+    "opentrons__protocol_engine__commands__thermocycler__close_lid__CloseLidCreate": {
+      "description": "A request to close a Thermocycler's lid.",
+      "properties": {
+        "commandType": {
+          "const": "thermocycler/closeLid",
+          "default": "thermocycler/closeLid",
+          "title": "Commandtype"
+        },
+        "params": {
+          "$ref": "#/$defs/opentrons__protocol_engine__commands__thermocycler__close_lid__CloseLidParams"
+        },
+        "intent": {
+          "anyOf": [
+            {
+              "$ref": "#/$defs/CommandIntent"
+            },
+            {
+              "type": "null"
+            }
+          ],
+          "default": null,
+          "description": "The reason the command was added. If not specified or `protocol`, the command will be treated as part of the protocol run itself, and added to the end of the existing command queue.\n\nIf `setup`, the command will be treated as part of run setup. A setup command may only be enqueued if the run has not started.\n\nUse setup commands for activities like pre-run calibration checks and module setup, like pre-heating."
+        },
+        "key": {
+          "anyOf": [
+            {
+              "type": "string"
+            },
+            {
+              "type": "null"
+            }
+          ],
+          "default": null,
+          "description": "A key value, unique in this run, that can be used to track the same logical command across multiple runs of the same protocol. If a value is not provided, one will be generated.",
+          "title": "Key"
+        }
+      },
+      "required": ["params"],
+      "title": "CloseLidCreate",
+      "type": "object"
+    },
+    "opentrons__protocol_engine__commands__thermocycler__close_lid__CloseLidParams": {
+      "description": "Input parameters to close a Thermocycler's lid.",
+      "properties": {
+        "moduleId": {
+          "description": "Unique ID of the Thermocycler.",
+          "title": "Moduleid",
+          "type": "string"
+        }
+      },
+      "required": ["moduleId"],
+      "title": "CloseLidParams",
+      "type": "object"
+    },
+    "opentrons__protocol_engine__commands__thermocycler__open_lid__OpenLidCreate": {
+      "description": "A request to open a Thermocycler's lid.",
+      "properties": {
+        "commandType": {
+          "const": "thermocycler/openLid",
+          "default": "thermocycler/openLid",
+          "title": "Commandtype"
+        },
+        "params": {
+          "$ref": "#/$defs/opentrons__protocol_engine__commands__thermocycler__open_lid__OpenLidParams"
+        },
+        "intent": {
+          "anyOf": [
+            {
+              "$ref": "#/$defs/CommandIntent"
+            },
+            {
+              "type": "null"
+            }
+          ],
+          "default": null,
+          "description": "The reason the command was added. If not specified or `protocol`, the command will be treated as part of the protocol run itself, and added to the end of the existing command queue.\n\nIf `setup`, the command will be treated as part of run setup. A setup command may only be enqueued if the run has not started.\n\nUse setup commands for activities like pre-run calibration checks and module setup, like pre-heating."
+        },
+        "key": {
+          "anyOf": [
+            {
+              "type": "string"
+            },
+            {
+              "type": "null"
+            }
+          ],
+          "default": null,
+          "description": "A key value, unique in this run, that can be used to track the same logical command across multiple runs of the same protocol. If a value is not provided, one will be generated.",
+          "title": "Key"
+        }
+      },
+      "required": ["params"],
+      "title": "OpenLidCreate",
+      "type": "object"
+    },
+    "opentrons__protocol_engine__commands__thermocycler__open_lid__OpenLidParams": {
+      "description": "Input parameters to open a Thermocycler's lid.",
+      "properties": {
+        "moduleId": {
+          "description": "Unique ID of the Thermocycler.",
+          "title": "Moduleid",
+          "type": "string"
+        }
+      },
+      "required": ["moduleId"],
+      "title": "OpenLidParams",
       "type": "object"
     }
   },
   "description": "Model that validates a union of all CommandCreate models.",
   "discriminator": {
     "mapping": {
+      "absorbanceReader/closeLid": "#/$defs/opentrons__protocol_engine__commands__absorbance_reader__close_lid__CloseLidCreate",
+      "absorbanceReader/initialize": "#/$defs/InitializeCreate",
+      "absorbanceReader/openLid": "#/$defs/opentrons__protocol_engine__commands__absorbance_reader__open_lid__OpenLidCreate",
+      "absorbanceReader/read": "#/$defs/ReadAbsorbanceCreate",
       "aspirate": "#/$defs/AspirateCreate",
       "aspirateInPlace": "#/$defs/AspirateInPlaceCreate",
       "blowOutInPlace": "#/$defs/BlowOutInPlaceCreate",
@@ -5406,6 +5082,7 @@
       "heaterShaker/setTargetTemperature": "#/$defs/opentrons__protocol_engine__commands__heater_shaker__set_target_temperature__SetTargetTemperatureCreate",
       "heaterShaker/waitForTemperature": "#/$defs/opentrons__protocol_engine__commands__heater_shaker__wait_for_temperature__WaitForTemperatureCreate",
       "home": "#/$defs/HomeCreate",
+      "liquidProbe": "#/$defs/LiquidProbeCreate",
       "loadLabware": "#/$defs/LoadLabwareCreate",
       "loadLiquid": "#/$defs/LoadLiquidCreate",
       "loadModule": "#/$defs/LoadModuleCreate",
@@ -5429,16 +5106,17 @@
       "temperatureModule/deactivate": "#/$defs/DeactivateTemperatureCreate",
       "temperatureModule/setTargetTemperature": "#/$defs/opentrons__protocol_engine__commands__temperature_module__set_target_temperature__SetTargetTemperatureCreate",
       "temperatureModule/waitForTemperature": "#/$defs/opentrons__protocol_engine__commands__temperature_module__wait_for_temperature__WaitForTemperatureCreate",
-      "thermocycler/closeLid": "#/$defs/CloseLidCreate",
+      "thermocycler/closeLid": "#/$defs/opentrons__protocol_engine__commands__thermocycler__close_lid__CloseLidCreate",
       "thermocycler/deactivateBlock": "#/$defs/DeactivateBlockCreate",
       "thermocycler/deactivateLid": "#/$defs/DeactivateLidCreate",
-      "thermocycler/openLid": "#/$defs/OpenLidCreate",
+      "thermocycler/openLid": "#/$defs/opentrons__protocol_engine__commands__thermocycler__open_lid__OpenLidCreate",
       "thermocycler/runProfile": "#/$defs/RunProfileCreate",
       "thermocycler/setTargetBlockTemperature": "#/$defs/SetTargetBlockTemperatureCreate",
       "thermocycler/setTargetLidTemperature": "#/$defs/SetTargetLidTemperatureCreate",
       "thermocycler/waitForBlockTemperature": "#/$defs/WaitForBlockTemperatureCreate",
       "thermocycler/waitForLidTemperature": "#/$defs/WaitForLidTemperatureCreate",
       "touchTip": "#/$defs/TouchTipCreate",
+      "tryLiquidProbe": "#/$defs/TryLiquidProbeCreate",
       "verifyTipPresence": "#/$defs/VerifyTipPresenceCreate",
       "waitForDuration": "#/$defs/WaitForDurationCreate",
       "waitForResume": "#/$defs/WaitForResumeCreate"
@@ -5552,6 +5230,12 @@
       "$ref": "#/$defs/GetTipPresenceCreate"
     },
     {
+      "$ref": "#/$defs/LiquidProbeCreate"
+    },
+    {
+      "$ref": "#/$defs/TryLiquidProbeCreate"
+    },
+    {
       "$ref": "#/$defs/opentrons__protocol_engine__commands__heater_shaker__wait_for_temperature__WaitForTemperatureCreate"
     },
     {
@@ -5606,13 +5290,25 @@
       "$ref": "#/$defs/DeactivateLidCreate"
     },
     {
-      "$ref": "#/$defs/OpenLidCreate"
-    },
-    {
-      "$ref": "#/$defs/CloseLidCreate"
+      "$ref": "#/$defs/opentrons__protocol_engine__commands__thermocycler__open_lid__OpenLidCreate"
+    },
+    {
+      "$ref": "#/$defs/opentrons__protocol_engine__commands__thermocycler__close_lid__CloseLidCreate"
     },
     {
       "$ref": "#/$defs/RunProfileCreate"
+    },
+    {
+      "$ref": "#/$defs/opentrons__protocol_engine__commands__absorbance_reader__close_lid__CloseLidCreate"
+    },
+    {
+      "$ref": "#/$defs/opentrons__protocol_engine__commands__absorbance_reader__open_lid__OpenLidCreate"
+    },
+    {
+      "$ref": "#/$defs/InitializeCreate"
+    },
+    {
+      "$ref": "#/$defs/ReadAbsorbanceCreate"
     },
     {
       "$ref": "#/$defs/CalibrateGripperCreate"
