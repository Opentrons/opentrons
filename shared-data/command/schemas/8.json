--- conflicted
+++ resolved
@@ -3900,27 +3900,6 @@
           "title": "Moduleid",
           "description": "Unique ID of the absorbance reader.",
           "type": "string"
-<<<<<<< HEAD
-        },
-        "pickUpOffset": {
-          "title": "Pickupoffset",
-          "description": "Offset to use when picking up labware. Experimental param, subject to change",
-          "allOf": [
-            {
-              "$ref": "#/definitions/LabwareOffsetVector"
-            }
-          ]
-        },
-        "dropOffset": {
-          "title": "Dropoffset",
-          "description": "Offset to use when dropping off labware. Experimental param, subject to change",
-          "allOf": [
-            {
-              "$ref": "#/definitions/LabwareOffsetVector"
-            }
-          ]
-=======
->>>>>>> fb937d88
         }
       },
       "required": ["moduleId"]
@@ -3964,27 +3943,6 @@
           "title": "Moduleid",
           "description": "Unique ID of the absorbance reader.",
           "type": "string"
-<<<<<<< HEAD
-        },
-        "pickUpOffset": {
-          "title": "Pickupoffset",
-          "description": "Offset to use when picking up labware. Experimental param, subject to change",
-          "allOf": [
-            {
-              "$ref": "#/definitions/LabwareOffsetVector"
-            }
-          ]
-        },
-        "dropOffset": {
-          "title": "Dropoffset",
-          "description": "Offset to use when dropping off labware. Experimental param, subject to change",
-          "allOf": [
-            {
-              "$ref": "#/definitions/LabwareOffsetVector"
-            }
-          ]
-=======
->>>>>>> fb937d88
         }
       },
       "required": ["moduleId"]
