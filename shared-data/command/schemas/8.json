{
  "title": "CreateCommandUnion",
  "description": "Model that validates a union of all CommandCreate models.",
  "discriminator": {
    "propertyName": "commandType",
    "mapping": {
      "aspirate": "#/definitions/AspirateCreate",
      "aspirateInPlace": "#/definitions/AspirateInPlaceCreate",
      "comment": "#/definitions/CommentCreate",
      "configureForVolume": "#/definitions/ConfigureForVolumeCreate",
      "configureNozzleLayout": "#/definitions/ConfigureNozzleLayoutCreate",
      "custom": "#/definitions/CustomCreate",
      "dispense": "#/definitions/DispenseCreate",
      "dispenseInPlace": "#/definitions/DispenseInPlaceCreate",
      "blowout": "#/definitions/BlowOutCreate",
      "blowOutInPlace": "#/definitions/BlowOutInPlaceCreate",
      "dropTip": "#/definitions/DropTipCreate",
      "dropTipInPlace": "#/definitions/DropTipInPlaceCreate",
      "home": "#/definitions/HomeCreate",
      "retractAxis": "#/definitions/RetractAxisCreate",
      "loadLabware": "#/definitions/LoadLabwareCreate",
      "reloadLabware": "#/definitions/ReloadLabwareCreate",
      "loadLiquid": "#/definitions/LoadLiquidCreate",
      "loadModule": "#/definitions/LoadModuleCreate",
      "loadPipette": "#/definitions/LoadPipetteCreate",
      "moveLabware": "#/definitions/MoveLabwareCreate",
      "moveRelative": "#/definitions/MoveRelativeCreate",
      "moveToCoordinates": "#/definitions/MoveToCoordinatesCreate",
      "moveToWell": "#/definitions/MoveToWellCreate",
      "moveToAddressableArea": "#/definitions/MoveToAddressableAreaCreate",
      "moveToAddressableAreaForDropTip": "#/definitions/MoveToAddressableAreaForDropTipCreate",
      "prepareToAspirate": "#/definitions/PrepareToAspirateCreate",
      "waitForResume": "#/definitions/WaitForResumeCreate",
      "pause": "#/definitions/WaitForResumeCreate",
      "waitForDuration": "#/definitions/WaitForDurationCreate",
      "pickUpTip": "#/definitions/PickUpTipCreate",
      "savePosition": "#/definitions/SavePositionCreate",
      "setRailLights": "#/definitions/SetRailLightsCreate",
      "touchTip": "#/definitions/TouchTipCreate",
      "setStatusBar": "#/definitions/SetStatusBarCreate",
      "verifyTipPresence": "#/definitions/VerifyTipPresenceCreate",
      "getTipPresence": "#/definitions/GetTipPresenceCreate",
      "liquidProbe": "#/definitions/LiquidProbeCreate",
      "heaterShaker/waitForTemperature": "#/definitions/opentrons__protocol_engine__commands__heater_shaker__wait_for_temperature__WaitForTemperatureCreate",
      "heaterShaker/setTargetTemperature": "#/definitions/opentrons__protocol_engine__commands__heater_shaker__set_target_temperature__SetTargetTemperatureCreate",
      "heaterShaker/deactivateHeater": "#/definitions/DeactivateHeaterCreate",
      "heaterShaker/setAndWaitForShakeSpeed": "#/definitions/SetAndWaitForShakeSpeedCreate",
      "heaterShaker/deactivateShaker": "#/definitions/DeactivateShakerCreate",
      "heaterShaker/openLabwareLatch": "#/definitions/OpenLabwareLatchCreate",
      "heaterShaker/closeLabwareLatch": "#/definitions/CloseLabwareLatchCreate",
      "magneticModule/disengage": "#/definitions/DisengageCreate",
      "magneticModule/engage": "#/definitions/EngageCreate",
      "temperatureModule/setTargetTemperature": "#/definitions/opentrons__protocol_engine__commands__temperature_module__set_target_temperature__SetTargetTemperatureCreate",
      "temperatureModule/waitForTemperature": "#/definitions/opentrons__protocol_engine__commands__temperature_module__wait_for_temperature__WaitForTemperatureCreate",
      "temperatureModule/deactivate": "#/definitions/DeactivateTemperatureCreate",
      "thermocycler/setTargetBlockTemperature": "#/definitions/SetTargetBlockTemperatureCreate",
      "thermocycler/waitForBlockTemperature": "#/definitions/WaitForBlockTemperatureCreate",
      "thermocycler/setTargetLidTemperature": "#/definitions/SetTargetLidTemperatureCreate",
      "thermocycler/waitForLidTemperature": "#/definitions/WaitForLidTemperatureCreate",
      "thermocycler/deactivateBlock": "#/definitions/DeactivateBlockCreate",
      "thermocycler/deactivateLid": "#/definitions/DeactivateLidCreate",
      "thermocycler/openLid": "#/definitions/OpenLidCreate",
      "thermocycler/closeLid": "#/definitions/CloseLidCreate",
      "thermocycler/runProfile": "#/definitions/RunProfileCreate",
      "absorbanceReader/initialize": "#/definitions/InitializeCreate",
      "absorbanceReader/measure": "#/definitions/MeasureAbsorbanceCreate",
      "calibration/calibrateGripper": "#/definitions/CalibrateGripperCreate",
      "calibration/calibratePipette": "#/definitions/CalibratePipetteCreate",
      "calibration/calibrateModule": "#/definitions/CalibrateModuleCreate",
      "calibration/moveToMaintenancePosition": "#/definitions/MoveToMaintenancePositionCreate"
    }
  },
  "oneOf": [
    {
      "$ref": "#/definitions/AspirateCreate"
    },
    {
      "$ref": "#/definitions/AspirateInPlaceCreate"
    },
    {
      "$ref": "#/definitions/CommentCreate"
    },
    {
      "$ref": "#/definitions/ConfigureForVolumeCreate"
    },
    {
      "$ref": "#/definitions/ConfigureNozzleLayoutCreate"
    },
    {
      "$ref": "#/definitions/CustomCreate"
    },
    {
      "$ref": "#/definitions/DispenseCreate"
    },
    {
      "$ref": "#/definitions/DispenseInPlaceCreate"
    },
    {
      "$ref": "#/definitions/BlowOutCreate"
    },
    {
      "$ref": "#/definitions/BlowOutInPlaceCreate"
    },
    {
      "$ref": "#/definitions/DropTipCreate"
    },
    {
      "$ref": "#/definitions/DropTipInPlaceCreate"
    },
    {
      "$ref": "#/definitions/HomeCreate"
    },
    {
      "$ref": "#/definitions/RetractAxisCreate"
    },
    {
      "$ref": "#/definitions/LoadLabwareCreate"
    },
    {
      "$ref": "#/definitions/ReloadLabwareCreate"
    },
    {
      "$ref": "#/definitions/LoadLiquidCreate"
    },
    {
      "$ref": "#/definitions/LoadModuleCreate"
    },
    {
      "$ref": "#/definitions/LoadPipetteCreate"
    },
    {
      "$ref": "#/definitions/MoveLabwareCreate"
    },
    {
      "$ref": "#/definitions/MoveRelativeCreate"
    },
    {
      "$ref": "#/definitions/MoveToCoordinatesCreate"
    },
    {
      "$ref": "#/definitions/MoveToWellCreate"
    },
    {
      "$ref": "#/definitions/MoveToAddressableAreaCreate"
    },
    {
      "$ref": "#/definitions/MoveToAddressableAreaForDropTipCreate"
    },
    {
      "$ref": "#/definitions/PrepareToAspirateCreate"
    },
    {
      "$ref": "#/definitions/WaitForResumeCreate"
    },
    {
      "$ref": "#/definitions/WaitForDurationCreate"
    },
    {
      "$ref": "#/definitions/PickUpTipCreate"
    },
    {
      "$ref": "#/definitions/SavePositionCreate"
    },
    {
      "$ref": "#/definitions/SetRailLightsCreate"
    },
    {
      "$ref": "#/definitions/TouchTipCreate"
    },
    {
      "$ref": "#/definitions/SetStatusBarCreate"
    },
    {
      "$ref": "#/definitions/VerifyTipPresenceCreate"
    },
    {
      "$ref": "#/definitions/GetTipPresenceCreate"
    },
    {
      "$ref": "#/definitions/LiquidProbeCreate"
    },
    {
      "$ref": "#/definitions/opentrons__protocol_engine__commands__heater_shaker__wait_for_temperature__WaitForTemperatureCreate"
    },
    {
      "$ref": "#/definitions/opentrons__protocol_engine__commands__heater_shaker__set_target_temperature__SetTargetTemperatureCreate"
    },
    {
      "$ref": "#/definitions/DeactivateHeaterCreate"
    },
    {
      "$ref": "#/definitions/SetAndWaitForShakeSpeedCreate"
    },
    {
      "$ref": "#/definitions/DeactivateShakerCreate"
    },
    {
      "$ref": "#/definitions/OpenLabwareLatchCreate"
    },
    {
      "$ref": "#/definitions/CloseLabwareLatchCreate"
    },
    {
      "$ref": "#/definitions/DisengageCreate"
    },
    {
      "$ref": "#/definitions/EngageCreate"
    },
    {
      "$ref": "#/definitions/opentrons__protocol_engine__commands__temperature_module__set_target_temperature__SetTargetTemperatureCreate"
    },
    {
      "$ref": "#/definitions/opentrons__protocol_engine__commands__temperature_module__wait_for_temperature__WaitForTemperatureCreate"
    },
    {
      "$ref": "#/definitions/DeactivateTemperatureCreate"
    },
    {
      "$ref": "#/definitions/SetTargetBlockTemperatureCreate"
    },
    {
      "$ref": "#/definitions/WaitForBlockTemperatureCreate"
    },
    {
      "$ref": "#/definitions/SetTargetLidTemperatureCreate"
    },
    {
      "$ref": "#/definitions/WaitForLidTemperatureCreate"
    },
    {
      "$ref": "#/definitions/DeactivateBlockCreate"
    },
    {
      "$ref": "#/definitions/DeactivateLidCreate"
    },
    {
      "$ref": "#/definitions/OpenLidCreate"
    },
    {
      "$ref": "#/definitions/CloseLidCreate"
    },
    {
      "$ref": "#/definitions/RunProfileCreate"
    },
    {
      "$ref": "#/definitions/InitializeCreate"
    },
    {
      "$ref": "#/definitions/MeasureAbsorbanceCreate"
    },
    {
      "$ref": "#/definitions/CalibrateGripperCreate"
    },
    {
      "$ref": "#/definitions/CalibratePipetteCreate"
    },
    {
      "$ref": "#/definitions/CalibrateModuleCreate"
    },
    {
      "$ref": "#/definitions/MoveToMaintenancePositionCreate"
    }
  ],
  "definitions": {
    "WellOrigin": {
      "title": "WellOrigin",
      "description": "Origin of WellLocation offset.\n\nProps:\n    TOP: the top-center of the well\n    BOTTOM: the bottom-center of the well\n    CENTER: the middle-center of the well",
      "enum": ["top", "bottom", "center"],
      "type": "string"
    },
    "WellOffset": {
      "title": "WellOffset",
      "description": "An offset vector in (x, y, z).",
      "type": "object",
      "properties": {
        "x": {
          "title": "X",
          "default": 0,
          "type": "number"
        },
        "y": {
          "title": "Y",
          "default": 0,
          "type": "number"
        },
        "z": {
          "title": "Z",
          "default": 0,
          "type": "number"
        }
      }
    },
    "WellLocation": {
      "title": "WellLocation",
      "description": "A relative location in reference to a well's location.",
      "type": "object",
      "properties": {
        "origin": {
          "default": "top",
          "allOf": [
            {
              "$ref": "#/definitions/WellOrigin"
            }
          ]
        },
        "offset": {
          "$ref": "#/definitions/WellOffset"
        }
      }
    },
    "AspirateParams": {
      "title": "AspirateParams",
      "description": "Parameters required to aspirate from a specific well.",
      "type": "object",
      "properties": {
        "labwareId": {
          "title": "Labwareid",
          "description": "Identifier of labware to use.",
          "type": "string"
        },
        "wellName": {
          "title": "Wellname",
          "description": "Name of well to use in labware.",
          "type": "string"
        },
        "wellLocation": {
          "title": "Welllocation",
          "description": "Relative well location at which to perform the operation",
          "allOf": [
            {
              "$ref": "#/definitions/WellLocation"
            }
          ]
        },
        "flowRate": {
          "title": "Flowrate",
          "description": "Speed in \u00b5L/s configured for the pipette",
          "exclusiveMinimum": 0,
          "type": "number"
        },
        "volume": {
          "title": "Volume",
          "description": "The amount of liquid to aspirate, in \u00b5L. Must not be greater than the remaining available amount, which depends on the pipette (see `loadPipette`), its configuration (see `configureForVolume`), the tip (see `pickUpTip`), and the amount you've aspirated so far. There is some tolerance for floating point rounding errors.",
          "minimum": 0,
          "type": "number"
        },
        "pipetteId": {
          "title": "Pipetteid",
          "description": "Identifier of pipette to use for liquid handling.",
          "type": "string"
        }
      },
      "required": ["labwareId", "wellName", "flowRate", "volume", "pipetteId"]
    },
    "CommandIntent": {
      "title": "CommandIntent",
      "description": "Run intent for a given command.\n\nProps:\n    PROTOCOL: the command is part of the protocol run itself.\n    SETUP: the command is part of the setup phase of a run.",
      "enum": ["protocol", "setup", "fixit"],
      "type": "string"
    },
    "AspirateCreate": {
      "title": "AspirateCreate",
      "description": "Create aspirate command request model.",
      "type": "object",
      "properties": {
        "commandType": {
          "title": "Commandtype",
          "default": "aspirate",
          "enum": ["aspirate"],
          "type": "string"
        },
        "params": {
          "$ref": "#/definitions/AspirateParams"
        },
        "intent": {
          "description": "The reason the command was added. If not specified or `protocol`, the command will be treated as part of the protocol run itself, and added to the end of the existing command queue.\n\nIf `setup`, the command will be treated as part of run setup. A setup command may only be enqueued if the run has not started.\n\nUse setup commands for activities like pre-run calibration checks and module setup, like pre-heating.",
          "allOf": [
            {
              "$ref": "#/definitions/CommandIntent"
            }
          ]
        },
        "key": {
          "title": "Key",
          "description": "A key value, unique in this run, that can be used to track the same logical command across multiple runs of the same protocol. If a value is not provided, one will be generated.",
          "type": "string"
        }
      },
      "required": ["params"]
    },
    "AspirateInPlaceParams": {
      "title": "AspirateInPlaceParams",
      "description": "Payload required to aspirate in place.",
      "type": "object",
      "properties": {
        "flowRate": {
          "title": "Flowrate",
          "description": "Speed in \u00b5L/s configured for the pipette",
          "exclusiveMinimum": 0,
          "type": "number"
        },
        "volume": {
          "title": "Volume",
          "description": "The amount of liquid to aspirate, in \u00b5L. Must not be greater than the remaining available amount, which depends on the pipette (see `loadPipette`), its configuration (see `configureForVolume`), the tip (see `pickUpTip`), and the amount you've aspirated so far. There is some tolerance for floating point rounding errors.",
          "minimum": 0,
          "type": "number"
        },
        "pipetteId": {
          "title": "Pipetteid",
          "description": "Identifier of pipette to use for liquid handling.",
          "type": "string"
        }
      },
      "required": ["flowRate", "volume", "pipetteId"]
    },
    "AspirateInPlaceCreate": {
      "title": "AspirateInPlaceCreate",
      "description": "AspirateInPlace command request model.",
      "type": "object",
      "properties": {
        "commandType": {
          "title": "Commandtype",
          "default": "aspirateInPlace",
          "enum": ["aspirateInPlace"],
          "type": "string"
        },
        "params": {
          "$ref": "#/definitions/AspirateInPlaceParams"
        },
        "intent": {
          "description": "The reason the command was added. If not specified or `protocol`, the command will be treated as part of the protocol run itself, and added to the end of the existing command queue.\n\nIf `setup`, the command will be treated as part of run setup. A setup command may only be enqueued if the run has not started.\n\nUse setup commands for activities like pre-run calibration checks and module setup, like pre-heating.",
          "allOf": [
            {
              "$ref": "#/definitions/CommandIntent"
            }
          ]
        },
        "key": {
          "title": "Key",
          "description": "A key value, unique in this run, that can be used to track the same logical command across multiple runs of the same protocol. If a value is not provided, one will be generated.",
          "type": "string"
        }
      },
      "required": ["params"]
    },
    "CommentParams": {
      "title": "CommentParams",
      "description": "Payload required to annotate execution with a comment.",
      "type": "object",
      "properties": {
        "message": {
          "title": "Message",
          "description": "A user-facing message",
          "type": "string"
        }
      },
      "required": ["message"]
    },
    "CommentCreate": {
      "title": "CommentCreate",
      "description": "Comment command request model.",
      "type": "object",
      "properties": {
        "commandType": {
          "title": "Commandtype",
          "default": "comment",
          "enum": ["comment"],
          "type": "string"
        },
        "params": {
          "$ref": "#/definitions/CommentParams"
        },
        "intent": {
          "description": "The reason the command was added. If not specified or `protocol`, the command will be treated as part of the protocol run itself, and added to the end of the existing command queue.\n\nIf `setup`, the command will be treated as part of run setup. A setup command may only be enqueued if the run has not started.\n\nUse setup commands for activities like pre-run calibration checks and module setup, like pre-heating.",
          "allOf": [
            {
              "$ref": "#/definitions/CommandIntent"
            }
          ]
        },
        "key": {
          "title": "Key",
          "description": "A key value, unique in this run, that can be used to track the same logical command across multiple runs of the same protocol. If a value is not provided, one will be generated.",
          "type": "string"
        }
      },
      "required": ["params"]
    },
    "ConfigureForVolumeParams": {
      "title": "ConfigureForVolumeParams",
      "description": "Parameters required to configure volume for a specific pipette.",
      "type": "object",
      "properties": {
        "pipetteId": {
          "title": "Pipetteid",
          "description": "Identifier of pipette to use for liquid handling.",
          "type": "string"
        },
        "volume": {
          "title": "Volume",
          "description": "Amount of liquid in uL. Must be at least 0 and no greater than a pipette-specific maximum volume.",
          "minimum": 0,
          "type": "number"
        },
        "tipOverlapNotAfterVersion": {
          "title": "Tipoverlapnotafterversion",
          "description": "A version of tip overlap data to not exceed. The highest-versioned tip overlap data that does not exceed this version will be used. Versions are expressed as vN where N is an integer, counting up from v0. If None, the current highest version will be used.",
          "type": "string"
        }
      },
      "required": ["pipetteId", "volume"]
    },
    "ConfigureForVolumeCreate": {
      "title": "ConfigureForVolumeCreate",
      "description": "Configure for volume command creation request model.",
      "type": "object",
      "properties": {
        "commandType": {
          "title": "Commandtype",
          "default": "configureForVolume",
          "enum": ["configureForVolume"],
          "type": "string"
        },
        "params": {
          "$ref": "#/definitions/ConfigureForVolumeParams"
        },
        "intent": {
          "description": "The reason the command was added. If not specified or `protocol`, the command will be treated as part of the protocol run itself, and added to the end of the existing command queue.\n\nIf `setup`, the command will be treated as part of run setup. A setup command may only be enqueued if the run has not started.\n\nUse setup commands for activities like pre-run calibration checks and module setup, like pre-heating.",
          "allOf": [
            {
              "$ref": "#/definitions/CommandIntent"
            }
          ]
        },
        "key": {
          "title": "Key",
          "description": "A key value, unique in this run, that can be used to track the same logical command across multiple runs of the same protocol. If a value is not provided, one will be generated.",
          "type": "string"
        }
      },
      "required": ["params"]
    },
    "AllNozzleLayoutConfiguration": {
      "title": "AllNozzleLayoutConfiguration",
      "description": "All basemodel to represent a reset to the nozzle configuration. Sending no parameters resets to default.",
      "type": "object",
      "properties": {
        "style": {
          "title": "Style",
          "default": "ALL",
          "enum": ["ALL"],
          "type": "string"
        }
      }
    },
    "SingleNozzleLayoutConfiguration": {
      "title": "SingleNozzleLayoutConfiguration",
      "description": "Minimum information required for a new nozzle configuration.",
      "type": "object",
      "properties": {
        "style": {
          "title": "Style",
          "default": "SINGLE",
          "enum": ["SINGLE"],
          "type": "string"
        },
        "primaryNozzle": {
          "title": "Primarynozzle",
          "description": "The primary nozzle to use in the layout configuration. This nozzle will update the critical point of the current pipette. For now, this is also the back left corner of your rectangle.",
          "enum": ["A1", "H1", "A12", "H12"],
          "type": "string"
        }
      },
      "required": ["primaryNozzle"]
    },
    "RowNozzleLayoutConfiguration": {
      "title": "RowNozzleLayoutConfiguration",
      "description": "Minimum information required for a new nozzle configuration.",
      "type": "object",
      "properties": {
        "style": {
          "title": "Style",
          "default": "ROW",
          "enum": ["ROW"],
          "type": "string"
        },
        "primaryNozzle": {
          "title": "Primarynozzle",
          "description": "The primary nozzle to use in the layout configuration. This nozzle will update the critical point of the current pipette. For now, this is also the back left corner of your rectangle.",
          "enum": ["A1", "H1", "A12", "H12"],
          "type": "string"
        }
      },
      "required": ["primaryNozzle"]
    },
    "ColumnNozzleLayoutConfiguration": {
      "title": "ColumnNozzleLayoutConfiguration",
      "description": "Information required for nozzle configurations of type ROW and COLUMN.",
      "type": "object",
      "properties": {
        "style": {
          "title": "Style",
          "default": "COLUMN",
          "enum": ["COLUMN"],
          "type": "string"
        },
        "primaryNozzle": {
          "title": "Primarynozzle",
          "description": "The primary nozzle to use in the layout configuration. This nozzle will update the critical point of the current pipette. For now, this is also the back left corner of your rectangle.",
          "enum": ["A1", "H1", "A12", "H12"],
          "type": "string"
        }
      },
      "required": ["primaryNozzle"]
    },
    "QuadrantNozzleLayoutConfiguration": {
      "title": "QuadrantNozzleLayoutConfiguration",
      "description": "Information required for nozzle configurations of type QUADRANT.",
      "type": "object",
      "properties": {
        "style": {
          "title": "Style",
          "default": "QUADRANT",
          "enum": ["QUADRANT"],
          "type": "string"
        },
        "primaryNozzle": {
          "title": "Primarynozzle",
          "description": "The primary nozzle to use in the layout configuration. This nozzle will update the critical point of the current pipette. For now, this is also the back left corner of your rectangle.",
          "enum": ["A1", "H1", "A12", "H12"],
          "type": "string"
        },
        "frontRightNozzle": {
          "title": "Frontrightnozzle",
          "description": "The front right nozzle in your configuration.",
          "pattern": "[A-Z]\\d{1,2}",
          "type": "string"
        }
      },
      "required": ["primaryNozzle", "frontRightNozzle"]
    },
    "ConfigureNozzleLayoutParams": {
      "title": "ConfigureNozzleLayoutParams",
      "description": "Parameters required to configure the nozzle layout for a specific pipette.",
      "type": "object",
      "properties": {
        "pipetteId": {
          "title": "Pipetteid",
          "description": "Identifier of pipette to use for liquid handling.",
          "type": "string"
        },
        "configurationParams": {
          "title": "Configurationparams",
          "anyOf": [
            {
              "$ref": "#/definitions/AllNozzleLayoutConfiguration"
            },
            {
              "$ref": "#/definitions/SingleNozzleLayoutConfiguration"
            },
            {
              "$ref": "#/definitions/RowNozzleLayoutConfiguration"
            },
            {
              "$ref": "#/definitions/ColumnNozzleLayoutConfiguration"
            },
            {
              "$ref": "#/definitions/QuadrantNozzleLayoutConfiguration"
            }
          ]
        }
      },
      "required": ["pipetteId", "configurationParams"]
    },
    "ConfigureNozzleLayoutCreate": {
      "title": "ConfigureNozzleLayoutCreate",
      "description": "Configure nozzle layout creation request model.",
      "type": "object",
      "properties": {
        "commandType": {
          "title": "Commandtype",
          "default": "configureNozzleLayout",
          "enum": ["configureNozzleLayout"],
          "type": "string"
        },
        "params": {
          "$ref": "#/definitions/ConfigureNozzleLayoutParams"
        },
        "intent": {
          "description": "The reason the command was added. If not specified or `protocol`, the command will be treated as part of the protocol run itself, and added to the end of the existing command queue.\n\nIf `setup`, the command will be treated as part of run setup. A setup command may only be enqueued if the run has not started.\n\nUse setup commands for activities like pre-run calibration checks and module setup, like pre-heating.",
          "allOf": [
            {
              "$ref": "#/definitions/CommandIntent"
            }
          ]
        },
        "key": {
          "title": "Key",
          "description": "A key value, unique in this run, that can be used to track the same logical command across multiple runs of the same protocol. If a value is not provided, one will be generated.",
          "type": "string"
        }
      },
      "required": ["params"]
    },
    "CustomParams": {
      "title": "CustomParams",
      "description": "Payload used by a custom command.",
      "type": "object",
      "properties": {}
    },
    "CustomCreate": {
      "title": "CustomCreate",
      "description": "A request to create a custom command.",
      "type": "object",
      "properties": {
        "commandType": {
          "title": "Commandtype",
          "default": "custom",
          "enum": ["custom"],
          "type": "string"
        },
        "params": {
          "$ref": "#/definitions/CustomParams"
        },
        "intent": {
          "description": "The reason the command was added. If not specified or `protocol`, the command will be treated as part of the protocol run itself, and added to the end of the existing command queue.\n\nIf `setup`, the command will be treated as part of run setup. A setup command may only be enqueued if the run has not started.\n\nUse setup commands for activities like pre-run calibration checks and module setup, like pre-heating.",
          "allOf": [
            {
              "$ref": "#/definitions/CommandIntent"
            }
          ]
        },
        "key": {
          "title": "Key",
          "description": "A key value, unique in this run, that can be used to track the same logical command across multiple runs of the same protocol. If a value is not provided, one will be generated.",
          "type": "string"
        }
      },
      "required": ["params"]
    },
    "DispenseParams": {
      "title": "DispenseParams",
      "description": "Payload required to dispense to a specific well.",
      "type": "object",
      "properties": {
        "labwareId": {
          "title": "Labwareid",
          "description": "Identifier of labware to use.",
          "type": "string"
        },
        "wellName": {
          "title": "Wellname",
          "description": "Name of well to use in labware.",
          "type": "string"
        },
        "wellLocation": {
          "title": "Welllocation",
          "description": "Relative well location at which to perform the operation",
          "allOf": [
            {
              "$ref": "#/definitions/WellLocation"
            }
          ]
        },
        "flowRate": {
          "title": "Flowrate",
          "description": "Speed in \u00b5L/s configured for the pipette",
          "exclusiveMinimum": 0,
          "type": "number"
        },
        "volume": {
          "title": "Volume",
          "description": "The amount of liquid to dispense, in \u00b5L. Must not be greater than the currently aspirated volume. There is some tolerance for floating point rounding errors.",
          "minimum": 0,
          "type": "number"
        },
        "pipetteId": {
          "title": "Pipetteid",
          "description": "Identifier of pipette to use for liquid handling.",
          "type": "string"
        },
        "pushOut": {
          "title": "Pushout",
          "description": "push the plunger a small amount farther than necessary for accurate low-volume dispensing",
          "type": "number"
        }
      },
      "required": ["labwareId", "wellName", "flowRate", "volume", "pipetteId"]
    },
    "DispenseCreate": {
      "title": "DispenseCreate",
      "description": "Create dispense command request model.",
      "type": "object",
      "properties": {
        "commandType": {
          "title": "Commandtype",
          "default": "dispense",
          "enum": ["dispense"],
          "type": "string"
        },
        "params": {
          "$ref": "#/definitions/DispenseParams"
        },
        "intent": {
          "description": "The reason the command was added. If not specified or `protocol`, the command will be treated as part of the protocol run itself, and added to the end of the existing command queue.\n\nIf `setup`, the command will be treated as part of run setup. A setup command may only be enqueued if the run has not started.\n\nUse setup commands for activities like pre-run calibration checks and module setup, like pre-heating.",
          "allOf": [
            {
              "$ref": "#/definitions/CommandIntent"
            }
          ]
        },
        "key": {
          "title": "Key",
          "description": "A key value, unique in this run, that can be used to track the same logical command across multiple runs of the same protocol. If a value is not provided, one will be generated.",
          "type": "string"
        }
      },
      "required": ["params"]
    },
    "DispenseInPlaceParams": {
      "title": "DispenseInPlaceParams",
      "description": "Payload required to dispense in place.",
      "type": "object",
      "properties": {
        "flowRate": {
          "title": "Flowrate",
          "description": "Speed in \u00b5L/s configured for the pipette",
          "exclusiveMinimum": 0,
          "type": "number"
        },
        "volume": {
          "title": "Volume",
          "description": "The amount of liquid to dispense, in \u00b5L. Must not be greater than the currently aspirated volume. There is some tolerance for floating point rounding errors.",
          "minimum": 0,
          "type": "number"
        },
        "pipetteId": {
          "title": "Pipetteid",
          "description": "Identifier of pipette to use for liquid handling.",
          "type": "string"
        },
        "pushOut": {
          "title": "Pushout",
          "description": "push the plunger a small amount farther than necessary for accurate low-volume dispensing",
          "type": "number"
        }
      },
      "required": ["flowRate", "volume", "pipetteId"]
    },
    "DispenseInPlaceCreate": {
      "title": "DispenseInPlaceCreate",
      "description": "DispenseInPlace command request model.",
      "type": "object",
      "properties": {
        "commandType": {
          "title": "Commandtype",
          "default": "dispenseInPlace",
          "enum": ["dispenseInPlace"],
          "type": "string"
        },
        "params": {
          "$ref": "#/definitions/DispenseInPlaceParams"
        },
        "intent": {
          "description": "The reason the command was added. If not specified or `protocol`, the command will be treated as part of the protocol run itself, and added to the end of the existing command queue.\n\nIf `setup`, the command will be treated as part of run setup. A setup command may only be enqueued if the run has not started.\n\nUse setup commands for activities like pre-run calibration checks and module setup, like pre-heating.",
          "allOf": [
            {
              "$ref": "#/definitions/CommandIntent"
            }
          ]
        },
        "key": {
          "title": "Key",
          "description": "A key value, unique in this run, that can be used to track the same logical command across multiple runs of the same protocol. If a value is not provided, one will be generated.",
          "type": "string"
        }
      },
      "required": ["params"]
    },
    "BlowOutParams": {
      "title": "BlowOutParams",
      "description": "Payload required to blow-out a specific well.",
      "type": "object",
      "properties": {
        "labwareId": {
          "title": "Labwareid",
          "description": "Identifier of labware to use.",
          "type": "string"
        },
        "wellName": {
          "title": "Wellname",
          "description": "Name of well to use in labware.",
          "type": "string"
        },
        "wellLocation": {
          "title": "Welllocation",
          "description": "Relative well location at which to perform the operation",
          "allOf": [
            {
              "$ref": "#/definitions/WellLocation"
            }
          ]
        },
        "flowRate": {
          "title": "Flowrate",
          "description": "Speed in \u00b5L/s configured for the pipette",
          "exclusiveMinimum": 0,
          "type": "number"
        },
        "pipetteId": {
          "title": "Pipetteid",
          "description": "Identifier of pipette to use for liquid handling.",
          "type": "string"
        }
      },
      "required": ["labwareId", "wellName", "flowRate", "pipetteId"]
    },
    "BlowOutCreate": {
      "title": "BlowOutCreate",
      "description": "Create blow-out command request model.",
      "type": "object",
      "properties": {
        "commandType": {
          "title": "Commandtype",
          "default": "blowout",
          "enum": ["blowout"],
          "type": "string"
        },
        "params": {
          "$ref": "#/definitions/BlowOutParams"
        },
        "intent": {
          "description": "The reason the command was added. If not specified or `protocol`, the command will be treated as part of the protocol run itself, and added to the end of the existing command queue.\n\nIf `setup`, the command will be treated as part of run setup. A setup command may only be enqueued if the run has not started.\n\nUse setup commands for activities like pre-run calibration checks and module setup, like pre-heating.",
          "allOf": [
            {
              "$ref": "#/definitions/CommandIntent"
            }
          ]
        },
        "key": {
          "title": "Key",
          "description": "A key value, unique in this run, that can be used to track the same logical command across multiple runs of the same protocol. If a value is not provided, one will be generated.",
          "type": "string"
        }
      },
      "required": ["params"]
    },
    "BlowOutInPlaceParams": {
      "title": "BlowOutInPlaceParams",
      "description": "Payload required to blow-out in place.",
      "type": "object",
      "properties": {
        "flowRate": {
          "title": "Flowrate",
          "description": "Speed in \u00b5L/s configured for the pipette",
          "exclusiveMinimum": 0,
          "type": "number"
        },
        "pipetteId": {
          "title": "Pipetteid",
          "description": "Identifier of pipette to use for liquid handling.",
          "type": "string"
        }
      },
      "required": ["flowRate", "pipetteId"]
    },
    "BlowOutInPlaceCreate": {
      "title": "BlowOutInPlaceCreate",
      "description": "BlowOutInPlace command request model.",
      "type": "object",
      "properties": {
        "commandType": {
          "title": "Commandtype",
          "default": "blowOutInPlace",
          "enum": ["blowOutInPlace"],
          "type": "string"
        },
        "params": {
          "$ref": "#/definitions/BlowOutInPlaceParams"
        },
        "intent": {
          "description": "The reason the command was added. If not specified or `protocol`, the command will be treated as part of the protocol run itself, and added to the end of the existing command queue.\n\nIf `setup`, the command will be treated as part of run setup. A setup command may only be enqueued if the run has not started.\n\nUse setup commands for activities like pre-run calibration checks and module setup, like pre-heating.",
          "allOf": [
            {
              "$ref": "#/definitions/CommandIntent"
            }
          ]
        },
        "key": {
          "title": "Key",
          "description": "A key value, unique in this run, that can be used to track the same logical command across multiple runs of the same protocol. If a value is not provided, one will be generated.",
          "type": "string"
        }
      },
      "required": ["params"]
    },
    "DropTipWellOrigin": {
      "title": "DropTipWellOrigin",
      "description": "The origin of a DropTipWellLocation offset.\n\nProps:\n    TOP: the top-center of the well\n    BOTTOM: the bottom-center of the well\n    CENTER: the middle-center of the well\n    DEFAULT: the default drop-tip location of the well,\n        based on pipette configuration and length of the tip.",
      "enum": ["top", "bottom", "center", "default"],
      "type": "string"
    },
    "DropTipWellLocation": {
      "title": "DropTipWellLocation",
      "description": "Like WellLocation, but for dropping tips.\n\nUnlike a typical WellLocation, the location for a drop tip\ndefaults to location based on the tip length rather than the well's top.",
      "type": "object",
      "properties": {
        "origin": {
          "default": "default",
          "allOf": [
            {
              "$ref": "#/definitions/DropTipWellOrigin"
            }
          ]
        },
        "offset": {
          "$ref": "#/definitions/WellOffset"
        }
      }
    },
    "DropTipParams": {
      "title": "DropTipParams",
      "description": "Payload required to drop a tip in a specific well.",
      "type": "object",
      "properties": {
        "pipetteId": {
          "title": "Pipetteid",
          "description": "Identifier of pipette to use for liquid handling.",
          "type": "string"
        },
        "labwareId": {
          "title": "Labwareid",
          "description": "Identifier of labware to use.",
          "type": "string"
        },
        "wellName": {
          "title": "Wellname",
          "description": "Name of well to use in labware.",
          "type": "string"
        },
        "wellLocation": {
          "title": "Welllocation",
          "description": "Relative well location at which to drop the tip.",
          "allOf": [
            {
              "$ref": "#/definitions/DropTipWellLocation"
            }
          ]
        },
        "homeAfter": {
          "title": "Homeafter",
          "description": "Whether to home this pipette's plunger after dropping the tip. You should normally leave this unspecified to let the robot choose a safe default depending on its hardware.",
          "type": "boolean"
        },
        "alternateDropLocation": {
          "title": "Alternatedroplocation",
          "description": "Whether to alternate location where tip is dropped within the labware. If True, this command will ignore the wellLocation provided and alternate between dropping tips at two predetermined locations inside the specified labware well. If False, the tip will be dropped at the top center of the well.",
          "default": false,
          "type": "boolean"
        }
      },
      "required": ["pipetteId", "labwareId", "wellName"]
    },
    "DropTipCreate": {
      "title": "DropTipCreate",
      "description": "Drop tip command creation request model.",
      "type": "object",
      "properties": {
        "commandType": {
          "title": "Commandtype",
          "default": "dropTip",
          "enum": ["dropTip"],
          "type": "string"
        },
        "params": {
          "$ref": "#/definitions/DropTipParams"
        },
        "intent": {
          "description": "The reason the command was added. If not specified or `protocol`, the command will be treated as part of the protocol run itself, and added to the end of the existing command queue.\n\nIf `setup`, the command will be treated as part of run setup. A setup command may only be enqueued if the run has not started.\n\nUse setup commands for activities like pre-run calibration checks and module setup, like pre-heating.",
          "allOf": [
            {
              "$ref": "#/definitions/CommandIntent"
            }
          ]
        },
        "key": {
          "title": "Key",
          "description": "A key value, unique in this run, that can be used to track the same logical command across multiple runs of the same protocol. If a value is not provided, one will be generated.",
          "type": "string"
        }
      },
      "required": ["params"]
    },
    "DropTipInPlaceParams": {
      "title": "DropTipInPlaceParams",
      "description": "Payload required to drop a tip in place.",
      "type": "object",
      "properties": {
        "pipetteId": {
          "title": "Pipetteid",
          "description": "Identifier of pipette to use for liquid handling.",
          "type": "string"
        },
        "homeAfter": {
          "title": "Homeafter",
          "description": "Whether to home this pipette's plunger after dropping the tip. You should normally leave this unspecified to let the robot choose a safe default depending on its hardware.",
          "type": "boolean"
        }
      },
      "required": ["pipetteId"]
    },
    "DropTipInPlaceCreate": {
      "title": "DropTipInPlaceCreate",
      "description": "Drop tip in place command creation request model.",
      "type": "object",
      "properties": {
        "commandType": {
          "title": "Commandtype",
          "default": "dropTipInPlace",
          "enum": ["dropTipInPlace"],
          "type": "string"
        },
        "params": {
          "$ref": "#/definitions/DropTipInPlaceParams"
        },
        "intent": {
          "description": "The reason the command was added. If not specified or `protocol`, the command will be treated as part of the protocol run itself, and added to the end of the existing command queue.\n\nIf `setup`, the command will be treated as part of run setup. A setup command may only be enqueued if the run has not started.\n\nUse setup commands for activities like pre-run calibration checks and module setup, like pre-heating.",
          "allOf": [
            {
              "$ref": "#/definitions/CommandIntent"
            }
          ]
        },
        "key": {
          "title": "Key",
          "description": "A key value, unique in this run, that can be used to track the same logical command across multiple runs of the same protocol. If a value is not provided, one will be generated.",
          "type": "string"
        }
      },
      "required": ["params"]
    },
    "MotorAxis": {
      "title": "MotorAxis",
      "description": "Motor axis on which to issue a home command.",
      "enum": [
        "x",
        "y",
        "leftZ",
        "rightZ",
        "leftPlunger",
        "rightPlunger",
        "extensionZ",
        "extensionJaw"
      ],
      "type": "string"
    },
    "MountType": {
      "title": "MountType",
      "description": "An enumeration.",
      "enum": ["left", "right", "extension"],
      "type": "string"
    },
    "HomeParams": {
      "title": "HomeParams",
      "description": "Payload required for a Home command.",
      "type": "object",
      "properties": {
        "axes": {
          "description": "Axes to return to their home positions. If omitted, will home all motors. Extra axes may be implicitly homed to ensure accurate homing of the explicitly specified axes.",
          "type": "array",
          "items": {
            "$ref": "#/definitions/MotorAxis"
          }
        },
        "skipIfMountPositionOk": {
          "description": "If this parameter is provided, the gantry will only be homed if the specified mount has an invalid position. If omitted, the homing action will be executed unconditionally.",
          "allOf": [
            {
              "$ref": "#/definitions/MountType"
            }
          ]
        }
      }
    },
    "HomeCreate": {
      "title": "HomeCreate",
      "description": "Data to create a Home command.",
      "type": "object",
      "properties": {
        "commandType": {
          "title": "Commandtype",
          "default": "home",
          "enum": ["home"],
          "type": "string"
        },
        "params": {
          "$ref": "#/definitions/HomeParams"
        },
        "intent": {
          "description": "The reason the command was added. If not specified or `protocol`, the command will be treated as part of the protocol run itself, and added to the end of the existing command queue.\n\nIf `setup`, the command will be treated as part of run setup. A setup command may only be enqueued if the run has not started.\n\nUse setup commands for activities like pre-run calibration checks and module setup, like pre-heating.",
          "allOf": [
            {
              "$ref": "#/definitions/CommandIntent"
            }
          ]
        },
        "key": {
          "title": "Key",
          "description": "A key value, unique in this run, that can be used to track the same logical command across multiple runs of the same protocol. If a value is not provided, one will be generated.",
          "type": "string"
        }
      },
      "required": ["params"]
    },
    "RetractAxisParams": {
      "title": "RetractAxisParams",
      "description": "Payload required for a Retract Axis command.",
      "type": "object",
      "properties": {
        "axis": {
          "description": "Axis to retract to its home position as quickly as safely possible. The difference between retracting an axis and homing an axis using the home command is that a home will always probe the limit switch and will work as the first motion command a robot will need to execute; On the other hand, retraction will rely on this previously determined  home position to move to it as fast as safely possible. So on the Flex, it will move (fast) the axis to the previously recorded home position and on the OT2, it will move (fast) the axis a safe distance from the previously recorded home position, and then slowly approach the limit switch.",
          "allOf": [
            {
              "$ref": "#/definitions/MotorAxis"
            }
          ]
        }
      },
      "required": ["axis"]
    },
    "RetractAxisCreate": {
      "title": "RetractAxisCreate",
      "description": "Data to create a Retract Axis command.",
      "type": "object",
      "properties": {
        "commandType": {
          "title": "Commandtype",
          "default": "retractAxis",
          "enum": ["retractAxis"],
          "type": "string"
        },
        "params": {
          "$ref": "#/definitions/RetractAxisParams"
        },
        "intent": {
          "description": "The reason the command was added. If not specified or `protocol`, the command will be treated as part of the protocol run itself, and added to the end of the existing command queue.\n\nIf `setup`, the command will be treated as part of run setup. A setup command may only be enqueued if the run has not started.\n\nUse setup commands for activities like pre-run calibration checks and module setup, like pre-heating.",
          "allOf": [
            {
              "$ref": "#/definitions/CommandIntent"
            }
          ]
        },
        "key": {
          "title": "Key",
          "description": "A key value, unique in this run, that can be used to track the same logical command across multiple runs of the same protocol. If a value is not provided, one will be generated.",
          "type": "string"
        }
      },
      "required": ["params"]
    },
    "DeckSlotName": {
      "title": "DeckSlotName",
      "description": "Deck slot identifiers.",
      "enum": [
        "1",
        "2",
        "3",
        "4",
        "5",
        "6",
        "7",
        "8",
        "9",
        "10",
        "11",
        "12",
        "A1",
        "A2",
        "A3",
        "B1",
        "B2",
        "B3",
        "C1",
        "C2",
        "C3",
        "D1",
        "D2",
        "D3"
      ]
    },
    "DeckSlotLocation": {
      "title": "DeckSlotLocation",
      "description": "The location of something placed in a single deck slot.",
      "type": "object",
      "properties": {
        "slotName": {
          "description": "A slot on the robot's deck.\n\nThe plain numbers like `\"5\"` are for the OT-2, and the coordinates like `\"C2\"` are for the Flex.\n\nWhen you provide one of these values, you can use either style. It will automatically be converted to match the robot.\n\nWhen one of these values is returned, it will always match the robot.",
          "allOf": [
            {
              "$ref": "#/definitions/DeckSlotName"
            }
          ]
        }
      },
      "required": ["slotName"]
    },
    "ModuleLocation": {
      "title": "ModuleLocation",
      "description": "The location of something placed atop a hardware module.",
      "type": "object",
      "properties": {
        "moduleId": {
          "title": "Moduleid",
          "description": "The ID of a loaded module from a prior `loadModule` command.",
          "type": "string"
        }
      },
      "required": ["moduleId"]
    },
    "OnLabwareLocation": {
      "title": "OnLabwareLocation",
      "description": "The location of something placed atop another labware.",
      "type": "object",
      "properties": {
        "labwareId": {
          "title": "Labwareid",
          "description": "The ID of a loaded Labware from a prior `loadLabware` command.",
          "type": "string"
        }
      },
      "required": ["labwareId"]
    },
    "AddressableAreaLocation": {
      "title": "AddressableAreaLocation",
      "description": "The location of something place in an addressable area. This is a superset of deck slots.",
      "type": "object",
      "properties": {
        "addressableAreaName": {
          "title": "Addressableareaname",
          "description": "The name of the addressable area that you want to use. Valid values are the `id`s of `addressableArea`s in the [deck definition](https://github.com/Opentrons/opentrons/tree/edge/shared-data/deck).",
          "type": "string"
        }
      },
      "required": ["addressableAreaName"]
    },
    "LoadLabwareParams": {
      "title": "LoadLabwareParams",
      "description": "Payload required to load a labware into a slot.",
      "type": "object",
      "properties": {
        "location": {
          "title": "Location",
          "description": "Location the labware should be loaded into.",
          "anyOf": [
            {
              "$ref": "#/definitions/DeckSlotLocation"
            },
            {
              "$ref": "#/definitions/ModuleLocation"
            },
            {
              "$ref": "#/definitions/OnLabwareLocation"
            },
            {
              "enum": ["offDeck"],
              "type": "string"
            },
            {
              "$ref": "#/definitions/AddressableAreaLocation"
            }
          ]
        },
        "loadName": {
          "title": "Loadname",
          "description": "Name used to reference a labware definition.",
          "type": "string"
        },
        "namespace": {
          "title": "Namespace",
          "description": "The namespace the labware definition belongs to.",
          "type": "string"
        },
        "version": {
          "title": "Version",
          "description": "The labware definition version.",
          "type": "integer"
        },
        "labwareId": {
          "title": "Labwareid",
          "description": "An optional ID to assign to this labware. If None, an ID will be generated.",
          "type": "string"
        },
        "displayName": {
          "title": "Displayname",
          "description": "An optional user-specified display name or label for this labware.",
          "type": "string"
        }
      },
      "required": ["location", "loadName", "namespace", "version"]
    },
    "LoadLabwareCreate": {
      "title": "LoadLabwareCreate",
      "description": "Load labware command creation request.",
      "type": "object",
      "properties": {
        "commandType": {
          "title": "Commandtype",
          "default": "loadLabware",
          "enum": ["loadLabware"],
          "type": "string"
        },
        "params": {
          "$ref": "#/definitions/LoadLabwareParams"
        },
        "intent": {
          "description": "The reason the command was added. If not specified or `protocol`, the command will be treated as part of the protocol run itself, and added to the end of the existing command queue.\n\nIf `setup`, the command will be treated as part of run setup. A setup command may only be enqueued if the run has not started.\n\nUse setup commands for activities like pre-run calibration checks and module setup, like pre-heating.",
          "allOf": [
            {
              "$ref": "#/definitions/CommandIntent"
            }
          ]
        },
        "key": {
          "title": "Key",
          "description": "A key value, unique in this run, that can be used to track the same logical command across multiple runs of the same protocol. If a value is not provided, one will be generated.",
          "type": "string"
        }
      },
      "required": ["params"]
    },
    "ReloadLabwareParams": {
      "title": "ReloadLabwareParams",
      "description": "Payload required to load a labware into a slot.",
      "type": "object",
      "properties": {
        "labwareId": {
          "title": "Labwareid",
          "description": "The already-loaded labware instance to update.",
          "type": "string"
        }
      },
      "required": ["labwareId"]
    },
    "ReloadLabwareCreate": {
      "title": "ReloadLabwareCreate",
      "description": "Reload labware command creation request.",
      "type": "object",
      "properties": {
        "commandType": {
          "title": "Commandtype",
          "default": "reloadLabware",
          "enum": ["reloadLabware"],
          "type": "string"
        },
        "params": {
          "$ref": "#/definitions/ReloadLabwareParams"
        },
        "intent": {
          "description": "The reason the command was added. If not specified or `protocol`, the command will be treated as part of the protocol run itself, and added to the end of the existing command queue.\n\nIf `setup`, the command will be treated as part of run setup. A setup command may only be enqueued if the run has not started.\n\nUse setup commands for activities like pre-run calibration checks and module setup, like pre-heating.",
          "allOf": [
            {
              "$ref": "#/definitions/CommandIntent"
            }
          ]
        },
        "key": {
          "title": "Key",
          "description": "A key value, unique in this run, that can be used to track the same logical command across multiple runs of the same protocol. If a value is not provided, one will be generated.",
          "type": "string"
        }
      },
      "required": ["params"]
    },
    "LoadLiquidParams": {
      "title": "LoadLiquidParams",
      "description": "Payload required to load a liquid into a well.",
      "type": "object",
      "properties": {
        "liquidId": {
          "title": "Liquidid",
          "description": "Unique identifier of the liquid to load.",
          "type": "string"
        },
        "labwareId": {
          "title": "Labwareid",
          "description": "Unique identifier of labware to load liquid into.",
          "type": "string"
        },
        "volumeByWell": {
          "title": "Volumebywell",
          "description": "Volume of liquid, in \u00b5L, loaded into each well by name, in this labware.",
          "type": "object",
          "additionalProperties": {
            "type": "number"
          }
        }
      },
      "required": ["liquidId", "labwareId", "volumeByWell"]
    },
    "LoadLiquidCreate": {
      "title": "LoadLiquidCreate",
      "description": "Load liquid command creation request.",
      "type": "object",
      "properties": {
        "commandType": {
          "title": "Commandtype",
          "default": "loadLiquid",
          "enum": ["loadLiquid"],
          "type": "string"
        },
        "params": {
          "$ref": "#/definitions/LoadLiquidParams"
        },
        "intent": {
          "description": "The reason the command was added. If not specified or `protocol`, the command will be treated as part of the protocol run itself, and added to the end of the existing command queue.\n\nIf `setup`, the command will be treated as part of run setup. A setup command may only be enqueued if the run has not started.\n\nUse setup commands for activities like pre-run calibration checks and module setup, like pre-heating.",
          "allOf": [
            {
              "$ref": "#/definitions/CommandIntent"
            }
          ]
        },
        "key": {
          "title": "Key",
          "description": "A key value, unique in this run, that can be used to track the same logical command across multiple runs of the same protocol. If a value is not provided, one will be generated.",
          "type": "string"
        }
      },
      "required": ["params"]
    },
    "ModuleModel": {
      "title": "ModuleModel",
      "description": "All available modules' models.",
      "enum": [
        "temperatureModuleV1",
        "temperatureModuleV2",
        "magneticModuleV1",
        "magneticModuleV2",
        "thermocyclerModuleV1",
        "thermocyclerModuleV2",
        "heaterShakerModuleV1",
        "magneticBlockV1",
        "absorbanceReaderV1"
      ],
      "type": "string"
    },
    "LoadModuleParams": {
      "title": "LoadModuleParams",
      "description": "Payload required to load a module.",
      "type": "object",
      "properties": {
        "model": {
          "description": "The model name of the module to load.\n\nProtocol Engine will look for a connected module that either exactly matches this one, or is compatible.\n\n For example, if you request a `temperatureModuleV1` here, Protocol Engine might load a `temperatureModuleV1` or a `temperatureModuleV2`.\n\n The model that it finds connected will be available through `result.model`.",
          "allOf": [
            {
              "$ref": "#/definitions/ModuleModel"
            }
          ]
        },
        "location": {
          "title": "Location",
          "description": "The location into which this module should be loaded.\n\nFor the Thermocycler Module, which occupies multiple deck slots, this should be the front-most occupied slot (normally slot 7).",
          "allOf": [
            {
              "$ref": "#/definitions/DeckSlotLocation"
            }
          ]
        },
        "moduleId": {
          "title": "Moduleid",
          "description": "An optional ID to assign to this module. If None, an ID will be generated.",
          "type": "string"
        }
      },
      "required": ["model", "location"]
    },
    "LoadModuleCreate": {
      "title": "LoadModuleCreate",
      "description": "The model for a creation request for a load module command.",
      "type": "object",
      "properties": {
        "commandType": {
          "title": "Commandtype",
          "default": "loadModule",
          "enum": ["loadModule"],
          "type": "string"
        },
        "params": {
          "$ref": "#/definitions/LoadModuleParams"
        },
        "intent": {
          "description": "The reason the command was added. If not specified or `protocol`, the command will be treated as part of the protocol run itself, and added to the end of the existing command queue.\n\nIf `setup`, the command will be treated as part of run setup. A setup command may only be enqueued if the run has not started.\n\nUse setup commands for activities like pre-run calibration checks and module setup, like pre-heating.",
          "allOf": [
            {
              "$ref": "#/definitions/CommandIntent"
            }
          ]
        },
        "key": {
          "title": "Key",
          "description": "A key value, unique in this run, that can be used to track the same logical command across multiple runs of the same protocol. If a value is not provided, one will be generated.",
          "type": "string"
        }
      },
      "required": ["params"]
    },
    "PipetteNameType": {
      "title": "PipetteNameType",
      "description": "Pipette load name values.",
      "enum": [
        "p10_single",
        "p10_multi",
        "p20_single_gen2",
        "p20_multi_gen2",
        "p50_single",
        "p50_multi",
        "p50_single_flex",
        "p50_multi_flex",
        "p300_single",
        "p300_multi",
        "p300_single_gen2",
        "p300_multi_gen2",
        "p1000_single",
        "p1000_single_gen2",
        "p1000_single_flex",
        "p1000_multi_flex",
        "p1000_96"
      ],
      "type": "string"
    },
    "LoadPipetteParams": {
      "title": "LoadPipetteParams",
      "description": "Payload needed to load a pipette on to a mount.",
      "type": "object",
      "properties": {
        "pipetteName": {
          "description": "The load name of the pipette to be required.",
          "allOf": [
            {
              "$ref": "#/definitions/PipetteNameType"
            }
          ]
        },
        "mount": {
          "description": "The mount the pipette should be present on.",
          "allOf": [
            {
              "$ref": "#/definitions/MountType"
            }
          ]
        },
        "pipetteId": {
          "title": "Pipetteid",
          "description": "An optional ID to assign to this pipette. If None, an ID will be generated.",
          "type": "string"
        },
<<<<<<< HEAD
        "liquidPresenceDetection": {
          "title": "Liquidpresencedetection",
          "description": "Enable liquid presence detection for this pipette. Defaults to False.",
          "type": "boolean"
=======
        "tipOverlapNotAfterVersion": {
          "title": "Tipoverlapnotafterversion",
          "description": "A version of tip overlap data to not exceed. The highest-versioned tip overlap data that does not exceed this version will be used. Versions are expressed as vN where N is an integer, counting up from v0. If None, the current highest version will be used.",
          "type": "string"
>>>>>>> aa72ce21
        }
      },
      "required": ["pipetteName", "mount"]
    },
    "LoadPipetteCreate": {
      "title": "LoadPipetteCreate",
      "description": "Load pipette command creation request model.",
      "type": "object",
      "properties": {
        "commandType": {
          "title": "Commandtype",
          "default": "loadPipette",
          "enum": ["loadPipette"],
          "type": "string"
        },
        "params": {
          "$ref": "#/definitions/LoadPipetteParams"
        },
        "intent": {
          "description": "The reason the command was added. If not specified or `protocol`, the command will be treated as part of the protocol run itself, and added to the end of the existing command queue.\n\nIf `setup`, the command will be treated as part of run setup. A setup command may only be enqueued if the run has not started.\n\nUse setup commands for activities like pre-run calibration checks and module setup, like pre-heating.",
          "allOf": [
            {
              "$ref": "#/definitions/CommandIntent"
            }
          ]
        },
        "key": {
          "title": "Key",
          "description": "A key value, unique in this run, that can be used to track the same logical command across multiple runs of the same protocol. If a value is not provided, one will be generated.",
          "type": "string"
        }
      },
      "required": ["params"]
    },
    "LabwareMovementStrategy": {
      "title": "LabwareMovementStrategy",
      "description": "Strategy to use for labware movement.",
      "enum": ["usingGripper", "manualMoveWithPause", "manualMoveWithoutPause"],
      "type": "string"
    },
    "LabwareOffsetVector": {
      "title": "LabwareOffsetVector",
      "description": "Offset, in deck coordinates from nominal to actual position.",
      "type": "object",
      "properties": {
        "x": {
          "title": "X",
          "type": "number"
        },
        "y": {
          "title": "Y",
          "type": "number"
        },
        "z": {
          "title": "Z",
          "type": "number"
        }
      },
      "required": ["x", "y", "z"]
    },
    "MoveLabwareParams": {
      "title": "MoveLabwareParams",
      "description": "Input parameters for a ``moveLabware`` command.",
      "type": "object",
      "properties": {
        "labwareId": {
          "title": "Labwareid",
          "description": "The ID of the labware to move.",
          "type": "string"
        },
        "newLocation": {
          "title": "Newlocation",
          "description": "Where to move the labware.",
          "anyOf": [
            {
              "$ref": "#/definitions/DeckSlotLocation"
            },
            {
              "$ref": "#/definitions/ModuleLocation"
            },
            {
              "$ref": "#/definitions/OnLabwareLocation"
            },
            {
              "enum": ["offDeck"],
              "type": "string"
            },
            {
              "$ref": "#/definitions/AddressableAreaLocation"
            }
          ]
        },
        "strategy": {
          "description": "Whether to use the gripper to perform the labware movement or to perform a manual movement with an option to pause.",
          "allOf": [
            {
              "$ref": "#/definitions/LabwareMovementStrategy"
            }
          ]
        },
        "pickUpOffset": {
          "title": "Pickupoffset",
          "description": "Offset to use when picking up labware. Experimental param, subject to change",
          "allOf": [
            {
              "$ref": "#/definitions/LabwareOffsetVector"
            }
          ]
        },
        "dropOffset": {
          "title": "Dropoffset",
          "description": "Offset to use when dropping off labware. Experimental param, subject to change",
          "allOf": [
            {
              "$ref": "#/definitions/LabwareOffsetVector"
            }
          ]
        }
      },
      "required": ["labwareId", "newLocation", "strategy"]
    },
    "MoveLabwareCreate": {
      "title": "MoveLabwareCreate",
      "description": "A request to create a ``moveLabware`` command.",
      "type": "object",
      "properties": {
        "commandType": {
          "title": "Commandtype",
          "default": "moveLabware",
          "enum": ["moveLabware"],
          "type": "string"
        },
        "params": {
          "$ref": "#/definitions/MoveLabwareParams"
        },
        "intent": {
          "description": "The reason the command was added. If not specified or `protocol`, the command will be treated as part of the protocol run itself, and added to the end of the existing command queue.\n\nIf `setup`, the command will be treated as part of run setup. A setup command may only be enqueued if the run has not started.\n\nUse setup commands for activities like pre-run calibration checks and module setup, like pre-heating.",
          "allOf": [
            {
              "$ref": "#/definitions/CommandIntent"
            }
          ]
        },
        "key": {
          "title": "Key",
          "description": "A key value, unique in this run, that can be used to track the same logical command across multiple runs of the same protocol. If a value is not provided, one will be generated.",
          "type": "string"
        }
      },
      "required": ["params"]
    },
    "MovementAxis": {
      "title": "MovementAxis",
      "description": "Axis on which to issue a relative movement.",
      "enum": ["x", "y", "z"],
      "type": "string"
    },
    "MoveRelativeParams": {
      "title": "MoveRelativeParams",
      "description": "Payload required for a MoveRelative command.",
      "type": "object",
      "properties": {
        "pipetteId": {
          "title": "Pipetteid",
          "description": "Pipette to move.",
          "type": "string"
        },
        "axis": {
          "description": "Axis along which to move.",
          "allOf": [
            {
              "$ref": "#/definitions/MovementAxis"
            }
          ]
        },
        "distance": {
          "title": "Distance",
          "description": "Distance to move in millimeters. A positive number will move towards the right (x), back (y), top (z) of the deck.",
          "type": "number"
        }
      },
      "required": ["pipetteId", "axis", "distance"]
    },
    "MoveRelativeCreate": {
      "title": "MoveRelativeCreate",
      "description": "Data to create a MoveRelative command.",
      "type": "object",
      "properties": {
        "commandType": {
          "title": "Commandtype",
          "default": "moveRelative",
          "enum": ["moveRelative"],
          "type": "string"
        },
        "params": {
          "$ref": "#/definitions/MoveRelativeParams"
        },
        "intent": {
          "description": "The reason the command was added. If not specified or `protocol`, the command will be treated as part of the protocol run itself, and added to the end of the existing command queue.\n\nIf `setup`, the command will be treated as part of run setup. A setup command may only be enqueued if the run has not started.\n\nUse setup commands for activities like pre-run calibration checks and module setup, like pre-heating.",
          "allOf": [
            {
              "$ref": "#/definitions/CommandIntent"
            }
          ]
        },
        "key": {
          "title": "Key",
          "description": "A key value, unique in this run, that can be used to track the same logical command across multiple runs of the same protocol. If a value is not provided, one will be generated.",
          "type": "string"
        }
      },
      "required": ["params"]
    },
    "DeckPoint": {
      "title": "DeckPoint",
      "description": "Coordinates of a point in deck space.",
      "type": "object",
      "properties": {
        "x": {
          "title": "X",
          "type": "number"
        },
        "y": {
          "title": "Y",
          "type": "number"
        },
        "z": {
          "title": "Z",
          "type": "number"
        }
      },
      "required": ["x", "y", "z"]
    },
    "MoveToCoordinatesParams": {
      "title": "MoveToCoordinatesParams",
      "description": "Payload required to move a pipette to coordinates.",
      "type": "object",
      "properties": {
        "minimumZHeight": {
          "title": "Minimumzheight",
          "description": "Optional minimal Z margin in mm. If this is larger than the API's default safe Z margin, it will make the arc higher. If it's smaller, it will have no effect.",
          "type": "number"
        },
        "forceDirect": {
          "title": "Forcedirect",
          "description": "If true, moving from one labware/well to another will not arc to the default safe z, but instead will move directly to the specified location. This will also force the `minimumZHeight` param to be ignored. A 'direct' movement is in X/Y/Z simultaneously.",
          "default": false,
          "type": "boolean"
        },
        "speed": {
          "title": "Speed",
          "description": "Override the travel speed in mm/s. This controls the straight linear speed of motion.",
          "type": "number"
        },
        "pipetteId": {
          "title": "Pipetteid",
          "description": "Identifier of pipette to use for liquid handling.",
          "type": "string"
        },
        "coordinates": {
          "title": "Coordinates",
          "description": "X, Y and Z coordinates in mm from deck's origin location (left-front-bottom corner of work space)",
          "allOf": [
            {
              "$ref": "#/definitions/DeckPoint"
            }
          ]
        }
      },
      "required": ["pipetteId", "coordinates"]
    },
    "MoveToCoordinatesCreate": {
      "title": "MoveToCoordinatesCreate",
      "description": "Move to coordinates command creation request model.",
      "type": "object",
      "properties": {
        "commandType": {
          "title": "Commandtype",
          "default": "moveToCoordinates",
          "enum": ["moveToCoordinates"],
          "type": "string"
        },
        "params": {
          "$ref": "#/definitions/MoveToCoordinatesParams"
        },
        "intent": {
          "description": "The reason the command was added. If not specified or `protocol`, the command will be treated as part of the protocol run itself, and added to the end of the existing command queue.\n\nIf `setup`, the command will be treated as part of run setup. A setup command may only be enqueued if the run has not started.\n\nUse setup commands for activities like pre-run calibration checks and module setup, like pre-heating.",
          "allOf": [
            {
              "$ref": "#/definitions/CommandIntent"
            }
          ]
        },
        "key": {
          "title": "Key",
          "description": "A key value, unique in this run, that can be used to track the same logical command across multiple runs of the same protocol. If a value is not provided, one will be generated.",
          "type": "string"
        }
      },
      "required": ["params"]
    },
    "MoveToWellParams": {
      "title": "MoveToWellParams",
      "description": "Payload required to move a pipette to a specific well.",
      "type": "object",
      "properties": {
        "minimumZHeight": {
          "title": "Minimumzheight",
          "description": "Optional minimal Z margin in mm. If this is larger than the API's default safe Z margin, it will make the arc higher. If it's smaller, it will have no effect.",
          "type": "number"
        },
        "forceDirect": {
          "title": "Forcedirect",
          "description": "If true, moving from one labware/well to another will not arc to the default safe z, but instead will move directly to the specified location. This will also force the `minimumZHeight` param to be ignored. A 'direct' movement is in X/Y/Z simultaneously.",
          "default": false,
          "type": "boolean"
        },
        "speed": {
          "title": "Speed",
          "description": "Override the travel speed in mm/s. This controls the straight linear speed of motion.",
          "type": "number"
        },
        "labwareId": {
          "title": "Labwareid",
          "description": "Identifier of labware to use.",
          "type": "string"
        },
        "wellName": {
          "title": "Wellname",
          "description": "Name of well to use in labware.",
          "type": "string"
        },
        "wellLocation": {
          "title": "Welllocation",
          "description": "Relative well location at which to perform the operation",
          "allOf": [
            {
              "$ref": "#/definitions/WellLocation"
            }
          ]
        },
        "pipetteId": {
          "title": "Pipetteid",
          "description": "Identifier of pipette to use for liquid handling.",
          "type": "string"
        }
      },
      "required": ["labwareId", "wellName", "pipetteId"]
    },
    "MoveToWellCreate": {
      "title": "MoveToWellCreate",
      "description": "Move to well command creation request model.",
      "type": "object",
      "properties": {
        "commandType": {
          "title": "Commandtype",
          "default": "moveToWell",
          "enum": ["moveToWell"],
          "type": "string"
        },
        "params": {
          "$ref": "#/definitions/MoveToWellParams"
        },
        "intent": {
          "description": "The reason the command was added. If not specified or `protocol`, the command will be treated as part of the protocol run itself, and added to the end of the existing command queue.\n\nIf `setup`, the command will be treated as part of run setup. A setup command may only be enqueued if the run has not started.\n\nUse setup commands for activities like pre-run calibration checks and module setup, like pre-heating.",
          "allOf": [
            {
              "$ref": "#/definitions/CommandIntent"
            }
          ]
        },
        "key": {
          "title": "Key",
          "description": "A key value, unique in this run, that can be used to track the same logical command across multiple runs of the same protocol. If a value is not provided, one will be generated.",
          "type": "string"
        }
      },
      "required": ["params"]
    },
    "AddressableOffsetVector": {
      "title": "AddressableOffsetVector",
      "description": "Offset, in deck coordinates, from nominal to actual position of an addressable area.",
      "type": "object",
      "properties": {
        "x": {
          "title": "X",
          "type": "number"
        },
        "y": {
          "title": "Y",
          "type": "number"
        },
        "z": {
          "title": "Z",
          "type": "number"
        }
      },
      "required": ["x", "y", "z"]
    },
    "MoveToAddressableAreaParams": {
      "title": "MoveToAddressableAreaParams",
      "description": "Payload required to move a pipette to a specific addressable area.\n\nAn *addressable area* is a space in the robot that may or may not be usable depending on how\nthe robot's deck is configured. For example, if a Flex is configured with a waste chute, it will\nhave additional addressable areas representing the opening of the waste chute, where tips and\nlabware can be dropped.\n\nThis moves the pipette so all of its nozzles are centered over the addressable area.\nIf the pipette is currently configured with a partial tip layout, this centering is over all\nthe pipette's physical nozzles, not just the nozzles that are active.\n\nThe z-position will be chosen to put the bottom of the tips---or the bottom of the nozzles,\nif there are no tips---level with the top of the addressable area.\n\nWhen this command is executed, Protocol Engine will make sure the robot's deck is configured\nsuch that the requested addressable area actually exists. For example, if you request\nthe addressable area B4, it will make sure the robot is set up with a B3/B4 staging area slot.\nIf that's not the case, the command will fail.",
      "type": "object",
      "properties": {
        "minimumZHeight": {
          "title": "Minimumzheight",
          "description": "Optional minimal Z margin in mm. If this is larger than the API's default safe Z margin, it will make the arc higher. If it's smaller, it will have no effect.",
          "type": "number"
        },
        "forceDirect": {
          "title": "Forcedirect",
          "description": "If true, moving from one labware/well to another will not arc to the default safe z, but instead will move directly to the specified location. This will also force the `minimumZHeight` param to be ignored. A 'direct' movement is in X/Y/Z simultaneously.",
          "default": false,
          "type": "boolean"
        },
        "speed": {
          "title": "Speed",
          "description": "Override the travel speed in mm/s. This controls the straight linear speed of motion.",
          "type": "number"
        },
        "pipetteId": {
          "title": "Pipetteid",
          "description": "Identifier of pipette to use for liquid handling.",
          "type": "string"
        },
        "addressableAreaName": {
          "title": "Addressableareaname",
          "description": "The name of the addressable area that you want to use. Valid values are the `id`s of `addressableArea`s in the [deck definition](https://github.com/Opentrons/opentrons/tree/edge/shared-data/deck).",
          "type": "string"
        },
        "offset": {
          "title": "Offset",
          "description": "Relative offset of addressable area to move pipette's critical point.",
          "default": {
            "x": 0.0,
            "y": 0.0,
            "z": 0.0
          },
          "allOf": [
            {
              "$ref": "#/definitions/AddressableOffsetVector"
            }
          ]
        },
        "stayAtHighestPossibleZ": {
          "title": "Stayathighestpossiblez",
          "description": "If `true`, the pipette will retract to its highest possible height and stay there instead of descending to the destination. `minimumZHeight` will be ignored.",
          "default": false,
          "type": "boolean"
        }
      },
      "required": ["pipetteId", "addressableAreaName"]
    },
    "MoveToAddressableAreaCreate": {
      "title": "MoveToAddressableAreaCreate",
      "description": "Move to addressable area command creation request model.",
      "type": "object",
      "properties": {
        "commandType": {
          "title": "Commandtype",
          "default": "moveToAddressableArea",
          "enum": ["moveToAddressableArea"],
          "type": "string"
        },
        "params": {
          "$ref": "#/definitions/MoveToAddressableAreaParams"
        },
        "intent": {
          "description": "The reason the command was added. If not specified or `protocol`, the command will be treated as part of the protocol run itself, and added to the end of the existing command queue.\n\nIf `setup`, the command will be treated as part of run setup. A setup command may only be enqueued if the run has not started.\n\nUse setup commands for activities like pre-run calibration checks and module setup, like pre-heating.",
          "allOf": [
            {
              "$ref": "#/definitions/CommandIntent"
            }
          ]
        },
        "key": {
          "title": "Key",
          "description": "A key value, unique in this run, that can be used to track the same logical command across multiple runs of the same protocol. If a value is not provided, one will be generated.",
          "type": "string"
        }
      },
      "required": ["params"]
    },
    "MoveToAddressableAreaForDropTipParams": {
      "title": "MoveToAddressableAreaForDropTipParams",
      "description": "Payload required to move a pipette to a specific addressable area.\n\nAn *addressable area* is a space in the robot that may or may not be usable depending on how\nthe robot's deck is configured. For example, if a Flex is configured with a waste chute, it will\nhave additional addressable areas representing the opening of the waste chute, where tips and\nlabware can be dropped.\n\nThis moves the pipette so all of its nozzles are centered over the addressable area.\nIf the pipette is currently configured with a partial tip layout, this centering is over all\nthe pipette's physical nozzles, not just the nozzles that are active.\n\nThe z-position will be chosen to put the bottom of the tips---or the bottom of the nozzles,\nif there are no tips---level with the top of the addressable area.\n\nWhen this command is executed, Protocol Engine will make sure the robot's deck is configured\nsuch that the requested addressable area actually exists. For example, if you request\nthe addressable area B4, it will make sure the robot is set up with a B3/B4 staging area slot.\nIf that's not the case, the command will fail.",
      "type": "object",
      "properties": {
        "minimumZHeight": {
          "title": "Minimumzheight",
          "description": "Optional minimal Z margin in mm. If this is larger than the API's default safe Z margin, it will make the arc higher. If it's smaller, it will have no effect.",
          "type": "number"
        },
        "forceDirect": {
          "title": "Forcedirect",
          "description": "If true, moving from one labware/well to another will not arc to the default safe z, but instead will move directly to the specified location. This will also force the `minimumZHeight` param to be ignored. A 'direct' movement is in X/Y/Z simultaneously.",
          "default": false,
          "type": "boolean"
        },
        "speed": {
          "title": "Speed",
          "description": "Override the travel speed in mm/s. This controls the straight linear speed of motion.",
          "type": "number"
        },
        "pipetteId": {
          "title": "Pipetteid",
          "description": "Identifier of pipette to use for liquid handling.",
          "type": "string"
        },
        "addressableAreaName": {
          "title": "Addressableareaname",
          "description": "The name of the addressable area that you want to use. Valid values are the `id`s of `addressableArea`s in the [deck definition](https://github.com/Opentrons/opentrons/tree/edge/shared-data/deck).",
          "type": "string"
        },
        "offset": {
          "title": "Offset",
          "description": "Relative offset of addressable area to move pipette's critical point.",
          "default": {
            "x": 0.0,
            "y": 0.0,
            "z": 0.0
          },
          "allOf": [
            {
              "$ref": "#/definitions/AddressableOffsetVector"
            }
          ]
        },
        "alternateDropLocation": {
          "title": "Alternatedroplocation",
          "description": "Whether to alternate location where tip is dropped within the addressable area. If True, this command will ignore the offset provided and alternate between dropping tips at two predetermined locations inside the specified labware well. If False, the tip will be dropped at the top center of the area.",
          "default": false,
          "type": "boolean"
        },
        "ignoreTipConfiguration": {
          "title": "Ignoretipconfiguration",
          "description": "Whether to utilize the critical point of the tip configuraiton when moving to an addressable area. If True, this command will ignore the tip configuration and use the center of the entire instrument as the critical point for movement. If False, this command will use the critical point provided by the current tip configuration.",
          "default": true,
          "type": "boolean"
        }
      },
      "required": ["pipetteId", "addressableAreaName"]
    },
    "MoveToAddressableAreaForDropTipCreate": {
      "title": "MoveToAddressableAreaForDropTipCreate",
      "description": "Move to addressable area for drop tip command creation request model.",
      "type": "object",
      "properties": {
        "commandType": {
          "title": "Commandtype",
          "default": "moveToAddressableAreaForDropTip",
          "enum": ["moveToAddressableAreaForDropTip"],
          "type": "string"
        },
        "params": {
          "$ref": "#/definitions/MoveToAddressableAreaForDropTipParams"
        },
        "intent": {
          "description": "The reason the command was added. If not specified or `protocol`, the command will be treated as part of the protocol run itself, and added to the end of the existing command queue.\n\nIf `setup`, the command will be treated as part of run setup. A setup command may only be enqueued if the run has not started.\n\nUse setup commands for activities like pre-run calibration checks and module setup, like pre-heating.",
          "allOf": [
            {
              "$ref": "#/definitions/CommandIntent"
            }
          ]
        },
        "key": {
          "title": "Key",
          "description": "A key value, unique in this run, that can be used to track the same logical command across multiple runs of the same protocol. If a value is not provided, one will be generated.",
          "type": "string"
        }
      },
      "required": ["params"]
    },
    "PrepareToAspirateParams": {
      "title": "PrepareToAspirateParams",
      "description": "Parameters required to prepare a specific pipette for aspiration.",
      "type": "object",
      "properties": {
        "pipetteId": {
          "title": "Pipetteid",
          "description": "Identifier of pipette to use for liquid handling.",
          "type": "string"
        }
      },
      "required": ["pipetteId"]
    },
    "PrepareToAspirateCreate": {
      "title": "PrepareToAspirateCreate",
      "description": "Prepare for aspirate command creation request model.",
      "type": "object",
      "properties": {
        "commandType": {
          "title": "Commandtype",
          "default": "prepareToAspirate",
          "enum": ["prepareToAspirate"],
          "type": "string"
        },
        "params": {
          "$ref": "#/definitions/PrepareToAspirateParams"
        },
        "intent": {
          "description": "The reason the command was added. If not specified or `protocol`, the command will be treated as part of the protocol run itself, and added to the end of the existing command queue.\n\nIf `setup`, the command will be treated as part of run setup. A setup command may only be enqueued if the run has not started.\n\nUse setup commands for activities like pre-run calibration checks and module setup, like pre-heating.",
          "allOf": [
            {
              "$ref": "#/definitions/CommandIntent"
            }
          ]
        },
        "key": {
          "title": "Key",
          "description": "A key value, unique in this run, that can be used to track the same logical command across multiple runs of the same protocol. If a value is not provided, one will be generated.",
          "type": "string"
        }
      },
      "required": ["params"]
    },
    "WaitForResumeParams": {
      "title": "WaitForResumeParams",
      "description": "Payload required to pause the protocol.",
      "type": "object",
      "properties": {
        "message": {
          "title": "Message",
          "description": "A user-facing message associated with the pause",
          "type": "string"
        }
      }
    },
    "WaitForResumeCreate": {
      "title": "WaitForResumeCreate",
      "description": "Wait for resume command request model.",
      "type": "object",
      "properties": {
        "commandType": {
          "title": "Commandtype",
          "default": "waitForResume",
          "enum": ["waitForResume", "pause"],
          "type": "string"
        },
        "params": {
          "$ref": "#/definitions/WaitForResumeParams"
        },
        "intent": {
          "description": "The reason the command was added. If not specified or `protocol`, the command will be treated as part of the protocol run itself, and added to the end of the existing command queue.\n\nIf `setup`, the command will be treated as part of run setup. A setup command may only be enqueued if the run has not started.\n\nUse setup commands for activities like pre-run calibration checks and module setup, like pre-heating.",
          "allOf": [
            {
              "$ref": "#/definitions/CommandIntent"
            }
          ]
        },
        "key": {
          "title": "Key",
          "description": "A key value, unique in this run, that can be used to track the same logical command across multiple runs of the same protocol. If a value is not provided, one will be generated.",
          "type": "string"
        }
      },
      "required": ["params"]
    },
    "WaitForDurationParams": {
      "title": "WaitForDurationParams",
      "description": "Payload required to pause the protocol.",
      "type": "object",
      "properties": {
        "seconds": {
          "title": "Seconds",
          "description": "Duration, in seconds, to wait for.",
          "type": "number"
        },
        "message": {
          "title": "Message",
          "description": "A user-facing message associated with the pause",
          "type": "string"
        }
      },
      "required": ["seconds"]
    },
    "WaitForDurationCreate": {
      "title": "WaitForDurationCreate",
      "description": "Wait for duration command request model.",
      "type": "object",
      "properties": {
        "commandType": {
          "title": "Commandtype",
          "default": "waitForDuration",
          "enum": ["waitForDuration"],
          "type": "string"
        },
        "params": {
          "$ref": "#/definitions/WaitForDurationParams"
        },
        "intent": {
          "description": "The reason the command was added. If not specified or `protocol`, the command will be treated as part of the protocol run itself, and added to the end of the existing command queue.\n\nIf `setup`, the command will be treated as part of run setup. A setup command may only be enqueued if the run has not started.\n\nUse setup commands for activities like pre-run calibration checks and module setup, like pre-heating.",
          "allOf": [
            {
              "$ref": "#/definitions/CommandIntent"
            }
          ]
        },
        "key": {
          "title": "Key",
          "description": "A key value, unique in this run, that can be used to track the same logical command across multiple runs of the same protocol. If a value is not provided, one will be generated.",
          "type": "string"
        }
      },
      "required": ["params"]
    },
    "PickUpTipParams": {
      "title": "PickUpTipParams",
      "description": "Payload needed to move a pipette to a specific well.",
      "type": "object",
      "properties": {
        "labwareId": {
          "title": "Labwareid",
          "description": "Identifier of labware to use.",
          "type": "string"
        },
        "wellName": {
          "title": "Wellname",
          "description": "Name of well to use in labware.",
          "type": "string"
        },
        "wellLocation": {
          "title": "Welllocation",
          "description": "Relative well location at which to perform the operation",
          "allOf": [
            {
              "$ref": "#/definitions/WellLocation"
            }
          ]
        },
        "pipetteId": {
          "title": "Pipetteid",
          "description": "Identifier of pipette to use for liquid handling.",
          "type": "string"
        }
      },
      "required": ["labwareId", "wellName", "pipetteId"]
    },
    "PickUpTipCreate": {
      "title": "PickUpTipCreate",
      "description": "Pick up tip command creation request model.",
      "type": "object",
      "properties": {
        "commandType": {
          "title": "Commandtype",
          "default": "pickUpTip",
          "enum": ["pickUpTip"],
          "type": "string"
        },
        "params": {
          "$ref": "#/definitions/PickUpTipParams"
        },
        "intent": {
          "description": "The reason the command was added. If not specified or `protocol`, the command will be treated as part of the protocol run itself, and added to the end of the existing command queue.\n\nIf `setup`, the command will be treated as part of run setup. A setup command may only be enqueued if the run has not started.\n\nUse setup commands for activities like pre-run calibration checks and module setup, like pre-heating.",
          "allOf": [
            {
              "$ref": "#/definitions/CommandIntent"
            }
          ]
        },
        "key": {
          "title": "Key",
          "description": "A key value, unique in this run, that can be used to track the same logical command across multiple runs of the same protocol. If a value is not provided, one will be generated.",
          "type": "string"
        }
      },
      "required": ["params"]
    },
    "SavePositionParams": {
      "title": "SavePositionParams",
      "description": "Payload needed to save a pipette's current position.",
      "type": "object",
      "properties": {
        "pipetteId": {
          "title": "Pipetteid",
          "description": "Unique identifier of the pipette in question.",
          "type": "string"
        },
        "positionId": {
          "title": "Positionid",
          "description": "An optional ID to assign to this command instance. Auto-assigned if not defined.",
          "type": "string"
        },
        "failOnNotHomed": {
          "title": "Failonnothomed",
          "default": true,
          "descrption": "Require all axes to be homed before saving position.",
          "type": "boolean"
        }
      },
      "required": ["pipetteId"]
    },
    "SavePositionCreate": {
      "title": "SavePositionCreate",
      "description": "Save position command creation request model.",
      "type": "object",
      "properties": {
        "commandType": {
          "title": "Commandtype",
          "default": "savePosition",
          "enum": ["savePosition"],
          "type": "string"
        },
        "params": {
          "$ref": "#/definitions/SavePositionParams"
        },
        "intent": {
          "description": "The reason the command was added. If not specified or `protocol`, the command will be treated as part of the protocol run itself, and added to the end of the existing command queue.\n\nIf `setup`, the command will be treated as part of run setup. A setup command may only be enqueued if the run has not started.\n\nUse setup commands for activities like pre-run calibration checks and module setup, like pre-heating.",
          "allOf": [
            {
              "$ref": "#/definitions/CommandIntent"
            }
          ]
        },
        "key": {
          "title": "Key",
          "description": "A key value, unique in this run, that can be used to track the same logical command across multiple runs of the same protocol. If a value is not provided, one will be generated.",
          "type": "string"
        }
      },
      "required": ["params"]
    },
    "SetRailLightsParams": {
      "title": "SetRailLightsParams",
      "description": "Payload required to set the rail lights on or off.",
      "type": "object",
      "properties": {
        "on": {
          "title": "On",
          "description": "The field that determines if the light is turned off or on.",
          "type": "boolean"
        }
      },
      "required": ["on"]
    },
    "SetRailLightsCreate": {
      "title": "SetRailLightsCreate",
      "description": "setRailLights command request model.",
      "type": "object",
      "properties": {
        "commandType": {
          "title": "Commandtype",
          "default": "setRailLights",
          "enum": ["setRailLights"],
          "type": "string"
        },
        "params": {
          "$ref": "#/definitions/SetRailLightsParams"
        },
        "intent": {
          "description": "The reason the command was added. If not specified or `protocol`, the command will be treated as part of the protocol run itself, and added to the end of the existing command queue.\n\nIf `setup`, the command will be treated as part of run setup. A setup command may only be enqueued if the run has not started.\n\nUse setup commands for activities like pre-run calibration checks and module setup, like pre-heating.",
          "allOf": [
            {
              "$ref": "#/definitions/CommandIntent"
            }
          ]
        },
        "key": {
          "title": "Key",
          "description": "A key value, unique in this run, that can be used to track the same logical command across multiple runs of the same protocol. If a value is not provided, one will be generated.",
          "type": "string"
        }
      },
      "required": ["params"]
    },
    "TouchTipParams": {
      "title": "TouchTipParams",
      "description": "Payload needed to touch a pipette tip the sides of a specific well.",
      "type": "object",
      "properties": {
        "labwareId": {
          "title": "Labwareid",
          "description": "Identifier of labware to use.",
          "type": "string"
        },
        "wellName": {
          "title": "Wellname",
          "description": "Name of well to use in labware.",
          "type": "string"
        },
        "wellLocation": {
          "title": "Welllocation",
          "description": "Relative well location at which to perform the operation",
          "allOf": [
            {
              "$ref": "#/definitions/WellLocation"
            }
          ]
        },
        "pipetteId": {
          "title": "Pipetteid",
          "description": "Identifier of pipette to use for liquid handling.",
          "type": "string"
        },
        "radius": {
          "title": "Radius",
          "description": "The proportion of the target well's radius the pipette tip will move towards.",
          "default": 1.0,
          "type": "number"
        },
        "speed": {
          "title": "Speed",
          "description": "Override the travel speed in mm/s. This controls the straight linear speed of motion.",
          "type": "number"
        }
      },
      "required": ["labwareId", "wellName", "pipetteId"]
    },
    "TouchTipCreate": {
      "title": "TouchTipCreate",
      "description": "Touch tip command creation request model.",
      "type": "object",
      "properties": {
        "commandType": {
          "title": "Commandtype",
          "default": "touchTip",
          "enum": ["touchTip"],
          "type": "string"
        },
        "params": {
          "$ref": "#/definitions/TouchTipParams"
        },
        "intent": {
          "description": "The reason the command was added. If not specified or `protocol`, the command will be treated as part of the protocol run itself, and added to the end of the existing command queue.\n\nIf `setup`, the command will be treated as part of run setup. A setup command may only be enqueued if the run has not started.\n\nUse setup commands for activities like pre-run calibration checks and module setup, like pre-heating.",
          "allOf": [
            {
              "$ref": "#/definitions/CommandIntent"
            }
          ]
        },
        "key": {
          "title": "Key",
          "description": "A key value, unique in this run, that can be used to track the same logical command across multiple runs of the same protocol. If a value is not provided, one will be generated.",
          "type": "string"
        }
      },
      "required": ["params"]
    },
    "StatusBarAnimation": {
      "title": "StatusBarAnimation",
      "description": "Status Bar animation options.",
      "enum": ["idle", "confirm", "updating", "disco", "off"]
    },
    "SetStatusBarParams": {
      "title": "SetStatusBarParams",
      "description": "Payload required to set the status bar to run an animation.",
      "type": "object",
      "properties": {
        "animation": {
          "description": "The animation that should be executed on the status bar.",
          "allOf": [
            {
              "$ref": "#/definitions/StatusBarAnimation"
            }
          ]
        }
      },
      "required": ["animation"]
    },
    "SetStatusBarCreate": {
      "title": "SetStatusBarCreate",
      "description": "setStatusBar command request model.",
      "type": "object",
      "properties": {
        "commandType": {
          "title": "Commandtype",
          "default": "setStatusBar",
          "enum": ["setStatusBar"],
          "type": "string"
        },
        "params": {
          "$ref": "#/definitions/SetStatusBarParams"
        },
        "intent": {
          "description": "The reason the command was added. If not specified or `protocol`, the command will be treated as part of the protocol run itself, and added to the end of the existing command queue.\n\nIf `setup`, the command will be treated as part of run setup. A setup command may only be enqueued if the run has not started.\n\nUse setup commands for activities like pre-run calibration checks and module setup, like pre-heating.",
          "allOf": [
            {
              "$ref": "#/definitions/CommandIntent"
            }
          ]
        },
        "key": {
          "title": "Key",
          "description": "A key value, unique in this run, that can be used to track the same logical command across multiple runs of the same protocol. If a value is not provided, one will be generated.",
          "type": "string"
        }
      },
      "required": ["params"]
    },
    "TipPresenceStatus": {
      "title": "TipPresenceStatus",
      "description": "Tip presence status reported by a pipette.",
      "enum": ["present", "absent", "unknown"],
      "type": "string"
    },
    "InstrumentSensorId": {
      "title": "InstrumentSensorId",
      "description": "Primary and secondary sensor ids.",
      "enum": ["primary", "secondary", "both"],
      "type": "string"
    },
    "VerifyTipPresenceParams": {
      "title": "VerifyTipPresenceParams",
      "description": "Payload required for a VerifyTipPresence command.",
      "type": "object",
      "properties": {
        "pipetteId": {
          "title": "Pipetteid",
          "description": "Identifier of pipette to use for liquid handling.",
          "type": "string"
        },
        "expectedState": {
          "description": "The expected tip presence status on the pipette.",
          "allOf": [
            {
              "$ref": "#/definitions/TipPresenceStatus"
            }
          ]
        },
        "followSingularSensor": {
          "description": "The sensor id to follow if the other can be ignored.",
          "allOf": [
            {
              "$ref": "#/definitions/InstrumentSensorId"
            }
          ]
        }
      },
      "required": ["pipetteId", "expectedState"]
    },
    "VerifyTipPresenceCreate": {
      "title": "VerifyTipPresenceCreate",
      "description": "VerifyTipPresence command creation request model.",
      "type": "object",
      "properties": {
        "commandType": {
          "title": "Commandtype",
          "default": "verifyTipPresence",
          "enum": ["verifyTipPresence"],
          "type": "string"
        },
        "params": {
          "$ref": "#/definitions/VerifyTipPresenceParams"
        },
        "intent": {
          "description": "The reason the command was added. If not specified or `protocol`, the command will be treated as part of the protocol run itself, and added to the end of the existing command queue.\n\nIf `setup`, the command will be treated as part of run setup. A setup command may only be enqueued if the run has not started.\n\nUse setup commands for activities like pre-run calibration checks and module setup, like pre-heating.",
          "allOf": [
            {
              "$ref": "#/definitions/CommandIntent"
            }
          ]
        },
        "key": {
          "title": "Key",
          "description": "A key value, unique in this run, that can be used to track the same logical command across multiple runs of the same protocol. If a value is not provided, one will be generated.",
          "type": "string"
        }
      },
      "required": ["params"]
    },
    "GetTipPresenceParams": {
      "title": "GetTipPresenceParams",
      "description": "Payload required for a GetTipPresence command.",
      "type": "object",
      "properties": {
        "pipetteId": {
          "title": "Pipetteid",
          "description": "Identifier of pipette to use for liquid handling.",
          "type": "string"
        }
      },
      "required": ["pipetteId"]
    },
    "GetTipPresenceCreate": {
      "title": "GetTipPresenceCreate",
      "description": "GetTipPresence command creation request model.",
      "type": "object",
      "properties": {
        "commandType": {
          "title": "Commandtype",
          "default": "getTipPresence",
          "enum": ["getTipPresence"],
          "type": "string"
        },
        "params": {
          "$ref": "#/definitions/GetTipPresenceParams"
        },
        "intent": {
          "description": "The reason the command was added. If not specified or `protocol`, the command will be treated as part of the protocol run itself, and added to the end of the existing command queue.\n\nIf `setup`, the command will be treated as part of run setup. A setup command may only be enqueued if the run has not started.\n\nUse setup commands for activities like pre-run calibration checks and module setup, like pre-heating.",
          "allOf": [
            {
              "$ref": "#/definitions/CommandIntent"
            }
          ]
        },
        "key": {
          "title": "Key",
          "description": "A key value, unique in this run, that can be used to track the same logical command across multiple runs of the same protocol. If a value is not provided, one will be generated.",
          "type": "string"
        }
      },
      "required": ["params"]
    },
    "LiquidProbeParams": {
      "title": "LiquidProbeParams",
      "description": "Parameters required to liquid probe a specific well.",
      "type": "object",
      "properties": {
        "labwareId": {
          "title": "Labwareid",
          "description": "Identifier of labware to use.",
          "type": "string"
        },
        "wellName": {
          "title": "Wellname",
          "description": "Name of well to use in labware.",
          "type": "string"
        },
        "wellLocation": {
          "title": "Welllocation",
          "description": "Relative well location at which to perform the operation",
          "allOf": [
            {
              "$ref": "#/definitions/WellLocation"
            }
          ]
        },
        "pipetteId": {
          "title": "Pipetteid",
          "description": "Identifier of pipette to use for liquid handling.",
          "type": "string"
        }
      },
      "required": ["labwareId", "wellName", "pipetteId"]
    },
    "LiquidProbeCreate": {
      "title": "LiquidProbeCreate",
      "description": "Create LiquidProbe command request model.",
      "type": "object",
      "properties": {
        "commandType": {
          "title": "Commandtype",
          "default": "liquidProbe",
          "enum": ["liquidProbe"],
          "type": "string"
        },
        "params": {
          "$ref": "#/definitions/LiquidProbeParams"
        },
        "intent": {
          "description": "The reason the command was added. If not specified or `protocol`, the command will be treated as part of the protocol run itself, and added to the end of the existing command queue.\n\nIf `setup`, the command will be treated as part of run setup. A setup command may only be enqueued if the run has not started.\n\nUse setup commands for activities like pre-run calibration checks and module setup, like pre-heating.",
          "allOf": [
            {
              "$ref": "#/definitions/CommandIntent"
            }
          ]
        },
        "key": {
          "title": "Key",
          "description": "A key value, unique in this run, that can be used to track the same logical command across multiple runs of the same protocol. If a value is not provided, one will be generated.",
          "type": "string"
        }
      },
      "required": ["params"]
    },
    "opentrons__protocol_engine__commands__heater_shaker__wait_for_temperature__WaitForTemperatureParams": {
      "title": "WaitForTemperatureParams",
      "description": "Input parameters to wait for a Heater-Shaker's target temperature.",
      "type": "object",
      "properties": {
        "moduleId": {
          "title": "Moduleid",
          "description": "Unique ID of the Heater-Shaker Module.",
          "type": "string"
        },
        "celsius": {
          "title": "Celsius",
          "description": "Target temperature in \u00b0C. If not specified, will default to the module's target temperature. Specifying a celsius parameter other than the target temperature could lead to unpredictable behavior and hence is not recommended for use. This parameter can be removed in a future version without prior notice.",
          "type": "number"
        }
      },
      "required": ["moduleId"]
    },
    "opentrons__protocol_engine__commands__heater_shaker__wait_for_temperature__WaitForTemperatureCreate": {
      "title": "WaitForTemperatureCreate",
      "description": "A request to create a Heater-Shaker's wait for temperature command.",
      "type": "object",
      "properties": {
        "commandType": {
          "title": "Commandtype",
          "default": "heaterShaker/waitForTemperature",
          "enum": ["heaterShaker/waitForTemperature"],
          "type": "string"
        },
        "params": {
          "$ref": "#/definitions/opentrons__protocol_engine__commands__heater_shaker__wait_for_temperature__WaitForTemperatureParams"
        },
        "intent": {
          "description": "The reason the command was added. If not specified or `protocol`, the command will be treated as part of the protocol run itself, and added to the end of the existing command queue.\n\nIf `setup`, the command will be treated as part of run setup. A setup command may only be enqueued if the run has not started.\n\nUse setup commands for activities like pre-run calibration checks and module setup, like pre-heating.",
          "allOf": [
            {
              "$ref": "#/definitions/CommandIntent"
            }
          ]
        },
        "key": {
          "title": "Key",
          "description": "A key value, unique in this run, that can be used to track the same logical command across multiple runs of the same protocol. If a value is not provided, one will be generated.",
          "type": "string"
        }
      },
      "required": ["params"]
    },
    "opentrons__protocol_engine__commands__heater_shaker__set_target_temperature__SetTargetTemperatureParams": {
      "title": "SetTargetTemperatureParams",
      "description": "Input parameters to set a Heater-Shaker's target temperature.",
      "type": "object",
      "properties": {
        "moduleId": {
          "title": "Moduleid",
          "description": "Unique ID of the Heater-Shaker Module.",
          "type": "string"
        },
        "celsius": {
          "title": "Celsius",
          "description": "Target temperature in \u00b0C.",
          "type": "number"
        }
      },
      "required": ["moduleId", "celsius"]
    },
    "opentrons__protocol_engine__commands__heater_shaker__set_target_temperature__SetTargetTemperatureCreate": {
      "title": "SetTargetTemperatureCreate",
      "description": "A request to create a Heater-Shaker's set temperature command.",
      "type": "object",
      "properties": {
        "commandType": {
          "title": "Commandtype",
          "default": "heaterShaker/setTargetTemperature",
          "enum": ["heaterShaker/setTargetTemperature"],
          "type": "string"
        },
        "params": {
          "$ref": "#/definitions/opentrons__protocol_engine__commands__heater_shaker__set_target_temperature__SetTargetTemperatureParams"
        },
        "intent": {
          "description": "The reason the command was added. If not specified or `protocol`, the command will be treated as part of the protocol run itself, and added to the end of the existing command queue.\n\nIf `setup`, the command will be treated as part of run setup. A setup command may only be enqueued if the run has not started.\n\nUse setup commands for activities like pre-run calibration checks and module setup, like pre-heating.",
          "allOf": [
            {
              "$ref": "#/definitions/CommandIntent"
            }
          ]
        },
        "key": {
          "title": "Key",
          "description": "A key value, unique in this run, that can be used to track the same logical command across multiple runs of the same protocol. If a value is not provided, one will be generated.",
          "type": "string"
        }
      },
      "required": ["params"]
    },
    "DeactivateHeaterParams": {
      "title": "DeactivateHeaterParams",
      "description": "Input parameters to unset a Heater-Shaker's target temperature.",
      "type": "object",
      "properties": {
        "moduleId": {
          "title": "Moduleid",
          "description": "Unique ID of the Heater-Shaker Module.",
          "type": "string"
        }
      },
      "required": ["moduleId"]
    },
    "DeactivateHeaterCreate": {
      "title": "DeactivateHeaterCreate",
      "description": "A request to create a Heater-Shaker's deactivate heater command.",
      "type": "object",
      "properties": {
        "commandType": {
          "title": "Commandtype",
          "default": "heaterShaker/deactivateHeater",
          "enum": ["heaterShaker/deactivateHeater"],
          "type": "string"
        },
        "params": {
          "$ref": "#/definitions/DeactivateHeaterParams"
        },
        "intent": {
          "description": "The reason the command was added. If not specified or `protocol`, the command will be treated as part of the protocol run itself, and added to the end of the existing command queue.\n\nIf `setup`, the command will be treated as part of run setup. A setup command may only be enqueued if the run has not started.\n\nUse setup commands for activities like pre-run calibration checks and module setup, like pre-heating.",
          "allOf": [
            {
              "$ref": "#/definitions/CommandIntent"
            }
          ]
        },
        "key": {
          "title": "Key",
          "description": "A key value, unique in this run, that can be used to track the same logical command across multiple runs of the same protocol. If a value is not provided, one will be generated.",
          "type": "string"
        }
      },
      "required": ["params"]
    },
    "SetAndWaitForShakeSpeedParams": {
      "title": "SetAndWaitForShakeSpeedParams",
      "description": "Input parameters to set and wait for a shake speed for a Heater-Shaker Module.",
      "type": "object",
      "properties": {
        "moduleId": {
          "title": "Moduleid",
          "description": "Unique ID of the Heater-Shaker Module.",
          "type": "string"
        },
        "rpm": {
          "title": "Rpm",
          "description": "Target speed in rotations per minute.",
          "type": "number"
        }
      },
      "required": ["moduleId", "rpm"]
    },
    "SetAndWaitForShakeSpeedCreate": {
      "title": "SetAndWaitForShakeSpeedCreate",
      "description": "A request to create a Heater-Shaker's set and wait for shake speed command.",
      "type": "object",
      "properties": {
        "commandType": {
          "title": "Commandtype",
          "default": "heaterShaker/setAndWaitForShakeSpeed",
          "enum": ["heaterShaker/setAndWaitForShakeSpeed"],
          "type": "string"
        },
        "params": {
          "$ref": "#/definitions/SetAndWaitForShakeSpeedParams"
        },
        "intent": {
          "description": "The reason the command was added. If not specified or `protocol`, the command will be treated as part of the protocol run itself, and added to the end of the existing command queue.\n\nIf `setup`, the command will be treated as part of run setup. A setup command may only be enqueued if the run has not started.\n\nUse setup commands for activities like pre-run calibration checks and module setup, like pre-heating.",
          "allOf": [
            {
              "$ref": "#/definitions/CommandIntent"
            }
          ]
        },
        "key": {
          "title": "Key",
          "description": "A key value, unique in this run, that can be used to track the same logical command across multiple runs of the same protocol. If a value is not provided, one will be generated.",
          "type": "string"
        }
      },
      "required": ["params"]
    },
    "DeactivateShakerParams": {
      "title": "DeactivateShakerParams",
      "description": "Input parameters to deactivate shaker for a Heater-Shaker Module.",
      "type": "object",
      "properties": {
        "moduleId": {
          "title": "Moduleid",
          "description": "Unique ID of the Heater-Shaker Module.",
          "type": "string"
        }
      },
      "required": ["moduleId"]
    },
    "DeactivateShakerCreate": {
      "title": "DeactivateShakerCreate",
      "description": "A request to create a Heater-Shaker's deactivate shaker command.",
      "type": "object",
      "properties": {
        "commandType": {
          "title": "Commandtype",
          "default": "heaterShaker/deactivateShaker",
          "enum": ["heaterShaker/deactivateShaker"],
          "type": "string"
        },
        "params": {
          "$ref": "#/definitions/DeactivateShakerParams"
        },
        "intent": {
          "description": "The reason the command was added. If not specified or `protocol`, the command will be treated as part of the protocol run itself, and added to the end of the existing command queue.\n\nIf `setup`, the command will be treated as part of run setup. A setup command may only be enqueued if the run has not started.\n\nUse setup commands for activities like pre-run calibration checks and module setup, like pre-heating.",
          "allOf": [
            {
              "$ref": "#/definitions/CommandIntent"
            }
          ]
        },
        "key": {
          "title": "Key",
          "description": "A key value, unique in this run, that can be used to track the same logical command across multiple runs of the same protocol. If a value is not provided, one will be generated.",
          "type": "string"
        }
      },
      "required": ["params"]
    },
    "OpenLabwareLatchParams": {
      "title": "OpenLabwareLatchParams",
      "description": "Input parameters to open a Heater-Shaker Module's labware latch.",
      "type": "object",
      "properties": {
        "moduleId": {
          "title": "Moduleid",
          "description": "Unique ID of the Heater-Shaker Module.",
          "type": "string"
        }
      },
      "required": ["moduleId"]
    },
    "OpenLabwareLatchCreate": {
      "title": "OpenLabwareLatchCreate",
      "description": "A request to create a Heater-Shaker's open labware latch command.",
      "type": "object",
      "properties": {
        "commandType": {
          "title": "Commandtype",
          "default": "heaterShaker/openLabwareLatch",
          "enum": ["heaterShaker/openLabwareLatch"],
          "type": "string"
        },
        "params": {
          "$ref": "#/definitions/OpenLabwareLatchParams"
        },
        "intent": {
          "description": "The reason the command was added. If not specified or `protocol`, the command will be treated as part of the protocol run itself, and added to the end of the existing command queue.\n\nIf `setup`, the command will be treated as part of run setup. A setup command may only be enqueued if the run has not started.\n\nUse setup commands for activities like pre-run calibration checks and module setup, like pre-heating.",
          "allOf": [
            {
              "$ref": "#/definitions/CommandIntent"
            }
          ]
        },
        "key": {
          "title": "Key",
          "description": "A key value, unique in this run, that can be used to track the same logical command across multiple runs of the same protocol. If a value is not provided, one will be generated.",
          "type": "string"
        }
      },
      "required": ["params"]
    },
    "CloseLabwareLatchParams": {
      "title": "CloseLabwareLatchParams",
      "description": "Input parameters to close a Heater-Shaker Module's labware latch.",
      "type": "object",
      "properties": {
        "moduleId": {
          "title": "Moduleid",
          "description": "Unique ID of the Heater-Shaker Module.",
          "type": "string"
        }
      },
      "required": ["moduleId"]
    },
    "CloseLabwareLatchCreate": {
      "title": "CloseLabwareLatchCreate",
      "description": "A request to create a Heater-Shaker's close latch command.",
      "type": "object",
      "properties": {
        "commandType": {
          "title": "Commandtype",
          "default": "heaterShaker/closeLabwareLatch",
          "enum": ["heaterShaker/closeLabwareLatch"],
          "type": "string"
        },
        "params": {
          "$ref": "#/definitions/CloseLabwareLatchParams"
        },
        "intent": {
          "description": "The reason the command was added. If not specified or `protocol`, the command will be treated as part of the protocol run itself, and added to the end of the existing command queue.\n\nIf `setup`, the command will be treated as part of run setup. A setup command may only be enqueued if the run has not started.\n\nUse setup commands for activities like pre-run calibration checks and module setup, like pre-heating.",
          "allOf": [
            {
              "$ref": "#/definitions/CommandIntent"
            }
          ]
        },
        "key": {
          "title": "Key",
          "description": "A key value, unique in this run, that can be used to track the same logical command across multiple runs of the same protocol. If a value is not provided, one will be generated.",
          "type": "string"
        }
      },
      "required": ["params"]
    },
    "DisengageParams": {
      "title": "DisengageParams",
      "description": "Input data to disengage a Magnetic Module's magnets.",
      "type": "object",
      "properties": {
        "moduleId": {
          "title": "Moduleid",
          "description": "The ID of the Magnetic Module whose magnets you want to disengage, from a prior `loadModule` command.",
          "type": "string"
        }
      },
      "required": ["moduleId"]
    },
    "DisengageCreate": {
      "title": "DisengageCreate",
      "description": "A request to create a Magnetic Module disengage command.",
      "type": "object",
      "properties": {
        "commandType": {
          "title": "Commandtype",
          "default": "magneticModule/disengage",
          "enum": ["magneticModule/disengage"],
          "type": "string"
        },
        "params": {
          "$ref": "#/definitions/DisengageParams"
        },
        "intent": {
          "description": "The reason the command was added. If not specified or `protocol`, the command will be treated as part of the protocol run itself, and added to the end of the existing command queue.\n\nIf `setup`, the command will be treated as part of run setup. A setup command may only be enqueued if the run has not started.\n\nUse setup commands for activities like pre-run calibration checks and module setup, like pre-heating.",
          "allOf": [
            {
              "$ref": "#/definitions/CommandIntent"
            }
          ]
        },
        "key": {
          "title": "Key",
          "description": "A key value, unique in this run, that can be used to track the same logical command across multiple runs of the same protocol. If a value is not provided, one will be generated.",
          "type": "string"
        }
      },
      "required": ["params"]
    },
    "EngageParams": {
      "title": "EngageParams",
      "description": "Input data to engage a Magnetic Module.",
      "type": "object",
      "properties": {
        "moduleId": {
          "title": "Moduleid",
          "description": "The ID of the Magnetic Module whose magnets you want to raise, from a prior `loadModule` command.",
          "type": "string"
        },
        "height": {
          "title": "Height",
          "description": "How high, in millimeters, to raise the magnets.\n\nZero means the tops of the magnets are level with the ledge that the labware rests on. This will be slightly above the magnets' minimum height, the hardware home position. Negative values are allowed, to put the magnets below the ledge.\n\nUnits are always true millimeters. This is unlike certain labware definitions, engage commands in the Python Protocol API, and engage commands in older versions of the JSON protocol schema. Take care to convert properly.",
          "type": "number"
        }
      },
      "required": ["moduleId", "height"]
    },
    "EngageCreate": {
      "title": "EngageCreate",
      "description": "A request to create a Magnetic Module engage command.",
      "type": "object",
      "properties": {
        "commandType": {
          "title": "Commandtype",
          "default": "magneticModule/engage",
          "enum": ["magneticModule/engage"],
          "type": "string"
        },
        "params": {
          "$ref": "#/definitions/EngageParams"
        },
        "intent": {
          "description": "The reason the command was added. If not specified or `protocol`, the command will be treated as part of the protocol run itself, and added to the end of the existing command queue.\n\nIf `setup`, the command will be treated as part of run setup. A setup command may only be enqueued if the run has not started.\n\nUse setup commands for activities like pre-run calibration checks and module setup, like pre-heating.",
          "allOf": [
            {
              "$ref": "#/definitions/CommandIntent"
            }
          ]
        },
        "key": {
          "title": "Key",
          "description": "A key value, unique in this run, that can be used to track the same logical command across multiple runs of the same protocol. If a value is not provided, one will be generated.",
          "type": "string"
        }
      },
      "required": ["params"]
    },
    "opentrons__protocol_engine__commands__temperature_module__set_target_temperature__SetTargetTemperatureParams": {
      "title": "SetTargetTemperatureParams",
      "description": "Input parameters to set a Temperature Module's target temperature.",
      "type": "object",
      "properties": {
        "moduleId": {
          "title": "Moduleid",
          "description": "Unique ID of the Temperature Module.",
          "type": "string"
        },
        "celsius": {
          "title": "Celsius",
          "description": "Target temperature in \u00b0C.",
          "type": "number"
        }
      },
      "required": ["moduleId", "celsius"]
    },
    "opentrons__protocol_engine__commands__temperature_module__set_target_temperature__SetTargetTemperatureCreate": {
      "title": "SetTargetTemperatureCreate",
      "description": "A request to create a Temperature Module's set temperature command.",
      "type": "object",
      "properties": {
        "commandType": {
          "title": "Commandtype",
          "default": "temperatureModule/setTargetTemperature",
          "enum": ["temperatureModule/setTargetTemperature"],
          "type": "string"
        },
        "params": {
          "$ref": "#/definitions/opentrons__protocol_engine__commands__temperature_module__set_target_temperature__SetTargetTemperatureParams"
        },
        "intent": {
          "description": "The reason the command was added. If not specified or `protocol`, the command will be treated as part of the protocol run itself, and added to the end of the existing command queue.\n\nIf `setup`, the command will be treated as part of run setup. A setup command may only be enqueued if the run has not started.\n\nUse setup commands for activities like pre-run calibration checks and module setup, like pre-heating.",
          "allOf": [
            {
              "$ref": "#/definitions/CommandIntent"
            }
          ]
        },
        "key": {
          "title": "Key",
          "description": "A key value, unique in this run, that can be used to track the same logical command across multiple runs of the same protocol. If a value is not provided, one will be generated.",
          "type": "string"
        }
      },
      "required": ["params"]
    },
    "opentrons__protocol_engine__commands__temperature_module__wait_for_temperature__WaitForTemperatureParams": {
      "title": "WaitForTemperatureParams",
      "description": "Input parameters to wait for a Temperature Module's target temperature.",
      "type": "object",
      "properties": {
        "moduleId": {
          "title": "Moduleid",
          "description": "Unique ID of the Temperature Module.",
          "type": "string"
        },
        "celsius": {
          "title": "Celsius",
          "description": "Target temperature in \u00b0C. If not specified, will default to the module's target temperature. Specifying a celsius parameter other than the target temperature could lead to unpredictable behavior and hence is not recommended for use. This parameter can be removed in a future version without prior notice.",
          "type": "number"
        }
      },
      "required": ["moduleId"]
    },
    "opentrons__protocol_engine__commands__temperature_module__wait_for_temperature__WaitForTemperatureCreate": {
      "title": "WaitForTemperatureCreate",
      "description": "A request to create a Temperature Module's wait for temperature command.",
      "type": "object",
      "properties": {
        "commandType": {
          "title": "Commandtype",
          "default": "temperatureModule/waitForTemperature",
          "enum": ["temperatureModule/waitForTemperature"],
          "type": "string"
        },
        "params": {
          "$ref": "#/definitions/opentrons__protocol_engine__commands__temperature_module__wait_for_temperature__WaitForTemperatureParams"
        },
        "intent": {
          "description": "The reason the command was added. If not specified or `protocol`, the command will be treated as part of the protocol run itself, and added to the end of the existing command queue.\n\nIf `setup`, the command will be treated as part of run setup. A setup command may only be enqueued if the run has not started.\n\nUse setup commands for activities like pre-run calibration checks and module setup, like pre-heating.",
          "allOf": [
            {
              "$ref": "#/definitions/CommandIntent"
            }
          ]
        },
        "key": {
          "title": "Key",
          "description": "A key value, unique in this run, that can be used to track the same logical command across multiple runs of the same protocol. If a value is not provided, one will be generated.",
          "type": "string"
        }
      },
      "required": ["params"]
    },
    "DeactivateTemperatureParams": {
      "title": "DeactivateTemperatureParams",
      "description": "Input parameters to deactivate a Temperature Module.",
      "type": "object",
      "properties": {
        "moduleId": {
          "title": "Moduleid",
          "description": "Unique ID of the Temperature Module.",
          "type": "string"
        }
      },
      "required": ["moduleId"]
    },
    "DeactivateTemperatureCreate": {
      "title": "DeactivateTemperatureCreate",
      "description": "A request to deactivate a Temperature Module.",
      "type": "object",
      "properties": {
        "commandType": {
          "title": "Commandtype",
          "default": "temperatureModule/deactivate",
          "enum": ["temperatureModule/deactivate"],
          "type": "string"
        },
        "params": {
          "$ref": "#/definitions/DeactivateTemperatureParams"
        },
        "intent": {
          "description": "The reason the command was added. If not specified or `protocol`, the command will be treated as part of the protocol run itself, and added to the end of the existing command queue.\n\nIf `setup`, the command will be treated as part of run setup. A setup command may only be enqueued if the run has not started.\n\nUse setup commands for activities like pre-run calibration checks and module setup, like pre-heating.",
          "allOf": [
            {
              "$ref": "#/definitions/CommandIntent"
            }
          ]
        },
        "key": {
          "title": "Key",
          "description": "A key value, unique in this run, that can be used to track the same logical command across multiple runs of the same protocol. If a value is not provided, one will be generated.",
          "type": "string"
        }
      },
      "required": ["params"]
    },
    "SetTargetBlockTemperatureParams": {
      "title": "SetTargetBlockTemperatureParams",
      "description": "Input parameters to set a Thermocycler's target block temperature.",
      "type": "object",
      "properties": {
        "moduleId": {
          "title": "Moduleid",
          "description": "Unique ID of the Thermocycler Module.",
          "type": "string"
        },
        "celsius": {
          "title": "Celsius",
          "description": "Target temperature in \u00b0C.",
          "type": "number"
        },
        "blockMaxVolumeUl": {
          "title": "Blockmaxvolumeul",
          "description": "Amount of liquid in uL of the most-full well in labware loaded onto the thermocycler.",
          "type": "number"
        },
        "holdTimeSeconds": {
          "title": "Holdtimeseconds",
          "description": "Amount of time, in seconds, to hold the temperature for. If specified, a waitForBlockTemperature command will block until the given hold time has elapsed.",
          "type": "number"
        }
      },
      "required": ["moduleId", "celsius"]
    },
    "SetTargetBlockTemperatureCreate": {
      "title": "SetTargetBlockTemperatureCreate",
      "description": "A request to create a Thermocycler's set block temperature command.",
      "type": "object",
      "properties": {
        "commandType": {
          "title": "Commandtype",
          "default": "thermocycler/setTargetBlockTemperature",
          "enum": ["thermocycler/setTargetBlockTemperature"],
          "type": "string"
        },
        "params": {
          "$ref": "#/definitions/SetTargetBlockTemperatureParams"
        },
        "intent": {
          "description": "The reason the command was added. If not specified or `protocol`, the command will be treated as part of the protocol run itself, and added to the end of the existing command queue.\n\nIf `setup`, the command will be treated as part of run setup. A setup command may only be enqueued if the run has not started.\n\nUse setup commands for activities like pre-run calibration checks and module setup, like pre-heating.",
          "allOf": [
            {
              "$ref": "#/definitions/CommandIntent"
            }
          ]
        },
        "key": {
          "title": "Key",
          "description": "A key value, unique in this run, that can be used to track the same logical command across multiple runs of the same protocol. If a value is not provided, one will be generated.",
          "type": "string"
        }
      },
      "required": ["params"]
    },
    "WaitForBlockTemperatureParams": {
      "title": "WaitForBlockTemperatureParams",
      "description": "Input parameters to wait for Thermocycler's target block temperature.",
      "type": "object",
      "properties": {
        "moduleId": {
          "title": "Moduleid",
          "description": "Unique ID of the Thermocycler Module.",
          "type": "string"
        }
      },
      "required": ["moduleId"]
    },
    "WaitForBlockTemperatureCreate": {
      "title": "WaitForBlockTemperatureCreate",
      "description": "A request to create Thermocycler's wait for block temperature command.",
      "type": "object",
      "properties": {
        "commandType": {
          "title": "Commandtype",
          "default": "thermocycler/waitForBlockTemperature",
          "enum": ["thermocycler/waitForBlockTemperature"],
          "type": "string"
        },
        "params": {
          "$ref": "#/definitions/WaitForBlockTemperatureParams"
        },
        "intent": {
          "description": "The reason the command was added. If not specified or `protocol`, the command will be treated as part of the protocol run itself, and added to the end of the existing command queue.\n\nIf `setup`, the command will be treated as part of run setup. A setup command may only be enqueued if the run has not started.\n\nUse setup commands for activities like pre-run calibration checks and module setup, like pre-heating.",
          "allOf": [
            {
              "$ref": "#/definitions/CommandIntent"
            }
          ]
        },
        "key": {
          "title": "Key",
          "description": "A key value, unique in this run, that can be used to track the same logical command across multiple runs of the same protocol. If a value is not provided, one will be generated.",
          "type": "string"
        }
      },
      "required": ["params"]
    },
    "SetTargetLidTemperatureParams": {
      "title": "SetTargetLidTemperatureParams",
      "description": "Input parameters to set a Thermocycler's target lid temperature.",
      "type": "object",
      "properties": {
        "moduleId": {
          "title": "Moduleid",
          "description": "Unique ID of the Thermocycler Module.",
          "type": "string"
        },
        "celsius": {
          "title": "Celsius",
          "description": "Target temperature in \u00b0C.",
          "type": "number"
        }
      },
      "required": ["moduleId", "celsius"]
    },
    "SetTargetLidTemperatureCreate": {
      "title": "SetTargetLidTemperatureCreate",
      "description": "A request to create a Thermocycler's set lid temperature command.",
      "type": "object",
      "properties": {
        "commandType": {
          "title": "Commandtype",
          "default": "thermocycler/setTargetLidTemperature",
          "enum": ["thermocycler/setTargetLidTemperature"],
          "type": "string"
        },
        "params": {
          "$ref": "#/definitions/SetTargetLidTemperatureParams"
        },
        "intent": {
          "description": "The reason the command was added. If not specified or `protocol`, the command will be treated as part of the protocol run itself, and added to the end of the existing command queue.\n\nIf `setup`, the command will be treated as part of run setup. A setup command may only be enqueued if the run has not started.\n\nUse setup commands for activities like pre-run calibration checks and module setup, like pre-heating.",
          "allOf": [
            {
              "$ref": "#/definitions/CommandIntent"
            }
          ]
        },
        "key": {
          "title": "Key",
          "description": "A key value, unique in this run, that can be used to track the same logical command across multiple runs of the same protocol. If a value is not provided, one will be generated.",
          "type": "string"
        }
      },
      "required": ["params"]
    },
    "WaitForLidTemperatureParams": {
      "title": "WaitForLidTemperatureParams",
      "description": "Input parameters to wait for Thermocycler's lid temperature.",
      "type": "object",
      "properties": {
        "moduleId": {
          "title": "Moduleid",
          "description": "Unique ID of the Thermocycler Module.",
          "type": "string"
        }
      },
      "required": ["moduleId"]
    },
    "WaitForLidTemperatureCreate": {
      "title": "WaitForLidTemperatureCreate",
      "description": "A request to create Thermocycler's wait for lid temperature command.",
      "type": "object",
      "properties": {
        "commandType": {
          "title": "Commandtype",
          "default": "thermocycler/waitForLidTemperature",
          "enum": ["thermocycler/waitForLidTemperature"],
          "type": "string"
        },
        "params": {
          "$ref": "#/definitions/WaitForLidTemperatureParams"
        },
        "intent": {
          "description": "The reason the command was added. If not specified or `protocol`, the command will be treated as part of the protocol run itself, and added to the end of the existing command queue.\n\nIf `setup`, the command will be treated as part of run setup. A setup command may only be enqueued if the run has not started.\n\nUse setup commands for activities like pre-run calibration checks and module setup, like pre-heating.",
          "allOf": [
            {
              "$ref": "#/definitions/CommandIntent"
            }
          ]
        },
        "key": {
          "title": "Key",
          "description": "A key value, unique in this run, that can be used to track the same logical command across multiple runs of the same protocol. If a value is not provided, one will be generated.",
          "type": "string"
        }
      },
      "required": ["params"]
    },
    "DeactivateBlockParams": {
      "title": "DeactivateBlockParams",
      "description": "Input parameters to unset a Thermocycler's target block temperature.",
      "type": "object",
      "properties": {
        "moduleId": {
          "title": "Moduleid",
          "description": "Unique ID of the Thermocycler.",
          "type": "string"
        }
      },
      "required": ["moduleId"]
    },
    "DeactivateBlockCreate": {
      "title": "DeactivateBlockCreate",
      "description": "A request to create a Thermocycler's deactivate block command.",
      "type": "object",
      "properties": {
        "commandType": {
          "title": "Commandtype",
          "default": "thermocycler/deactivateBlock",
          "enum": ["thermocycler/deactivateBlock"],
          "type": "string"
        },
        "params": {
          "$ref": "#/definitions/DeactivateBlockParams"
        },
        "intent": {
          "description": "The reason the command was added. If not specified or `protocol`, the command will be treated as part of the protocol run itself, and added to the end of the existing command queue.\n\nIf `setup`, the command will be treated as part of run setup. A setup command may only be enqueued if the run has not started.\n\nUse setup commands for activities like pre-run calibration checks and module setup, like pre-heating.",
          "allOf": [
            {
              "$ref": "#/definitions/CommandIntent"
            }
          ]
        },
        "key": {
          "title": "Key",
          "description": "A key value, unique in this run, that can be used to track the same logical command across multiple runs of the same protocol. If a value is not provided, one will be generated.",
          "type": "string"
        }
      },
      "required": ["params"]
    },
    "DeactivateLidParams": {
      "title": "DeactivateLidParams",
      "description": "Input parameters to unset a Thermocycler's target lid temperature.",
      "type": "object",
      "properties": {
        "moduleId": {
          "title": "Moduleid",
          "description": "Unique ID of the Thermocycler.",
          "type": "string"
        }
      },
      "required": ["moduleId"]
    },
    "DeactivateLidCreate": {
      "title": "DeactivateLidCreate",
      "description": "A request to create a Thermocycler's deactivate lid command.",
      "type": "object",
      "properties": {
        "commandType": {
          "title": "Commandtype",
          "default": "thermocycler/deactivateLid",
          "enum": ["thermocycler/deactivateLid"],
          "type": "string"
        },
        "params": {
          "$ref": "#/definitions/DeactivateLidParams"
        },
        "intent": {
          "description": "The reason the command was added. If not specified or `protocol`, the command will be treated as part of the protocol run itself, and added to the end of the existing command queue.\n\nIf `setup`, the command will be treated as part of run setup. A setup command may only be enqueued if the run has not started.\n\nUse setup commands for activities like pre-run calibration checks and module setup, like pre-heating.",
          "allOf": [
            {
              "$ref": "#/definitions/CommandIntent"
            }
          ]
        },
        "key": {
          "title": "Key",
          "description": "A key value, unique in this run, that can be used to track the same logical command across multiple runs of the same protocol. If a value is not provided, one will be generated.",
          "type": "string"
        }
      },
      "required": ["params"]
    },
    "OpenLidParams": {
      "title": "OpenLidParams",
      "description": "Input parameters to open a Thermocycler's lid.",
      "type": "object",
      "properties": {
        "moduleId": {
          "title": "Moduleid",
          "description": "Unique ID of the Thermocycler.",
          "type": "string"
        }
      },
      "required": ["moduleId"]
    },
    "OpenLidCreate": {
      "title": "OpenLidCreate",
      "description": "A request to open a Thermocycler's lid.",
      "type": "object",
      "properties": {
        "commandType": {
          "title": "Commandtype",
          "default": "thermocycler/openLid",
          "enum": ["thermocycler/openLid"],
          "type": "string"
        },
        "params": {
          "$ref": "#/definitions/OpenLidParams"
        },
        "intent": {
          "description": "The reason the command was added. If not specified or `protocol`, the command will be treated as part of the protocol run itself, and added to the end of the existing command queue.\n\nIf `setup`, the command will be treated as part of run setup. A setup command may only be enqueued if the run has not started.\n\nUse setup commands for activities like pre-run calibration checks and module setup, like pre-heating.",
          "allOf": [
            {
              "$ref": "#/definitions/CommandIntent"
            }
          ]
        },
        "key": {
          "title": "Key",
          "description": "A key value, unique in this run, that can be used to track the same logical command across multiple runs of the same protocol. If a value is not provided, one will be generated.",
          "type": "string"
        }
      },
      "required": ["params"]
    },
    "CloseLidParams": {
      "title": "CloseLidParams",
      "description": "Input parameters to close a Thermocycler's lid.",
      "type": "object",
      "properties": {
        "moduleId": {
          "title": "Moduleid",
          "description": "Unique ID of the Thermocycler.",
          "type": "string"
        }
      },
      "required": ["moduleId"]
    },
    "CloseLidCreate": {
      "title": "CloseLidCreate",
      "description": "A request to close a Thermocycler's lid.",
      "type": "object",
      "properties": {
        "commandType": {
          "title": "Commandtype",
          "default": "thermocycler/closeLid",
          "enum": ["thermocycler/closeLid"],
          "type": "string"
        },
        "params": {
          "$ref": "#/definitions/CloseLidParams"
        },
        "intent": {
          "description": "The reason the command was added. If not specified or `protocol`, the command will be treated as part of the protocol run itself, and added to the end of the existing command queue.\n\nIf `setup`, the command will be treated as part of run setup. A setup command may only be enqueued if the run has not started.\n\nUse setup commands for activities like pre-run calibration checks and module setup, like pre-heating.",
          "allOf": [
            {
              "$ref": "#/definitions/CommandIntent"
            }
          ]
        },
        "key": {
          "title": "Key",
          "description": "A key value, unique in this run, that can be used to track the same logical command across multiple runs of the same protocol. If a value is not provided, one will be generated.",
          "type": "string"
        }
      },
      "required": ["params"]
    },
    "RunProfileStepParams": {
      "title": "RunProfileStepParams",
      "description": "Input parameters for an individual Thermocycler profile step.",
      "type": "object",
      "properties": {
        "celsius": {
          "title": "Celsius",
          "description": "Target temperature in \u00b0C.",
          "type": "number"
        },
        "holdSeconds": {
          "title": "Holdseconds",
          "description": "Time to hold target temperature at in seconds.",
          "type": "number"
        }
      },
      "required": ["celsius", "holdSeconds"]
    },
    "RunProfileParams": {
      "title": "RunProfileParams",
      "description": "Input parameters to run a Thermocycler profile.",
      "type": "object",
      "properties": {
        "moduleId": {
          "title": "Moduleid",
          "description": "Unique ID of the Thermocycler.",
          "type": "string"
        },
        "profile": {
          "title": "Profile",
          "description": "Array of profile steps with target temperature and temperature hold time.",
          "type": "array",
          "items": {
            "$ref": "#/definitions/RunProfileStepParams"
          }
        },
        "blockMaxVolumeUl": {
          "title": "Blockmaxvolumeul",
          "description": "Amount of liquid in uL of the most-full well in labware loaded onto the thermocycler.",
          "type": "number"
        }
      },
      "required": ["moduleId", "profile"]
    },
    "RunProfileCreate": {
      "title": "RunProfileCreate",
      "description": "A request to execute a Thermocycler profile run.",
      "type": "object",
      "properties": {
        "commandType": {
          "title": "Commandtype",
          "default": "thermocycler/runProfile",
          "enum": ["thermocycler/runProfile"],
          "type": "string"
        },
        "params": {
          "$ref": "#/definitions/RunProfileParams"
        },
        "intent": {
          "description": "The reason the command was added. If not specified or `protocol`, the command will be treated as part of the protocol run itself, and added to the end of the existing command queue.\n\nIf `setup`, the command will be treated as part of run setup. A setup command may only be enqueued if the run has not started.\n\nUse setup commands for activities like pre-run calibration checks and module setup, like pre-heating.",
          "allOf": [
            {
              "$ref": "#/definitions/CommandIntent"
            }
          ]
        },
        "key": {
          "title": "Key",
          "description": "A key value, unique in this run, that can be used to track the same logical command across multiple runs of the same protocol. If a value is not provided, one will be generated.",
          "type": "string"
        }
      },
      "required": ["params"]
    },
    "InitializeParams": {
      "title": "InitializeParams",
      "description": "Input parameters to initialize an absorbance reading.",
      "type": "object",
      "properties": {
        "moduleId": {
          "title": "Moduleid",
          "description": "Unique ID of the absorbance reader.",
          "type": "string"
        },
        "sampleWavelength": {
          "title": "Samplewavelength",
          "description": "Sample wavelength in nm.",
          "type": "integer"
        }
      },
      "required": ["moduleId", "sampleWavelength"]
    },
    "InitializeCreate": {
      "title": "InitializeCreate",
      "description": "A request to execute an Absorbance Reader measurement.",
      "type": "object",
      "properties": {
        "commandType": {
          "title": "Commandtype",
          "default": "absorbanceReader/initialize",
          "enum": ["absorbanceReader/initialize"],
          "type": "string"
        },
        "params": {
          "$ref": "#/definitions/InitializeParams"
        },
        "intent": {
          "description": "The reason the command was added. If not specified or `protocol`, the command will be treated as part of the protocol run itself, and added to the end of the existing command queue.\n\nIf `setup`, the command will be treated as part of run setup. A setup command may only be enqueued if the run has not started.\n\nUse setup commands for activities like pre-run calibration checks and module setup, like pre-heating.",
          "allOf": [
            {
              "$ref": "#/definitions/CommandIntent"
            }
          ]
        },
        "key": {
          "title": "Key",
          "description": "A key value, unique in this run, that can be used to track the same logical command across multiple runs of the same protocol. If a value is not provided, one will be generated.",
          "type": "string"
        }
      },
      "required": ["params"]
    },
    "MeasureAbsorbanceParams": {
      "title": "MeasureAbsorbanceParams",
      "description": "Input parameters for a single absorbance reading.",
      "type": "object",
      "properties": {
        "moduleId": {
          "title": "Moduleid",
          "description": "Unique ID of the Absorbance Reader.",
          "type": "string"
        },
        "sampleWavelength": {
          "title": "Samplewavelength",
          "description": "Sample wavelength in nm.",
          "type": "integer"
        }
      },
      "required": ["moduleId", "sampleWavelength"]
    },
    "MeasureAbsorbanceCreate": {
      "title": "MeasureAbsorbanceCreate",
      "description": "A request to execute an Absorbance Reader measurement.",
      "type": "object",
      "properties": {
        "commandType": {
          "title": "Commandtype",
          "default": "absorbanceReader/measure",
          "enum": ["absorbanceReader/measure"],
          "type": "string"
        },
        "params": {
          "$ref": "#/definitions/MeasureAbsorbanceParams"
        },
        "intent": {
          "description": "The reason the command was added. If not specified or `protocol`, the command will be treated as part of the protocol run itself, and added to the end of the existing command queue.\n\nIf `setup`, the command will be treated as part of run setup. A setup command may only be enqueued if the run has not started.\n\nUse setup commands for activities like pre-run calibration checks and module setup, like pre-heating.",
          "allOf": [
            {
              "$ref": "#/definitions/CommandIntent"
            }
          ]
        },
        "key": {
          "title": "Key",
          "description": "A key value, unique in this run, that can be used to track the same logical command across multiple runs of the same protocol. If a value is not provided, one will be generated.",
          "type": "string"
        }
      },
      "required": ["params"]
    },
    "CalibrateGripperParamsJaw": {
      "title": "CalibrateGripperParamsJaw",
      "description": "An enumeration.",
      "enum": ["front", "rear"]
    },
    "Vec3f": {
      "title": "Vec3f",
      "description": "A 3D vector of floats.",
      "type": "object",
      "properties": {
        "x": {
          "title": "X",
          "type": "number"
        },
        "y": {
          "title": "Y",
          "type": "number"
        },
        "z": {
          "title": "Z",
          "type": "number"
        }
      },
      "required": ["x", "y", "z"]
    },
    "CalibrateGripperParams": {
      "title": "CalibrateGripperParams",
      "description": "Parameters for a `calibrateGripper` command.",
      "type": "object",
      "properties": {
        "jaw": {
          "description": "Which of the gripper's jaws to use to measure its offset. The robot will assume that a human operator has already attached the capacitive probe to the jaw and none is attached to the other jaw.",
          "allOf": [
            {
              "$ref": "#/definitions/CalibrateGripperParamsJaw"
            }
          ]
        },
        "otherJawOffset": {
          "title": "Otherjawoffset",
          "description": "If an offset for the other probe is already found, then specifying it here will enable the CalibrateGripper command to complete the calibration process by calculating the total offset and saving it to disk. If this param is not specified then the command will only find and return the offset for the specified probe.",
          "allOf": [
            {
              "$ref": "#/definitions/Vec3f"
            }
          ]
        }
      },
      "required": ["jaw"]
    },
    "CalibrateGripperCreate": {
      "title": "CalibrateGripperCreate",
      "description": "A request to create a `calibrateGripper` command.",
      "type": "object",
      "properties": {
        "commandType": {
          "title": "Commandtype",
          "default": "calibration/calibrateGripper",
          "enum": ["calibration/calibrateGripper"],
          "type": "string"
        },
        "params": {
          "$ref": "#/definitions/CalibrateGripperParams"
        },
        "intent": {
          "description": "The reason the command was added. If not specified or `protocol`, the command will be treated as part of the protocol run itself, and added to the end of the existing command queue.\n\nIf `setup`, the command will be treated as part of run setup. A setup command may only be enqueued if the run has not started.\n\nUse setup commands for activities like pre-run calibration checks and module setup, like pre-heating.",
          "allOf": [
            {
              "$ref": "#/definitions/CommandIntent"
            }
          ]
        },
        "key": {
          "title": "Key",
          "description": "A key value, unique in this run, that can be used to track the same logical command across multiple runs of the same protocol. If a value is not provided, one will be generated.",
          "type": "string"
        }
      },
      "required": ["params"]
    },
    "CalibratePipetteParams": {
      "title": "CalibratePipetteParams",
      "description": "Payload required to calibrate-pipette.",
      "type": "object",
      "properties": {
        "mount": {
          "description": "Instrument mount to calibrate.",
          "allOf": [
            {
              "$ref": "#/definitions/MountType"
            }
          ]
        }
      },
      "required": ["mount"]
    },
    "CalibratePipetteCreate": {
      "title": "CalibratePipetteCreate",
      "description": "Create calibrate-pipette command request model.",
      "type": "object",
      "properties": {
        "commandType": {
          "title": "Commandtype",
          "default": "calibration/calibratePipette",
          "enum": ["calibration/calibratePipette"],
          "type": "string"
        },
        "params": {
          "$ref": "#/definitions/CalibratePipetteParams"
        },
        "intent": {
          "description": "The reason the command was added. If not specified or `protocol`, the command will be treated as part of the protocol run itself, and added to the end of the existing command queue.\n\nIf `setup`, the command will be treated as part of run setup. A setup command may only be enqueued if the run has not started.\n\nUse setup commands for activities like pre-run calibration checks and module setup, like pre-heating.",
          "allOf": [
            {
              "$ref": "#/definitions/CommandIntent"
            }
          ]
        },
        "key": {
          "title": "Key",
          "description": "A key value, unique in this run, that can be used to track the same logical command across multiple runs of the same protocol. If a value is not provided, one will be generated.",
          "type": "string"
        }
      },
      "required": ["params"]
    },
    "CalibrateModuleParams": {
      "title": "CalibrateModuleParams",
      "description": "Payload required to calibrate-module.",
      "type": "object",
      "properties": {
        "moduleId": {
          "title": "Moduleid",
          "description": "The unique id of module to calibrate.",
          "type": "string"
        },
        "labwareId": {
          "title": "Labwareid",
          "description": "The unique id of module calibration adapter labware.",
          "type": "string"
        },
        "mount": {
          "description": "The instrument mount used to calibrate the module.",
          "allOf": [
            {
              "$ref": "#/definitions/MountType"
            }
          ]
        }
      },
      "required": ["moduleId", "labwareId", "mount"]
    },
    "CalibrateModuleCreate": {
      "title": "CalibrateModuleCreate",
      "description": "Create calibrate-module command request model.",
      "type": "object",
      "properties": {
        "commandType": {
          "title": "Commandtype",
          "default": "calibration/calibrateModule",
          "enum": ["calibration/calibrateModule"],
          "type": "string"
        },
        "params": {
          "$ref": "#/definitions/CalibrateModuleParams"
        },
        "intent": {
          "description": "The reason the command was added. If not specified or `protocol`, the command will be treated as part of the protocol run itself, and added to the end of the existing command queue.\n\nIf `setup`, the command will be treated as part of run setup. A setup command may only be enqueued if the run has not started.\n\nUse setup commands for activities like pre-run calibration checks and module setup, like pre-heating.",
          "allOf": [
            {
              "$ref": "#/definitions/CommandIntent"
            }
          ]
        },
        "key": {
          "title": "Key",
          "description": "A key value, unique in this run, that can be used to track the same logical command across multiple runs of the same protocol. If a value is not provided, one will be generated.",
          "type": "string"
        }
      },
      "required": ["params"]
    },
    "MaintenancePosition": {
      "title": "MaintenancePosition",
      "description": "Maintenance position options.",
      "enum": ["attachPlate", "attachInstrument"]
    },
    "MoveToMaintenancePositionParams": {
      "title": "MoveToMaintenancePositionParams",
      "description": "Calibration set up position command parameters.",
      "type": "object",
      "properties": {
        "mount": {
          "description": "Gantry mount to move maintenance position.",
          "allOf": [
            {
              "$ref": "#/definitions/MountType"
            }
          ]
        },
        "maintenancePosition": {
          "description": "The position the gantry mount needs to move to.",
          "default": "attachInstrument",
          "allOf": [
            {
              "$ref": "#/definitions/MaintenancePosition"
            }
          ]
        }
      },
      "required": ["mount"]
    },
    "MoveToMaintenancePositionCreate": {
      "title": "MoveToMaintenancePositionCreate",
      "description": "Calibration set up position command creation request model.",
      "type": "object",
      "properties": {
        "commandType": {
          "title": "Commandtype",
          "default": "calibration/moveToMaintenancePosition",
          "enum": ["calibration/moveToMaintenancePosition"],
          "type": "string"
        },
        "params": {
          "$ref": "#/definitions/MoveToMaintenancePositionParams"
        },
        "intent": {
          "description": "The reason the command was added. If not specified or `protocol`, the command will be treated as part of the protocol run itself, and added to the end of the existing command queue.\n\nIf `setup`, the command will be treated as part of run setup. A setup command may only be enqueued if the run has not started.\n\nUse setup commands for activities like pre-run calibration checks and module setup, like pre-heating.",
          "allOf": [
            {
              "$ref": "#/definitions/CommandIntent"
            }
          ]
        },
        "key": {
          "title": "Key",
          "description": "A key value, unique in this run, that can be used to track the same logical command across multiple runs of the same protocol. If a value is not provided, one will be generated.",
          "type": "string"
        }
      },
      "required": ["params"]
    }
  },
  "$id": "opentronsCommandSchemaV8",
  "$schema": "http://json-schema.org/draft-07/schema#"
}<|MERGE_RESOLUTION|>--- conflicted
+++ resolved
@@ -1653,17 +1653,15 @@
           "description": "An optional ID to assign to this pipette. If None, an ID will be generated.",
           "type": "string"
         },
-<<<<<<< HEAD
+        "tipOverlapNotAfterVersion": {
+          "title": "Tipoverlapnotafterversion",
+          "description": "A version of tip overlap data to not exceed. The highest-versioned tip overlap data that does not exceed this version will be used. Versions are expressed as vN where N is an integer, counting up from v0. If None, the current highest version will be used.",
+          "type": "string"
+        },
         "liquidPresenceDetection": {
           "title": "Liquidpresencedetection",
           "description": "Enable liquid presence detection for this pipette. Defaults to False.",
           "type": "boolean"
-=======
-        "tipOverlapNotAfterVersion": {
-          "title": "Tipoverlapnotafterversion",
-          "description": "A version of tip overlap data to not exceed. The highest-versioned tip overlap data that does not exceed this version will be used. Versions are expressed as vN where N is an integer, counting up from v0. If None, the current highest version will be used.",
-          "type": "string"
->>>>>>> aa72ce21
         }
       },
       "required": ["pipetteName", "mount"]
