import type {
  CommonCommandRunTimeInfo,
  CommonCommandCreateInfo,
  LabwareDefinition2,
  LabwareOffset,
  PipetteName,
  ModuleModel,
} from '../../js'

export interface LoadPipetteCreateCommand extends CommonCommandCreateInfo {
  commandType: 'loadPipette'
  params: LoadPipetteParams
}
export interface LoadPipetteRunTimeCommand
  extends CommonCommandRunTimeInfo,
    Omit<LoadPipetteCreateCommand, 'params'> {
  params: LoadPipetteParams & {
    pipetteName: PipetteName
  }
  result?: LoadPipetteResult
}
export interface LoadLabwareCreateCommand extends CommonCommandCreateInfo {
  commandType: 'loadLabware'
  params: LoadLabwareParams
}
export interface LoadLabwareRunTimeCommand
  extends CommonCommandRunTimeInfo,
    LoadLabwareCreateCommand {
  result?: LoadLabwareResult
}
export interface MoveLabwareCreateCommand extends CommonCommandCreateInfo {
  commandType: 'moveLabware'
  params: MoveLabwareParams
}
export interface MoveLabwareRunTimeCommand
  extends CommonCommandRunTimeInfo,
    MoveLabwareCreateCommand {
  result?: MoveLabwareResult
}
export interface LoadModuleCreateCommand extends CommonCommandCreateInfo {
  commandType: 'loadModule'
  params: LoadModuleParams
}
export interface LoadModuleRunTimeCommand
  extends CommonCommandRunTimeInfo,
    Omit<LoadModuleCreateCommand, 'params'> {
  params: LoadModuleParams & {
    model: ModuleModel
  }
  result?: LoadModuleResult
}
export interface LoadLiquidCreateCommand extends CommonCommandCreateInfo {
  commandType: 'loadLiquid'
  params: LoadLiquidParams
}
export interface LoadLiquidRunTimeCommand
  extends CommonCommandRunTimeInfo,
    LoadLiquidCreateCommand {
  result?: LoadLiquidResult
}

export interface ConfigureNozzleLayoutCreateCommand
  extends CommonCommandCreateInfo {
  commandType: 'configureNozzleLayout'
  params: ConfigureNozzleLayoutParams
}

export interface ConfigureNozzleLayoutRunTimeCommand
  extends CommonCommandRunTimeInfo,
    ConfigureNozzleLayoutCreateCommand {
  result?: {}
}

export type SetupRunTimeCommand =
  | ConfigureNozzleLayoutRunTimeCommand
  | LoadPipetteRunTimeCommand
  | LoadLabwareRunTimeCommand
  | LoadModuleRunTimeCommand
  | LoadLiquidRunTimeCommand
  | MoveLabwareRunTimeCommand

export type SetupCreateCommand =
  | ConfigureNozzleLayoutCreateCommand
  | LoadPipetteCreateCommand
  | LoadLabwareCreateCommand
  | LoadModuleCreateCommand
  | LoadLiquidCreateCommand
  | MoveLabwareCreateCommand

export type LabwareLocation =
  | 'offDeck'
  | { slotName: string }
  | { moduleId: string }
  | { labwareId: string }
  | { addressableAreaName: string }

export type NonStackedLocation =
  | 'offDeck'
  | { slotName: string }
  | { moduleId: string }
  | { addressableAreaName: string }

export interface ModuleLocation {
  slotName: string
}
export interface LoadPipetteParams {
  pipetteName: string
  pipetteId: string
  mount: 'left' | 'right'
}
interface LoadPipetteResult {
  pipetteId: string
}
interface LoadLabwareParams {
  location: LabwareLocation
  version: number
  namespace: string
  loadName: string
  displayName?: string
  labwareId?: string
}
interface LoadLabwareResult {
  labwareId: string
  definition: LabwareDefinition2
  offset: LabwareOffset
}

export type LabwareMovementStrategy =
  | 'usingGripper'
  | 'manualMoveWithPause'
  | 'manualMoveWithoutPause'

export interface MoveLabwareParams {
  labwareId: string
  newLocation: LabwareLocation
  strategy: LabwareMovementStrategy
}
interface MoveLabwareResult {
  offsetId: string
}

interface LoadModuleParams {
  moduleId?: string
  location: ModuleLocation
  model: ModuleModel
}
interface LoadModuleResult {
  moduleId: string
}
interface LoadLiquidParams {
  liquidId: string
  labwareId: string
  volumeByWell: { [wellName: string]: number }
}
interface LoadLiquidResult {
  liquidId: string
}

<<<<<<< HEAD
const COLUMN = 'COLUMN'
=======
interface LoadFixtureParams {
  location: { cutout: Cutout }
  loadName: string
  fixtureId?: string
}

export const COLUMN = 'COLUMN'
>>>>>>> 8b5fae97
const SINGLE = 'SINGLE'
const ROW = 'ROW'
const QUADRANT = 'QUADRANT'
export const ALL = 'ALL'

export type NozzleConfigurationStyle =
  | typeof COLUMN
  | typeof SINGLE
  | typeof ROW
  | typeof QUADRANT
  | typeof ALL

interface NozzleConfigurationParams {
  primaryNozzle?: string
  style: NozzleConfigurationStyle
}

interface ConfigureNozzleLayoutParams {
  pipetteId: string
  configurationParams: NozzleConfigurationParams
}<|MERGE_RESOLUTION|>--- conflicted
+++ resolved
@@ -156,17 +156,7 @@
   liquidId: string
 }
 
-<<<<<<< HEAD
-const COLUMN = 'COLUMN'
-=======
-interface LoadFixtureParams {
-  location: { cutout: Cutout }
-  loadName: string
-  fixtureId?: string
-}
-
 export const COLUMN = 'COLUMN'
->>>>>>> 8b5fae97
 const SINGLE = 'SINGLE'
 const ROW = 'ROW'
 const QUADRANT = 'QUADRANT'
