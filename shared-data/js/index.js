--- conflicted
+++ resolved
@@ -12,9 +12,5 @@
 export * from './types'
 export * from './labwareTools'
 export * from './modules'
-<<<<<<< HEAD
-export * from '../protocol/flowTypes/protocolV1'
-=======
 export * from '../protocol/flowTypes/schemaV1'
-export * from '../protocol/flowTypes/schemaV3'
->>>>>>> 6077eb8f
+export * from '../protocol/flowTypes/schemaV3'