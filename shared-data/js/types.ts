import {
  MAGDECK,
  TEMPDECK,
  THERMOCYCLER,
  MAGNETIC_MODULE_V1,
  MAGNETIC_MODULE_V2,
  TEMPERATURE_MODULE_V1,
  TEMPERATURE_MODULE_V2,
  THERMOCYCLER_MODULE_V1,
  THERMOCYCLER_MODULE_V2,
  HEATERSHAKER_MODULE_V1,
  MAGNETIC_MODULE_TYPE,
  TEMPERATURE_MODULE_TYPE,
  THERMOCYCLER_MODULE_TYPE,
  HEATERSHAKER_MODULE_TYPE,
  MAGNETIC_BLOCK_TYPE,
  GEN1,
  GEN2,
  FLEX,
  LEFT,
  RIGHT,
  GRIPPER_V1,
  GRIPPER_V1_1,
  GRIPPER_V1_2,
  EXTENSION,
  MAGNETIC_BLOCK_V1,
  STAGING_AREA_LOAD_NAME,
  STANDARD_SLOT_LOAD_NAME,
<<<<<<< HEAD
  TRASH_BIN_LOAD_NAME,
=======
>>>>>>> 212e69c9
  WASTE_CHUTE_LOAD_NAME,
} from './constants'
import type { INode } from 'svgson'
import type { RunTimeCommand } from '../protocol'
import type { PipetteName } from './pipettes'
import type { LabwareLocation } from '../protocol/types/schemaV7/command/setup'

export type RobotType = 'OT-2 Standard' | 'OT-3 Standard'

export interface RobotDefinition {
  displayName: string
  robotType: RobotType
  models: string[]
}

// TODO Ian 2019-06-04 split this out into eg ../labware/flowTypes/labwareV1.js
export interface WellDefinition {
  diameter?: number
  // NOTE: presence of diameter indicates a circular well
  depth?: number
  // TODO Ian 2018-03-12: depth should be required, but is missing in MALDI-plate
  height: number
  length: number
  width: number
  x: number
  y: number
  z: number
  'total-liquid-volume': number
}

// typedef for labware definitions under v1 labware schema
export interface LabwareDefinition1 {
  metadata: {
    name: string
    format: string
    deprecated?: boolean
    displayName?: string
    displayCategory?: string
    isValidSource?: boolean
    isTiprack?: boolean
    tipVolume?: number
  }
  ordering: string[][]
  wells: {
    [well: string]: WellDefinition
  }
}

// TODO(mc, 2019-05-29): Remove this enum in favor of string + exported
// constants + unit tests to catch typos in our definitions. Make changes
// here and in shared-data/labware/schemas/2.json
export type LabwareDisplayCategory =
  | 'wellPlate'
  | 'tipRack'
  | 'tubeRack'
  | 'reservoir'
  | 'aluminumBlock'
  | 'trash'
  | 'other'
  | 'adapter'

export type LabwareVolumeUnits = 'µL' | 'mL' | 'L'

// TODO(mc, 2019-05-29): Remove this enum in favor of string + exported
// constants + unit tests to catch typos in our definitions. Make changes
// here and in shared-data/labware/schemas/2.json
export type WellBottomShape = 'flat' | 'u' | 'v'

export interface LabwareMetadata {
  displayName: string
  displayCategory: LabwareDisplayCategory
  displayVolumeUnits: LabwareVolumeUnits
  tags?: string[]
}

export interface LabwareDimensions {
  xDimension: number
  yDimension: number
  zDimension: number
}

export interface Coordinates {
  x: number
  y: number
  z: number
}
export type LabwareOffset = Coordinates

// 1. Valid pipette type for a container (i.e. is there multi channel access?)
// 2. Is the container a tiprack?
export interface LabwareParameters {
  loadName: string
  format: string
  isTiprack: boolean
  tipLength?: number
  isMagneticModuleCompatible: boolean
  magneticModuleEngageHeight?: number
  quirks?: string[]
}

export interface LabwareBrand {
  brand: string
  brandId?: string[]
  links?: string[]
}

export type LabwareWellShapeProperties =
  | {
      shape: 'circular'
      diameter: number
    }
  | {
      shape: 'rectangular'
      xDimension: number
      yDimension: number
    }

// well without x,y,z
export type LabwareWellProperties = LabwareWellShapeProperties & {
  depth: number
  totalLiquidVolume: number
}

export type LabwareWell = LabwareWellProperties & {
  x: number
  y: number
  z: number
}

// TODO(mc, 2019-03-21): exact object is tough to use with the initial value in
// reduce, so leaving this inexact (e.g. `const a: {||} = {}` errors)
export type LabwareWellMap = Record<string, LabwareWell>

export interface LabwareWellGroupMetadata {
  displayName?: string
  displayCategory?: LabwareDisplayCategory
  wellBottomShape?: WellBottomShape
}

export interface LabwareWellGroup {
  wells: string[]
  metadata: LabwareWellGroupMetadata
  brand?: LabwareBrand
}

export type LabwareRoles = 'labware' | 'adapter' | 'fixture' | 'maintenance'

// NOTE: must be synced with shared-data/labware/schemas/2.json
export interface LabwareDefinition2 {
  version: number
  schemaVersion: 2
  namespace: string
  metadata: LabwareMetadata
  dimensions: LabwareDimensions
  cornerOffsetFromSlot: LabwareOffset
  parameters: LabwareParameters
  brand: LabwareBrand
  ordering: string[][]
  wells: LabwareWellMap
  groups: LabwareWellGroup[]
  allowedRoles?: LabwareRoles[]
}

export type ModuleType =
  | typeof MAGNETIC_MODULE_TYPE
  | typeof TEMPERATURE_MODULE_TYPE
  | typeof THERMOCYCLER_MODULE_TYPE
  | typeof HEATERSHAKER_MODULE_TYPE
  | typeof MAGNETIC_BLOCK_TYPE

// ModuleModel corresponds to top-level keys in shared-data/module/definitions/2
export type MagneticModuleModel =
  | typeof MAGNETIC_MODULE_V1
  | typeof MAGNETIC_MODULE_V2

export type TemperatureModuleModel =
  | typeof TEMPERATURE_MODULE_V1
  | typeof TEMPERATURE_MODULE_V2

export type ThermocyclerModuleModel =
  | typeof THERMOCYCLER_MODULE_V1
  | typeof THERMOCYCLER_MODULE_V2

export type HeaterShakerModuleModel = typeof HEATERSHAKER_MODULE_V1

export type MagneticBlockModel = typeof MAGNETIC_BLOCK_V1

export type ModuleModel =
  | MagneticModuleModel
  | TemperatureModuleModel
  | ThermocyclerModuleModel
  | HeaterShakerModuleModel
  | MagneticBlockModel

export type GripperModel =
  | typeof GRIPPER_V1
  | typeof GRIPPER_V1_1
  | typeof GRIPPER_V1_2

export type ModuleModelWithLegacy =
  | ModuleModel
  | typeof THERMOCYCLER
  | typeof MAGDECK
  | typeof TEMPDECK

export type FixtureLoadName =
  | typeof STAGING_AREA_LOAD_NAME
  | typeof STANDARD_SLOT_LOAD_NAME
  | typeof WASTE_CHUTE_LOAD_NAME

export interface DeckOffset {
  x: number
  y: number
  z: number
}

export interface Dimensions {
  xDimension: number
  yDimension: number
  zDimension: number
}

export interface DeckRobot {
  model: RobotType
}

export interface DeckFixture {
  id: string
  slot: string
  labware: string
  displayName: string
}

export type CoordinateTuple = [number, number, number]

export type UnitDirection = 1 | -1

export type UnitVectorTuple = [UnitDirection, UnitDirection, UnitDirection]

export type DeckSlotId = string

export interface DeckSlot {
  id: DeckSlotId
  position: CoordinateTuple
  matingSurfaceUnitVector?: UnitVectorTuple
  boundingBox: Dimensions
  displayName: string
  compatibleModules: ModuleType[]
}

export interface DeckCalibrationPoint {
  id: string
  position: CoordinateTuple
  displayName: string
}

export interface DeckLocations {
  orderedSlots: DeckSlot[]
  calibrationPoints: DeckCalibrationPoint[]
  fixtures: DeckFixture[]
}

export interface DeckMetadata {
  displayName: string
  tags: string[]
}

export interface DeckDefinition {
  otId: string
  cornerOffsetFromOrigin: CoordinateTuple
  dimensions: CoordinateTuple
  robot: DeckRobot
  locations: DeckLocations
  metadata: DeckMetadata
  layers: INode[]
}

export interface ModuleDimensions {
  bareOverallHeight: number
  overLabwareHeight: number
  xDimension: number
  yDimension: number
  footprintXDimension?: number
  footprintYDimension?: number
  labwareInterfaceXDimension?: number
  labwareInterfaceYDimension?: number
  lidHeight?: number
}

export interface ModuleCalibrationPoint {
  x: number
  y: number
  z?: number
}

export interface ModuleLayer {
  name: string
  pathDValues: string[]
}

// module definition that adheres to the v3 module json schema
export interface ModuleDefinition {
  moduleType: ModuleType
  model: ModuleModel
  labwareOffset: Coordinates
  dimensions: ModuleDimensions
  cornerOffsetFromSlot: Coordinates
  calibrationPoint: ModuleCalibrationPoint
  displayName: string
  quirks: string[]
  slotTransforms: SlotTransforms
  compatibleWith: ModuleModel[]
  twoDimensionalRendering: INode
}

export type AffineTransformMatrix = number[][]

export interface SlotTransforms {
  [deckOtId: string]: {
    [slotId: string]: {
      [transformKey in keyof ModuleDefinition]?: AffineTransformMatrix
    }
  }
}

export type ModuleOrientation = 'left' | 'right'

export type PipetteChannels = 1 | 8 | 96

export type PipetteDisplayCategory = typeof GEN1 | typeof GEN2 | typeof FLEX

export type PipetteMount = typeof LEFT | typeof RIGHT
export type GantryMount = typeof LEFT | typeof RIGHT | typeof EXTENSION
export interface FlowRateSpec {
  value: number
  min: number
  max: number
}

export interface PipetteNameSpecs {
  name: string
  displayName: string
  displayCategory: PipetteDisplayCategory
  minVolume: number
  maxVolume: number
  channels: PipetteChannels
  defaultAspirateFlowRate: FlowRateSpec
  defaultDispenseFlowRate: FlowRateSpec
  defaultBlowOutFlowRate: FlowRateSpec
  defaultTipracks: string[]
  smoothieConfigs?: {
    stepsPerMM: number
    homePosition: number
    travelDistance: number
  }
}

// TODO(bc, 2021-05-27): the type of `model` here should be PipetteModel
// TODO(mc, 2019-10-14): update this type according to the schema
export interface PipetteModelSpecs extends PipetteNameSpecs {
  model: string
  backCompatNames?: string[]
  tipLength: {
    value: number
  }
}
export interface ProtocolMetadata {
  protocolName?: string
  author?: string
  description?: string | null
  created?: number
  lastModified?: number | null
  category?: string | null
  subcategory?: string | null
  tags?: string[]
  [key: string]: unknown
}
export interface PendingProtocolAnalysis {
  id: string
  status?: 'pending'
}
export interface ProtocolAnalysisSummary {
  id: string
  status: 'pending' | 'completed'
}
export interface LoadedPipette {
  id: string
  pipetteName: PipetteName
  mount: 'left' | 'right'
}
export interface LoadedLabware {
  id: string
  loadName: string
  definitionUri: string
  location: LabwareLocation
  offsetId?: string
  displayName?: string
}
export interface LoadedModule {
  id: string
  model: ModuleModel
  location: {
    slotName: string
  }
  serialNumber: string
}
export interface Liquid {
  id: string
  displayName: string
  description: string
  displayColor?: string
}

export interface AnalysisError {
  id: string
  detail: string
  errorType: string
  createdAt: string
}

export interface CompletedProtocolAnalysis {
  id: string
  status?: 'completed'
  result: 'ok' | 'not-ok' | 'error'
  pipettes: LoadedPipette[]
  labware: LoadedLabware[]
  modules: LoadedModule[]
  liquids: Liquid[]
  commands: RunTimeCommand[]
  errors: AnalysisError[]
  robotType?: RobotType
}

export interface ResourceFile {
  name: string
  role: string
}
export interface ProtocolResource {
  id: string
  createdAt: string
  protocolType: 'json' | 'python'
  robotType: RobotType
  metadata: ProtocolMetadata
  analysisSummaries: ProtocolAnalysisSummary[]
  files: ResourceFile[]
  key?: string
}

export interface ProtocolAnalysesResource {
  analyses: Array<PendingProtocolAnalysis | CompletedProtocolAnalysis>
}
export type MotorAxis =
  | 'x'
  | 'y'
  | 'leftZ'
  | 'rightZ'
  | 'leftPlunger'
  | 'rightPlunger'
  | 'extensionZ'
  | 'extensionJaw'

export type MotorAxes = MotorAxis[]

export type ThermalAdapterName =
  | 'PCR Adapter'
  | 'Deep Well Adapter'
  | '96 Flat Bottom Adapter'
  | 'Universal Flat Adapter'

// gripper definition that adheres to the v1 gripper json schema
export interface GripperDefinition {
  $otSharedSchema: string
  model: GripperModel
  schemaVersion: number
  displayName: string
  zMotorConfigurations: { idle: number; run: number }
  jawMotorConfigurations: { vref: number }
  gripForceProfile: {
    polynomial: [[number, number], [number, number]]
    defaultGripForce: number
    defaultHomeForce: number
    defaultIdleForce: number
    min: number
    max: number
  }
  geometry: {
    baseOffsetFromMount: [number, number, number]
    jawCenterOffsetFromBase: [number, number, number]
    pinOneOffsetFromBase: [number, number, number]
    pinTwoOffsetFromBase: [number, number, number]
    jawWidth: { min: number; max: number }
  }
}

export type StatusBarAnimation =
  | 'idle'
  | 'confirm'
  | 'updating'
  | 'disco'
  | 'off'

export type StatusBarAnimations = StatusBarAnimation[]

// TODO(bh, 2023-09-28): refine types when settled
export type FixtureLoadName =
  | typeof STAGING_AREA_LOAD_NAME
  | typeof STANDARD_SLOT_LOAD_NAME
  | typeof TRASH_BIN_LOAD_NAME
  | typeof WASTE_CHUTE_LOAD_NAME

export interface Fixture {
  fixtureId: string
  fixtureLocation: string
  loadName: FixtureLoadName
}

export type DeckConfiguration = Fixture[]<|MERGE_RESOLUTION|>--- conflicted
+++ resolved
@@ -26,10 +26,7 @@
   MAGNETIC_BLOCK_V1,
   STAGING_AREA_LOAD_NAME,
   STANDARD_SLOT_LOAD_NAME,
-<<<<<<< HEAD
   TRASH_BIN_LOAD_NAME,
-=======
->>>>>>> 212e69c9
   WASTE_CHUTE_LOAD_NAME,
 } from './constants'
 import type { INode } from 'svgson'
@@ -238,6 +235,7 @@
 export type FixtureLoadName =
   | typeof STAGING_AREA_LOAD_NAME
   | typeof STANDARD_SLOT_LOAD_NAME
+  | typeof TRASH_BIN_LOAD_NAME
   | typeof WASTE_CHUTE_LOAD_NAME
 
 export interface DeckOffset {
@@ -534,12 +532,6 @@
 export type StatusBarAnimations = StatusBarAnimation[]
 
 // TODO(bh, 2023-09-28): refine types when settled
-export type FixtureLoadName =
-  | typeof STAGING_AREA_LOAD_NAME
-  | typeof STANDARD_SLOT_LOAD_NAME
-  | typeof TRASH_BIN_LOAD_NAME
-  | typeof WASTE_CHUTE_LOAD_NAME
-
 export interface Fixture {
   fixtureId: string
   fixtureLocation: string
