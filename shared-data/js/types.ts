import type {
  MAGDECK,
  TEMPDECK,
  THERMOCYCLER,
  MAGNETIC_MODULE_V1,
  MAGNETIC_MODULE_V2,
  TEMPERATURE_MODULE_V1,
  TEMPERATURE_MODULE_V2,
  THERMOCYCLER_MODULE_V1,
  THERMOCYCLER_MODULE_V2,
  HEATERSHAKER_MODULE_V1,
  ABSORBANCE_READER_V1,
  MAGNETIC_MODULE_TYPE,
  TEMPERATURE_MODULE_TYPE,
  THERMOCYCLER_MODULE_TYPE,
  HEATERSHAKER_MODULE_TYPE,
  MAGNETIC_BLOCK_TYPE,
  ABSORBANCE_READER_TYPE,
  GEN1,
  GEN2,
  FLEX,
  LEFT,
  RIGHT,
  GRIPPER_V1,
  GRIPPER_V1_1,
  GRIPPER_V1_2,
  GRIPPER_V1_3,
  EXTENSION,
  MAGNETIC_BLOCK_V1,
} from './constants'
import type { RunTimeCommand, LabwareLocation } from '../command/types'
import type { AddressableAreaName, CutoutFixtureId, CutoutId } from '../deck'
import type { PipetteName } from './pipettes'

export type RobotType = 'OT-2 Standard' | 'OT-3 Standard'

export interface RobotDefinition {
  displayName: string
  robotType: RobotType
  models: string[]
}

// TODO Ian 2019-06-04 split this out into eg ../labware/flowTypes/labwareV1.js
export interface WellDefinition {
  diameter?: number
  // NOTE: presence of diameter indicates a circular well
  depth?: number
  // TODO Ian 2018-03-12: depth should be required, but is missing in MALDI-plate
  height: number
  length: number
  width: number
  x: number
  y: number
  z: number
  'total-liquid-volume': number
}

// typedef for labware definitions under v1 labware schema
export interface LabwareDefinition1 {
  metadata: {
    name: string
    format: string
    deprecated?: boolean
    displayName?: string
    displayCategory?: string
    isValidSource?: boolean
    isTiprack?: boolean
    tipVolume?: number
  }
  ordering: string[][]
  wells: {
    [well: string]: WellDefinition
  }
}

// TODO(mc, 2019-05-29): Remove this enum in favor of string + exported
// constants + unit tests to catch typos in our definitions. Make changes
// here and in shared-data/labware/schemas/2.json
export type LabwareDisplayCategory =
  | 'wellPlate'
  | 'tipRack'
  | 'tubeRack'
  | 'reservoir'
  | 'aluminumBlock'
  | 'trash'
  | 'other'
  | 'adapter'

export type LabwareVolumeUnits = 'µL' | 'mL' | 'L'

// TODO(mc, 2019-05-29): Remove this enum in favor of string + exported
// constants + unit tests to catch typos in our definitions. Make changes
// here and in shared-data/labware/schemas/2.json
export type WellBottomShape = 'flat' | 'u' | 'v'

export interface LabwareMetadata {
  displayName: string
  displayCategory: LabwareDisplayCategory
  displayVolumeUnits: LabwareVolumeUnits
  tags?: string[]
}

export interface LabwareDimensions {
  xDimension: number
  yDimension: number
  zDimension: number
}

export interface Coordinates {
  x: number
  y: number
  z: number
}
export type LabwareOffset = Coordinates

// 1. Valid pipette type for a container (i.e. is there multi channel access?)
// 2. Is the container a tiprack?
export interface LabwareParameters {
  loadName: string
  format: string
  isTiprack: boolean
  tipLength?: number
  isMagneticModuleCompatible: boolean
  magneticModuleEngageHeight?: number
  quirks?: string[]
}

export interface LabwareBrand {
  brand: string
  brandId?: string[]
  links?: string[]
}

export interface CircularWellShapeProperties {
  shape: 'circular'
  diameter: number
}
export interface RectangularWellShapeProperties {
  shape: 'rectangular'
  xDimension: number
  yDimension: number
}

export type LabwareWellShapeProperties =
  | CircularWellShapeProperties
  | RectangularWellShapeProperties

// well without x,y,z
export type LabwareWellProperties = LabwareWellShapeProperties & {
  depth: number
  totalLiquidVolume: number
}

export type LabwareWell = LabwareWellProperties & {
  x: number
  y: number
  z: number
}

// TODO(mc, 2019-03-21): exact object is tough to use with the initial value in
// reduce, so leaving this inexact (e.g. `const a: {||} = {}` errors)
export type LabwareWellMap = Record<string, LabwareWell>

export interface LabwareWellGroupMetadata {
  displayName?: string
  displayCategory?: LabwareDisplayCategory
  wellBottomShape?: WellBottomShape
}

export interface LabwareWellGroup {
  wells: string[]
  metadata: LabwareWellGroupMetadata
  brand?: LabwareBrand
}

export type LabwareRoles = 'labware' | 'adapter' | 'fixture' | 'maintenance'

// NOTE: must be synced with shared-data/labware/schemas/2.json
export interface LabwareDefinition2 {
  version: number
  schemaVersion: 2
  namespace: string
  metadata: LabwareMetadata
  dimensions: LabwareDimensions
  cornerOffsetFromSlot: LabwareOffset
  parameters: LabwareParameters
  brand: LabwareBrand
  ordering: string[][]
  wells: LabwareWellMap
  groups: LabwareWellGroup[]
  allowedRoles?: LabwareRoles[]
  stackingOffsetWithLabware?: Record<string, LabwareOffset>
  stackingOffsetWithModule?: Record<string, LabwareOffset>
}

export interface LabwareDefByDefURI {
  [defUri: string]: LabwareDefinition2
}
export interface LegacyLabwareDefByName {
  [name: string]: LabwareDefinition1
}

export type ModuleType =
  | typeof MAGNETIC_MODULE_TYPE
  | typeof TEMPERATURE_MODULE_TYPE
  | typeof THERMOCYCLER_MODULE_TYPE
  | typeof HEATERSHAKER_MODULE_TYPE
  | typeof MAGNETIC_BLOCK_TYPE
  | typeof ABSORBANCE_READER_TYPE

// ModuleModel corresponds to top-level keys in shared-data/module/definitions/2
export type MagneticModuleModel =
  | typeof MAGNETIC_MODULE_V1
  | typeof MAGNETIC_MODULE_V2

export type TemperatureModuleModel =
  | typeof TEMPERATURE_MODULE_V1
  | typeof TEMPERATURE_MODULE_V2

export type ThermocyclerModuleModel =
  | typeof THERMOCYCLER_MODULE_V1
  | typeof THERMOCYCLER_MODULE_V2

export type HeaterShakerModuleModel = typeof HEATERSHAKER_MODULE_V1

export type MagneticBlockModel = typeof MAGNETIC_BLOCK_V1

export type AbsorbanceReaderModel = typeof ABSORBANCE_READER_V1

export type ModuleModel =
  | MagneticModuleModel
  | TemperatureModuleModel
  | ThermocyclerModuleModel
  | HeaterShakerModuleModel
  | MagneticBlockModel
  | AbsorbanceReaderModel

export type GripperModel =
  | typeof GRIPPER_V1
  | typeof GRIPPER_V1_1
  | typeof GRIPPER_V1_2
  | typeof GRIPPER_V1_3

export type ModuleModelWithLegacy =
  | ModuleModel
  | typeof THERMOCYCLER
  | typeof MAGDECK
  | typeof TEMPDECK

export interface Dimensions {
  xDimension: number
  yDimension: number
  zDimension: number
}

export interface DeckRobot {
  model: RobotType
}

export type CoordinateTuple = [number, number, number]

export type UnitDirection = 1 | -1

export type UnitVectorTuple = [UnitDirection, UnitDirection, UnitDirection]

export type DeckSlotId = string

export interface DeckSlot {
  id: DeckSlotId
  position: CoordinateTuple
  matingSurfaceUnitVector?: UnitVectorTuple
  boundingBox: Dimensions
  displayName: string
  compatibleModules: ModuleType[]
}

export interface DeckCalibrationPoint {
  id: string
  position: CoordinateTuple
  displayName: string
}

export type CutoutFixtureGroup = {
  [cutoutId in CutoutId]?: Array<{ [cutoutId in CutoutId]?: CutoutFixtureId }>
}

export interface CutoutFixture {
  id: CutoutFixtureId
  mayMountTo: CutoutId[]
  displayName: string
  providesAddressableAreas: Record<CutoutId, AddressableAreaName[]>
  expectOpentronsModuleSerialNumber: boolean
  fixtureGroup: CutoutFixtureGroup
  height: number
}

type AreaType =
  | 'slot'
  | 'movableTrash'
  | 'wasteChute'
  | 'fixedTrash'
  | 'stagingSlot'

export interface AddressableArea {
  id: AddressableAreaName
  areaType: AreaType
  offsetFromCutoutFixture: CoordinateTuple
  boundingBox: Dimensions
  displayName: string
  compatibleModuleTypes: ModuleType[]
  ableToDropLabware?: boolean
  ableToDropTips?: boolean
  matingSurfaceUnitVector?: UnitVectorTuple
}

export interface DeckMetadata {
  displayName: string
  tags: string[]
}

export interface DeckCutout {
  id: CutoutId
  position: CoordinateTuple
  displayName: string
}

export interface LegacyFixture {
  id: string
  slot: string
  labware: string
  displayName: string
}

export interface DeckLocations {
  addressableAreas: AddressableArea[]
  calibrationPoints: DeckCalibrationPoint[]
  cutouts: DeckCutout[]
  legacyFixtures: LegacyFixture[]
}

export interface DeckDefinition {
  otId: string
  cornerOffsetFromOrigin: CoordinateTuple
  dimensions: CoordinateTuple
  robot: DeckRobot
  locations: DeckLocations
  metadata: DeckMetadata
  cutoutFixtures: CutoutFixture[]
}

export interface ModuleDimensions {
  bareOverallHeight: number
  overLabwareHeight: number
  xDimension: number
  yDimension: number
  footprintXDimension?: number
  footprintYDimension?: number
  labwareInterfaceXDimension?: number
  labwareInterfaceYDimension?: number
  lidHeight?: number
}

export interface ModuleCalibrationPoint {
  x: number
  y: number
  z?: number
}

export interface ModuleLayer {
  name: string
  pathDValues: string[]
}

// module definition that adheres to the v3 module json schema
export interface ModuleDefinition {
  moduleType: ModuleType
  model: ModuleModel
  labwareOffset: Coordinates
  dimensions: ModuleDimensions
  cornerOffsetFromSlot: Coordinates
  calibrationPoint: ModuleCalibrationPoint
  displayName: string
  quirks: string[]
  slotTransforms: SlotTransforms
  compatibleWith: ModuleModel[]
  twoDimensionalRendering: any // deprecated SVGson INode use Module SVG Components instead
}

export type AffineTransformMatrix = number[][]

export interface SlotTransforms {
  [deckOtId: string]: {
    [slotId: string]: {
      [transformKey in keyof ModuleDefinition]?: AffineTransformMatrix
    }
  }
}

export type ModuleOrientation = 'left' | 'right'

export type PipetteChannels = 1 | 8 | 96

export type PipetteDisplayCategory = typeof GEN1 | typeof GEN2 | typeof FLEX

export type PipetteMount = typeof LEFT | typeof RIGHT
export type GantryMount = typeof LEFT | typeof RIGHT | typeof EXTENSION
export interface FlowRateSpec {
  value: number
  min: number
  max: number
}

interface pressAndCamConfigurationValues {
  speed: number
  distance: number
  current: number
  tipOverlaps: { [version: string]: { [labwareURI: string]: number } }
}
export interface PipetteV2GeneralSpecs {
  displayName: string
  model: string
  displayCategory: PipetteDisplayCategory
  validNozzleMaps: {
    maps: { [nozzleMapKey: string]: string[] }
  }
  pickUpTipConfigurations: {
    pressFit: {
      presses: number
      increment: number
      configurationsByNozzleMap: {
        [nozzleMapKey: string]: {
          [tipType: string]: pressAndCamConfigurationValues
        }
      }
    }
  }
  dropTipConfigurations: {
    plungerEject: {
      current: number
      speed: number
    }
  }
  plungerMotorConfigurations: {
    idle: number
    run: number
  }
  plungerPositionsConfigurations: {
    default: {
      top: number
      bottom: number
      blowout: number
      drop: number
    }
  }
  availableSensors: {
    sensors: string[]
    capacitive?: { count: number }
    environment?: { count: number }
    pressure?: { count: number }
  }
  partialTipConfigurations: {
    partialTipSupported: boolean
    availableConfigurations: number[] | null
  }
  channels: PipetteChannels
  shaftDiameter: number
  shaftULperMM: number
  backCompatNames: string[]
  backlashDistance: number
  quirks: string[]
  plungerHomingConfigurations: {
    current: number
    speed: number
  }
}

interface NozzleInfo {
  key: string
  orderedNozzles: string[]
}
export interface PipetteV2GeometrySpecs {
  nozzleOffset: number[]
  pipetteBoundingBoxOffsets: {
    backLeftCorner: number[]
    frontRightCorner: number[]
  }
  pathTo3D: string
  orderedRows: Record<number, NozzleInfo>
  orderedColumns: Record<number, NozzleInfo>
  nozzleMap: Record<string, number[]>
}

export interface SupportedTip {
  aspirate: {
    default: Record<string, number[][]>
  }
  defaultAspirateFlowRate: {
    default: number
    valuesByApiLevel: Record<string, number>
  }
  defaultBlowOutFlowRate: {
    default: number
    valuesByApiLevel: Record<string, number>
  }
  defaultDispenseFlowRate: {
    default: number
    valuesByApiLevel: Record<string, number>
  }
  defaultPushOutVolume: number
  defaultTipLength: number
  dispense: {
    default: Record<string, number[][]>
  }
  defaultReturnTipHeight?: number
  defaultFlowAcceleration?: number
  uiMaxFlowRate?: number
}

export interface SupportedTips {
  [tipType: string]: SupportedTip
}

export interface PipetteV2LiquidSpecs {
  $otSharedSchema: string
  supportedTips: SupportedTips
  maxVolume: number
  minVolume: number
  defaultTipracks: string[]
}

export type GenericAndGeometrySpecs = PipetteV2GeneralSpecs &
  PipetteV2GeometrySpecs

export interface PipetteV2Specs extends GenericAndGeometrySpecs {
  $otSharedSchema: string
  liquids: Record<string, PipetteV2LiquidSpecs>
}

export interface PipetteNameSpecs {
  name: string
  displayName: string
  displayCategory: PipetteDisplayCategory
  minVolume: number
  maxVolume: number
  channels: PipetteChannels
  defaultAspirateFlowRate: FlowRateSpec
  defaultDispenseFlowRate: FlowRateSpec
  defaultBlowOutFlowRate: FlowRateSpec
  defaultTipracks: string[]
  smoothieConfigs?: {
    stepsPerMM: number
    homePosition: number
    travelDistance: number
  }
}

// TODO(bc, 2021-05-27): the type of `model` here should be PipetteModel
// TODO(mc, 2019-10-14): update this type according to the schema
export interface PipetteModelSpecs extends PipetteNameSpecs {
  model: string
  backCompatNames?: string[]
  tipLength: {
    value: number
  }
}
export interface ProtocolMetadata {
  protocolName?: string
  author?: string
  description?: string | null
  created?: number
  lastModified?: number | null
  category?: string | null
  subcategory?: string | null
  tags?: string[]
  [key: string]: unknown
}
export interface PendingProtocolAnalysis {
  id: string
  status?: 'pending'
}
export interface ProtocolAnalysisSummary {
  id: string
  status: 'pending' | 'completed'
}
export interface LoadedPipette {
  id: string
  pipetteName: PipetteName
  mount: 'left' | 'right'
}
export interface LoadedLabware {
  id: string
  loadName: string
  definitionUri: string
  location: LabwareLocation
  offsetId?: string
  displayName?: string
}
export interface LoadedModule {
  id: string
  model: ModuleModel
  location: {
    slotName: string
  }
  serialNumber: string
}
export interface Liquid {
  id: string
  displayName: string
  description: string
  displayColor?: string
}

export interface AnalysisError {
  id: string
  detail: string
  errorType: string
  createdAt: string
}

export interface NumberParameter extends BaseRunTimeParameter {
  type: NumberParameterType
  min: number
  max: number
  default: number
  value: number
}

export interface NumberChoice {
  displayName: string
  value: number
}

export interface BooleanChoice {
  displayName: string
  value: boolean
}

export interface StringChoice {
  displayName: string
  value: string
}

export type Choice = NumberChoice | BooleanChoice | StringChoice

interface NumberChoiceParameter extends BaseRunTimeParameter {
  type: NumberParameterType
  choices: NumberChoice[]
  default: number
  value: number
}

interface BooleanChoiceParameter extends BaseRunTimeParameter {
  type: BooleanParameterType
  choices: BooleanChoice[]
  default: boolean
  value: boolean
}

interface StringChoiceParameter extends BaseRunTimeParameter {
  type: StringParameterType
  choices: StringChoice[]
  default: string
  value: string
}

export type ChoiceParameter =
  | NumberChoiceParameter
  | BooleanChoiceParameter
  | StringChoiceParameter

interface BooleanParameter extends BaseRunTimeParameter {
  type: BooleanParameterType
  default: boolean
  value: boolean
}

<<<<<<< HEAD
export interface CsvFileParameterFileData {
=======
export interface CsvFileFileType {
>>>>>>> 6f1c11f1
  id?: string
  file?: File | null
  filePath?: string
  fileName?: string
}

export interface CsvFileParameter extends BaseRunTimeParameter {
  type: CsvFileParameterType
<<<<<<< HEAD
  file?: CsvFileParameterFileData | null
=======
  file?: CsvFileFileType | null
>>>>>>> 6f1c11f1
}

type NumberParameterType = 'int' | 'float'
type BooleanParameterType = 'bool'
type StringParameterType = 'str'
type CsvFileParameterType = 'csv_file'

interface BaseRunTimeParameter {
  displayName: string
  variableName: string
  description: string
  suffix?: string
}

export type ValueRunTimeParameter = Exclude<RunTimeParameter, CsvFileParameter>

export type RunTimeParameter =
  | BooleanParameter
  | ChoiceParameter
  | NumberParameter
  | CsvFileParameter

// TODO(BC, 10/25/2023): this type (and others in this file) probably belong in api-client, not here
export interface CompletedProtocolAnalysis {
  id: string
  status?: 'completed'
  result: 'ok' | 'not-ok' | 'error' | 'parameter-value-required'
  pipettes: LoadedPipette[]
  labware: LoadedLabware[]
  modules: LoadedModule[]
  liquids: Liquid[]
  commands: RunTimeCommand[]
  errors: AnalysisError[]
  robotType?: RobotType | null
  runTimeParameters?: RunTimeParameter[]
}

export interface ResourceFile {
  name: string
  role: string
}
export interface ProtocolResource {
  id: string
  createdAt: string
  protocolType: 'json' | 'python'
  protocolKind: 'standard' | 'quick-transfer'
  robotType: RobotType
  metadata: ProtocolMetadata
  analysisSummaries: ProtocolAnalysisSummary[]
  files: ResourceFile[]
  key?: string
}

export interface ProtocolAnalysesResource {
  analyses: Array<PendingProtocolAnalysis | CompletedProtocolAnalysis>
}
export type MotorAxis =
  | 'x'
  | 'y'
  | 'leftZ'
  | 'rightZ'
  | 'leftPlunger'
  | 'rightPlunger'
  | 'extensionZ'
  | 'extensionJaw'

export type MotorAxes = MotorAxis[]

export type ThermalAdapterName =
  | 'PCR Adapter'
  | 'Deep Well Adapter'
  | '96 Flat Bottom Adapter'
  | 'Universal Flat Adapter'

// gripper definition that adheres to the v1 gripper json schema
export interface GripperDefinition {
  $otSharedSchema: string
  model: GripperModel
  schemaVersion: number
  displayName: string
  zMotorConfigurations: { idle: number; run: number }
  jawMotorConfigurations: { vref: number }
  gripForceProfile: {
    polynomial: [[number, number], [number, number]]
    defaultGripForce: number
    defaultHomeForce: number
    defaultIdleForce: number
    min: number
    max: number
  }
  geometry: {
    baseOffsetFromMount: [number, number, number]
    jawCenterOffsetFromBase: [number, number, number]
    pinOneOffsetFromBase: [number, number, number]
    pinTwoOffsetFromBase: [number, number, number]
    jawWidth: { min: number; max: number }
    maxAllowedGripError: number
  }
}

export type StatusBarAnimation =
  | 'idle'
  | 'confirm'
  | 'updating'
  | 'disco'
  | 'off'

export type StatusBarAnimations = StatusBarAnimation[]

export interface CutoutConfig {
  cutoutId: CutoutId
  cutoutFixtureId: CutoutFixtureId
  opentronsModuleSerialNumber?: string
}

export type DeckConfiguration = CutoutConfig[]<|MERGE_RESOLUTION|>--- conflicted
+++ resolved
@@ -674,11 +674,7 @@
   value: boolean
 }
 
-<<<<<<< HEAD
 export interface CsvFileParameterFileData {
-=======
-export interface CsvFileFileType {
->>>>>>> 6f1c11f1
   id?: string
   file?: File | null
   filePath?: string
@@ -687,11 +683,7 @@
 
 export interface CsvFileParameter extends BaseRunTimeParameter {
   type: CsvFileParameterType
-<<<<<<< HEAD
   file?: CsvFileParameterFileData | null
-=======
-  file?: CsvFileFileType | null
->>>>>>> 6f1c11f1
 }
 
 type NumberParameterType = 'int' | 'float'
