// tests for pipette info accessors in `shared-data/js/pipettes.js`
import { describe, expect, it } from 'vitest'
import {
  getPipetteSpecsV2,
  getPipetteNameSpecs,
  getPipetteModelSpecs,
} from '../pipettes'
import type { PipetteV2LiquidSpecs, PipetteV2Specs } from '../types'

const PIPETTE_NAMES = [
  'p10_single',
  'p50_single',
  'p300_single',
  'p1000_single',
  'p10_multi',
  'p50_multi',
  'p300_multi',
] as const

const PIPETTE_MODELS = [
  'p10_single_v1',
  'p10_single_v1.3',
  'p10_single_v1.4',
  'p10_single_v1.5',
  'p10_multi_v1',
  'p10_multi_v1.3',
  'p10_multi_v1.4',
  'p10_multi_v1.5',
  'p50_single_v1',
  'p50_single_v1.3',
  'p50_single_v1.4',
  'p50_multi_v1',
  'p50_multi_v1.3',
  'p50_multi_v1.4',
  'p50_multi_v1.5',
  'p300_single_v1',
  'p300_single_v1.3',
  'p300_single_v1.4',
  'p300_single_v1.5',
  'p300_multi_v1',
  'p300_multi_v1.3',
  'p300_multi_v1.4',
  'p300_multi_v1.5',
  'p1000_single_v1',
  'p1000_single_v1.3',
  'p1000_single_v1.4',
  'p1000_single_v1.5',
] as const

describe('pipette data accessors', () => {
  describe('getPipetteNameSpecs', () => {
    PIPETTE_NAMES.forEach(name =>
      it(`name ${name} snapshot`, () =>
        expect(getPipetteNameSpecs(name)).toMatchSnapshot())
    )
  })

  describe('getPipetteModelSpecs', () => {
    PIPETTE_MODELS.forEach(model =>
      it(`model ${model} snapshot`, () =>
        expect(getPipetteModelSpecs(model)).toMatchSnapshot())
    )
  })

  describe('getPipetteSpecsV2', () => {
    it('returns the correct info for p1000_single_flex which should be the latest model version 3.7', () => {
      const mockP1000Specs = {
        $otSharedSchema: '#/pipette/schemas/2/pipetteGeometrySchema.json',
        availableSensors: {
          sensors: ['pressure', 'capacitive', 'environment'],
          capacitive: { count: 1 },
          environment: { count: 1 },
          pressure: { count: 1 },
        },
        backCompatNames: [],
        backlashDistance: 0.1,
        channels: 1,
        displayCategory: 'FLEX',
        displayName: 'Flex 1-Channel 1000 μL',
        dropTipConfigurations: { plungerEject: { current: 1, speed: 15 } },
        liquids: {
          default: {
            $otSharedSchema:
              '#/pipette/schemas/2/pipetteLiquidPropertiesSchema.json',
<<<<<<< HEAD
            defaultTipOverlapDictionary: {
              default: 10.5,
              'opentrons/opentrons_flex_96_tiprack_1000ul/1': 9.65,
              'opentrons/opentrons_flex_96_tiprack_200ul/1': 9.76,
              'opentrons/opentrons_flex_96_tiprack_50ul/1': 10.09,
              'opentrons/opentrons_flex_96_filtertiprack_1000ul/1': 9.65,
              'opentrons/opentrons_flex_96_filtertiprack_200ul/1': 9.76,
              'opentrons/opentrons_flex_96_filtertiprack_50ul/1': 10.09,
=======
            versionedTipOverlapDictionary: {
              v0: {
                default: 10.5,
                'opentrons/opentrons_flex_96_tiprack_1000ul/1': 10.5,
                'opentrons/opentrons_flex_96_tiprack_200ul/1': 10.5,
                'opentrons/opentrons_flex_96_tiprack_50ul/1': 10.5,
                'opentrons/opentrons_flex_96_filtertiprack_1000ul/1': 10.5,
                'opentrons/opentrons_flex_96_filtertiprack_200ul/1': 10.5,
                'opentrons/opentrons_flex_96_filtertiprack_50ul/1': 10.5,
              },
              v1: {
                default: 10.5,
                'opentrons/opentrons_flex_96_tiprack_1000ul/1': 9.65,
                'opentrons/opentrons_flex_96_tiprack_200ul/1': 9.76,
                'opentrons/opentrons_flex_96_tiprack_50ul/1': 10.09,
                'opentrons/opentrons_flex_96_filtertiprack_1000ul/1': 9.65,
                'opentrons/opentrons_flex_96_filtertiprack_200ul/1': 9.76,
                'opentrons/opentrons_flex_96_filtertiprack_50ul/1': 10.09,
              },
>>>>>>> 3a93b5c7
            },
            defaultTipracks: [
              'opentrons/opentrons_flex_96_tiprack_1000ul/1',
              'opentrons/opentrons_flex_96_tiprack_200ul/1',
              'opentrons/opentrons_flex_96_tiprack_50ul/1',
              'opentrons/opentrons_flex_96_filtertiprack_1000ul/1',
              'opentrons/opentrons_flex_96_filtertiprack_200ul/1',
              'opentrons/opentrons_flex_96_filtertiprack_50ul/1',
            ],
            minVolume: 5,
            maxVolume: 1000,
            supportedTips: expect.anything(),
          },
        },
        model: 'p1000',
        nozzleMap: expect.anything(),
        pathTo3D:
          'pipette/definitions/2/geometry/single_channel/p1000/placeholder.gltf',
        pickUpTipConfigurations: {
          pressFit: {
            speedByTipCount: expect.anything(),
            presses: 1,
            increment: 0,
            distanceByTipCount: expect.anything(),
            currentByTipCount: expect.anything(),
          },
        },
        partialTipConfigurations: {
          availableConfigurations: null,
          partialTipSupported: false,
        },
        plungerHomingConfigurations: { current: 1, speed: 30 },
        plungerMotorConfigurations: { idle: 0.3, run: 1 },
        plungerPositionsConfigurations: {
          default: { blowout: 76.5, bottom: 71.5, drop: 90.5, top: 0 },
        },
        quirks: [],
        shaftDiameter: 4.5,
        shaftULperMM: 15.904,
        nozzleOffset: [-8, -22, -259.15],
        orderedColumns: expect.anything(),
        orderedRows: expect.anything(),
        pipetteBoundingBoxOffsets: {
          backLeftCorner: [-8, -22, -259.15],
          frontRightCorner: [-8, -22, -259.15],
        },
      } as PipetteV2Specs
      expect(getPipetteSpecsV2('p1000_single_flex')).toStrictEqual(
        mockP1000Specs
      )
    })
  })
  it('returns the correct liquid info for a p50 pipette model version with default and lowVolume', () => {
    const tiprack50uL = 'opentrons/opentrons_flex_96_tiprack_50ul/1'
    const tiprackFilter50uL = 'opentrons/opentrons_flex_96_filtertiprack_50ul/1'

    const mockLiquidDefault = {
      $otSharedSchema: '#/pipette/schemas/2/pipetteLiquidPropertiesSchema.json',
      versionedTipOverlapDictionary: {
        v0: {
          default: 10.5,
          [tiprackFilter50uL]: 10.5,
          [tiprack50uL]: 10.5,
        },
        v1: {
          default: 10.5,
          [tiprackFilter50uL]: 10.09,
          [tiprack50uL]: 10.09,
        },
      },
      defaultTipracks: [tiprack50uL, tiprackFilter50uL],
      maxVolume: 50,
      minVolume: 5,
      supportedTips: {
        t50: {
          uiMaxFlowRate: 57,
          aspirate: {
            default: {
              1: expect.anything(),
            },
          },
          defaultAspirateFlowRate: {
            default: 35,
            valuesByApiLevel: {
              '2.14': 35,
            },
          },
          defaultBlowOutFlowRate: {
            default: 57,
            valuesByApiLevel: {
              '2.14': 57,
            },
          },
          defaultDispenseFlowRate: {
            default: 57,
            valuesByApiLevel: {
              '2.14': 57,
            },
          },
          defaultFlowAcceleration: 1200,
          defaultPushOutVolume: 2,
          defaultReturnTipHeight: 0.71,
          defaultTipLength: 57.9,
          dispense: {
            default: {
              1: expect.anything(),
            },
          },
        },
      },
    } as PipetteV2LiquidSpecs
    const mockLiquidLowVolume = {
      $otSharedSchema: '#/pipette/schemas/2/pipetteLiquidPropertiesSchema.json',
      versionedTipOverlapDictionary: {
        v0: {
          default: 10.5,
          [tiprackFilter50uL]: 10.5,
          [tiprack50uL]: 10.5,
        },
        v1: {
          default: 10.5,
          [tiprackFilter50uL]: 10.09,
          [tiprack50uL]: 10.09,
        },
      },
      defaultTipracks: [tiprack50uL, tiprackFilter50uL],
      maxVolume: 30,
      minVolume: 1,
      supportedTips: {
        t50: {
          uiMaxFlowRate: 26.7,
          aspirate: {
            default: {
              1: expect.anything(),
            },
          },
          defaultAspirateFlowRate: {
            default: 26.7,
            valuesByApiLevel: {
              2.14: 26.7,
            },
          },
          defaultBlowOutFlowRate: {
            default: 26.7,
            valuesByApiLevel: {
              2.14: 26.7,
            },
          },
          defaultDispenseFlowRate: {
            default: 26.7,
            valuesByApiLevel: {
              2.14: 26.7,
            },
          },
          defaultFlowAcceleration: 1200,
          defaultPushOutVolume: 7,
          defaultReturnTipHeight: 0.71,
          defaultTipLength: 57.9,
          dispense: {
            default: {
              1: expect.anything(),
            },
          },
        },
      },
    } as PipetteV2LiquidSpecs
    const mockLiquids: Record<string, PipetteV2LiquidSpecs> = {
      default: mockLiquidDefault,
      lowVolumeDefault: mockLiquidLowVolume,
    }
    expect(getPipetteSpecsV2('p50_single_v3.5')?.liquids).toStrictEqual(
      mockLiquids
    )
  })
})<|MERGE_RESOLUTION|>--- conflicted
+++ resolved
@@ -82,16 +82,6 @@
           default: {
             $otSharedSchema:
               '#/pipette/schemas/2/pipetteLiquidPropertiesSchema.json',
-<<<<<<< HEAD
-            defaultTipOverlapDictionary: {
-              default: 10.5,
-              'opentrons/opentrons_flex_96_tiprack_1000ul/1': 9.65,
-              'opentrons/opentrons_flex_96_tiprack_200ul/1': 9.76,
-              'opentrons/opentrons_flex_96_tiprack_50ul/1': 10.09,
-              'opentrons/opentrons_flex_96_filtertiprack_1000ul/1': 9.65,
-              'opentrons/opentrons_flex_96_filtertiprack_200ul/1': 9.76,
-              'opentrons/opentrons_flex_96_filtertiprack_50ul/1': 10.09,
-=======
             versionedTipOverlapDictionary: {
               v0: {
                 default: 10.5,
@@ -111,7 +101,6 @@
                 'opentrons/opentrons_flex_96_filtertiprack_200ul/1': 9.76,
                 'opentrons/opentrons_flex_96_filtertiprack_50ul/1': 10.09,
               },
->>>>>>> 3a93b5c7
             },
             defaultTipracks: [
               'opentrons/opentrons_flex_96_tiprack_1000ul/1',
