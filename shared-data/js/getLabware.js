--- conflicted
+++ resolved
@@ -15,10 +15,6 @@
   'Expected v1 labware defs. Something went wrong with shared-data/build/labware.json'
 )
 
-<<<<<<< HEAD
-export function getLabwareV1Def(labwareName: string): ?LabwareDefinition1 {
-  const labware: ?LabwareDefinition1 = definitions[labwareName]
-=======
 // labware definitions only used for back-compat with legacy v1 defs.
 // do not list in any "available labware" UI.
 export const LABWAREV2_DO_NOT_LIST = [
@@ -31,9 +27,8 @@
   'opentrons_1_trash_1100ml_fixed',
 ]
 
-export function getLabware(labwareName: string): ?LabwareDefinition {
-  const labware: ?LabwareDefinition = definitions[labwareName]
->>>>>>> 953abad4
+export function getLabwareV1Def(labwareName: string): ?LabwareDefinition1 {
+  const labware: ?LabwareDefinition1 = definitions[labwareName]
   return labware
 }
 
