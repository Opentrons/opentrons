// @flow
import assert from 'assert'
import mapValues from 'lodash/mapValues'
import uniq from 'lodash/uniq'
// TODO: Ian 2019-06-04 remove the shared-data build process for labware v1
import definitions from '../build/labware.json'
import { SLOT_RENDER_HEIGHT, FIXED_TRASH_RENDER_HEIGHT } from './constants'
import type {
  LabwareDefinition,
  LabwareDefinition2,
  WellDefinition,
} from './types'

assert(
  definitions && Object.keys(definitions).length > 0,
  'Expected v1 labware defs. Something went wrong with shared-data/build/labware.json'
)

// labware definitions only used for back-compat with legacy v1 defs.
// do not list in any "available labware" UI.
export const LABWAREV2_DO_NOT_LIST = [
  'opentrons_40_aluminumblock_eppendorf_24x2ml_safelock_snapcap_generic_16x0.2ml_pcr_strip',
  'opentrons_24_tuberack_eppendorf_2ml_safelock_snapcap_acrylic',
  'opentrons_24_tuberack_generic_0.75ml_snapcap_acrylic',
  'opentrons_10_tuberack_falcon_4x50ml_6x15ml_conical_acrylic',
  'tipone_96_tiprack_200ul',
  'opentrons_1_trash_850ml_fixed',
  'opentrons_1_trash_1100ml_fixed',
]

export function getLabware(labwareName: string): ?LabwareDefinition {
  const labware: ?LabwareDefinition = definitions[labwareName]
  return labware
}

// TODO: Ian 2019-04-11 DEPRECATED REMOVE
export function getIsTiprackDeprecated(labwareName: string): boolean {
  const labware = getLabware(labwareName)
  return Boolean(labware && labware.metadata && labware.metadata.isTiprack)
}

export function getIsTiprack(labwareDef: LabwareDefinition2): boolean {
  return labwareDef.parameters.isTiprack
}

/* Render Helpers */

// NOTE: this doesn't account for the differing footprints of labware
// the fixed trash render height is the first bandaid to partially
// mend this, but overall the labware definitions in shared-data are
// insufficient to render labware at the resolution we'd like to
// achieve going forward.

// TODO: BC 2019-02-28 The height constants used here should be replaced with the heights
// in the dimensions field of the corresponding labware in definitions
const _getSvgYValueForWell = (labwareName: string, wellDef: WellDefinition) => {
  const renderHeight =
    labwareName === 'fixed-trash'
      ? FIXED_TRASH_RENDER_HEIGHT
      : SLOT_RENDER_HEIGHT
  return renderHeight - wellDef.y
}

// TODO IMMEDIATELY: DEPRECATED, remove
/** For display. Flips Y axis to match SVG, applies offset to wells */
export function getWellDefsForSVG(labwareName: string) {
  const labware = getLabware(labwareName)
  const wellDefs = labware && labware.wells

  // Most labware defs have a weird offset,
  // but tips are mostly OK.
  // This is a HACK to make the offset less "off"
  const isTiprack = getIsTiprackDeprecated(labwareName)
  let xCorrection = 0
  let yCorrection = 0
  if (!isTiprack) {
    xCorrection = 1
    yCorrection = -3
  }

  return mapValues(wellDefs, (wellDef: WellDefinition) => ({
    ...wellDef,
    x: wellDef.x + xCorrection,
    y: _getSvgYValueForWell(labwareName, wellDef) + yCorrection,
  }))
<<<<<<< HEAD
}

export const getLabwareDefURI = (def: LabwareDefinition2): string =>
  `${def.namespace}/${def.parameters.loadName}/${def.version}`

// NOTE: this is used in PD for converting "offset from top" to "mm from bottom".
// Assumes all wells have same offset because multi-offset not yet supported.
// TODO: Ian 2019-07-13 return {[string: well]: offset} to support multi-offset
export const getWellsDepth = (
  labwareDef: LabwareDefinition2,
  wells: Array<string>
): number => {
  const offsets = wells.map(well => labwareDef.wells[well].depth)
  if (uniq(offsets).length !== 1) {
    console.warn(
      `expected wells ${JSON.stringify(
        wells
      )} to all have same offset, but they were different. Labware def is ${getLabwareDefURI(
        labwareDef
      )}`
    )
  }

  return offsets[0]
=======
>>>>>>> 40f3a9ed
}<|MERGE_RESOLUTION|>--- conflicted
+++ resolved
@@ -1,7 +1,6 @@
 // @flow
 import assert from 'assert'
 import mapValues from 'lodash/mapValues'
-import uniq from 'lodash/uniq'
 // TODO: Ian 2019-06-04 remove the shared-data build process for labware v1
 import definitions from '../build/labware.json'
 import { SLOT_RENDER_HEIGHT, FIXED_TRASH_RENDER_HEIGHT } from './constants'
@@ -83,31 +82,4 @@
     x: wellDef.x + xCorrection,
     y: _getSvgYValueForWell(labwareName, wellDef) + yCorrection,
   }))
-<<<<<<< HEAD
-}
-
-export const getLabwareDefURI = (def: LabwareDefinition2): string =>
-  `${def.namespace}/${def.parameters.loadName}/${def.version}`
-
-// NOTE: this is used in PD for converting "offset from top" to "mm from bottom".
-// Assumes all wells have same offset because multi-offset not yet supported.
-// TODO: Ian 2019-07-13 return {[string: well]: offset} to support multi-offset
-export const getWellsDepth = (
-  labwareDef: LabwareDefinition2,
-  wells: Array<string>
-): number => {
-  const offsets = wells.map(well => labwareDef.wells[well].depth)
-  if (uniq(offsets).length !== 1) {
-    console.warn(
-      `expected wells ${JSON.stringify(
-        wells
-      )} to all have same offset, but they were different. Labware def is ${getLabwareDefURI(
-        labwareDef
-      )}`
-    )
-  }
-
-  return offsets[0]
-=======
->>>>>>> 40f3a9ed
 }