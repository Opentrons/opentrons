import type {
  LoadLabwareRunTimeCommand,
  LoadModuleRunTimeCommand,
} from '../../protocol/types/schemaV6/command/setup'
import type { RunTimeCommand, ProtocolAnalysisFile } from '../../protocol'
import type {
  PendingProtocolAnalysis,
  CompletedProtocolAnalysis,
  LabwareDefinition2,
  ModuleModel,
} from '../types'
// This adapter exists to resolve the interface mismatch between the PE analysis response
// and the protocol schema v6 interface. Much of this logic should be deleted once we resolve
// these discrepencies on the server side

/**
 * @deprecated No longer necessary, do not use
 */
export const schemaV6Adapter = (
  protocolAnalysis: PendingProtocolAnalysis | CompletedProtocolAnalysis
): ProtocolAnalysisFile<{}> | null => {
  if (protocolAnalysis != null && protocolAnalysis.status === 'completed') {
    const labware: Array<{
      id: string
      loadName: string
      definitionUri: string
      displayName?: string
    }> = protocolAnalysis.labware.map(labware => {
      const labwareId = labware.id
      //  TODO(jr, 10/6/22): this logic can be removed when protocol analysis includes displayName
      const loadCommand: LoadLabwareRunTimeCommand | null =
        protocolAnalysis.commands.find(
          (command: RunTimeCommand): command is LoadLabwareRunTimeCommand =>
            command.commandType === 'loadLabware' &&
            command.result?.labwareId === labwareId
        ) ?? null
      const displayName: string | undefined =
        loadCommand?.params.displayName ?? undefined

      return {
        id: labwareId,
        loadName: labware.loadName,
        definitionUri: labware.definitionUri,
        displayName: displayName,
      }
    })

    const labwareDefinitions: {
      [definitionUri: string]: LabwareDefinition2
    } = protocolAnalysis.commands
      .filter(
        (command: RunTimeCommand): command is LoadLabwareRunTimeCommand =>
          command.commandType === 'loadLabware'
      )
      .reduce((acc, command: LoadLabwareRunTimeCommand) => {
        const labwareDef: LabwareDefinition2 = command.result?.definition
        const labwareId = command.result?.labwareId ?? ''
        const definitionUri =
          protocolAnalysis.labware.find(labware => labware.id === labwareId)
            ?.definitionUri ?? ''

        return {
          ...acc,
          [definitionUri]: labwareDef,
        }
      }, {})

    const modules: {
      [moduleId: string]: { model: ModuleModel }
    } = protocolAnalysis.commands
      .filter(
        (command: RunTimeCommand): command is LoadModuleRunTimeCommand =>
          command.commandType === 'loadModule'
      )
      .reduce((acc, command: LoadModuleRunTimeCommand) => {
        const moduleId = command.result?.moduleId ?? ''
        const moduleModel = command.params.model

        return {
          ...acc,
          [moduleId]: { model: moduleModel },
        }
      }, {})

<<<<<<< HEAD
=======
    const liquids: {
      [liquidId: string]: {
        displayName: string
        description: string
        displayColor?: string
      }
    } = protocolAnalysis.liquids?.reduce((acc, liquid) => {
      return {
        ...acc,
        [liquid.id]: {
          displayName: liquid.displayName,
          description: liquid.description,
          displayColor: liquid.displayColor,
        },
      }
    }, {})
>>>>>>> 9b26d4ca
    return {
      ...protocolAnalysis,
      //  @ts-expect-error
      pipettes: protocolAnalysis.pipettes,
      //  @ts-expect-error
      labware,
      modules,
      //  @ts-expect-error
      liquids: protocolAnalysis.liquids,
      labwareDefinitions,
      commands: protocolAnalysis.commands,
    }
  }
  return null
}<|MERGE_RESOLUTION|>--- conflicted
+++ resolved
@@ -82,25 +82,6 @@
         }
       }, {})
 
-<<<<<<< HEAD
-=======
-    const liquids: {
-      [liquidId: string]: {
-        displayName: string
-        description: string
-        displayColor?: string
-      }
-    } = protocolAnalysis.liquids?.reduce((acc, liquid) => {
-      return {
-        ...acc,
-        [liquid.id]: {
-          displayName: liquid.displayName,
-          description: liquid.description,
-          displayColor: liquid.displayColor,
-        },
-      }
-    }, {})
->>>>>>> 9b26d4ca
     return {
       ...protocolAnalysis,
       //  @ts-expect-error
