import assert from 'assert'
import uniq from 'lodash/uniq'

import { OPENTRONS_LABWARE_NAMESPACE } from '../constants'
import standardDeckDef from '../../deck/definitions/2/ot2_standard.json'
import type { DeckDefinition, LabwareDefinition2 } from '../types'
import type { ThermalAdapterName } from '..'

export { getWellNamePerMultiTip } from './getWellNamePerMultiTip'
export { getWellTotalVolume } from './getWellTotalVolume'
export { wellIsRect } from './wellIsRect'
export { schemaV6Adapter } from './schemaV6Adapter'

export * from './parseProtocolData'
export * from './volume'
export * from './wellSets'
export * from './getModuleVizDims'
export * from './getVectorDifference'
export * from './getVectorSum'

export const getLabwareDefIsStandard = (def: LabwareDefinition2): boolean =>
  def?.namespace === OPENTRONS_LABWARE_NAMESPACE

export const getLabwareDefURI = (def: LabwareDefinition2): string =>
  `${def.namespace}/${def.parameters.loadName}/${def.version}`

// Load names of "retired" labware
// TODO(mc, 2019-12-3): how should this correspond to LABWAREV2_DO_NOT_LIST?
// see shared-data/js/getLabware.js
const RETIRED_LABWARE = [
  'geb_96_tiprack_10ul',
  'geb_96_tiprack_1000ul',
  'opentrons_1_trash_850ml_fixed',
  'opentrons_10_tuberack_falcon_4x50ml_6x15ml_conical_acrylic',
  'opentrons_24_tuberack_eppendorf_2ml_safelock_snapcap_acrylic',
  'opentrons_24_tuberack_generic_0.75ml_snapcap_acrylic',
  'opentrons_40_aluminumblock_eppendorf_24x2ml_safelock_snapcap_generic_16x0.2ml_pcr_strip',
  'opentrons_96_aluminumblock_biorad_wellplate_200ul',
  'tipone_96_tiprack_200ul',
  'eppendorf_96_tiprack_1000ul_eptips',
  'eppendorf_96_tiprack_10ul_eptips',
]

export const getLabwareDisplayName = (
  labwareDef: LabwareDefinition2
): string => {
  const { displayName } = labwareDef.metadata

  if (
    getLabwareDefIsStandard(labwareDef) &&
    RETIRED_LABWARE.includes(labwareDef.parameters.loadName)
  ) {
    return `(Retired) ${displayName}`
  }

  return displayName
}

export const getTiprackVolume = (labwareDef: LabwareDefinition2): number => {
  assert(
    labwareDef.parameters.isTiprack,
    `getTiprackVolume expected a tiprack labware ${getLabwareDefURI(
      labwareDef
    )}, but 'isTiprack' isn't true`
  )
  // NOTE: Ian 2019-04-16 assuming all tips are the same volume across the rack
  const volume = labwareDef.wells.A1.totalLiquidVolume
  assert(
    volume >= 0,
    `getTiprackVolume expected tip volume to be at least 0, got ${volume}`
  )
  return volume
}

export function getLabwareHasQuirk(
  labwareDef: LabwareDefinition2,
  quirk: string
): boolean {
  const quirks = labwareDef.parameters.quirks
  return quirks ? quirks.includes(quirk) : false
}

export const intToAlphabetLetter = (
  i: number,
  lowerCase: boolean = false
): string => String.fromCharCode((lowerCase ? 96 : 65) + i)
// These utils are great candidates for unit tests
export const toWellName = ({
  rowNum,
  colNum,
}: {
  rowNum: number
  colNum: number
}): string => String.fromCharCode(rowNum + 65) + (colNum + 1)

function _parseWell(well: string): [string, number] {
  const res = well.match(/([A-Z]+)(\d+)/)
  const letters = res && res[1]
  const number = res && parseInt(res[2])

  if (!letters || number == null || Number.isNaN(number)) {
    console.warn(
      `Could not parse well ${well}. Got letters: "${
        letters || 'void'
      }", number: "${number || 'void'}"`
    )
    return ['', NaN]
  }

  return [letters, number]
}

/** A compareFunction for sorting an array of well names
 * Goes down the columns (A1 to H1 on 96 plate)
 * Then L to R across rows (1 to 12 on 96 plate)
 */
export function sortWells(a: string, b: string): number {
  const [letterA, numberA] = _parseWell(a)

  const [letterB, numberB] = _parseWell(b)

  if (numberA !== numberB) {
    return numberA > numberB ? 1 : -1
  }

  if (letterA.length !== letterB.length) {
    // Eg 'B' vs 'AA'
    return letterA.length > letterB.length ? 1 : -1
  }

  return letterA > letterB ? 1 : -1
}

export function splitWellsOnColumn(sortedArray: string[]): string[][] {
  return sortedArray.reduce<string[][]>((acc, curr) => {
    const lastColumn = acc.slice(-1)

    if (lastColumn === undefined || lastColumn.length === 0) {
      return [[curr]]
    }

    const lastEle = lastColumn[0].slice(-1)[0].slice(1)

    if (Number(curr.slice(1)) > Number(lastEle)) {
      return [...acc, [curr]]
    } else {
      return [...acc.slice(0, -1), [...lastColumn[0], curr]]
    }
  }, [])
}

export const getWellDepth = (
  labwareDef: LabwareDefinition2,
  well: string
): number => labwareDef.wells[well].depth

// NOTE: this is used in PD for converting "offset from top" to "mm from bottom".
// Assumes all wells have same offset because multi-offset not yet supported.
// TODO: Ian 2019-07-13 return {[string: well]: offset} to support multi-offset
export const getWellsDepth = (
  labwareDef: LabwareDefinition2,
  wells: string[]
): number => {
  const offsets = wells.map(well => getWellDepth(labwareDef, well))

  if (uniq(offsets).length !== 1) {
    console.warn(
      `expected wells ${JSON.stringify(
        wells
      )} to all have same offset, but they were different. Labware def is ${getLabwareDefURI(
        labwareDef
      )}`
    )
  }

  return offsets[0]
}

export const getSlotHasMatingSurfaceUnitVector = (
  deckDef: DeckDefinition,
  slotNumber: string
): boolean => {
  const matingSurfaceUnitVector = deckDef.locations.orderedSlots.find(
    orderedSlot => orderedSlot.id === slotNumber
  )?.matingSurfaceUnitVector

  return Boolean(matingSurfaceUnitVector)
}

<<<<<<< HEAD
export const getAreSlotsHorizontallyAdjacent = (
  slotNameA?: string | null,
  slotNameB?: string | null
): boolean => {
  if (slotNameA == null || slotNameB == null) {
    return false
  }
  const slotANumber = parseInt(slotNameA)
  const slotBNumber = parseInt(slotNameB)

  if (isNaN(slotBNumber) || isNaN(slotANumber)) {
    return false
  }
  const orderedSlots = standardDeckDef.locations.orderedSlots
  // intentionally not substracting by 1 because trash (slot 12) should not count
  const numSlots = orderedSlots.length

  if (slotBNumber > numSlots || slotANumber > numSlots) {
    return false
  }
  const slotWidth = orderedSlots[1].position[0] - orderedSlots[0].position[0]
  const slotAPosition = orderedSlots[slotANumber - 1].position
  const slotBPosition = orderedSlots[slotBNumber - 1].position

  const yPositionSlotA = slotAPosition[1]
  const yPositionSlotB = slotBPosition[1]

  const xPositionSlotA = slotAPosition[0]
  const xPositionSlotB = slotBPosition[0]

  const areSlotsAdjacent =
    yPositionSlotA === yPositionSlotB &&
    Math.abs(xPositionSlotA - xPositionSlotB) === slotWidth

  return areSlotsAdjacent
}

export const getIsLabwareAboveHeight = (
  labwareDef: LabwareDefinition2,
  height: number
): boolean => labwareDef.dimensions.zDimension > height
=======
export const getAdapterName = (labwareLoadname: string): ThermalAdapterName => {
  let adapterName: ThermalAdapterName = 'Universal Flat Adapter'

  if (
    labwareLoadname ===
    'opentrons_96_pcr_plate_adapter_nest_wellplate_100ul_pcr_full_skirt'
  ) {
    adapterName = 'PCR Adapter'
  } else if (
    labwareLoadname === 'opentrons_96_deepwell_adapter_nest_wellplate_2ml_deep'
  ) {
    adapterName = 'Deep Well Adapter'
  } else if (
    labwareLoadname ===
    'opentrons_96_flat_bottom_adapter_nest_wellplate_200ul_flat'
  ) {
    adapterName = '96 Flat Bottom Adapter'
  }

  return adapterName
}
>>>>>>> 2b4b9eaf
<|MERGE_RESOLUTION|>--- conflicted
+++ resolved
@@ -187,7 +187,6 @@
   return Boolean(matingSurfaceUnitVector)
 }
 
-<<<<<<< HEAD
 export const getAreSlotsHorizontallyAdjacent = (
   slotNameA?: string | null,
   slotNameB?: string | null
@@ -229,7 +228,7 @@
   labwareDef: LabwareDefinition2,
   height: number
 ): boolean => labwareDef.dimensions.zDimension > height
-=======
+
 export const getAdapterName = (labwareLoadname: string): ThermalAdapterName => {
   let adapterName: ThermalAdapterName = 'Universal Flat Adapter'
 
@@ -250,5 +249,4 @@
   }
 
   return adapterName
-}
->>>>>>> 2b4b9eaf
+}