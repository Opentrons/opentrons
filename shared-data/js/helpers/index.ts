import assert from 'assert'
import uniq from 'lodash/uniq'

import { OPENTRONS_LABWARE_NAMESPACE } from '../constants'
<<<<<<< HEAD
import standardDeckDefOt2 from '../../deck/definitions/4/ot2_standard.json'
import standardDeckDefOt3 from '../../deck/definitions/4/ot3_standard.json'
=======
import standardOt2DeckDefv3 from '../../deck/definitions/3/ot2_standard.json'
import standardFlexDeckDefv3 from '../../deck/definitions/3/ot3_standard.json'
import standardOt2DeckDef from '../../deck/definitions/4/ot2_standard.json'
import standardFlexDeckDef from '../../deck/definitions/4/ot3_standard.json'
>>>>>>> 7258da80
import type {
  DeckDefinition,
  LabwareDefinition2,
  LoadedLabware,
  ModuleModel,
  RobotType,
  ThermalAdapterName,
} from '../types'

export { getWellNamePerMultiTip } from './getWellNamePerMultiTip'
export { getWellTotalVolume } from './getWellTotalVolume'
export { wellIsRect } from './wellIsRect'
export { orderWells } from './orderWells'
export { get96Channel384WellPlateWells } from './get96Channel384WellPlateWells'

export * from './parseProtocolData'
export * from './volume'
export * from './wellSets'
export * from './getModuleVizDims'
export * from './getVectorDifference'
export * from './getVectorSum'
export * from './getLoadedLabwareDefinitionsByUri'
export * from './getOccludedSlotCountForModule'
export * from './labwareInference'

export const getLabwareDefIsStandard = (def: LabwareDefinition2): boolean =>
  def?.namespace === OPENTRONS_LABWARE_NAMESPACE

export const getLabwareDefURI = (def: LabwareDefinition2): string =>
  constructLabwareDefURI(
    def.namespace,
    def.parameters.loadName,
    String(def.version)
  )

export const constructLabwareDefURI = (
  namespace: string,
  loadName: string,
  version: string
): string => `${namespace}/${loadName}/${version}`

// Load names of "retired" labware
// TODO(mc, 2019-12-3): how should this correspond to LABWAREV2_DO_NOT_LIST?
// see shared-data/js/getLabware.js
const RETIRED_LABWARE = [
  'geb_96_tiprack_10ul',
  'geb_96_tiprack_1000ul',
  'opentrons_1_trash_850ml_fixed',
  'opentrons_10_tuberack_falcon_4x50ml_6x15ml_conical_acrylic',
  'opentrons_24_tuberack_eppendorf_2ml_safelock_snapcap_acrylic',
  'opentrons_24_tuberack_generic_0.75ml_snapcap_acrylic',
  'opentrons_40_aluminumblock_eppendorf_24x2ml_safelock_snapcap_generic_16x0.2ml_pcr_strip',
  'opentrons_96_aluminumblock_biorad_wellplate_200ul',
  'tipone_96_tiprack_200ul',
  'eppendorf_96_tiprack_1000ul_eptips',
  'eppendorf_96_tiprack_10ul_eptips',
  // Replaced by opentrons_96_wellplate_200ul_pcr_full_skirt
  // https://opentrons.atlassian.net/browse/RLAB-230
  'armadillo_96_wellplate_200ul_pcr_full_skirt',
]

export const getLabwareDisplayName = (
  labwareDef: LabwareDefinition2
): string => {
  const { displayName } = labwareDef.metadata

  if (
    getLabwareDefIsStandard(labwareDef) &&
    RETIRED_LABWARE.includes(labwareDef.parameters.loadName)
  ) {
    return `(Retired) ${displayName}`
  }

  return displayName
}

export const getTiprackVolume = (labwareDef: LabwareDefinition2): number => {
  assert(
    labwareDef.parameters.isTiprack,
    `getTiprackVolume expected a tiprack labware ${getLabwareDefURI(
      labwareDef
    )}, but 'isTiprack' isn't true`
  )
  // NOTE: Ian 2019-04-16 assuming all tips are the same volume across the rack
  const volume = labwareDef.wells.A1.totalLiquidVolume
  assert(
    volume >= 0,
    `getTiprackVolume expected tip volume to be at least 0, got ${volume}`
  )
  return volume
}

export function getLabwareHasQuirk(
  labwareDef: LabwareDefinition2,
  quirk: string
): boolean {
  const quirks = labwareDef.parameters.quirks
  return quirks ? quirks.includes(quirk) : false
}

export const intToAlphabetLetter = (
  i: number,
  lowerCase: boolean = false
): string => String.fromCharCode((lowerCase ? 96 : 65) + i)
// These utils are great candidates for unit tests
export const toWellName = ({
  rowNum,
  colNum,
}: {
  rowNum: number
  colNum: number
}): string => String.fromCharCode(rowNum + 65) + (colNum + 1)

function _parseWell(well: string): [string, number] {
  const res = well.match(/([A-Z]+)(\d+)/)
  const letters = res && res[1]
  const number = res && parseInt(res[2])

  if (!letters || number == null || Number.isNaN(number)) {
    console.warn(
      `Could not parse well ${well}. Got letters: "${
        letters || 'void'
      }", number: "${number || 'void'}"`
    )
    return ['', NaN]
  }

  return [letters, number]
}

/** A compareFunction for sorting an array of well names
 * Goes down the columns (A1 to H1 on 96 plate)
 * Then L to R across rows (1 to 12 on 96 plate)
 */
export function sortWells(a: string, b: string): number {
  const [letterA, numberA] = _parseWell(a)

  const [letterB, numberB] = _parseWell(b)

  if (numberA !== numberB) {
    return numberA > numberB ? 1 : -1
  }

  if (letterA.length !== letterB.length) {
    // Eg 'B' vs 'AA'
    return letterA.length > letterB.length ? 1 : -1
  }

  return letterA > letterB ? 1 : -1
}

export function splitWellsOnColumn(sortedArray: string[]): string[][] {
  return sortedArray.reduce<string[][]>((acc, curr) => {
    const lastColumn = acc.slice(-1)

    if (lastColumn === undefined || lastColumn.length === 0) {
      return [[curr]]
    }

    const lastEle = lastColumn[0].slice(-1)[0].slice(1)

    if (Number(curr.slice(1)) > Number(lastEle)) {
      return [...acc, [curr]]
    } else {
      return [...acc.slice(0, -1), [...lastColumn[0], curr]]
    }
  }, [])
}

export const getWellDepth = (
  labwareDef: LabwareDefinition2,
  well: string
): number => labwareDef.wells[well].depth

// NOTE: this is used in PD for converting "offset from top" to "mm from bottom".
// Assumes all wells have same offset because multi-offset not yet supported.
// TODO: Ian 2019-07-13 return {[string: well]: offset} to support multi-offset
export const getWellsDepth = (
  labwareDef: LabwareDefinition2,
  wells: string[]
): number => {
  const offsets = wells.map(well => getWellDepth(labwareDef, well))

  if (uniq(offsets).length !== 1) {
    console.warn(
      `expected wells ${JSON.stringify(
        wells
      )} to all have same offset, but they were different. Labware def is ${getLabwareDefURI(
        labwareDef
      )}`
    )
  }

  return offsets[0]
}

export const getSlotHasMatingSurfaceUnitVector = (
  deckDef: DeckDefinition,
  slotNumber: string
): boolean => {
  const matingSurfaceUnitVector = deckDef.locations.addressableAreas.find(
    orderedSlot => orderedSlot.id === slotNumber
  )?.matingSurfaceUnitVector

  return Boolean(matingSurfaceUnitVector)
}

export const getAreSlotsHorizontallyAdjacent = (
  slotNameA?: string | null,
  slotNameB?: string | null
): boolean => {
  if (slotNameA == null || slotNameB == null) {
    return false
  }
  const slotANumber = parseInt(slotNameA)
  const slotBNumber = parseInt(slotNameB)

  if (isNaN(slotBNumber) || isNaN(slotANumber)) {
    return false
  }
<<<<<<< HEAD
  // TODO(bh, 2023-11-03): is this OT-2 only?
  const orderedSlots = standardDeckDefOt2.locations.cutouts
=======
  const orderedSlots = standardOt2DeckDefv3.locations.orderedSlots
>>>>>>> 7258da80
  // intentionally not substracting by 1 because trash (slot 12) should not count
  const numSlots = orderedSlots.length

  if (slotBNumber > numSlots || slotANumber > numSlots) {
    return false
  }
  const slotWidth = orderedSlots[1].position[0] - orderedSlots[0].position[0]
  const slotAPosition = orderedSlots[slotANumber - 1].position
  const slotBPosition = orderedSlots[slotBNumber - 1].position

  const yPositionSlotA = slotAPosition[1]
  const yPositionSlotB = slotBPosition[1]

  const xPositionSlotA = slotAPosition[0]
  const xPositionSlotB = slotBPosition[0]

  const areSlotsHorizontallyAdjacent =
    yPositionSlotA === yPositionSlotB &&
    Math.abs(xPositionSlotA - xPositionSlotB) === slotWidth

  return areSlotsHorizontallyAdjacent
}
export const getAreSlotsVerticallyAdjacent = (
  slotNameA?: string | null,
  slotNameB?: string | null
): boolean => {
  if (slotNameA == null || slotNameB == null) {
    return false
  }
  const slotANumber = parseInt(slotNameA)
  const slotBNumber = parseInt(slotNameB)

  if (isNaN(slotBNumber) || isNaN(slotANumber)) {
    return false
  }
<<<<<<< HEAD
  // TODO(bh, 2023-11-03): is this OT-2 only?
  const orderedSlots = standardDeckDefOt2.locations.cutouts
=======
  const orderedSlots = standardOt2DeckDefv3.locations.orderedSlots
>>>>>>> 7258da80
  // intentionally not substracting by 1 because trash (slot 12) should not count
  const numSlots = orderedSlots.length

  if (slotBNumber > numSlots || slotANumber > numSlots) {
    return false
  }
  // take the y coord of slot 4, and subtact from y coord of slot 1
  const slotHeight = orderedSlots[3].position[1] - orderedSlots[0].position[1]
  const slotAPosition = orderedSlots[slotANumber - 1].position
  const slotBPosition = orderedSlots[slotBNumber - 1].position

  const yPositionSlotA = slotAPosition[1]
  const yPositionSlotB = slotBPosition[1]

  const xPositionSlotA = slotAPosition[0]
  const xPositionSlotB = slotBPosition[0]

  const areSlotsVerticallyAdjacent =
    xPositionSlotA === xPositionSlotB &&
    Math.abs(yPositionSlotA - yPositionSlotB) === slotHeight

  return areSlotsVerticallyAdjacent
}
export const getAreSlotsAdjacent = (
  slotNameA?: string | null,
  slotNameB?: string | null
): boolean =>
  getAreSlotsHorizontallyAdjacent(slotNameA, slotNameB) ||
  getAreSlotsVerticallyAdjacent(slotNameA, slotNameB)

export const getIsLabwareAboveHeight = (
  labwareDef: LabwareDefinition2,
  height: number
): boolean => labwareDef.dimensions.zDimension > height

export const getAdapterName = (labwareLoadname: string): ThermalAdapterName => {
  let adapterName: ThermalAdapterName = 'Universal Flat Adapter'

  if (
    labwareLoadname ===
    'opentrons_96_pcr_adapter_nest_wellplate_100ul_pcr_full_skirt'
  ) {
    adapterName = 'PCR Adapter'
  } else if (
    labwareLoadname === 'opentrons_96_deep_well_adapter_nest_wellplate_2ml_deep'
  ) {
    adapterName = 'Deep Well Adapter'
  } else if (
    labwareLoadname ===
    'opentrons_96_flat_bottom_adapter_nest_wellplate_200ul_flat'
  ) {
    adapterName = '96 Flat Bottom Adapter'
  }

  return adapterName
}

export const getCalibrationAdapterLoadName = (
  moduleModel: ModuleModel
): string | null => {
  switch (moduleModel) {
    case 'heaterShakerModuleV1':
      return 'opentrons_calibration_adapter_heatershaker_module'
    case 'temperatureModuleV2':
      return 'opentrons_calibration_adapter_temperature_module'
    case 'thermocyclerModuleV2':
      return 'opentrons_calibration_adapter_thermocycler_module'
    default:
      console.error(
        `${moduleModel} does not have an associated calibration adapter`
      )
      return null
  }
}

export const getRobotTypeFromLoadedLabware = (
  labware: LoadedLabware[]
): RobotType => {
  const isProtocolForOT3 = labware.some(
    l => l.loadName === 'opentrons_1_trash_3200ml_fixed'
  )
  return isProtocolForOT3 ? 'OT-3 Standard' : 'OT-2 Standard'
}

export const getDeckDefFromRobotType = (
  robotType: RobotType
): DeckDefinition => {
  // @ts-expect-error imported JSON not playing nice with TS. see https://github.com/microsoft/TypeScript/issues/32063
  return robotType === 'OT-3 Standard'
    ? standardFlexDeckDefv3
    : standardOt2DeckDefv3
}

export const getDeckDefFromRobotTypeV4 = (
  robotType: RobotType
): DeckDefinition => {
  // @ts-expect-error imported JSON not playing nice with TS. see https://github.com/microsoft/TypeScript/issues/32063
  return robotType === 'OT-3 Standard'
    ? standardFlexDeckDef
    : standardOt2DeckDef
}<|MERGE_RESOLUTION|>--- conflicted
+++ resolved
@@ -2,15 +2,8 @@
 import uniq from 'lodash/uniq'
 
 import { OPENTRONS_LABWARE_NAMESPACE } from '../constants'
-<<<<<<< HEAD
-import standardDeckDefOt2 from '../../deck/definitions/4/ot2_standard.json'
-import standardDeckDefOt3 from '../../deck/definitions/4/ot3_standard.json'
-=======
-import standardOt2DeckDefv3 from '../../deck/definitions/3/ot2_standard.json'
-import standardFlexDeckDefv3 from '../../deck/definitions/3/ot3_standard.json'
 import standardOt2DeckDef from '../../deck/definitions/4/ot2_standard.json'
 import standardFlexDeckDef from '../../deck/definitions/4/ot3_standard.json'
->>>>>>> 7258da80
 import type {
   DeckDefinition,
   LabwareDefinition2,
@@ -231,12 +224,8 @@
   if (isNaN(slotBNumber) || isNaN(slotANumber)) {
     return false
   }
-<<<<<<< HEAD
   // TODO(bh, 2023-11-03): is this OT-2 only?
-  const orderedSlots = standardDeckDefOt2.locations.cutouts
-=======
-  const orderedSlots = standardOt2DeckDefv3.locations.orderedSlots
->>>>>>> 7258da80
+  const orderedSlots = standardOt2DeckDef.locations.cutouts
   // intentionally not substracting by 1 because trash (slot 12) should not count
   const numSlots = orderedSlots.length
 
@@ -272,12 +261,8 @@
   if (isNaN(slotBNumber) || isNaN(slotANumber)) {
     return false
   }
-<<<<<<< HEAD
   // TODO(bh, 2023-11-03): is this OT-2 only?
-  const orderedSlots = standardDeckDefOt2.locations.cutouts
-=======
-  const orderedSlots = standardOt2DeckDefv3.locations.orderedSlots
->>>>>>> 7258da80
+  const orderedSlots = standardOt2DeckDef.locations.cutouts
   // intentionally not substracting by 1 because trash (slot 12) should not count
   const numSlots = orderedSlots.length
 
@@ -367,10 +352,11 @@
 ): DeckDefinition => {
   // @ts-expect-error imported JSON not playing nice with TS. see https://github.com/microsoft/TypeScript/issues/32063
   return robotType === 'OT-3 Standard'
-    ? standardFlexDeckDefv3
-    : standardOt2DeckDefv3
-}
-
+    ? standardFlexDeckDef
+    : standardOt2DeckDef
+}
+
+// TODO(bh, 2023-11-09): delete this function
 export const getDeckDefFromRobotTypeV4 = (
   robotType: RobotType
 ): DeckDefinition => {
