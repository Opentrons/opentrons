<<<<<<< HEAD
import { CutoutFixtureId, CutoutId } from '../deck'
import type { ModuleType } from './types'
=======
import { AddressableAreaName } from '.'
import type { Cutout, ModuleType } from './types'
>>>>>>> c43d2d71

// constants for dealing with robot coordinate system (eg in labwareTools)
export const SLOT_LENGTH_MM = 127.76 // along X axis in robot coordinate system

export const SLOT_WIDTH_MM = 85.48 // along Y axis in robot coordinate system

// constants for SVG renders of the deck
export const SLOT_RENDER_WIDTH = SLOT_LENGTH_MM // along X axis in SVG coords

export const SLOT_RENDER_HEIGHT = SLOT_WIDTH_MM // along Y axis in SVG coords

// taken from opentrons_1_trash_1100ml_fixed v1's dimensions
export const FIXED_TRASH_RENDER_HEIGHT = 165.86 // along Y axis in SVG coords

// used for module visualization, remove this when we start using actual module dimensions
export const STD_SLOT_X_DIM = 128
export const STD_SLOT_Y_DIM = 86
export const STD_SLOT_DIVIDER_WIDTH = 4

export const OPENTRONS_LABWARE_NAMESPACE = 'opentrons'
export const FIXED_TRASH_ID = 'fixedTrash'

// TODO: IL 2020-02-19 These 3 constants are DEPRECATED because they're ambiguous model vs type.
export const THERMOCYCLER: 'thermocycler' = 'thermocycler'
export const TEMPDECK: 'tempdeck' = 'tempdeck'
export const MAGDECK: 'magdeck' = 'magdeck'

// these are the Module Def Schema v2 equivalents of the above. They should match the names of JSON definitions
// in shared-data/module/definitions/2.
export const MAGNETIC_MODULE_V1: 'magneticModuleV1' = 'magneticModuleV1'
export const MAGNETIC_MODULE_V2: 'magneticModuleV2' = 'magneticModuleV2'
export const TEMPERATURE_MODULE_V1: 'temperatureModuleV1' =
  'temperatureModuleV1'
export const TEMPERATURE_MODULE_V2: 'temperatureModuleV2' =
  'temperatureModuleV2'
export const THERMOCYCLER_MODULE_V1: 'thermocyclerModuleV1' =
  'thermocyclerModuleV1'
export const THERMOCYCLER_MODULE_V2: 'thermocyclerModuleV2' =
  'thermocyclerModuleV2'
export const HEATERSHAKER_MODULE_V1: 'heaterShakerModuleV1' =
  'heaterShakerModuleV1'

export const MAGNETIC_BLOCK_V1: 'magneticBlockV1' = 'magneticBlockV1'

export const GRIPPER_V1: 'gripperV1' = 'gripperV1'
export const GRIPPER_V1_1: 'gripperV1.1' = 'gripperV1.1'
export const GRIPPER_V1_2: 'gripperV1.2' = 'gripperV1.2'
export const GRIPPER_MODELS = [GRIPPER_V1, GRIPPER_V1_1, GRIPPER_V1_2]

// robot display name
export const FLEX_DISPLAY_NAME: 'Opentrons Flex' = 'Opentrons Flex'

// pipette display categories
export const FLEX: 'FLEX' = 'FLEX'
export const GEN2: 'GEN2' = 'GEN2'
export const GEN1: 'GEN1' = 'GEN1'

// pipette mounts
export const LEFT: 'left' = 'left'
export const RIGHT: 'right' = 'right'
export const EXTENSION: 'extension' = 'extension'

// fake slot that PD uses to represent the slot the thermocycler sits in
export const SPAN7_8_10_11_SLOT: 'span7_8_10_11' = 'span7_8_10_11'

// NOTE: these are NOT module MODELs, they are `moduleType`s. Should match ENUM in module definition file.
export const TEMPERATURE_MODULE_TYPE: 'temperatureModuleType' =
  'temperatureModuleType'
export const MAGNETIC_MODULE_TYPE: 'magneticModuleType' = 'magneticModuleType'
export const THERMOCYCLER_MODULE_TYPE: 'thermocyclerModuleType' =
  'thermocyclerModuleType'
export const HEATERSHAKER_MODULE_TYPE: 'heaterShakerModuleType' =
  'heaterShakerModuleType'
export const MAGNETIC_BLOCK_TYPE: 'magneticBlockType' = 'magneticBlockType'

export const MAGNETIC_MODULE_MODELS = [MAGNETIC_MODULE_V1, MAGNETIC_MODULE_V2]

export const NON_CONNECTING_MODULE_TYPES: ModuleType[] = [MAGNETIC_BLOCK_TYPE]

export const TEMPERATURE_MODULE_MODELS = [
  TEMPERATURE_MODULE_V1,
  TEMPERATURE_MODULE_V2,
]

export const THERMOCYCLER_MODULE_MODELS = [
  THERMOCYCLER_MODULE_V1,
  THERMOCYCLER_MODULE_V2,
]

export const HEATERSHAKER_MODULE_MODELS = [HEATERSHAKER_MODULE_V1]

export const MAGNETIC_BLOCK_MODELS = [MAGNETIC_BLOCK_V1]

export const MODULE_MODELS = [
  ...MAGNETIC_MODULE_MODELS,
  ...TEMPERATURE_MODULE_MODELS,
  ...THERMOCYCLER_MODULE_MODELS,
  ...HEATERSHAKER_MODULE_MODELS,
  ...MAGNETIC_BLOCK_MODELS,
]

export const MODULE_TYPES = [
  TEMPERATURE_MODULE_TYPE,
  MAGNETIC_MODULE_TYPE,
  THERMOCYCLER_MODULE_TYPE,
  HEATERSHAKER_MODULE_TYPE,
  MAGNETIC_BLOCK_TYPE,
]

export const GEN_ONE_MULTI_PIPETTES = ['p10_multi', 'p50_multi', 'p300_multi']

export const IDENTITY_VECTOR = { x: 0, y: 0, z: 0 }

export const ROBOT_MODELS = ['OT-2 Standard', 'OT-3 Standard']
export const OT2_ROBOT_TYPE = 'OT-2 Standard' as const
export const FLEX_ROBOT_TYPE = 'OT-3 Standard' as const

//  TODO(jr, 7/13/23): rename this constant to FLEX_PIPETTES
export const OT3_PIPETTES = [
  'p300_single_flex',
  'p1000_single_flex',
  'p20_single_flex',
  'p50_single_flex',
  'p50_multi_flex',
  'p1000_multi_flex',
  'p1000_96',
]
export const OT2_PIPETTES = [
  'p300_single',
  'p300_multi',
  'p300_single_gen2',
  'p300_multi_gen2',
  'p1000_single',
  'p1000_single_gen2',
  'p20_single_gen2',
  'p20_multi_gen2',
  'p50_single',
  'p50_multi',
  'p10_single',
  'p10_multi',
]

//  magnetic module info
export const MM: 'mm' = 'mm'
export const MAGNETIC_MODULES_MAX_ENGAGE_HEIGHT = 20
export const MAGNETIC_MODULE_V2_DISNEGAGED_HEIGHT = -2.5 //  TODO(jr, 6/14/22): change this to -4 when ticket #9585 merges
export const MAGNETIC_MODULE_V1_DISNEGAGED_HEIGHT = -2.5

export const MAGNETIC_MODULE_TYPE_LABWARE_BOTTOM_HEIGHT = 0

export const CELSIUS: '°C' = '°C'
export const TEMP_MIN = 4
export const TEMP_MAX = 96
export const TEMP_BLOCK_MAX = 99
export const TEMP_LID_MIN = 37
export const TEMP_LID_MAX = 110
export const HS_TEMP_MIN = 37
export const HS_TEMP_MAX = 95
export const MICRO_LITERS = 'µL'

// Heater shaker module info
export const RPM: 'RPM' = 'RPM'
export const HS_RPM_MIN = 200
export const HS_RPM_MAX = 3000
export const TOO_HOT_TEMP = 48.9
export const MAX_LABWARE_HEIGHT_EAST_WEST_HEATER_SHAKER_MM = 53

export const OT2_STANDARD_MODEL: 'OT-2 Standard' = 'OT-2 Standard'
export const OT2_STANDARD_DECKID: 'ot2_standard' = 'ot2_standard'
export const FLEX_STANDARD_MODEL: 'OT-3 Standard' = 'OT-3 Standard'
export const FLEX_STANDARD_DECKID: 'ot3_standard' = 'ot3_standard'

export const SINGLE_CHANNEL: 'Single-Channel' = 'Single-Channel'
export const EIGHT_CHANNEL: '8-Channel' = '8-Channel'
export const NINETY_SIX_CHANNEL: '96-Channel' = '96-Channel'
export const SINGLE_MOUNT_PIPETTES: 'Single-Channel_and_8-Channel' =
  'Single-Channel_and_8-Channel'

// Thermocycler module info
export const TC_MODULE_LOCATION_OT2: '7,8,10,11' = '7,8,10,11'
export const TC_MODULE_LOCATION_OT3: 'A1+B1' = 'A1+B1'

export const WEIGHT_OF_96_CHANNEL: '~10kg' = '~10kg'

export const SINGLE_LEFT_CUTOUTS: CutoutId[] = [
  'cutoutA1',
  'cutoutB1',
  'cutoutC1',
  'cutoutD1',
]

export const SINGLE_CENTER_CUTOUTS: CutoutId[] = [
  'cutoutA2',
  'cutoutB2',
  'cutoutC2',
  'cutoutD2',
]

export const SINGLE_RIGHT_CUTOUTS: CutoutId[] = [
  'cutoutA3',
  'cutoutB3',
  'cutoutC3',
  'cutoutD3',
]

export const STAGING_AREA_CUTOUTS: CutoutId[] = [
  'cutoutA3',
  'cutoutB3',
  'cutoutC3',
  'cutoutD3',
]

export const WASTE_CHUTE_CUTOUT: 'cutoutD3' = 'cutoutD3'

export const A1_ADDRESSABLE_AREA: 'A1' = 'A1'
export const A2_ADDRESSABLE_AREA: 'A2' = 'A2'
export const A3_ADDRESSABLE_AREA: 'A3' = 'A3'
export const A4_ADDRESSABLE_AREA: 'A4' = 'A4'
export const B1_ADDRESSABLE_AREA: 'B1' = 'B1'
export const B2_ADDRESSABLE_AREA: 'B2' = 'B2'
export const B3_ADDRESSABLE_AREA: 'B3' = 'B3'
export const B4_ADDRESSABLE_AREA: 'B4' = 'B4'
export const C1_ADDRESSABLE_AREA: 'C1' = 'C1'
export const C2_ADDRESSABLE_AREA: 'C2' = 'C2'
export const C3_ADDRESSABLE_AREA: 'C3' = 'C3'
export const C4_ADDRESSABLE_AREA: 'C4' = 'C4'
export const D1_ADDRESSABLE_AREA: 'D1' = 'D1'
export const D2_ADDRESSABLE_AREA: 'D2' = 'D2'
export const D3_ADDRESSABLE_AREA: 'D3' = 'D3'
export const D4_ADDRESSABLE_AREA: 'D4' = 'D4'

export const MOVABLE_TRASH_A1_ADDRESSABLE_AREA: 'movableTrashA1' =
  'movableTrashA1'
export const MOVABLE_TRASH_A3_ADDRESSABLE_AREA: 'movableTrashA3' =
  'movableTrashA3'
export const MOVABLE_TRASH_B1_ADDRESSABLE_AREA: 'movableTrashB1' =
  'movableTrashB1'
export const MOVABLE_TRASH_B3_ADDRESSABLE_AREA: 'movableTrashB3' =
  'movableTrashB3'
export const MOVABLE_TRASH_C1_ADDRESSABLE_AREA: 'movableTrashC1' =
  'movableTrashC1'
export const MOVABLE_TRASH_C3_ADDRESSABLE_AREA: 'movableTrashC3' =
  'movableTrashC3'
export const MOVABLE_TRASH_D1_ADDRESSABLE_AREA: 'movableTrashD1' =
  'movableTrashD1'
export const MOVABLE_TRASH_D3_ADDRESSABLE_AREA: 'movableTrashD3' =
  'movableTrashD3'

export const ONE_AND_EIGHT_CHANNEL_WASTE_CHUTE_ADDRESSABLE_AREA: '1and8ChannelWasteChute' =
  '1and8ChannelWasteChute'
export const NINETY_SIX_CHANNEL_WASTE_CHUTE_ADDRESSABLE_AREA: '96ChannelWasteChute' =
  '96ChannelWasteChute'
export const GRIPPER_WASTE_CHUTE_ADDRESSABLE_AREA: 'gripperWasteChute' =
  'gripperWasteChute'

export const FLEX_SINGLE_SLOT_ADDRESSABLE_AREAS = [
  A1_ADDRESSABLE_AREA,
  A2_ADDRESSABLE_AREA,
  A3_ADDRESSABLE_AREA,
  B1_ADDRESSABLE_AREA,
  B2_ADDRESSABLE_AREA,
  B3_ADDRESSABLE_AREA,
  C1_ADDRESSABLE_AREA,
  C2_ADDRESSABLE_AREA,
  C3_ADDRESSABLE_AREA,
  D1_ADDRESSABLE_AREA,
  D2_ADDRESSABLE_AREA,
  D3_ADDRESSABLE_AREA,
]

export const FLEX_STAGING_AREA_SLOT_ADDRESSABLE_AREAS = [
  A4_ADDRESSABLE_AREA,
  B4_ADDRESSABLE_AREA,
  C4_ADDRESSABLE_AREA,
  D4_ADDRESSABLE_AREA,
]

export const MOVABLE_TRASH_ADDRESSABLE_AREAS: AddressableAreaName[] = [
  MOVABLE_TRASH_A1_ADDRESSABLE_AREA,
  MOVABLE_TRASH_A3_ADDRESSABLE_AREA,
  MOVABLE_TRASH_B1_ADDRESSABLE_AREA,
  MOVABLE_TRASH_B3_ADDRESSABLE_AREA,
  MOVABLE_TRASH_C1_ADDRESSABLE_AREA,
  MOVABLE_TRASH_C3_ADDRESSABLE_AREA,
  MOVABLE_TRASH_D1_ADDRESSABLE_AREA,
  MOVABLE_TRASH_D3_ADDRESSABLE_AREA,
]

export const WASTE_CHUTE_ADDRESSABLE_AREAS: AddressableAreaName[] = [
  ONE_AND_EIGHT_CHANNEL_WASTE_CHUTE_ADDRESSABLE_AREA,
  NINETY_SIX_CHANNEL_WASTE_CHUTE_ADDRESSABLE_AREA,
  GRIPPER_WASTE_CHUTE_ADDRESSABLE_AREA,
]

export const SINGLE_LEFT_SLOT_FIXTURE: 'singleLeftSlot' = 'singleLeftSlot'
export const SINGLE_CENTER_SLOT_FIXTURE: 'singleCenterSlot' = 'singleCenterSlot'
export const SINGLE_RIGHT_SLOT_FIXTURE: 'singleRightSlot' = 'singleRightSlot'

export const STAGING_AREA_RIGHT_SLOT_FIXTURE: 'stagingAreaRightSlot' =
  'stagingAreaRightSlot'

export const TRASH_BIN_ADAPTER_FIXTURE: 'trashBinAdapter' = 'trashBinAdapter'

export const WASTE_CHUTE_RIGHT_ADAPTER_COVERED_FIXTURE: 'wasteChuteRightAdapterCovered' =
  'wasteChuteRightAdapterCovered'
export const WASTE_CHUTE_RIGHT_ADAPTER_NO_COVER_FIXTURE: 'wasteChuteRightAdapterNoCover' =
  'wasteChuteRightAdapterNoCover'
export const STAGING_AREA_SLOT_WITH_WASTE_CHUTE_RIGHT_ADAPTER_COVERED_FIXTURE: 'stagingAreaSlotWithWasteChuteRightAdapterCovered' =
  'stagingAreaSlotWithWasteChuteRightAdapterCovered'
export const STAGING_AREA_SLOT_WITH_WASTE_CHUTE_RIGHT_ADAPTER_NO_COVER_FIXTURE: 'stagingAreaSlotWithWasteChuteRightAdapterNoCover' =
  'stagingAreaSlotWithWasteChuteRightAdapterNoCover'

export const SINGLE_SLOT_FIXTURES: CutoutFixtureId[] = [
  SINGLE_LEFT_SLOT_FIXTURE,
  SINGLE_CENTER_SLOT_FIXTURE,
  SINGLE_RIGHT_SLOT_FIXTURE,
]

export const WASTE_CHUTE_FIXTURES: CutoutFixtureId[] = [
  WASTE_CHUTE_RIGHT_ADAPTER_COVERED_FIXTURE,
  WASTE_CHUTE_RIGHT_ADAPTER_NO_COVER_FIXTURE,
  STAGING_AREA_SLOT_WITH_WASTE_CHUTE_RIGHT_ADAPTER_COVERED_FIXTURE,
  STAGING_AREA_SLOT_WITH_WASTE_CHUTE_RIGHT_ADAPTER_NO_COVER_FIXTURE,
]<|MERGE_RESOLUTION|>--- conflicted
+++ resolved
@@ -1,10 +1,5 @@
-<<<<<<< HEAD
-import { CutoutFixtureId, CutoutId } from '../deck'
+import type { CutoutFixtureId, CutoutId, AddressableAreaName } from '../deck'
 import type { ModuleType } from './types'
-=======
-import { AddressableAreaName } from '.'
-import type { Cutout, ModuleType } from './types'
->>>>>>> c43d2d71
 
 // constants for dealing with robot coordinate system (eg in labwareTools)
 export const SLOT_LENGTH_MM = 127.76 // along X axis in robot coordinate system
