--- conflicted
+++ resolved
@@ -267,12 +267,8 @@
     "channels": 1,
     "modelOffset": [0.0, 0.0, 20.0],
     "plungerCurrent": 0.5,
-<<<<<<< HEAD
-    "dropTipCurrent": 0.7,
-=======
     "dropTipCurrent": 0.5,
     "minVolume": 100,
->>>>>>> 4a263403
     "maxVolume": 1000,
     "tipLength": 76.7
   },
@@ -292,12 +288,8 @@
     "channels": 1,
     "modelOffset": [0.0, 0.0, 20.0],
     "plungerCurrent": 0.5,
-<<<<<<< HEAD
     "dropTipCurrent": 0.7,
-=======
-    "dropTipCurrent": 0.5,
     "minVolume": 100,
->>>>>>> 4a263403
     "maxVolume": 1000,
     "tipLength": 76.7
   }
