--- conflicted
+++ resolved
@@ -48,12 +48,8 @@
       "blowOut": -1,
       "dropTip": -4
     },
-<<<<<<< HEAD
-    "pickUpCurrent": 0.2,
-    "pickUpDistance": 10,
-=======
     "pickUpCurrent": 0.4,
->>>>>>> de1b7148
+    "pickUpDistance": 10,
     "aspirateFlowRate": 5,
     "dispenseFlowRate": 10,
     "channels": 8,
@@ -72,12 +68,8 @@
       "blowOut": -2.5,
       "dropTip": -5.5
     },
-<<<<<<< HEAD
-    "pickUpCurrent": 0.2,
-    "pickUpDistance": 10,
-=======
     "pickUpCurrent": 0.4,
->>>>>>> de1b7148
+    "pickUpDistance": 10,
     "aspirateFlowRate": 5,
     "dispenseFlowRate": 10,
     "channels": 8,
@@ -136,12 +128,8 @@
       "blowOut": 2,
       "dropTip": -3.5
     },
-<<<<<<< HEAD
-    "pickUpCurrent": 0.3,
-    "pickUpDistance": 10,
-=======
-    "pickUpCurrent": 0.6,
->>>>>>> de1b7148
+    "pickUpCurrent": 0.6,
+    "pickUpDistance": 10,
     "aspirateFlowRate": 25,
     "dispenseFlowRate": 50,
     "channels": 8,
@@ -160,12 +148,8 @@
       "blowOut": 0.5,
       "dropTip": -5
     },
-<<<<<<< HEAD
-    "pickUpCurrent": 0.3,
-    "pickUpDistance": 10,
-=======
-    "pickUpCurrent": 0.6,
->>>>>>> de1b7148
+    "pickUpCurrent": 0.6,
+    "pickUpDistance": 10,
     "aspirateFlowRate": 25,
     "dispenseFlowRate": 50,
     "channels": 8,
@@ -224,12 +208,8 @@
       "blowOut": 3,
       "dropTip": -2
     },
-<<<<<<< HEAD
-    "pickUpCurrent": 0.3,
-    "pickUpDistance": 10,
-=======
-    "pickUpCurrent": 0.6,
->>>>>>> de1b7148
+    "pickUpCurrent": 0.6,
+    "pickUpDistance": 10,
     "aspirateFlowRate": 150,
     "dispenseFlowRate": 300,
     "channels": 8,
@@ -248,12 +228,8 @@
       "blowOut": 1.5,
       "dropTip": -3.5
     },
-<<<<<<< HEAD
-    "pickUpCurrent": 0.3,
-    "pickUpDistance": 10,
-=======
-    "pickUpCurrent": 0.6,
->>>>>>> de1b7148
+    "pickUpCurrent": 0.6,
+    "pickUpDistance": 10,
     "aspirateFlowRate": 150,
     "dispenseFlowRate": 300,
     "channels": 8,
