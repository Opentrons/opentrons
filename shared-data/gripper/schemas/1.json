{
  "title": "GripperDefinition",
  "description": "Gripper definition.",
  "type": "object",
  "properties": {
    "schemaVersion": {
      "title": "Schemaversion",
      "description": "Which schema version a gripper is using",
      "enum": [1],
      "type": "integer"
    },
    "displayName": {
      "title": "Displayname",
      "description": "Gripper display name.",
      "type": "string"
    },
    "model": {
      "$ref": "#/definitions/GripperModel"
    },
    "geometry": {
      "$ref": "#/definitions/Geometry"
    },
    "zMotorConfigurations": {
      "$ref": "#/definitions/ZMotorConfigurations"
    },
    "jawMotorConfigurations": {
      "$ref": "#/definitions/JawMotorConfigurations"
    },
    "gripForceProfile": {
      "$ref": "#/definitions/GripForceProfile"
    }
  },
  "required": [
    "schemaVersion",
    "displayName",
    "model",
    "geometry",
    "zMotorConfigurations",
    "jawMotorConfigurations",
    "gripForceProfile"
  ],
  "definitions": {
    "GripperModel": {
      "title": "GripperModel",
      "description": "Gripper models.",
<<<<<<< HEAD
      "pattern": "^gripperV[0-9]+$"
=======
      "enum": ["gripperV1"],
      "type": "string"
>>>>>>> 60efb434
    },
    "Geometry": {
      "title": "Geometry",
      "description": "Gripper geometry definition.",
      "type": "object",
      "properties": {
        "baseOffsetFromMount": {
          "title": "Baseoffsetfrommount",
          "type": "array",
          "items": [
            {
              "type": "number"
            },
            {
              "type": "number"
            },
            {
              "type": "number"
            }
          ]
        },
        "jawCenterOffsetFromBase": {
          "title": "Jawcenteroffsetfrombase",
          "type": "array",
          "items": [
            {
              "type": "number"
            },
            {
              "type": "number"
            },
            {
              "type": "number"
            }
          ]
        },
        "pinOneOffsetFromBase": {
          "title": "Pinoneoffsetfrombase",
          "type": "array",
          "items": [
            {
              "type": "number"
            },
            {
              "type": "number"
            },
            {
              "type": "number"
            }
          ]
        },
        "pinTwoOffsetFromBase": {
          "title": "Pintwooffsetfrombase",
          "type": "array",
          "items": [
            {
              "type": "number"
            },
            {
              "type": "number"
            },
            {
              "type": "number"
            }
          ]
        },
        "jawWidth": {
          "title": "Jawwidth",
          "type": "object",
          "additionalProperties": {
            "type": "number"
          }
        }
      },
      "required": [
        "baseOffsetFromMount",
        "jawCenterOffsetFromBase",
        "pinOneOffsetFromBase",
        "pinTwoOffsetFromBase",
        "jawWidth"
      ]
    },
    "ZMotorConfigurations": {
      "title": "ZMotorConfigurations",
      "description": "Gripper z motor configurations.",
      "type": "object",
      "properties": {
        "idle": {
          "title": "Idle",
          "description": "Motor idle current in A",
          "minimum": 0.02,
          "maximum": 1.0,
          "type": "number"
        },
        "run": {
          "title": "Run",
          "description": "Motor active current in A",
          "minimum": 0.67,
          "maximum": 2.5,
          "type": "number"
        }
      },
      "required": ["idle", "run"]
    },
    "JawMotorConfigurations": {
      "title": "JawMotorConfigurations",
      "description": "Gripper z motor configurations.",
      "type": "object",
      "properties": {
        "vref": {
          "title": "Vref",
          "description": "Reference voltage in V",
          "minimum": 0.5,
          "maximum": 2.5,
          "type": "number"
        }
      },
      "required": ["vref"]
    },
    "GripForceProfile": {
      "title": "GripForceProfile",
      "description": "Gripper force profile.",
      "type": "object",
      "properties": {
        "polynomial": {
          "title": "Polynomial",
          "description": "Polynomial function to convert a grip force in Newton to the jaw motor duty cycle value, which will be read by the gripper firmware.",
          "minItems": 1,
          "type": "array",
          "items": {
            "type": "array",
            "items": [
              {
                "type": "integer",
                "minimum": 0
              },
              {
                "type": "number"
              }
            ]
          }
        },
        "defaultGripForce": {
          "title": "Defaultgripforce",
          "minimum": 0.0,
          "type": "number"
        },
        "defaultHomeForce": {
          "title": "Defaulthomeforce",
          "minimum": 0.0,
          "type": "number"
        },
        "min": {
          "title": "Min",
          "minimum": 0.0,
          "type": "number"
        },
        "max": {
          "title": "Max",
          "minimum": 0.0,
          "type": "number"
        }
      },
      "required": [
        "polynomial",
        "defaultGripForce",
        "defaultHomeForce",
        "min",
        "max"
      ]
    }
  }
}<|MERGE_RESOLUTION|>--- conflicted
+++ resolved
@@ -43,12 +43,8 @@
     "GripperModel": {
       "title": "GripperModel",
       "description": "Gripper models.",
-<<<<<<< HEAD
-      "pattern": "^gripperV[0-9]+$"
-=======
       "enum": ["gripperV1"],
       "type": "string"
->>>>>>> 60efb434
     },
     "Geometry": {
       "title": "Geometry",
