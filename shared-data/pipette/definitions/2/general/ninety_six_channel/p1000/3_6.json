{
  "$otSharedSchema": "#/pipette/schemas/2/pipettePropertiesSchema.json",
  "displayName": "Flex 96-Channel 1000 μL",
  "model": "p1000",
  "displayCategory": "FLEX",
  "validNozzleMaps": {
    "maps": {
      "SingleA1": ["A1"],
      "SingleH1": ["H1"],
      "SingleA12": ["A12"],
      "SingleH12": ["H12"],
      "Column1": ["A1", "B1", "C1", "D1", "E1", "F1", "G1", "H1"],
      "Column12": ["A12", "B12", "C12", "D12", "E12", "F12", "G12", "H12"],
      "RowA": [
        "A1",
        "A2",
        "A3",
        "A4",
        "A5",
        "A6",
        "A7",
        "A8",
        "A9",
        "A10",
        "A11",
        "A12"
      ],
      "RowH": [
        "H1",
        "H2",
        "H3",
        "H4",
        "H5",
        "H6",
        "H7",
        "H8",
        "H9",
        "H10",
        "H11",
        "H12"
      ],
      "Full": [
        "A1",
        "A2",
        "A3",
        "A4",
        "A5",
        "A6",
        "A7",
        "A8",
        "A9",
        "A10",
        "A11",
        "A12",
        "B1",
        "B2",
        "B3",
        "B4",
        "B5",
        "B6",
        "B7",
        "B8",
        "B9",
        "B10",
        "B11",
        "B12",
        "C1",
        "C2",
        "C3",
        "C4",
        "C5",
        "C6",
        "C7",
        "C8",
        "C9",
        "C10",
        "C11",
        "C12",
        "D1",
        "D2",
        "D3",
        "D4",
        "D5",
        "D6",
        "D7",
        "D8",
        "D9",
        "D10",
        "D11",
        "D12",
        "E1",
        "E2",
        "E3",
        "E4",
        "E5",
        "E6",
        "E7",
        "E8",
        "E9",
        "E10",
        "E11",
        "E12",
        "F1",
        "F2",
        "F3",
        "F4",
        "F5",
        "F6",
        "F7",
        "F8",
        "F9",
        "F10",
        "F11",
        "F12",
        "G1",
        "G2",
        "G3",
        "G4",
        "G5",
        "G6",
        "G7",
        "G8",
        "G9",
        "G10",
        "G11",
        "G12",
        "H1",
        "H2",
        "H3",
        "H4",
        "H5",
        "H6",
        "H7",
        "H8",
        "H9",
        "H10",
        "H11",
        "H12"
      ]
    }
  },
  "pickUpTipConfigurations": {
    "pressFit": {
      "presses": 1,
      "increment": 0.0,
      "configurationsByNozzleMap": {
        "SingleA1": {
          "default": {
            "speed": 10.0,
            "distance": 10.5,
            "current": 0.4,
            "tipOverlaps": {
              "v0": {
                "default": 10.5,
                "opentrons/opentrons_flex_96_tiprack_50ul/1": 10.5,
                "opentrons/opentrons_flex_96_tiprack_1000ul/1": 10.5,
<<<<<<< HEAD
                "opentrons/opentrons_flex_96_tiprack_200ul/1": 10.5,
                "opentrons/opentrons_flex_96_filtertiprack_1000ul/1": 10.5,
                "opentrons/opentrons_flex_96_filtertiprack_200ul/1": 10.5,
                "opentrons/opentrons_flex_96_filtertiprack_50ul/1": 10.5
              },
              "v1": {
                "default": 9.884,
                "opentrons/opentrons_flex_96_tiprack_50ul/1": 9.884,
                "opentrons/opentrons_flex_96_tiprack_1000ul/1": 10.335,
                "opentrons/opentrons_flex_96_tiprack_200ul/1": 9.981,
                "opentrons/opentrons_flex_96_filtertiprack_1000ul/1": 10.335,
                "opentrons/opentrons_flex_96_filtertiprack_200ul/1": 9.981,
                "opentrons/opentrons_flex_96_filtertiprack_50ul/1": 9.884
=======
                "opentrons/opentrons_flex_96_tiprack_200ul/1": 10.5
              },
              "v1": {
                "default": 10.5,
                "opentrons/opentrons_flex_96_tiprack_50ul/1": 10.16,
                "opentrons/opentrons_flex_96_tiprack_1000ul/1": 10.21,
                "opentrons/opentrons_flex_96_tiprack_200ul/1": 9.74
>>>>>>> 04ed0241
              }
            }
          },
          "t1000": {
            "speed": 10.0,
            "distance": 10.5,
            "current": 0.4,
            "tipOverlaps": {
              "v0": {
                "default": 10.5,
<<<<<<< HEAD
                "opentrons/opentrons_flex_96_tiprack_1000ul/1": 10.5,
                "opentrons/opentrons_flex_96_filtertiprack_1000ul/1": 10.5
              },
              "v1": {
                "default": 10.335,
                "opentrons/opentrons_flex_96_tiprack_1000ul/1": 10.335,
                "opentrons/opentrons_flex_96_filtertiprack_1000ul/1": 10.335
=======
                "opentrons/opentrons_flex_96_tiprack_1000ul/1": 10.5
              },
              "v1": {
                "default": 10.5,
                "opentrons/opentrons_flex_96_tiprack_1000ul/1": 10.21
>>>>>>> 04ed0241
              }
            }
          },
          "t200": {
            "speed": 10.0,
            "distance": 10.5,
            "current": 0.4,
            "tipOverlaps": {
              "v0": {
                "default": 10.5,
<<<<<<< HEAD
                "opentrons/opentrons_flex_96_tiprack_200ul/1": 10.5,
                "opentrons/opentrons_flex_96_filtertiprack_200ul/1": 10.5
              },
              "v1": {
                "default": 9.981,
                "opentrons/opentrons_flex_96_tiprack_200ul/1": 9.981,
                "opentrons/opentrons_flex_96_filtertiprack_200ul/1": 9.981
=======
                "opentrons/opentrons_flex_96_tiprack_200ul/1": 10.5
              },
              "v1": {
                "default": 10.5,
                "opentrons/opentrons_flex_96_tiprack_200ul/1": 9.74
>>>>>>> 04ed0241
              }
            }
          },
          "t50": {
            "speed": 10.0,
            "distance": 10.5,
            "current": 0.4,
            "tipOverlaps": {
              "v0": {
                "default": 10.5,
<<<<<<< HEAD
                "opentrons/opentrons_flex_96_tiprack_50ul/1": 10.5,
                "opentrons/opentrons_flex_96_filtertiprack_50ul/1": 10.5
              },
              "v1": {
                "default": 9.884,
                "opentrons/opentrons_flex_96_tiprack_50ul/1": 9.884,
                "opentrons/opentrons_flex_96_filtertiprack_50ul/1": 9.884
=======
                "opentrons/opentrons_flex_96_tiprack_50ul/1": 10.5
              },
              "v1": {
                "default": 10.5,
                "opentrons/opentrons_flex_96_tiprack_50ul/1": 10.16
>>>>>>> 04ed0241
              }
            }
          }
        },
        "SingleH1": {
          "default": {
            "speed": 10.0,
            "distance": 10.5,
            "current": 0.4,
            "tipOverlaps": {
              "v0": {
                "default": 10.5,
                "opentrons/opentrons_flex_96_tiprack_50ul/1": 10.5,
                "opentrons/opentrons_flex_96_tiprack_1000ul/1": 10.5,
<<<<<<< HEAD
                "opentrons/opentrons_flex_96_tiprack_200ul/1": 10.5,
                "opentrons/opentrons_flex_96_filtertiprack_1000ul/1": 10.5,
                "opentrons/opentrons_flex_96_filtertiprack_200ul/1": 10.5,
                "opentrons/opentrons_flex_96_filtertiprack_50ul/1": 10.5
              },
              "v1": {
                "default": 9.884,
                "opentrons/opentrons_flex_96_tiprack_50ul/1": 9.884,
                "opentrons/opentrons_flex_96_tiprack_1000ul/1": 10.335,
                "opentrons/opentrons_flex_96_tiprack_200ul/1": 9.981,
                "opentrons/opentrons_flex_96_filtertiprack_1000ul/1": 10.335,
                "opentrons/opentrons_flex_96_filtertiprack_200ul/1": 9.981,
                "opentrons/opentrons_flex_96_filtertiprack_50ul/1": 9.884
=======
                "opentrons/opentrons_flex_96_tiprack_200ul/1": 10.5
              },
              "v1": {
                "default": 10.5,
                "opentrons/opentrons_flex_96_tiprack_50ul/1": 10.16,
                "opentrons/opentrons_flex_96_tiprack_1000ul/1": 10.21,
                "opentrons/opentrons_flex_96_tiprack_200ul/1": 9.74
>>>>>>> 04ed0241
              }
            }
          },
          "t1000": {
            "speed": 10.0,
            "distance": 10.5,
            "current": 0.4,
            "tipOverlaps": {
              "v0": {
                "default": 10.5,
<<<<<<< HEAD
                "opentrons/opentrons_flex_96_tiprack_1000ul/1": 10.5,
                "opentrons/opentrons_flex_96_filtertiprack_1000ul/1": 10.5
              },
              "v1": {
                "default": 10.335,
                "opentrons/opentrons_flex_96_tiprack_1000ul/1": 10.335,
                "opentrons/opentrons_flex_96_filtertiprack_1000ul/1": 10.335
=======
                "opentrons/opentrons_flex_96_tiprack_1000ul/1": 10.5
              },
              "v1": {
                "default": 10.5,
                "opentrons/opentrons_flex_96_tiprack_1000ul/1": 10.21
>>>>>>> 04ed0241
              }
            }
          },
          "t200": {
            "speed": 10.0,
            "distance": 10.5,
            "current": 0.4,
            "tipOverlaps": {
              "v0": {
                "default": 10.5,
<<<<<<< HEAD
                "opentrons/opentrons_flex_96_tiprack_200ul/1": 10.5,
                "opentrons/opentrons_flex_96_filtertiprack_200ul/1": 10.5
              },
              "v1": {
                "default": 9.981,
                "opentrons/opentrons_flex_96_tiprack_200ul/1": 9.981,
                "opentrons/opentrons_flex_96_filtertiprack_200ul/1": 9.981
=======
                "opentrons/opentrons_flex_96_tiprack_200ul/1": 10.5
              },
              "v1": {
                "default": 10.5,
                "opentrons/opentrons_flex_96_tiprack_200ul/1": 9.74
>>>>>>> 04ed0241
              }
            }
          },
          "t50": {
            "speed": 10.0,
            "distance": 10.5,
            "current": 0.4,
            "tipOverlaps": {
              "v0": {
                "default": 10.5,
<<<<<<< HEAD
                "opentrons/opentrons_flex_96_tiprack_50ul/1": 10.5,
                "opentrons/opentrons_flex_96_filtertiprack_50ul/1": 10.5
              },
              "v1": {
                "default": 9.884,
                "opentrons/opentrons_flex_96_tiprack_50ul/1": 9.884,
                "opentrons/opentrons_flex_96_filtertiprack_50ul/1": 9.884
=======
                "opentrons/opentrons_flex_96_tiprack_50ul/1": 10.5
              },
              "v1": {
                "default": 10.5,
                "opentrons/opentrons_flex_96_tiprack_50ul/1": 10.16
>>>>>>> 04ed0241
              }
            }
          }
        },
        "SingleA12": {
          "default": {
            "speed": 10.0,
            "distance": 10.5,
            "current": 0.4,
            "tipOverlaps": {
              "v0": {
                "default": 10.5,
                "opentrons/opentrons_flex_96_tiprack_50ul/1": 10.5,
                "opentrons/opentrons_flex_96_tiprack_1000ul/1": 10.5,
<<<<<<< HEAD
                "opentrons/opentrons_flex_96_tiprack_200ul/1": 10.5,
                "opentrons/opentrons_flex_96_filtertiprack_1000ul/1": 10.5,
                "opentrons/opentrons_flex_96_filtertiprack_200ul/1": 10.5,
                "opentrons/opentrons_flex_96_filtertiprack_50ul/1": 10.5
              },
              "v1": {
                "default": 9.884,
                "opentrons/opentrons_flex_96_tiprack_50ul/1": 9.884,
                "opentrons/opentrons_flex_96_tiprack_1000ul/1": 10.335,
                "opentrons/opentrons_flex_96_tiprack_200ul/1": 9.981,
                "opentrons/opentrons_flex_96_filtertiprack_1000ul/1": 10.335,
                "opentrons/opentrons_flex_96_filtertiprack_200ul/1": 9.981,
                "opentrons/opentrons_flex_96_filtertiprack_50ul/1": 9.884
=======
                "opentrons/opentrons_flex_96_tiprack_200ul/1": 10.5
              },
              "v1": {
                "default": 10.5,
                "opentrons/opentrons_flex_96_tiprack_50ul/1": 10.16,
                "opentrons/opentrons_flex_96_tiprack_1000ul/1": 10.21,
                "opentrons/opentrons_flex_96_tiprack_200ul/1": 9.74
>>>>>>> 04ed0241
              }
            }
          },
          "t1000": {
            "speed": 10.0,
            "distance": 10.5,
            "current": 0.4,
            "tipOverlaps": {
              "v0": {
                "default": 10.5,
<<<<<<< HEAD
                "opentrons/opentrons_flex_96_tiprack_1000ul/1": 10.5,
                "opentrons/opentrons_flex_96_filtertiprack_1000ul/1": 10.5
              },
              "v1": {
                "default": 10.335,
                "opentrons/opentrons_flex_96_tiprack_1000ul/1": 10.335,
                "opentrons/opentrons_flex_96_filtertiprack_1000ul/1": 10.335
=======
                "opentrons/opentrons_flex_96_tiprack_1000ul/1": 10.5
              },
              "v1": {
                "default": 10.5,
                "opentrons/opentrons_flex_96_tiprack_1000ul/1": 10.21
>>>>>>> 04ed0241
              }
            }
          },
          "t200": {
            "speed": 10.0,
            "distance": 10.5,
            "current": 0.4,
            "tipOverlaps": {
              "v0": {
                "default": 10.5,
<<<<<<< HEAD
                "opentrons/opentrons_flex_96_tiprack_200ul/1": 10.5,
                "opentrons/opentrons_flex_96_filtertiprack_200ul/1": 10.5
              },
              "v1": {
                "default": 9.981,
                "opentrons/opentrons_flex_96_tiprack_200ul/1": 9.981,
                "opentrons/opentrons_flex_96_filtertiprack_200ul/1": 9.981
=======
                "opentrons/opentrons_flex_96_tiprack_200ul/1": 10.5
              },
              "v1": {
                "default": 10.5,
                "opentrons/opentrons_flex_96_tiprack_200ul/1": 9.74
>>>>>>> 04ed0241
              }
            }
          },
          "t50": {
            "speed": 10.0,
            "distance": 10.5,
            "current": 0.4,
            "tipOverlaps": {
              "v0": {
                "default": 10.5,
<<<<<<< HEAD
                "opentrons/opentrons_flex_96_tiprack_50ul/1": 10.5,
                "opentrons/opentrons_flex_96_filtertiprack_50ul/1": 10.5
              },
              "v1": {
                "default": 9.884,
                "opentrons/opentrons_flex_96_tiprack_50ul/1": 9.884,
                "opentrons/opentrons_flex_96_filtertiprack_50ul/1": 9.884
=======
                "opentrons/opentrons_flex_96_tiprack_50ul/1": 10.5
              },
              "v1": {
                "default": 10.5,
                "opentrons/opentrons_flex_96_tiprack_50ul/1": 10.16
>>>>>>> 04ed0241
              }
            }
          }
        },
        "SingleH12": {
          "default": {
            "speed": 10.0,
            "distance": 10.5,
            "current": 0.4,
            "tipOverlaps": {
              "v0": {
                "default": 10.5,
                "opentrons/opentrons_flex_96_tiprack_50ul/1": 10.5,
                "opentrons/opentrons_flex_96_tiprack_1000ul/1": 10.5,
<<<<<<< HEAD
                "opentrons/opentrons_flex_96_tiprack_200ul/1": 10.5,
                "opentrons/opentrons_flex_96_filtertiprack_1000ul/1": 10.5,
                "opentrons/opentrons_flex_96_filtertiprack_200ul/1": 10.5,
                "opentrons/opentrons_flex_96_filtertiprack_50ul/1": 10.5
              },
              "v1": {
                "default": 9.884,
                "opentrons/opentrons_flex_96_tiprack_50ul/1": 9.884,
                "opentrons/opentrons_flex_96_tiprack_1000ul/1": 10.335,
                "opentrons/opentrons_flex_96_tiprack_200ul/1": 9.981,
                "opentrons/opentrons_flex_96_filtertiprack_1000ul/1": 10.335,
                "opentrons/opentrons_flex_96_filtertiprack_200ul/1": 9.981,
                "opentrons/opentrons_flex_96_filtertiprack_50ul/1": 9.884
=======
                "opentrons/opentrons_flex_96_tiprack_200ul/1": 10.5
              },
              "v1": {
                "default": 10.5,
                "opentrons/opentrons_flex_96_tiprack_50ul/1": 10.16,
                "opentrons/opentrons_flex_96_tiprack_1000ul/1": 10.21,
                "opentrons/opentrons_flex_96_tiprack_200ul/1": 9.74
>>>>>>> 04ed0241
              }
            }
          },
          "t1000": {
            "speed": 10.0,
            "distance": 10.5,
            "current": 0.4,
            "tipOverlaps": {
              "v0": {
                "default": 10.5,
<<<<<<< HEAD
                "opentrons/opentrons_flex_96_tiprack_1000ul/1": 10.5,
                "opentrons/opentrons_flex_96_filtertiprack_1000ul/1": 10.5
              },
              "v1": {
                "default": 10.335,
                "opentrons/opentrons_flex_96_tiprack_1000ul/1": 10.335,
                "opentrons/opentrons_flex_96_filtertiprack_1000ul/1": 10.335
=======
                "opentrons/opentrons_flex_96_tiprack_1000ul/1": 10.5
              },
              "v1": {
                "default": 10.5,
                "opentrons/opentrons_flex_96_tiprack_1000ul/1": 10.21
>>>>>>> 04ed0241
              }
            }
          },
          "t200": {
            "speed": 10.0,
            "distance": 10.5,
            "current": 0.4,
            "tipOverlaps": {
              "v0": {
                "default": 10.5,
<<<<<<< HEAD
                "opentrons/opentrons_flex_96_tiprack_200ul/1": 10.5,
                "opentrons/opentrons_flex_96_filtertiprack_200ul/1": 10.5
              },
              "v1": {
                "default": 9.981,
                "opentrons/opentrons_flex_96_tiprack_200ul/1": 9.981,
                "opentrons/opentrons_flex_96_filtertiprack_200ul/1": 9.981
=======
                "opentrons/opentrons_flex_96_tiprack_200ul/1": 10.5
              },
              "v1": {
                "default": 10.5,
                "opentrons/opentrons_flex_96_tiprack_200ul/1": 9.74
>>>>>>> 04ed0241
              }
            }
          },
          "t50": {
            "speed": 10.0,
            "distance": 10.5,
            "current": 0.4,
            "tipOverlaps": {
              "v0": {
                "default": 10.5,
<<<<<<< HEAD
                "opentrons/opentrons_flex_96_tiprack_50ul/1": 10.5,
                "opentrons/opentrons_flex_96_filtertiprack_50ul/1": 10.5
              },
              "v1": {
                "default": 9.884,
                "opentrons/opentrons_flex_96_tiprack_50ul/1": 9.884,
                "opentrons/opentrons_flex_96_filtertiprack_50ul/1": 9.884
=======
                "opentrons/opentrons_flex_96_tiprack_50ul/1": 10.5
              },
              "v1": {
                "default": 10.5,
                "opentrons/opentrons_flex_96_tiprack_50ul/1": 10.16
>>>>>>> 04ed0241
              }
            }
          }
        },
        "Column1": {
          "default": {
            "speed": 10.0,
            "distance": 13.0,
            "current": 0.55,
            "tipOverlaps": {
              "v0": {
                "default": 10.5,
                "opentrons/opentrons_flex_96_tiprack_50ul/1": 10.5,
                "opentrons/opentrons_flex_96_tiprack_1000ul/1": 10.5,
<<<<<<< HEAD
                "opentrons/opentrons_flex_96_tiprack_200ul/1": 10.5,
                "opentrons/opentrons_flex_96_filtertiprack_1000ul/1": 10.5,
                "opentrons/opentrons_flex_96_filtertiprack_200ul/1": 10.5,
                "opentrons/opentrons_flex_96_filtertiprack_50ul/1": 10.5
              },
              "v1": {
                "default": 9.49,
                "opentrons/opentrons_flex_96_tiprack_50ul/1": 9.52,
                "opentrons/opentrons_flex_96_tiprack_1000ul/1": 10.29,
                "opentrons/opentrons_flex_96_tiprack_200ul/1": 9.49,
                "opentrons/opentrons_flex_96_filtertiprack_1000ul/1": 10.29,
                "opentrons/opentrons_flex_96_filtertiprack_200ul/1": 9.49,
                "opentrons/opentrons_flex_96_filtertiprack_50ul/1": 9.52
=======
                "opentrons/opentrons_flex_96_tiprack_200ul/1": 10.5
              },
              "v1": {
                "default": 10.5,
                "opentrons/opentrons_flex_96_tiprack_50ul/1": 10.16,
                "opentrons/opentrons_flex_96_tiprack_1000ul/1": 10.21,
                "opentrons/opentrons_flex_96_tiprack_200ul/1": 9.74
>>>>>>> 04ed0241
              }
            }
          },
          "t1000": {
            "speed": 10.0,
            "distance": 13.0,
            "current": 0.55,
            "tipOverlaps": {
              "v0": {
                "default": 10.5,
<<<<<<< HEAD
                "opentrons/opentrons_flex_96_tiprack_1000ul/1": 10.5,
                "opentrons/opentrons_flex_96_filtertiprack_1000ul/1": 10.5
              },
              "v1": {
                "default": 10.29,
                "opentrons/opentrons_flex_96_tiprack_1000ul/1": 10.29,
                "opentrons/opentrons_flex_96_filtertiprack_1000ul/1": 10.29
=======
                "opentrons/opentrons_flex_96_tiprack_1000ul/1": 10.5
              },
              "v1": {
                "default": 10.5,
                "opentrons/opentrons_flex_96_tiprack_1000ul/1": 10.21
>>>>>>> 04ed0241
              }
            }
          },
          "t200": {
            "speed": 10.0,
            "distance": 13.0,
            "current": 0.55,
            "tipOverlaps": {
              "v0": {
                "default": 10.5,
<<<<<<< HEAD
                "opentrons/opentrons_flex_96_tiprack_200ul/1": 10.5,
                "opentrons/opentrons_flex_96_filtertiprack_200ul/1": 10.5
              },
              "v1": {
                "default": 9.49,
                "opentrons/opentrons_flex_96_tiprack_200ul/1": 9.49,
                "opentrons/opentrons_flex_96_filtertiprack_200ul/1": 9.49
=======
                "opentrons/opentrons_flex_96_tiprack_200ul/1": 10.5
              },
              "v1": {
                "default": 10.5,
                "opentrons/opentrons_flex_96_tiprack_200ul/1": 9.74
>>>>>>> 04ed0241
              }
            }
          },
          "t50": {
            "speed": 10.0,
            "distance": 13.0,
            "current": 0.55,
            "tipOverlaps": {
              "v0": {
                "default": 10.5,
<<<<<<< HEAD
                "opentrons/opentrons_flex_96_tiprack_50ul/1": 10.5,
                "opentrons/opentrons_flex_96_filtertiprack_50ul/1": 10.5
              },
              "v1": {
                "default": 9.52,
                "opentrons/opentrons_flex_96_tiprack_50ul/1": 9.52,
                "opentrons/opentrons_flex_96_filtertiprack_50ul/1": 9.52
=======
                "opentrons/opentrons_flex_96_tiprack_50ul/1": 10.5
              },
              "v1": {
                "default": 10.5,
                "opentrons/opentrons_flex_96_tiprack_50ul/1": 10.16
>>>>>>> 04ed0241
              }
            }
          }
        },
        "Column12": {
          "default": {
            "speed": 10.0,
            "distance": 13.0,
            "current": 0.55,
            "tipOverlaps": {
              "v0": {
                "default": 10.5,
                "opentrons/opentrons_flex_96_tiprack_50ul/1": 10.5,
                "opentrons/opentrons_flex_96_tiprack_1000ul/1": 10.5,
<<<<<<< HEAD
                "opentrons/opentrons_flex_96_tiprack_200ul/1": 10.5,
                "opentrons/opentrons_flex_96_filtertiprack_1000ul/1": 10.5,
                "opentrons/opentrons_flex_96_filtertiprack_200ul/1": 10.5,
                "opentrons/opentrons_flex_96_filtertiprack_50ul/1": 10.5
              },
              "v1": {
                "default": 9.49,
                "opentrons/opentrons_flex_96_tiprack_50ul/1": 9.52,
                "opentrons/opentrons_flex_96_tiprack_1000ul/1": 10.29,
                "opentrons/opentrons_flex_96_tiprack_200ul/1": 9.49,
                "opentrons/opentrons_flex_96_filtertiprack_1000ul/1": 10.29,
                "opentrons/opentrons_flex_96_filtertiprack_200ul/1": 9.49,
                "opentrons/opentrons_flex_96_filtertiprack_50ul/1": 9.52
=======
                "opentrons/opentrons_flex_96_tiprack_200ul/1": 10.5
              },
              "v1": {
                "default": 10.5,
                "opentrons/opentrons_flex_96_tiprack_50ul/1": 10.16,
                "opentrons/opentrons_flex_96_tiprack_1000ul/1": 10.21,
                "opentrons/opentrons_flex_96_tiprack_200ul/1": 9.74
>>>>>>> 04ed0241
              }
            }
          },
          "t1000": {
            "speed": 10.0,
            "distance": 13.0,
            "current": 0.55,
            "tipOverlaps": {
              "v0": {
                "default": 10.5,
<<<<<<< HEAD
                "opentrons/opentrons_flex_96_tiprack_1000ul/1": 10.5,
                "opentrons/opentrons_flex_96_filtertiprack_1000ul/1": 10.5
              },
              "v1": {
                "default": 10.29,
                "opentrons/opentrons_flex_96_tiprack_1000ul/1": 10.29,
                "opentrons/opentrons_flex_96_filtertiprack_1000ul/1": 10.29
=======
                "opentrons/opentrons_flex_96_tiprack_1000ul/1": 10.5
              },
              "v1": {
                "default": 10.5,
                "opentrons/opentrons_flex_96_tiprack_1000ul/1": 10.21
>>>>>>> 04ed0241
              }
            }
          },
          "t200": {
            "speed": 10.0,
            "distance": 13.0,
            "current": 0.55,
            "tipOverlaps": {
              "v0": {
                "default": 10.5,
<<<<<<< HEAD
                "opentrons/opentrons_flex_96_tiprack_200ul/1": 10.5,
                "opentrons/opentrons_flex_96_filtertiprack_200ul/1": 10.5
              },
              "v1": {
                "default": 9.49,
                "opentrons/opentrons_flex_96_tiprack_200ul/1": 9.49,
                "opentrons/opentrons_flex_96_filtertiprack_200ul/1": 9.49
=======
                "opentrons/opentrons_flex_96_tiprack_200ul/1": 10.5
              },
              "v1": {
                "default": 10.5,
                "opentrons/opentrons_flex_96_tiprack_200ul/1": 9.74
>>>>>>> 04ed0241
              }
            }
          },
          "t50": {
            "speed": 10.0,
            "distance": 13.0,
            "current": 0.55,
            "tipOverlaps": {
              "v0": {
                "default": 10.5,
<<<<<<< HEAD
                "opentrons/opentrons_flex_96_tiprack_50ul/1": 10.5,
                "opentrons/opentrons_flex_96_filtertiprack_50ul/1": 10.5
              },
              "v1": {
                "default": 9.52,
                "opentrons/opentrons_flex_96_tiprack_50ul/1": 9.52,
                "opentrons/opentrons_flex_96_filtertiprack_50ul/1": 9.52
=======
                "opentrons/opentrons_flex_96_tiprack_50ul/1": 10.5
              },
              "v1": {
                "default": 10.5,
                "opentrons/opentrons_flex_96_tiprack_50ul/1": 10.16
>>>>>>> 04ed0241
              }
            }
          }
        },
        "RowA": {
          "default": {
            "speed": 10.0,
            "distance": 13.0,
            "current": 0.55,
            "tipOverlaps": {
              "v0": {
                "default": 10.5,
                "opentrons/opentrons_flex_96_tiprack_50ul/1": 10.5,
                "opentrons/opentrons_flex_96_tiprack_1000ul/1": 10.5,
                "opentrons/opentrons_flex_96_tiprack_200ul/1": 10.5
              },
              "v1": {
<<<<<<< HEAD
                "default": 9.379,
                "opentrons/opentrons_flex_96_tiprack_50ul/1": 9.379,
                "opentrons/opentrons_flex_96_tiprack_1000ul/1": 9.87,
                "opentrons/opentrons_flex_96_tiprack_200ul/1": 9.6
=======
                "default": 10.5,
                "opentrons/opentrons_flex_96_tiprack_50ul/1": 10.16,
                "opentrons/opentrons_flex_96_tiprack_1000ul/1": 10.21,
                "opentrons/opentrons_flex_96_tiprack_200ul/1": 9.74
>>>>>>> 04ed0241
              }
            }
          }
        },
        "RowH": {
          "default": {
            "speed": 10.0,
            "distance": 13.0,
            "current": 0.55,
            "tipOverlaps": {
              "v0": {
                "default": 10.5,
                "opentrons/opentrons_flex_96_tiprack_50ul/1": 10.5,
                "opentrons/opentrons_flex_96_tiprack_1000ul/1": 10.5,
                "opentrons/opentrons_flex_96_tiprack_200ul/1": 10.5
              },
              "v1": {
<<<<<<< HEAD
                "default": 9.401,
                "opentrons/opentrons_flex_96_tiprack_50ul/1": 9.401,
                "opentrons/opentrons_flex_96_tiprack_1000ul/1": 9.876,
                "opentrons/opentrons_flex_96_tiprack_200ul/1": 9.415
=======
                "default": 10.5,
                "opentrons/opentrons_flex_96_tiprack_50ul/1": 10.16,
                "opentrons/opentrons_flex_96_tiprack_1000ul/1": 10.21,
                "opentrons/opentrons_flex_96_tiprack_200ul/1": 9.74
>>>>>>> 04ed0241
              }
            }
          }
        }
      }
    },
    "camAction": {
      "prep_move_distance": 8.25,
      "prep_move_speed": 10.0,
      "connectTiprackDistanceMM": 7.0,
      "configurationsByNozzleMap": {
        "Full": {
          "default": {
            "speed": 5.5,
            "distance": 10.0,
            "current": 1.5,
            "tipOverlaps": {
              "v0": {
                "default": 10.5,
                "opentrons/opentrons_flex_96_tiprack_50ul/1": 10.5,
                "opentrons/opentrons_flex_96_tiprack_1000ul/1": 10.5,
                "opentrons/opentrons_flex_96_tiprack_200ul/1": 10.5
              },
              "v1": {
                "default": 10.5,
                "opentrons/opentrons_flex_96_tiprack_50ul/1": 10.16,
                "opentrons/opentrons_flex_96_tiprack_1000ul/1": 10.21,
                "opentrons/opentrons_flex_96_tiprack_200ul/1": 9.74
              }
            }
          },
          "t1000": {
            "speed": 5.5,
            "distance": 10.0,
            "current": 1.5,
            "tipOverlaps": {
              "v0": {
                "default": 10.5,
                "opentrons/opentrons_flex_96_tiprack_1000ul/1": 10.5
              },
              "v1": {
                "default": 10.5,
                "opentrons/opentrons_flex_96_tiprack_1000ul/1": 10.21
              }
            }
          },
          "t200": {
            "speed": 5.5,
            "distance": 10.0,
            "current": 1.5,
            "tipOverlaps": {
              "v0": {
                "default": 10.5,
                "opentrons/opentrons_flex_96_tiprack_200ul/1": 10.5
              },
              "v1": {
                "default": 10.5,
                "opentrons/opentrons_flex_96_tiprack_200ul/1": 9.74
              }
            }
          },
          "t50": {
            "speed": 5.5,
            "distance": 10.0,
            "current": 1.5,
            "tipOverlaps": {
              "v0": {
                "default": 10.5,
                "opentrons/opentrons_flex_96_tiprack_50ul/1": 10.5
              },
              "v1": {
                "default": 10.5,
                "opentrons/opentrons_flex_96_tiprack_50ul/1": 10.16
              }
            }
          }
        }
      }
    }
  },
  "dropTipConfigurations": {
    "camAction": {
      "current": 1.5,
      "speed": 5.5,
      "distance": 10.8,
      "prep_move_distance": 19.0,
      "prep_move_speed": 10.0
    }
  },
  "plungerMotorConfigurations": {
    "idle": 0.3,
    "run": 0.8
  },
  "plungerPositionsConfigurations": {
    "default": {
      "top": 0.5,
      "bottom": 68.5,
      "blowout": 73.5,
      "drop": 80
    }
  },
  "availableSensors": {
    "sensors": ["pressure", "capacitive", "environment"],
    "pressure": {
      "count": 2
    },
    "capacitive": {
      "count": 2
    },
    "environment": {
      "count": 1
    }
  },
  "partialTipConfigurations": {
    "partialTipSupported": true,
    "availableConfigurations": [1, 8, 12, 16, 24, 48, 96]
  },
  "backCompatNames": [],
  "channels": 96,
  "shaftDiameter": 4.5,
  "shaftULperMM": 15.904,
  "backlashDistance": 3.0,
  "quirks": [],
  "plungerHomingConfigurations": {
    "current": 0.8,
    "speed": 5
  },
  "tipPresenceCheckDistanceMM": 8.0,
  "endTipActionRetractDistanceMM": 2.0
}<|MERGE_RESOLUTION|>--- conflicted
+++ resolved
@@ -154,7 +154,6 @@
                 "default": 10.5,
                 "opentrons/opentrons_flex_96_tiprack_50ul/1": 10.5,
                 "opentrons/opentrons_flex_96_tiprack_1000ul/1": 10.5,
-<<<<<<< HEAD
                 "opentrons/opentrons_flex_96_tiprack_200ul/1": 10.5,
                 "opentrons/opentrons_flex_96_filtertiprack_1000ul/1": 10.5,
                 "opentrons/opentrons_flex_96_filtertiprack_200ul/1": 10.5,
@@ -168,15 +167,6 @@
                 "opentrons/opentrons_flex_96_filtertiprack_1000ul/1": 10.335,
                 "opentrons/opentrons_flex_96_filtertiprack_200ul/1": 9.981,
                 "opentrons/opentrons_flex_96_filtertiprack_50ul/1": 9.884
-=======
-                "opentrons/opentrons_flex_96_tiprack_200ul/1": 10.5
-              },
-              "v1": {
-                "default": 10.5,
-                "opentrons/opentrons_flex_96_tiprack_50ul/1": 10.16,
-                "opentrons/opentrons_flex_96_tiprack_1000ul/1": 10.21,
-                "opentrons/opentrons_flex_96_tiprack_200ul/1": 9.74
->>>>>>> 04ed0241
               }
             }
           },
@@ -187,7 +177,6 @@
             "tipOverlaps": {
               "v0": {
                 "default": 10.5,
-<<<<<<< HEAD
                 "opentrons/opentrons_flex_96_tiprack_1000ul/1": 10.5,
                 "opentrons/opentrons_flex_96_filtertiprack_1000ul/1": 10.5
               },
@@ -195,13 +184,6 @@
                 "default": 10.335,
                 "opentrons/opentrons_flex_96_tiprack_1000ul/1": 10.335,
                 "opentrons/opentrons_flex_96_filtertiprack_1000ul/1": 10.335
-=======
-                "opentrons/opentrons_flex_96_tiprack_1000ul/1": 10.5
-              },
-              "v1": {
-                "default": 10.5,
-                "opentrons/opentrons_flex_96_tiprack_1000ul/1": 10.21
->>>>>>> 04ed0241
               }
             }
           },
@@ -212,7 +194,6 @@
             "tipOverlaps": {
               "v0": {
                 "default": 10.5,
-<<<<<<< HEAD
                 "opentrons/opentrons_flex_96_tiprack_200ul/1": 10.5,
                 "opentrons/opentrons_flex_96_filtertiprack_200ul/1": 10.5
               },
@@ -220,13 +201,6 @@
                 "default": 9.981,
                 "opentrons/opentrons_flex_96_tiprack_200ul/1": 9.981,
                 "opentrons/opentrons_flex_96_filtertiprack_200ul/1": 9.981
-=======
-                "opentrons/opentrons_flex_96_tiprack_200ul/1": 10.5
-              },
-              "v1": {
-                "default": 10.5,
-                "opentrons/opentrons_flex_96_tiprack_200ul/1": 9.74
->>>>>>> 04ed0241
               }
             }
           },
@@ -237,7 +211,6 @@
             "tipOverlaps": {
               "v0": {
                 "default": 10.5,
-<<<<<<< HEAD
                 "opentrons/opentrons_flex_96_tiprack_50ul/1": 10.5,
                 "opentrons/opentrons_flex_96_filtertiprack_50ul/1": 10.5
               },
@@ -245,13 +218,6 @@
                 "default": 9.884,
                 "opentrons/opentrons_flex_96_tiprack_50ul/1": 9.884,
                 "opentrons/opentrons_flex_96_filtertiprack_50ul/1": 9.884
-=======
-                "opentrons/opentrons_flex_96_tiprack_50ul/1": 10.5
-              },
-              "v1": {
-                "default": 10.5,
-                "opentrons/opentrons_flex_96_tiprack_50ul/1": 10.16
->>>>>>> 04ed0241
               }
             }
           }
@@ -266,7 +232,6 @@
                 "default": 10.5,
                 "opentrons/opentrons_flex_96_tiprack_50ul/1": 10.5,
                 "opentrons/opentrons_flex_96_tiprack_1000ul/1": 10.5,
-<<<<<<< HEAD
                 "opentrons/opentrons_flex_96_tiprack_200ul/1": 10.5,
                 "opentrons/opentrons_flex_96_filtertiprack_1000ul/1": 10.5,
                 "opentrons/opentrons_flex_96_filtertiprack_200ul/1": 10.5,
@@ -280,15 +245,6 @@
                 "opentrons/opentrons_flex_96_filtertiprack_1000ul/1": 10.335,
                 "opentrons/opentrons_flex_96_filtertiprack_200ul/1": 9.981,
                 "opentrons/opentrons_flex_96_filtertiprack_50ul/1": 9.884
-=======
-                "opentrons/opentrons_flex_96_tiprack_200ul/1": 10.5
-              },
-              "v1": {
-                "default": 10.5,
-                "opentrons/opentrons_flex_96_tiprack_50ul/1": 10.16,
-                "opentrons/opentrons_flex_96_tiprack_1000ul/1": 10.21,
-                "opentrons/opentrons_flex_96_tiprack_200ul/1": 9.74
->>>>>>> 04ed0241
               }
             }
           },
@@ -299,7 +255,6 @@
             "tipOverlaps": {
               "v0": {
                 "default": 10.5,
-<<<<<<< HEAD
                 "opentrons/opentrons_flex_96_tiprack_1000ul/1": 10.5,
                 "opentrons/opentrons_flex_96_filtertiprack_1000ul/1": 10.5
               },
@@ -307,13 +262,6 @@
                 "default": 10.335,
                 "opentrons/opentrons_flex_96_tiprack_1000ul/1": 10.335,
                 "opentrons/opentrons_flex_96_filtertiprack_1000ul/1": 10.335
-=======
-                "opentrons/opentrons_flex_96_tiprack_1000ul/1": 10.5
-              },
-              "v1": {
-                "default": 10.5,
-                "opentrons/opentrons_flex_96_tiprack_1000ul/1": 10.21
->>>>>>> 04ed0241
               }
             }
           },
@@ -324,7 +272,6 @@
             "tipOverlaps": {
               "v0": {
                 "default": 10.5,
-<<<<<<< HEAD
                 "opentrons/opentrons_flex_96_tiprack_200ul/1": 10.5,
                 "opentrons/opentrons_flex_96_filtertiprack_200ul/1": 10.5
               },
@@ -332,13 +279,6 @@
                 "default": 9.981,
                 "opentrons/opentrons_flex_96_tiprack_200ul/1": 9.981,
                 "opentrons/opentrons_flex_96_filtertiprack_200ul/1": 9.981
-=======
-                "opentrons/opentrons_flex_96_tiprack_200ul/1": 10.5
-              },
-              "v1": {
-                "default": 10.5,
-                "opentrons/opentrons_flex_96_tiprack_200ul/1": 9.74
->>>>>>> 04ed0241
               }
             }
           },
@@ -349,7 +289,6 @@
             "tipOverlaps": {
               "v0": {
                 "default": 10.5,
-<<<<<<< HEAD
                 "opentrons/opentrons_flex_96_tiprack_50ul/1": 10.5,
                 "opentrons/opentrons_flex_96_filtertiprack_50ul/1": 10.5
               },
@@ -357,13 +296,6 @@
                 "default": 9.884,
                 "opentrons/opentrons_flex_96_tiprack_50ul/1": 9.884,
                 "opentrons/opentrons_flex_96_filtertiprack_50ul/1": 9.884
-=======
-                "opentrons/opentrons_flex_96_tiprack_50ul/1": 10.5
-              },
-              "v1": {
-                "default": 10.5,
-                "opentrons/opentrons_flex_96_tiprack_50ul/1": 10.16
->>>>>>> 04ed0241
               }
             }
           }
@@ -378,7 +310,6 @@
                 "default": 10.5,
                 "opentrons/opentrons_flex_96_tiprack_50ul/1": 10.5,
                 "opentrons/opentrons_flex_96_tiprack_1000ul/1": 10.5,
-<<<<<<< HEAD
                 "opentrons/opentrons_flex_96_tiprack_200ul/1": 10.5,
                 "opentrons/opentrons_flex_96_filtertiprack_1000ul/1": 10.5,
                 "opentrons/opentrons_flex_96_filtertiprack_200ul/1": 10.5,
@@ -392,15 +323,6 @@
                 "opentrons/opentrons_flex_96_filtertiprack_1000ul/1": 10.335,
                 "opentrons/opentrons_flex_96_filtertiprack_200ul/1": 9.981,
                 "opentrons/opentrons_flex_96_filtertiprack_50ul/1": 9.884
-=======
-                "opentrons/opentrons_flex_96_tiprack_200ul/1": 10.5
-              },
-              "v1": {
-                "default": 10.5,
-                "opentrons/opentrons_flex_96_tiprack_50ul/1": 10.16,
-                "opentrons/opentrons_flex_96_tiprack_1000ul/1": 10.21,
-                "opentrons/opentrons_flex_96_tiprack_200ul/1": 9.74
->>>>>>> 04ed0241
               }
             }
           },
@@ -411,7 +333,6 @@
             "tipOverlaps": {
               "v0": {
                 "default": 10.5,
-<<<<<<< HEAD
                 "opentrons/opentrons_flex_96_tiprack_1000ul/1": 10.5,
                 "opentrons/opentrons_flex_96_filtertiprack_1000ul/1": 10.5
               },
@@ -419,13 +340,6 @@
                 "default": 10.335,
                 "opentrons/opentrons_flex_96_tiprack_1000ul/1": 10.335,
                 "opentrons/opentrons_flex_96_filtertiprack_1000ul/1": 10.335
-=======
-                "opentrons/opentrons_flex_96_tiprack_1000ul/1": 10.5
-              },
-              "v1": {
-                "default": 10.5,
-                "opentrons/opentrons_flex_96_tiprack_1000ul/1": 10.21
->>>>>>> 04ed0241
               }
             }
           },
@@ -436,7 +350,6 @@
             "tipOverlaps": {
               "v0": {
                 "default": 10.5,
-<<<<<<< HEAD
                 "opentrons/opentrons_flex_96_tiprack_200ul/1": 10.5,
                 "opentrons/opentrons_flex_96_filtertiprack_200ul/1": 10.5
               },
@@ -444,13 +357,6 @@
                 "default": 9.981,
                 "opentrons/opentrons_flex_96_tiprack_200ul/1": 9.981,
                 "opentrons/opentrons_flex_96_filtertiprack_200ul/1": 9.981
-=======
-                "opentrons/opentrons_flex_96_tiprack_200ul/1": 10.5
-              },
-              "v1": {
-                "default": 10.5,
-                "opentrons/opentrons_flex_96_tiprack_200ul/1": 9.74
->>>>>>> 04ed0241
               }
             }
           },
@@ -461,7 +367,6 @@
             "tipOverlaps": {
               "v0": {
                 "default": 10.5,
-<<<<<<< HEAD
                 "opentrons/opentrons_flex_96_tiprack_50ul/1": 10.5,
                 "opentrons/opentrons_flex_96_filtertiprack_50ul/1": 10.5
               },
@@ -469,13 +374,6 @@
                 "default": 9.884,
                 "opentrons/opentrons_flex_96_tiprack_50ul/1": 9.884,
                 "opentrons/opentrons_flex_96_filtertiprack_50ul/1": 9.884
-=======
-                "opentrons/opentrons_flex_96_tiprack_50ul/1": 10.5
-              },
-              "v1": {
-                "default": 10.5,
-                "opentrons/opentrons_flex_96_tiprack_50ul/1": 10.16
->>>>>>> 04ed0241
               }
             }
           }
@@ -490,7 +388,6 @@
                 "default": 10.5,
                 "opentrons/opentrons_flex_96_tiprack_50ul/1": 10.5,
                 "opentrons/opentrons_flex_96_tiprack_1000ul/1": 10.5,
-<<<<<<< HEAD
                 "opentrons/opentrons_flex_96_tiprack_200ul/1": 10.5,
                 "opentrons/opentrons_flex_96_filtertiprack_1000ul/1": 10.5,
                 "opentrons/opentrons_flex_96_filtertiprack_200ul/1": 10.5,
@@ -504,15 +401,6 @@
                 "opentrons/opentrons_flex_96_filtertiprack_1000ul/1": 10.335,
                 "opentrons/opentrons_flex_96_filtertiprack_200ul/1": 9.981,
                 "opentrons/opentrons_flex_96_filtertiprack_50ul/1": 9.884
-=======
-                "opentrons/opentrons_flex_96_tiprack_200ul/1": 10.5
-              },
-              "v1": {
-                "default": 10.5,
-                "opentrons/opentrons_flex_96_tiprack_50ul/1": 10.16,
-                "opentrons/opentrons_flex_96_tiprack_1000ul/1": 10.21,
-                "opentrons/opentrons_flex_96_tiprack_200ul/1": 9.74
->>>>>>> 04ed0241
               }
             }
           },
@@ -523,7 +411,6 @@
             "tipOverlaps": {
               "v0": {
                 "default": 10.5,
-<<<<<<< HEAD
                 "opentrons/opentrons_flex_96_tiprack_1000ul/1": 10.5,
                 "opentrons/opentrons_flex_96_filtertiprack_1000ul/1": 10.5
               },
@@ -531,13 +418,6 @@
                 "default": 10.335,
                 "opentrons/opentrons_flex_96_tiprack_1000ul/1": 10.335,
                 "opentrons/opentrons_flex_96_filtertiprack_1000ul/1": 10.335
-=======
-                "opentrons/opentrons_flex_96_tiprack_1000ul/1": 10.5
-              },
-              "v1": {
-                "default": 10.5,
-                "opentrons/opentrons_flex_96_tiprack_1000ul/1": 10.21
->>>>>>> 04ed0241
               }
             }
           },
@@ -548,7 +428,6 @@
             "tipOverlaps": {
               "v0": {
                 "default": 10.5,
-<<<<<<< HEAD
                 "opentrons/opentrons_flex_96_tiprack_200ul/1": 10.5,
                 "opentrons/opentrons_flex_96_filtertiprack_200ul/1": 10.5
               },
@@ -556,13 +435,6 @@
                 "default": 9.981,
                 "opentrons/opentrons_flex_96_tiprack_200ul/1": 9.981,
                 "opentrons/opentrons_flex_96_filtertiprack_200ul/1": 9.981
-=======
-                "opentrons/opentrons_flex_96_tiprack_200ul/1": 10.5
-              },
-              "v1": {
-                "default": 10.5,
-                "opentrons/opentrons_flex_96_tiprack_200ul/1": 9.74
->>>>>>> 04ed0241
               }
             }
           },
@@ -573,7 +445,6 @@
             "tipOverlaps": {
               "v0": {
                 "default": 10.5,
-<<<<<<< HEAD
                 "opentrons/opentrons_flex_96_tiprack_50ul/1": 10.5,
                 "opentrons/opentrons_flex_96_filtertiprack_50ul/1": 10.5
               },
@@ -581,13 +452,6 @@
                 "default": 9.884,
                 "opentrons/opentrons_flex_96_tiprack_50ul/1": 9.884,
                 "opentrons/opentrons_flex_96_filtertiprack_50ul/1": 9.884
-=======
-                "opentrons/opentrons_flex_96_tiprack_50ul/1": 10.5
-              },
-              "v1": {
-                "default": 10.5,
-                "opentrons/opentrons_flex_96_tiprack_50ul/1": 10.16
->>>>>>> 04ed0241
               }
             }
           }
@@ -602,7 +466,6 @@
                 "default": 10.5,
                 "opentrons/opentrons_flex_96_tiprack_50ul/1": 10.5,
                 "opentrons/opentrons_flex_96_tiprack_1000ul/1": 10.5,
-<<<<<<< HEAD
                 "opentrons/opentrons_flex_96_tiprack_200ul/1": 10.5,
                 "opentrons/opentrons_flex_96_filtertiprack_1000ul/1": 10.5,
                 "opentrons/opentrons_flex_96_filtertiprack_200ul/1": 10.5,
@@ -616,15 +479,6 @@
                 "opentrons/opentrons_flex_96_filtertiprack_1000ul/1": 10.29,
                 "opentrons/opentrons_flex_96_filtertiprack_200ul/1": 9.49,
                 "opentrons/opentrons_flex_96_filtertiprack_50ul/1": 9.52
-=======
-                "opentrons/opentrons_flex_96_tiprack_200ul/1": 10.5
-              },
-              "v1": {
-                "default": 10.5,
-                "opentrons/opentrons_flex_96_tiprack_50ul/1": 10.16,
-                "opentrons/opentrons_flex_96_tiprack_1000ul/1": 10.21,
-                "opentrons/opentrons_flex_96_tiprack_200ul/1": 9.74
->>>>>>> 04ed0241
               }
             }
           },
@@ -635,7 +489,6 @@
             "tipOverlaps": {
               "v0": {
                 "default": 10.5,
-<<<<<<< HEAD
                 "opentrons/opentrons_flex_96_tiprack_1000ul/1": 10.5,
                 "opentrons/opentrons_flex_96_filtertiprack_1000ul/1": 10.5
               },
@@ -643,13 +496,6 @@
                 "default": 10.29,
                 "opentrons/opentrons_flex_96_tiprack_1000ul/1": 10.29,
                 "opentrons/opentrons_flex_96_filtertiprack_1000ul/1": 10.29
-=======
-                "opentrons/opentrons_flex_96_tiprack_1000ul/1": 10.5
-              },
-              "v1": {
-                "default": 10.5,
-                "opentrons/opentrons_flex_96_tiprack_1000ul/1": 10.21
->>>>>>> 04ed0241
               }
             }
           },
@@ -660,7 +506,6 @@
             "tipOverlaps": {
               "v0": {
                 "default": 10.5,
-<<<<<<< HEAD
                 "opentrons/opentrons_flex_96_tiprack_200ul/1": 10.5,
                 "opentrons/opentrons_flex_96_filtertiprack_200ul/1": 10.5
               },
@@ -668,13 +513,6 @@
                 "default": 9.49,
                 "opentrons/opentrons_flex_96_tiprack_200ul/1": 9.49,
                 "opentrons/opentrons_flex_96_filtertiprack_200ul/1": 9.49
-=======
-                "opentrons/opentrons_flex_96_tiprack_200ul/1": 10.5
-              },
-              "v1": {
-                "default": 10.5,
-                "opentrons/opentrons_flex_96_tiprack_200ul/1": 9.74
->>>>>>> 04ed0241
               }
             }
           },
@@ -685,7 +523,6 @@
             "tipOverlaps": {
               "v0": {
                 "default": 10.5,
-<<<<<<< HEAD
                 "opentrons/opentrons_flex_96_tiprack_50ul/1": 10.5,
                 "opentrons/opentrons_flex_96_filtertiprack_50ul/1": 10.5
               },
@@ -693,13 +530,6 @@
                 "default": 9.52,
                 "opentrons/opentrons_flex_96_tiprack_50ul/1": 9.52,
                 "opentrons/opentrons_flex_96_filtertiprack_50ul/1": 9.52
-=======
-                "opentrons/opentrons_flex_96_tiprack_50ul/1": 10.5
-              },
-              "v1": {
-                "default": 10.5,
-                "opentrons/opentrons_flex_96_tiprack_50ul/1": 10.16
->>>>>>> 04ed0241
               }
             }
           }
@@ -714,7 +544,6 @@
                 "default": 10.5,
                 "opentrons/opentrons_flex_96_tiprack_50ul/1": 10.5,
                 "opentrons/opentrons_flex_96_tiprack_1000ul/1": 10.5,
-<<<<<<< HEAD
                 "opentrons/opentrons_flex_96_tiprack_200ul/1": 10.5,
                 "opentrons/opentrons_flex_96_filtertiprack_1000ul/1": 10.5,
                 "opentrons/opentrons_flex_96_filtertiprack_200ul/1": 10.5,
@@ -728,15 +557,6 @@
                 "opentrons/opentrons_flex_96_filtertiprack_1000ul/1": 10.29,
                 "opentrons/opentrons_flex_96_filtertiprack_200ul/1": 9.49,
                 "opentrons/opentrons_flex_96_filtertiprack_50ul/1": 9.52
-=======
-                "opentrons/opentrons_flex_96_tiprack_200ul/1": 10.5
-              },
-              "v1": {
-                "default": 10.5,
-                "opentrons/opentrons_flex_96_tiprack_50ul/1": 10.16,
-                "opentrons/opentrons_flex_96_tiprack_1000ul/1": 10.21,
-                "opentrons/opentrons_flex_96_tiprack_200ul/1": 9.74
->>>>>>> 04ed0241
               }
             }
           },
@@ -747,7 +567,6 @@
             "tipOverlaps": {
               "v0": {
                 "default": 10.5,
-<<<<<<< HEAD
                 "opentrons/opentrons_flex_96_tiprack_1000ul/1": 10.5,
                 "opentrons/opentrons_flex_96_filtertiprack_1000ul/1": 10.5
               },
@@ -755,13 +574,6 @@
                 "default": 10.29,
                 "opentrons/opentrons_flex_96_tiprack_1000ul/1": 10.29,
                 "opentrons/opentrons_flex_96_filtertiprack_1000ul/1": 10.29
-=======
-                "opentrons/opentrons_flex_96_tiprack_1000ul/1": 10.5
-              },
-              "v1": {
-                "default": 10.5,
-                "opentrons/opentrons_flex_96_tiprack_1000ul/1": 10.21
->>>>>>> 04ed0241
               }
             }
           },
@@ -772,7 +584,6 @@
             "tipOverlaps": {
               "v0": {
                 "default": 10.5,
-<<<<<<< HEAD
                 "opentrons/opentrons_flex_96_tiprack_200ul/1": 10.5,
                 "opentrons/opentrons_flex_96_filtertiprack_200ul/1": 10.5
               },
@@ -780,13 +591,6 @@
                 "default": 9.49,
                 "opentrons/opentrons_flex_96_tiprack_200ul/1": 9.49,
                 "opentrons/opentrons_flex_96_filtertiprack_200ul/1": 9.49
-=======
-                "opentrons/opentrons_flex_96_tiprack_200ul/1": 10.5
-              },
-              "v1": {
-                "default": 10.5,
-                "opentrons/opentrons_flex_96_tiprack_200ul/1": 9.74
->>>>>>> 04ed0241
               }
             }
           },
@@ -797,7 +601,6 @@
             "tipOverlaps": {
               "v0": {
                 "default": 10.5,
-<<<<<<< HEAD
                 "opentrons/opentrons_flex_96_tiprack_50ul/1": 10.5,
                 "opentrons/opentrons_flex_96_filtertiprack_50ul/1": 10.5
               },
@@ -805,13 +608,6 @@
                 "default": 9.52,
                 "opentrons/opentrons_flex_96_tiprack_50ul/1": 9.52,
                 "opentrons/opentrons_flex_96_filtertiprack_50ul/1": 9.52
-=======
-                "opentrons/opentrons_flex_96_tiprack_50ul/1": 10.5
-              },
-              "v1": {
-                "default": 10.5,
-                "opentrons/opentrons_flex_96_tiprack_50ul/1": 10.16
->>>>>>> 04ed0241
               }
             }
           }
@@ -829,17 +625,10 @@
                 "opentrons/opentrons_flex_96_tiprack_200ul/1": 10.5
               },
               "v1": {
-<<<<<<< HEAD
                 "default": 9.379,
                 "opentrons/opentrons_flex_96_tiprack_50ul/1": 9.379,
                 "opentrons/opentrons_flex_96_tiprack_1000ul/1": 9.87,
                 "opentrons/opentrons_flex_96_tiprack_200ul/1": 9.6
-=======
-                "default": 10.5,
-                "opentrons/opentrons_flex_96_tiprack_50ul/1": 10.16,
-                "opentrons/opentrons_flex_96_tiprack_1000ul/1": 10.21,
-                "opentrons/opentrons_flex_96_tiprack_200ul/1": 9.74
->>>>>>> 04ed0241
               }
             }
           }
@@ -857,17 +646,10 @@
                 "opentrons/opentrons_flex_96_tiprack_200ul/1": 10.5
               },
               "v1": {
-<<<<<<< HEAD
                 "default": 9.401,
                 "opentrons/opentrons_flex_96_tiprack_50ul/1": 9.401,
                 "opentrons/opentrons_flex_96_tiprack_1000ul/1": 9.876,
                 "opentrons/opentrons_flex_96_tiprack_200ul/1": 9.415
-=======
-                "default": 10.5,
-                "opentrons/opentrons_flex_96_tiprack_50ul/1": 10.16,
-                "opentrons/opentrons_flex_96_tiprack_1000ul/1": 10.21,
-                "opentrons/opentrons_flex_96_tiprack_200ul/1": 9.74
->>>>>>> 04ed0241
               }
             }
           }
