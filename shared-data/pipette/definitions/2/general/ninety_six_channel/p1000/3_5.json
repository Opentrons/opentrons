{
  "$otSharedSchema": "#/pipette/schemas/2/pipettePropertiesSchema.json",
  "displayName": "Flex 96-Channel 1000 μL",
  "model": "p1000",
  "displayCategory": "FLEX",
  "validNozzleMaps": {
    "maps": {
      "SingleA1": ["A1"],
      "SingleH1": ["H1"],
      "SingleA12": ["A12"],
      "SingleH12": ["H12"],
      "Column1": ["A1", "B1", "C1", "D1", "E1", "F1", "G1", "H1"],
      "Column12": ["A12", "B12", "C12", "D12", "E12", "F12", "G12", "H12"],
      "RowA": [
        "A1",
        "A2",
        "A3",
        "A4",
        "A5",
        "A6",
        "A7",
        "A8",
        "A9",
        "A10",
        "A11",
        "A12"
      ],
      "RowH": [
        "H1",
        "H2",
        "H3",
        "H4",
        "H5",
        "H6",
        "H7",
        "H8",
        "H9",
        "H10",
        "H11",
        "H12"
      ],
      "Full": [
        "A1",
        "A2",
        "A3",
        "A4",
        "A5",
        "A6",
        "A7",
        "A8",
        "A9",
        "A10",
        "A11",
        "A12",
        "B1",
        "B2",
        "B3",
        "B4",
        "B5",
        "B6",
        "B7",
        "B8",
        "B9",
        "B10",
        "B11",
        "B12",
        "C1",
        "C2",
        "C3",
        "C4",
        "C5",
        "C6",
        "C7",
        "C8",
        "C9",
        "C10",
        "C11",
        "C12",
        "D1",
        "D2",
        "D3",
        "D4",
        "D5",
        "D6",
        "D7",
        "D8",
        "D9",
        "D10",
        "D11",
        "D12",
        "E1",
        "E2",
        "E3",
        "E4",
        "E5",
        "E6",
        "E7",
        "E8",
        "E9",
        "E10",
        "E11",
        "E12",
        "F1",
        "F2",
        "F3",
        "F4",
        "F5",
        "F6",
        "F7",
        "F8",
        "F9",
        "F10",
        "F11",
        "F12",
        "G1",
        "G2",
        "G3",
        "G4",
        "G5",
        "G6",
        "G7",
        "G8",
        "G9",
        "G10",
        "G11",
        "G12",
        "H1",
        "H2",
        "H3",
        "H4",
        "H5",
        "H6",
        "H7",
        "H8",
        "H9",
        "H10",
        "H11",
        "H12"
      ]
    }
  },
  "pickUpTipConfigurations": {
    "pressFit": {
      "presses": 1,
      "increment": 0.0,
      "configurationsByNozzleMap": {
        "SingleA1": {
          "default": {
            "speed": 10.0,
            "distance": 10.5,
            "current": 0.4,
            "tipOverlaps": {
              "v0": {
                "default": 10.5,
                "opentrons/opentrons_flex_96_tiprack_50ul/1": 10.5,
                "opentrons/opentrons_flex_96_tiprack_1000ul/1": 10.5,
                "opentrons/opentrons_flex_96_tiprack_200ul/1": 10.5,
                "opentrons/opentrons_flex_96_filtertiprack_1000ul/1": 10.5,
                "opentrons/opentrons_flex_96_filtertiprack_200ul/1": 10.5,
                "opentrons/opentrons_flex_96_filtertiprack_50ul/1": 10.5
              },
              "v1": {
<<<<<<< HEAD
                "default": 9.884,
                "opentrons/opentrons_flex_96_tiprack_50ul/1": 9.884,
                "opentrons/opentrons_flex_96_tiprack_1000ul/1": 10.335,
                "opentrons/opentrons_flex_96_tiprack_200ul/1": 9.981,
                "opentrons/opentrons_flex_96_filtertiprack_1000ul/1": 10.335,
                "opentrons/opentrons_flex_96_filtertiprack_200ul/1": 9.981,
                "opentrons/opentrons_flex_96_filtertiprack_50ul/1": 9.884
=======
                "default": 10.5,
                "opentrons/opentrons_flex_96_tiprack_50ul/1": 10.16,
                "opentrons/opentrons_flex_96_tiprack_1000ul/1": 10.21,
                "opentrons/opentrons_flex_96_tiprack_200ul/1": 9.74,
                "opentrons/opentrons_flex_96_filtertiprack_1000ul/1": 10.21,
                "opentrons/opentrons_flex_96_filtertiprack_200ul/1": 9.74,
                "opentrons/opentrons_flex_96_filtertiprack_50ul/1": 10.16
>>>>>>> 04ed0241
              }
            }
          },
          "t1000": {
            "speed": 10.0,
            "distance": 10.5,
            "current": 0.4,
            "tipOverlaps": {
              "v0": {
                "default": 10.5,
                "opentrons/opentrons_flex_96_tiprack_1000ul/1": 10.5,
                "opentrons/opentrons_flex_96_filtertiprack_1000ul/1": 10.5
              },
              "v1": {
<<<<<<< HEAD
                "default": 10.335,
                "opentrons/opentrons_flex_96_tiprack_1000ul/1": 10.335,
                "opentrons/opentrons_flex_96_filtertiprack_1000ul/1": 10.335
=======
                "default": 10.5,
                "opentrons/opentrons_flex_96_tiprack_1000ul/1": 10.21,
                "opentrons/opentrons_flex_96_filtertiprack_1000ul/1": 10.21
>>>>>>> 04ed0241
              }
            }
          },
          "t200": {
            "speed": 10.0,
            "distance": 10.5,
            "current": 0.4,
            "tipOverlaps": {
              "v0": {
                "default": 10.5,
                "opentrons/opentrons_flex_96_tiprack_200ul/1": 10.5,
                "opentrons/opentrons_flex_96_filtertiprack_200ul/1": 10.5
              },
              "v1": {
<<<<<<< HEAD
                "default": 9.981,
                "opentrons/opentrons_flex_96_tiprack_200ul/1": 9.981,
                "opentrons/opentrons_flex_96_filtertiprack_200ul/1": 9.981
=======
                "default": 10.5,
                "opentrons/opentrons_flex_96_tiprack_200ul/1": 9.74,
                "opentrons/opentrons_flex_96_filtertiprack_200ul/1": 9.74
>>>>>>> 04ed0241
              }
            }
          },
          "t50": {
            "speed": 10.0,
            "distance": 10.5,
            "current": 0.4,
            "tipOverlaps": {
              "v0": {
                "default": 10.5,
                "opentrons/opentrons_flex_96_tiprack_50ul/1": 10.5,
                "opentrons/opentrons_flex_96_filtertiprack_50ul/1": 10.5
              },
              "v1": {
<<<<<<< HEAD
                "default": 9.884,
                "opentrons/opentrons_flex_96_tiprack_50ul/1": 9.884,
                "opentrons/opentrons_flex_96_filtertiprack_50ul/1": 9.884
=======
                "default": 10.5,
                "opentrons/opentrons_flex_96_tiprack_50ul/1": 10.16,
                "opentrons/opentrons_flex_96_filtertiprack_50ul/1": 10.16
>>>>>>> 04ed0241
              }
            }
          }
        },
        "SingleH1": {
          "default": {
            "speed": 10.0,
            "distance": 10.5,
            "current": 0.4,
            "tipOverlaps": {
              "v0": {
                "default": 10.5,
                "opentrons/opentrons_flex_96_tiprack_50ul/1": 10.5,
                "opentrons/opentrons_flex_96_tiprack_1000ul/1": 10.5,
                "opentrons/opentrons_flex_96_tiprack_200ul/1": 10.5,
                "opentrons/opentrons_flex_96_filtertiprack_1000ul/1": 10.5,
                "opentrons/opentrons_flex_96_filtertiprack_200ul/1": 10.5,
                "opentrons/opentrons_flex_96_filtertiprack_50ul/1": 10.5
              },
              "v1": {
<<<<<<< HEAD
                "default": 9.884,
                "opentrons/opentrons_flex_96_tiprack_50ul/1": 9.884,
                "opentrons/opentrons_flex_96_tiprack_1000ul/1": 10.335,
                "opentrons/opentrons_flex_96_tiprack_200ul/1": 9.981,
                "opentrons/opentrons_flex_96_filtertiprack_1000ul/1": 10.335,
                "opentrons/opentrons_flex_96_filtertiprack_200ul/1": 9.981,
                "opentrons/opentrons_flex_96_filtertiprack_50ul/1": 9.884
=======
                "default": 10.5,
                "opentrons/opentrons_flex_96_tiprack_50ul/1": 10.16,
                "opentrons/opentrons_flex_96_tiprack_1000ul/1": 10.21,
                "opentrons/opentrons_flex_96_tiprack_200ul/1": 9.74,
                "opentrons/opentrons_flex_96_filtertiprack_1000ul/1": 10.21,
                "opentrons/opentrons_flex_96_filtertiprack_200ul/1": 9.74,
                "opentrons/opentrons_flex_96_filtertiprack_50ul/1": 10.16
>>>>>>> 04ed0241
              }
            }
          },
          "t1000": {
            "speed": 10.0,
            "distance": 10.5,
            "current": 0.4,
            "tipOverlaps": {
              "v0": {
                "default": 10.5,
                "opentrons/opentrons_flex_96_tiprack_1000ul/1": 10.5,
                "opentrons/opentrons_flex_96_filtertiprack_1000ul/1": 10.5
              },
              "v1": {
<<<<<<< HEAD
                "default": 10.335,
                "opentrons/opentrons_flex_96_tiprack_1000ul/1": 10.335,
                "opentrons/opentrons_flex_96_filtertiprack_1000ul/1": 10.335
=======
                "default": 10.5,
                "opentrons/opentrons_flex_96_tiprack_1000ul/1": 10.21,
                "opentrons/opentrons_flex_96_filtertiprack_1000ul/1": 10.21
>>>>>>> 04ed0241
              }
            }
          },
          "t200": {
            "speed": 10.0,
            "distance": 10.5,
            "current": 0.4,
            "tipOverlaps": {
              "v0": {
                "default": 10.5,
                "opentrons/opentrons_flex_96_tiprack_200ul/1": 10.5,
                "opentrons/opentrons_flex_96_filtertiprack_200ul/1": 10.5
              },
              "v1": {
<<<<<<< HEAD
                "default": 9.981,
                "opentrons/opentrons_flex_96_tiprack_200ul/1": 9.981,
                "opentrons/opentrons_flex_96_filtertiprack_200ul/1": 9.981
=======
                "default": 10.5,
                "opentrons/opentrons_flex_96_tiprack_200ul/1": 9.74,
                "opentrons/opentrons_flex_96_filtertiprack_200ul/1": 9.74
>>>>>>> 04ed0241
              }
            }
          },
          "t50": {
            "speed": 10.0,
            "distance": 10.5,
            "current": 0.4,
            "tipOverlaps": {
              "v0": {
                "default": 10.5,
                "opentrons/opentrons_flex_96_tiprack_50ul/1": 10.5,
                "opentrons/opentrons_flex_96_filtertiprack_50ul/1": 10.5
              },
              "v1": {
<<<<<<< HEAD
                "default": 9.884,
                "opentrons/opentrons_flex_96_tiprack_50ul/1": 9.884,
                "opentrons/opentrons_flex_96_filtertiprack_50ul/1": 9.884
=======
                "default": 10.5,
                "opentrons/opentrons_flex_96_tiprack_50ul/1": 10.16,
                "opentrons/opentrons_flex_96_filtertiprack_50ul/1": 10.16
>>>>>>> 04ed0241
              }
            }
          }
        },
        "SingleA12": {
          "default": {
            "speed": 10.0,
            "distance": 10.5,
            "current": 0.4,
            "tipOverlaps": {
              "v0": {
                "default": 10.5,
                "opentrons/opentrons_flex_96_tiprack_50ul/1": 10.5,
                "opentrons/opentrons_flex_96_tiprack_1000ul/1": 10.5,
                "opentrons/opentrons_flex_96_tiprack_200ul/1": 10.5,
                "opentrons/opentrons_flex_96_filtertiprack_1000ul/1": 10.5,
                "opentrons/opentrons_flex_96_filtertiprack_200ul/1": 10.5,
                "opentrons/opentrons_flex_96_filtertiprack_50ul/1": 10.5
              },
              "v1": {
<<<<<<< HEAD
                "default": 9.884,
                "opentrons/opentrons_flex_96_tiprack_50ul/1": 9.884,
                "opentrons/opentrons_flex_96_tiprack_1000ul/1": 10.335,
                "opentrons/opentrons_flex_96_tiprack_200ul/1": 9.981,
                "opentrons/opentrons_flex_96_filtertiprack_1000ul/1": 10.335,
                "opentrons/opentrons_flex_96_filtertiprack_200ul/1": 9.981,
                "opentrons/opentrons_flex_96_filtertiprack_50ul/1": 9.884
=======
                "default": 10.5,
                "opentrons/opentrons_flex_96_tiprack_50ul/1": 10.16,
                "opentrons/opentrons_flex_96_tiprack_1000ul/1": 10.21,
                "opentrons/opentrons_flex_96_tiprack_200ul/1": 9.74,
                "opentrons/opentrons_flex_96_filtertiprack_1000ul/1": 10.21,
                "opentrons/opentrons_flex_96_filtertiprack_200ul/1": 9.74,
                "opentrons/opentrons_flex_96_filtertiprack_50ul/1": 10.16
>>>>>>> 04ed0241
              }
            }
          },
          "t1000": {
            "speed": 10.0,
            "distance": 10.5,
            "current": 0.4,
            "tipOverlaps": {
              "v0": {
                "default": 10.5,
                "opentrons/opentrons_flex_96_tiprack_1000ul/1": 10.5,
                "opentrons/opentrons_flex_96_filtertiprack_1000ul/1": 10.5
              },
              "v1": {
<<<<<<< HEAD
                "default": 10.335,
                "opentrons/opentrons_flex_96_tiprack_1000ul/1": 10.335,
                "opentrons/opentrons_flex_96_filtertiprack_1000ul/1": 10.335
=======
                "default": 10.5,
                "opentrons/opentrons_flex_96_tiprack_1000ul/1": 10.21,
                "opentrons/opentrons_flex_96_filtertiprack_1000ul/1": 10.21
>>>>>>> 04ed0241
              }
            }
          },
          "t200": {
            "speed": 10.0,
            "distance": 10.5,
            "current": 0.4,
            "tipOverlaps": {
              "v0": {
                "default": 10.5,
                "opentrons/opentrons_flex_96_tiprack_200ul/1": 10.5,
                "opentrons/opentrons_flex_96_filtertiprack_200ul/1": 10.5
              },
              "v1": {
<<<<<<< HEAD
                "default": 9.981,
                "opentrons/opentrons_flex_96_tiprack_200ul/1": 9.981,
                "opentrons/opentrons_flex_96_filtertiprack_200ul/1": 9.981
=======
                "default": 10.5,
                "opentrons/opentrons_flex_96_tiprack_200ul/1": 9.74,
                "opentrons/opentrons_flex_96_filtertiprack_200ul/1": 9.74
>>>>>>> 04ed0241
              }
            }
          },
          "t50": {
            "speed": 10.0,
            "distance": 10.5,
            "current": 0.4,
            "tipOverlaps": {
              "v0": {
                "default": 10.5,
                "opentrons/opentrons_flex_96_tiprack_50ul/1": 10.5,
                "opentrons/opentrons_flex_96_filtertiprack_50ul/1": 10.5
              },
              "v1": {
<<<<<<< HEAD
                "default": 9.884,
                "opentrons/opentrons_flex_96_tiprack_50ul/1": 9.884,
                "opentrons/opentrons_flex_96_filtertiprack_50ul/1": 9.884
=======
                "default": 10.5,
                "opentrons/opentrons_flex_96_tiprack_50ul/1": 10.16,
                "opentrons/opentrons_flex_96_filtertiprack_50ul/1": 10.16
>>>>>>> 04ed0241
              }
            }
          }
        },
        "SingleH12": {
          "default": {
            "speed": 10.0,
            "distance": 10.5,
            "current": 0.4,
            "tipOverlaps": {
              "v0": {
                "default": 10.5,
                "opentrons/opentrons_flex_96_tiprack_50ul/1": 10.5,
                "opentrons/opentrons_flex_96_tiprack_1000ul/1": 10.5,
                "opentrons/opentrons_flex_96_tiprack_200ul/1": 10.5,
                "opentrons/opentrons_flex_96_filtertiprack_1000ul/1": 10.5,
                "opentrons/opentrons_flex_96_filtertiprack_200ul/1": 10.5,
                "opentrons/opentrons_flex_96_filtertiprack_50ul/1": 10.5
              },
              "v1": {
<<<<<<< HEAD
                "default": 9.884,
                "opentrons/opentrons_flex_96_tiprack_50ul/1": 9.884,
                "opentrons/opentrons_flex_96_tiprack_1000ul/1": 10.335,
                "opentrons/opentrons_flex_96_tiprack_200ul/1": 9.981,
                "opentrons/opentrons_flex_96_filtertiprack_1000ul/1": 10.335,
                "opentrons/opentrons_flex_96_filtertiprack_200ul/1": 9.981,
                "opentrons/opentrons_flex_96_filtertiprack_50ul/1": 9.884
=======
                "default": 10.5,
                "opentrons/opentrons_flex_96_tiprack_50ul/1": 10.16,
                "opentrons/opentrons_flex_96_tiprack_1000ul/1": 10.21,
                "opentrons/opentrons_flex_96_tiprack_200ul/1": 9.74,
                "opentrons/opentrons_flex_96_filtertiprack_1000ul/1": 10.21,
                "opentrons/opentrons_flex_96_filtertiprack_200ul/1": 9.74,
                "opentrons/opentrons_flex_96_filtertiprack_50ul/1": 10.16
>>>>>>> 04ed0241
              }
            }
          },
          "t1000": {
            "speed": 10.0,
            "distance": 10.5,
            "current": 0.4,
            "tipOverlaps": {
              "v0": {
                "default": 10.5,
                "opentrons/opentrons_flex_96_tiprack_1000ul/1": 10.5,
                "opentrons/opentrons_flex_96_filtertiprack_1000ul/1": 10.5
              },
              "v1": {
<<<<<<< HEAD
                "default": 10.335,
                "opentrons/opentrons_flex_96_tiprack_1000ul/1": 10.335,
                "opentrons/opentrons_flex_96_filtertiprack_1000ul/1": 10.335
=======
                "default": 10.5,
                "opentrons/opentrons_flex_96_tiprack_1000ul/1": 10.21,
                "opentrons/opentrons_flex_96_filtertiprack_1000ul/1": 10.21
>>>>>>> 04ed0241
              }
            }
          },
          "t200": {
            "speed": 10.0,
            "distance": 10.5,
            "current": 0.4,
            "tipOverlaps": {
              "v0": {
                "default": 10.5,
                "opentrons/opentrons_flex_96_tiprack_200ul/1": 10.5,
                "opentrons/opentrons_flex_96_filtertiprack_200ul/1": 10.5
              },
              "v1": {
<<<<<<< HEAD
                "default": 9.981,
                "opentrons/opentrons_flex_96_tiprack_200ul/1": 9.981,
                "opentrons/opentrons_flex_96_filtertiprack_200ul/1": 9.981
=======
                "default": 10.5,
                "opentrons/opentrons_flex_96_tiprack_200ul/1": 9.74,
                "opentrons/opentrons_flex_96_filtertiprack_200ul/1": 9.74
>>>>>>> 04ed0241
              }
            }
          },
          "t50": {
            "speed": 10.0,
            "distance": 10.5,
            "current": 0.4,
            "tipOverlaps": {
              "v0": {
                "default": 10.5,
                "opentrons/opentrons_flex_96_tiprack_50ul/1": 10.5,
                "opentrons/opentrons_flex_96_filtertiprack_50ul/1": 10.5
              },
              "v1": {
<<<<<<< HEAD
                "default": 9.884,
                "opentrons/opentrons_flex_96_tiprack_50ul/1": 9.884,
                "opentrons/opentrons_flex_96_filtertiprack_50ul/1": 9.884
=======
                "default": 10.5,
                "opentrons/opentrons_flex_96_tiprack_50ul/1": 10.16,
                "opentrons/opentrons_flex_96_filtertiprack_50ul/1": 10.16
>>>>>>> 04ed0241
              }
            }
          }
        },
        "Column1": {
          "default": {
            "speed": 10.0,
            "distance": 13.0,
            "current": 0.55,
            "tipOverlaps": {
              "v0": {
                "default": 10.5,
                "opentrons/opentrons_flex_96_tiprack_50ul/1": 10.5,
                "opentrons/opentrons_flex_96_tiprack_1000ul/1": 10.5,
                "opentrons/opentrons_flex_96_tiprack_200ul/1": 10.5,
                "opentrons/opentrons_flex_96_filtertiprack_1000ul/1": 10.5,
                "opentrons/opentrons_flex_96_filtertiprack_200ul/1": 10.5,
                "opentrons/opentrons_flex_96_filtertiprack_50ul/1": 10.5
              },
              "v1": {
<<<<<<< HEAD
                "default": 9.49,
                "opentrons/opentrons_flex_96_tiprack_50ul/1": 9.52,
                "opentrons/opentrons_flex_96_tiprack_1000ul/1": 10.29,
                "opentrons/opentrons_flex_96_tiprack_200ul/1": 9.49,
                "opentrons/opentrons_flex_96_filtertiprack_1000ul/1": 10.29,
                "opentrons/opentrons_flex_96_filtertiprack_200ul/1": 9.49,
                "opentrons/opentrons_flex_96_filtertiprack_50ul/1": 9.52
=======
                "default": 10.5,
                "opentrons/opentrons_flex_96_tiprack_50ul/1": 10.16,
                "opentrons/opentrons_flex_96_tiprack_1000ul/1": 10.21,
                "opentrons/opentrons_flex_96_tiprack_200ul/1": 9.74,
                "opentrons/opentrons_flex_96_filtertiprack_1000ul/1": 10.21,
                "opentrons/opentrons_flex_96_filtertiprack_200ul/1": 9.74,
                "opentrons/opentrons_flex_96_filtertiprack_50ul/1": 10.16
>>>>>>> 04ed0241
              }
            }
          },
          "t1000": {
            "speed": 10.0,
            "distance": 13.0,
            "current": 0.55,
            "tipOverlaps": {
              "v0": {
                "default": 10.5,
                "opentrons/opentrons_flex_96_tiprack_1000ul/1": 10.5,
                "opentrons/opentrons_flex_96_filtertiprack_1000ul/1": 10.5
              },
              "v1": {
<<<<<<< HEAD
                "default": 10.29,
                "opentrons/opentrons_flex_96_tiprack_1000ul/1": 10.29,
                "opentrons/opentrons_flex_96_filtertiprack_1000ul/1": 10.29
=======
                "default": 10.5,
                "opentrons/opentrons_flex_96_tiprack_50ul/1": 10.16,
                "opentrons/opentrons_flex_96_tiprack_1000ul/1": 10.21,
                "opentrons/opentrons_flex_96_tiprack_200ul/1": 9.74,
                "opentrons/opentrons_flex_96_filtertiprack_1000ul/1": 10.21,
                "opentrons/opentrons_flex_96_filtertiprack_200ul/1": 9.74,
                "opentrons/opentrons_flex_96_filtertiprack_50ul/1": 10.16
>>>>>>> 04ed0241
              }
            }
          },
          "t200": {
            "speed": 10.0,
            "distance": 13.0,
            "current": 0.55,
            "tipOverlaps": {
              "v0": {
                "default": 10.5,
                "opentrons/opentrons_flex_96_tiprack_200ul/1": 10.5,
                "opentrons/opentrons_flex_96_filtertiprack_200ul/1": 10.5
              },
              "v1": {
<<<<<<< HEAD
                "default": 9.49,
                "opentrons/opentrons_flex_96_tiprack_200ul/1": 9.49,
                "opentrons/opentrons_flex_96_filtertiprack_200ul/1": 9.49
=======
                "default": 10.5,
                "opentrons/opentrons_flex_96_tiprack_50ul/1": 10.16,
                "opentrons/opentrons_flex_96_tiprack_1000ul/1": 10.21,
                "opentrons/opentrons_flex_96_tiprack_200ul/1": 9.74,
                "opentrons/opentrons_flex_96_filtertiprack_1000ul/1": 10.21,
                "opentrons/opentrons_flex_96_filtertiprack_200ul/1": 9.74,
                "opentrons/opentrons_flex_96_filtertiprack_50ul/1": 10.16
>>>>>>> 04ed0241
              }
            }
          },
          "t50": {
            "speed": 10.0,
            "distance": 13.0,
            "current": 0.55,
            "tipOverlaps": {
              "v0": {
                "default": 10.5,
                "opentrons/opentrons_flex_96_tiprack_50ul/1": 10.5,
                "opentrons/opentrons_flex_96_filtertiprack_50ul/1": 10.5
              },
              "v1": {
<<<<<<< HEAD
                "default": 9.52,
                "opentrons/opentrons_flex_96_tiprack_50ul/1": 9.52,
                "opentrons/opentrons_flex_96_filtertiprack_50ul/1": 9.52
=======
                "default": 10.5,
                "opentrons/opentrons_flex_96_tiprack_50ul/1": 10.16,
                "opentrons/opentrons_flex_96_filtertiprack_50ul/1": 10.16
>>>>>>> 04ed0241
              }
            }
          }
        },
        "Column12": {
          "default": {
            "speed": 10.0,
            "distance": 13.0,
            "current": 0.55,
            "tipOverlaps": {
              "v0": {
                "default": 10.5,
                "opentrons/opentrons_flex_96_tiprack_50ul/1": 10.5,
                "opentrons/opentrons_flex_96_tiprack_1000ul/1": 10.5,
                "opentrons/opentrons_flex_96_tiprack_200ul/1": 10.5,
                "opentrons/opentrons_flex_96_filtertiprack_1000ul/1": 10.5,
                "opentrons/opentrons_flex_96_filtertiprack_200ul/1": 10.5,
                "opentrons/opentrons_flex_96_filtertiprack_50ul/1": 10.5
              },
              "v1": {
<<<<<<< HEAD
                "default": 9.49,
                "opentrons/opentrons_flex_96_tiprack_50ul/1": 9.52,
                "opentrons/opentrons_flex_96_tiprack_1000ul/1": 10.29,
                "opentrons/opentrons_flex_96_tiprack_200ul/1": 9.49,
                "opentrons/opentrons_flex_96_filtertiprack_1000ul/1": 10.29,
                "opentrons/opentrons_flex_96_filtertiprack_200ul/1": 9.49,
                "opentrons/opentrons_flex_96_filtertiprack_50ul/1": 9.52
=======
                "default": 10.5,
                "opentrons/opentrons_flex_96_tiprack_50ul/1": 10.16,
                "opentrons/opentrons_flex_96_tiprack_1000ul/1": 10.21,
                "opentrons/opentrons_flex_96_tiprack_200ul/1": 9.74,
                "opentrons/opentrons_flex_96_filtertiprack_1000ul/1": 10.21,
                "opentrons/opentrons_flex_96_filtertiprack_200ul/1": 9.74,
                "opentrons/opentrons_flex_96_filtertiprack_50ul/1": 10.16
>>>>>>> 04ed0241
              }
            }
          },
          "t1000": {
            "speed": 10.0,
            "distance": 13.0,
            "current": 0.55,
            "tipOverlaps": {
              "v0": {
                "default": 10.5,
                "opentrons/opentrons_flex_96_tiprack_1000ul/1": 10.5,
                "opentrons/opentrons_flex_96_filtertiprack_1000ul/1": 10.5
              },
              "v1": {
<<<<<<< HEAD
                "default": 10.29,
                "opentrons/opentrons_flex_96_tiprack_1000ul/1": 10.29,
                "opentrons/opentrons_flex_96_filtertiprack_1000ul/1": 10.29
=======
                "default": 10.5,
                "opentrons/opentrons_flex_96_tiprack_1000ul/1": 10.21,
                "opentrons/opentrons_flex_96_filtertiprack_1000ul/1": 10.21
>>>>>>> 04ed0241
              }
            }
          },
          "t200": {
            "speed": 10.0,
            "distance": 13.0,
            "current": 0.55,
            "tipOverlaps": {
              "v0": {
                "default": 10.5,
                "opentrons/opentrons_flex_96_tiprack_200ul/1": 10.5,
                "opentrons/opentrons_flex_96_filtertiprack_200ul/1": 10.5
              },
              "v1": {
<<<<<<< HEAD
                "default": 9.49,
                "opentrons/opentrons_flex_96_tiprack_200ul/1": 9.49,
                "opentrons/opentrons_flex_96_filtertiprack_200ul/1": 9.49
=======
                "default": 10.5,
                "opentrons/opentrons_flex_96_tiprack_200ul/1": 9.74,
                "opentrons/opentrons_flex_96_filtertiprack_200ul/1": 9.74
>>>>>>> 04ed0241
              }
            }
          },
          "t50": {
            "speed": 10.0,
            "distance": 13.0,
            "current": 0.55,
            "tipOverlaps": {
              "v0": {
                "default": 10.5,
                "opentrons/opentrons_flex_96_tiprack_50ul/1": 10.5,
                "opentrons/opentrons_flex_96_filtertiprack_50ul/1": 10.5
              },
              "v1": {
<<<<<<< HEAD
                "default": 9.52,
                "opentrons/opentrons_flex_96_tiprack_50ul/1": 9.52,
                "opentrons/opentrons_flex_96_filtertiprack_50ul/1": 9.52
              }
            }
          }
        },
        "RowA": {
          "default": {
            "speed": 10.0,
            "distance": 13.0,
            "current": 0.55,
            "tipOverlaps": {
              "v0": {
                "default": 10.5,
                "opentrons/opentrons_flex_96_tiprack_50ul/1": 10.5,
                "opentrons/opentrons_flex_96_tiprack_1000ul/1": 10.5,
                "opentrons/opentrons_flex_96_tiprack_200ul/1": 10.5
              },
              "v1": {
                "default": 9.379,
                "opentrons/opentrons_flex_96_tiprack_50ul/1": 9.379,
                "opentrons/opentrons_flex_96_tiprack_1000ul/1": 9.87,
                "opentrons/opentrons_flex_96_tiprack_200ul/1": 9.6
              }
            }
          }
        },
        "RowH": {
          "default": {
            "speed": 10.0,
            "distance": 13.0,
            "current": 0.55,
            "tipOverlaps": {
              "v0": {
                "default": 10.5,
                "opentrons/opentrons_flex_96_tiprack_50ul/1": 10.5,
                "opentrons/opentrons_flex_96_tiprack_1000ul/1": 10.5,
                "opentrons/opentrons_flex_96_tiprack_200ul/1": 10.5
              },
              "v1": {
                "default": 9.401,
                "opentrons/opentrons_flex_96_tiprack_50ul/1": 9.401,
                "opentrons/opentrons_flex_96_tiprack_1000ul/1": 9.876,
                "opentrons/opentrons_flex_96_tiprack_200ul/1": 9.415
=======
                "default": 10.5,
                "opentrons/opentrons_flex_96_tiprack_50ul/1": 10.16,
                "opentrons/opentrons_flex_96_filtertiprack_50ul/1": 10.16
>>>>>>> 04ed0241
              }
            }
          }
        }
      }
    },
    "camAction": {
      "prep_move_distance": 8.25,
      "prep_move_speed": 10.0,
      "connectTiprackDistanceMM": 7.0,
      "configurationsByNozzleMap": {
        "Full": {
          "default": {
            "speed": 5.5,
            "distance": 10.0,
            "current": 1.5,
            "tipOverlaps": {
              "v0": {
                "default": 10.5,
                "opentrons/opentrons_flex_96_tiprack_50ul/1": 10.5,
                "opentrons/opentrons_flex_96_tiprack_1000ul/1": 10.5,
                "opentrons/opentrons_flex_96_tiprack_200ul/1": 10.5,
                "opentrons/opentrons_flex_96_filtertiprack_1000ul/1": 10.5,
                "opentrons/opentrons_flex_96_filtertiprack_200ul/1": 10.5,
                "opentrons/opentrons_flex_96_filtertiprack_50ul/1": 10.5
              },
              "v1": {
                "default": 10.5,
                "opentrons/opentrons_flex_96_tiprack_50ul/1": 10.16,
                "opentrons/opentrons_flex_96_tiprack_1000ul/1": 10.21,
                "opentrons/opentrons_flex_96_tiprack_200ul/1": 9.74,
                "opentrons/opentrons_flex_96_filtertiprack_1000ul/1": 10.21,
                "opentrons/opentrons_flex_96_filtertiprack_200ul/1": 9.74,
                "opentrons/opentrons_flex_96_filtertiprack_50ul/1": 10.16
              }
            }
          },
          "t1000": {
            "speed": 5.5,
            "distance": 10.0,
            "current": 1.5,
            "tipOverlaps": {
              "v0": {
                "default": 10.5,
                "opentrons/opentrons_flex_96_tiprack_1000ul/1": 10.5,
                "opentrons/opentrons_flex_96_filtertiprack_1000ul/1": 10.5
              },
              "v1": {
                "default": 10.5,
                "opentrons/opentrons_flex_96_tiprack_1000ul/1": 10.21,
                "opentrons/opentrons_flex_96_filtertiprack_1000ul/1": 10.21
              }
            }
          },
          "t200": {
            "speed": 5.5,
            "distance": 10.0,
            "current": 1.5,
            "tipOverlaps": {
              "v0": {
                "default": 10.5,
                "opentrons/opentrons_flex_96_tiprack_200ul/1": 10.5,
                "opentrons/opentrons_flex_96_filtertiprack_200ul/1": 10.5
              },
              "v1": {
                "default": 10.5,
                "opentrons/opentrons_flex_96_tiprack_200ul/1": 9.74,
                "opentrons/opentrons_flex_96_filtertiprack_200ul/1": 9.74
              }
            }
          },
          "t50": {
            "speed": 5.5,
            "distance": 10.0,
            "current": 1.5,
            "tipOverlaps": {
              "v0": {
                "default": 10.5,
                "opentrons/opentrons_flex_96_tiprack_50ul/1": 10.5,
                "opentrons/opentrons_flex_96_filtertiprack_50ul/1": 10.5
              },
              "v1": {
                "default": 10.5,
                "opentrons/opentrons_flex_96_tiprack_50ul/1": 10.16,
                "opentrons/opentrons_flex_96_filtertiprack_50ul/1": 10.16
              }
            }
          }
        }
      }
    }
  },
  "dropTipConfigurations": {
    "camAction": {
      "current": 1.5,
      "speed": 5.5,
      "distance": 10.8,
      "prep_move_distance": 19.0,
      "prep_move_speed": 10.0
    }
  },
  "plungerMotorConfigurations": {
    "idle": 0.3,
    "run": 0.8
  },
  "plungerPositionsConfigurations": {
    "default": {
      "top": 0.5,
      "bottom": 68.5,
      "blowout": 73.5,
      "drop": 80
    }
  },
  "availableSensors": {
    "sensors": ["pressure", "capacitive", "environment"],
    "pressure": {
      "count": 2
    },
    "capacitive": {
      "count": 2
    },
    "environment": {
      "count": 1
    }
  },
  "partialTipConfigurations": {
    "partialTipSupported": true,
    "availableConfigurations": [1, 8, 12, 16, 24, 48, 96]
  },
  "backCompatNames": [],
  "channels": 96,
  "shaftDiameter": 4.5,
  "shaftULperMM": 15.904,
  "backlashDistance": 0.3,
  "quirks": [],
  "plungerHomingConfigurations": {
    "current": 0.8,
    "speed": 5
  },
  "tipPresenceCheckDistanceMM": 8.0,
  "endTipActionRetractDistanceMM": 2.0
}<|MERGE_RESOLUTION|>--- conflicted
+++ resolved
@@ -160,7 +160,6 @@
                 "opentrons/opentrons_flex_96_filtertiprack_50ul/1": 10.5
               },
               "v1": {
-<<<<<<< HEAD
                 "default": 9.884,
                 "opentrons/opentrons_flex_96_tiprack_50ul/1": 9.884,
                 "opentrons/opentrons_flex_96_tiprack_1000ul/1": 10.335,
@@ -168,15 +167,6 @@
                 "opentrons/opentrons_flex_96_filtertiprack_1000ul/1": 10.335,
                 "opentrons/opentrons_flex_96_filtertiprack_200ul/1": 9.981,
                 "opentrons/opentrons_flex_96_filtertiprack_50ul/1": 9.884
-=======
-                "default": 10.5,
-                "opentrons/opentrons_flex_96_tiprack_50ul/1": 10.16,
-                "opentrons/opentrons_flex_96_tiprack_1000ul/1": 10.21,
-                "opentrons/opentrons_flex_96_tiprack_200ul/1": 9.74,
-                "opentrons/opentrons_flex_96_filtertiprack_1000ul/1": 10.21,
-                "opentrons/opentrons_flex_96_filtertiprack_200ul/1": 9.74,
-                "opentrons/opentrons_flex_96_filtertiprack_50ul/1": 10.16
->>>>>>> 04ed0241
               }
             }
           },
@@ -191,15 +181,9 @@
                 "opentrons/opentrons_flex_96_filtertiprack_1000ul/1": 10.5
               },
               "v1": {
-<<<<<<< HEAD
                 "default": 10.335,
                 "opentrons/opentrons_flex_96_tiprack_1000ul/1": 10.335,
                 "opentrons/opentrons_flex_96_filtertiprack_1000ul/1": 10.335
-=======
-                "default": 10.5,
-                "opentrons/opentrons_flex_96_tiprack_1000ul/1": 10.21,
-                "opentrons/opentrons_flex_96_filtertiprack_1000ul/1": 10.21
->>>>>>> 04ed0241
               }
             }
           },
@@ -214,15 +198,9 @@
                 "opentrons/opentrons_flex_96_filtertiprack_200ul/1": 10.5
               },
               "v1": {
-<<<<<<< HEAD
                 "default": 9.981,
                 "opentrons/opentrons_flex_96_tiprack_200ul/1": 9.981,
                 "opentrons/opentrons_flex_96_filtertiprack_200ul/1": 9.981
-=======
-                "default": 10.5,
-                "opentrons/opentrons_flex_96_tiprack_200ul/1": 9.74,
-                "opentrons/opentrons_flex_96_filtertiprack_200ul/1": 9.74
->>>>>>> 04ed0241
               }
             }
           },
@@ -237,15 +215,9 @@
                 "opentrons/opentrons_flex_96_filtertiprack_50ul/1": 10.5
               },
               "v1": {
-<<<<<<< HEAD
                 "default": 9.884,
                 "opentrons/opentrons_flex_96_tiprack_50ul/1": 9.884,
                 "opentrons/opentrons_flex_96_filtertiprack_50ul/1": 9.884
-=======
-                "default": 10.5,
-                "opentrons/opentrons_flex_96_tiprack_50ul/1": 10.16,
-                "opentrons/opentrons_flex_96_filtertiprack_50ul/1": 10.16
->>>>>>> 04ed0241
               }
             }
           }
@@ -266,7 +238,6 @@
                 "opentrons/opentrons_flex_96_filtertiprack_50ul/1": 10.5
               },
               "v1": {
-<<<<<<< HEAD
                 "default": 9.884,
                 "opentrons/opentrons_flex_96_tiprack_50ul/1": 9.884,
                 "opentrons/opentrons_flex_96_tiprack_1000ul/1": 10.335,
@@ -274,15 +245,6 @@
                 "opentrons/opentrons_flex_96_filtertiprack_1000ul/1": 10.335,
                 "opentrons/opentrons_flex_96_filtertiprack_200ul/1": 9.981,
                 "opentrons/opentrons_flex_96_filtertiprack_50ul/1": 9.884
-=======
-                "default": 10.5,
-                "opentrons/opentrons_flex_96_tiprack_50ul/1": 10.16,
-                "opentrons/opentrons_flex_96_tiprack_1000ul/1": 10.21,
-                "opentrons/opentrons_flex_96_tiprack_200ul/1": 9.74,
-                "opentrons/opentrons_flex_96_filtertiprack_1000ul/1": 10.21,
-                "opentrons/opentrons_flex_96_filtertiprack_200ul/1": 9.74,
-                "opentrons/opentrons_flex_96_filtertiprack_50ul/1": 10.16
->>>>>>> 04ed0241
               }
             }
           },
@@ -297,15 +259,9 @@
                 "opentrons/opentrons_flex_96_filtertiprack_1000ul/1": 10.5
               },
               "v1": {
-<<<<<<< HEAD
                 "default": 10.335,
                 "opentrons/opentrons_flex_96_tiprack_1000ul/1": 10.335,
                 "opentrons/opentrons_flex_96_filtertiprack_1000ul/1": 10.335
-=======
-                "default": 10.5,
-                "opentrons/opentrons_flex_96_tiprack_1000ul/1": 10.21,
-                "opentrons/opentrons_flex_96_filtertiprack_1000ul/1": 10.21
->>>>>>> 04ed0241
               }
             }
           },
@@ -320,15 +276,9 @@
                 "opentrons/opentrons_flex_96_filtertiprack_200ul/1": 10.5
               },
               "v1": {
-<<<<<<< HEAD
                 "default": 9.981,
                 "opentrons/opentrons_flex_96_tiprack_200ul/1": 9.981,
                 "opentrons/opentrons_flex_96_filtertiprack_200ul/1": 9.981
-=======
-                "default": 10.5,
-                "opentrons/opentrons_flex_96_tiprack_200ul/1": 9.74,
-                "opentrons/opentrons_flex_96_filtertiprack_200ul/1": 9.74
->>>>>>> 04ed0241
               }
             }
           },
@@ -343,15 +293,9 @@
                 "opentrons/opentrons_flex_96_filtertiprack_50ul/1": 10.5
               },
               "v1": {
-<<<<<<< HEAD
                 "default": 9.884,
                 "opentrons/opentrons_flex_96_tiprack_50ul/1": 9.884,
                 "opentrons/opentrons_flex_96_filtertiprack_50ul/1": 9.884
-=======
-                "default": 10.5,
-                "opentrons/opentrons_flex_96_tiprack_50ul/1": 10.16,
-                "opentrons/opentrons_flex_96_filtertiprack_50ul/1": 10.16
->>>>>>> 04ed0241
               }
             }
           }
@@ -372,7 +316,6 @@
                 "opentrons/opentrons_flex_96_filtertiprack_50ul/1": 10.5
               },
               "v1": {
-<<<<<<< HEAD
                 "default": 9.884,
                 "opentrons/opentrons_flex_96_tiprack_50ul/1": 9.884,
                 "opentrons/opentrons_flex_96_tiprack_1000ul/1": 10.335,
@@ -380,15 +323,6 @@
                 "opentrons/opentrons_flex_96_filtertiprack_1000ul/1": 10.335,
                 "opentrons/opentrons_flex_96_filtertiprack_200ul/1": 9.981,
                 "opentrons/opentrons_flex_96_filtertiprack_50ul/1": 9.884
-=======
-                "default": 10.5,
-                "opentrons/opentrons_flex_96_tiprack_50ul/1": 10.16,
-                "opentrons/opentrons_flex_96_tiprack_1000ul/1": 10.21,
-                "opentrons/opentrons_flex_96_tiprack_200ul/1": 9.74,
-                "opentrons/opentrons_flex_96_filtertiprack_1000ul/1": 10.21,
-                "opentrons/opentrons_flex_96_filtertiprack_200ul/1": 9.74,
-                "opentrons/opentrons_flex_96_filtertiprack_50ul/1": 10.16
->>>>>>> 04ed0241
               }
             }
           },
@@ -403,15 +337,9 @@
                 "opentrons/opentrons_flex_96_filtertiprack_1000ul/1": 10.5
               },
               "v1": {
-<<<<<<< HEAD
                 "default": 10.335,
                 "opentrons/opentrons_flex_96_tiprack_1000ul/1": 10.335,
                 "opentrons/opentrons_flex_96_filtertiprack_1000ul/1": 10.335
-=======
-                "default": 10.5,
-                "opentrons/opentrons_flex_96_tiprack_1000ul/1": 10.21,
-                "opentrons/opentrons_flex_96_filtertiprack_1000ul/1": 10.21
->>>>>>> 04ed0241
               }
             }
           },
@@ -426,15 +354,9 @@
                 "opentrons/opentrons_flex_96_filtertiprack_200ul/1": 10.5
               },
               "v1": {
-<<<<<<< HEAD
                 "default": 9.981,
                 "opentrons/opentrons_flex_96_tiprack_200ul/1": 9.981,
                 "opentrons/opentrons_flex_96_filtertiprack_200ul/1": 9.981
-=======
-                "default": 10.5,
-                "opentrons/opentrons_flex_96_tiprack_200ul/1": 9.74,
-                "opentrons/opentrons_flex_96_filtertiprack_200ul/1": 9.74
->>>>>>> 04ed0241
               }
             }
           },
@@ -449,15 +371,9 @@
                 "opentrons/opentrons_flex_96_filtertiprack_50ul/1": 10.5
               },
               "v1": {
-<<<<<<< HEAD
                 "default": 9.884,
                 "opentrons/opentrons_flex_96_tiprack_50ul/1": 9.884,
                 "opentrons/opentrons_flex_96_filtertiprack_50ul/1": 9.884
-=======
-                "default": 10.5,
-                "opentrons/opentrons_flex_96_tiprack_50ul/1": 10.16,
-                "opentrons/opentrons_flex_96_filtertiprack_50ul/1": 10.16
->>>>>>> 04ed0241
               }
             }
           }
@@ -478,7 +394,6 @@
                 "opentrons/opentrons_flex_96_filtertiprack_50ul/1": 10.5
               },
               "v1": {
-<<<<<<< HEAD
                 "default": 9.884,
                 "opentrons/opentrons_flex_96_tiprack_50ul/1": 9.884,
                 "opentrons/opentrons_flex_96_tiprack_1000ul/1": 10.335,
@@ -486,15 +401,6 @@
                 "opentrons/opentrons_flex_96_filtertiprack_1000ul/1": 10.335,
                 "opentrons/opentrons_flex_96_filtertiprack_200ul/1": 9.981,
                 "opentrons/opentrons_flex_96_filtertiprack_50ul/1": 9.884
-=======
-                "default": 10.5,
-                "opentrons/opentrons_flex_96_tiprack_50ul/1": 10.16,
-                "opentrons/opentrons_flex_96_tiprack_1000ul/1": 10.21,
-                "opentrons/opentrons_flex_96_tiprack_200ul/1": 9.74,
-                "opentrons/opentrons_flex_96_filtertiprack_1000ul/1": 10.21,
-                "opentrons/opentrons_flex_96_filtertiprack_200ul/1": 9.74,
-                "opentrons/opentrons_flex_96_filtertiprack_50ul/1": 10.16
->>>>>>> 04ed0241
               }
             }
           },
@@ -509,15 +415,9 @@
                 "opentrons/opentrons_flex_96_filtertiprack_1000ul/1": 10.5
               },
               "v1": {
-<<<<<<< HEAD
                 "default": 10.335,
                 "opentrons/opentrons_flex_96_tiprack_1000ul/1": 10.335,
                 "opentrons/opentrons_flex_96_filtertiprack_1000ul/1": 10.335
-=======
-                "default": 10.5,
-                "opentrons/opentrons_flex_96_tiprack_1000ul/1": 10.21,
-                "opentrons/opentrons_flex_96_filtertiprack_1000ul/1": 10.21
->>>>>>> 04ed0241
               }
             }
           },
@@ -532,15 +432,9 @@
                 "opentrons/opentrons_flex_96_filtertiprack_200ul/1": 10.5
               },
               "v1": {
-<<<<<<< HEAD
                 "default": 9.981,
                 "opentrons/opentrons_flex_96_tiprack_200ul/1": 9.981,
                 "opentrons/opentrons_flex_96_filtertiprack_200ul/1": 9.981
-=======
-                "default": 10.5,
-                "opentrons/opentrons_flex_96_tiprack_200ul/1": 9.74,
-                "opentrons/opentrons_flex_96_filtertiprack_200ul/1": 9.74
->>>>>>> 04ed0241
               }
             }
           },
@@ -555,15 +449,9 @@
                 "opentrons/opentrons_flex_96_filtertiprack_50ul/1": 10.5
               },
               "v1": {
-<<<<<<< HEAD
                 "default": 9.884,
                 "opentrons/opentrons_flex_96_tiprack_50ul/1": 9.884,
                 "opentrons/opentrons_flex_96_filtertiprack_50ul/1": 9.884
-=======
-                "default": 10.5,
-                "opentrons/opentrons_flex_96_tiprack_50ul/1": 10.16,
-                "opentrons/opentrons_flex_96_filtertiprack_50ul/1": 10.16
->>>>>>> 04ed0241
               }
             }
           }
@@ -584,7 +472,6 @@
                 "opentrons/opentrons_flex_96_filtertiprack_50ul/1": 10.5
               },
               "v1": {
-<<<<<<< HEAD
                 "default": 9.49,
                 "opentrons/opentrons_flex_96_tiprack_50ul/1": 9.52,
                 "opentrons/opentrons_flex_96_tiprack_1000ul/1": 10.29,
@@ -592,15 +479,6 @@
                 "opentrons/opentrons_flex_96_filtertiprack_1000ul/1": 10.29,
                 "opentrons/opentrons_flex_96_filtertiprack_200ul/1": 9.49,
                 "opentrons/opentrons_flex_96_filtertiprack_50ul/1": 9.52
-=======
-                "default": 10.5,
-                "opentrons/opentrons_flex_96_tiprack_50ul/1": 10.16,
-                "opentrons/opentrons_flex_96_tiprack_1000ul/1": 10.21,
-                "opentrons/opentrons_flex_96_tiprack_200ul/1": 9.74,
-                "opentrons/opentrons_flex_96_filtertiprack_1000ul/1": 10.21,
-                "opentrons/opentrons_flex_96_filtertiprack_200ul/1": 9.74,
-                "opentrons/opentrons_flex_96_filtertiprack_50ul/1": 10.16
->>>>>>> 04ed0241
               }
             }
           },
@@ -615,19 +493,9 @@
                 "opentrons/opentrons_flex_96_filtertiprack_1000ul/1": 10.5
               },
               "v1": {
-<<<<<<< HEAD
                 "default": 10.29,
                 "opentrons/opentrons_flex_96_tiprack_1000ul/1": 10.29,
                 "opentrons/opentrons_flex_96_filtertiprack_1000ul/1": 10.29
-=======
-                "default": 10.5,
-                "opentrons/opentrons_flex_96_tiprack_50ul/1": 10.16,
-                "opentrons/opentrons_flex_96_tiprack_1000ul/1": 10.21,
-                "opentrons/opentrons_flex_96_tiprack_200ul/1": 9.74,
-                "opentrons/opentrons_flex_96_filtertiprack_1000ul/1": 10.21,
-                "opentrons/opentrons_flex_96_filtertiprack_200ul/1": 9.74,
-                "opentrons/opentrons_flex_96_filtertiprack_50ul/1": 10.16
->>>>>>> 04ed0241
               }
             }
           },
@@ -642,19 +510,9 @@
                 "opentrons/opentrons_flex_96_filtertiprack_200ul/1": 10.5
               },
               "v1": {
-<<<<<<< HEAD
                 "default": 9.49,
                 "opentrons/opentrons_flex_96_tiprack_200ul/1": 9.49,
                 "opentrons/opentrons_flex_96_filtertiprack_200ul/1": 9.49
-=======
-                "default": 10.5,
-                "opentrons/opentrons_flex_96_tiprack_50ul/1": 10.16,
-                "opentrons/opentrons_flex_96_tiprack_1000ul/1": 10.21,
-                "opentrons/opentrons_flex_96_tiprack_200ul/1": 9.74,
-                "opentrons/opentrons_flex_96_filtertiprack_1000ul/1": 10.21,
-                "opentrons/opentrons_flex_96_filtertiprack_200ul/1": 9.74,
-                "opentrons/opentrons_flex_96_filtertiprack_50ul/1": 10.16
->>>>>>> 04ed0241
               }
             }
           },
@@ -669,15 +527,9 @@
                 "opentrons/opentrons_flex_96_filtertiprack_50ul/1": 10.5
               },
               "v1": {
-<<<<<<< HEAD
                 "default": 9.52,
                 "opentrons/opentrons_flex_96_tiprack_50ul/1": 9.52,
                 "opentrons/opentrons_flex_96_filtertiprack_50ul/1": 9.52
-=======
-                "default": 10.5,
-                "opentrons/opentrons_flex_96_tiprack_50ul/1": 10.16,
-                "opentrons/opentrons_flex_96_filtertiprack_50ul/1": 10.16
->>>>>>> 04ed0241
               }
             }
           }
@@ -698,7 +550,6 @@
                 "opentrons/opentrons_flex_96_filtertiprack_50ul/1": 10.5
               },
               "v1": {
-<<<<<<< HEAD
                 "default": 9.49,
                 "opentrons/opentrons_flex_96_tiprack_50ul/1": 9.52,
                 "opentrons/opentrons_flex_96_tiprack_1000ul/1": 10.29,
@@ -706,15 +557,6 @@
                 "opentrons/opentrons_flex_96_filtertiprack_1000ul/1": 10.29,
                 "opentrons/opentrons_flex_96_filtertiprack_200ul/1": 9.49,
                 "opentrons/opentrons_flex_96_filtertiprack_50ul/1": 9.52
-=======
-                "default": 10.5,
-                "opentrons/opentrons_flex_96_tiprack_50ul/1": 10.16,
-                "opentrons/opentrons_flex_96_tiprack_1000ul/1": 10.21,
-                "opentrons/opentrons_flex_96_tiprack_200ul/1": 9.74,
-                "opentrons/opentrons_flex_96_filtertiprack_1000ul/1": 10.21,
-                "opentrons/opentrons_flex_96_filtertiprack_200ul/1": 9.74,
-                "opentrons/opentrons_flex_96_filtertiprack_50ul/1": 10.16
->>>>>>> 04ed0241
               }
             }
           },
@@ -729,15 +571,9 @@
                 "opentrons/opentrons_flex_96_filtertiprack_1000ul/1": 10.5
               },
               "v1": {
-<<<<<<< HEAD
                 "default": 10.29,
                 "opentrons/opentrons_flex_96_tiprack_1000ul/1": 10.29,
                 "opentrons/opentrons_flex_96_filtertiprack_1000ul/1": 10.29
-=======
-                "default": 10.5,
-                "opentrons/opentrons_flex_96_tiprack_1000ul/1": 10.21,
-                "opentrons/opentrons_flex_96_filtertiprack_1000ul/1": 10.21
->>>>>>> 04ed0241
               }
             }
           },
@@ -752,15 +588,9 @@
                 "opentrons/opentrons_flex_96_filtertiprack_200ul/1": 10.5
               },
               "v1": {
-<<<<<<< HEAD
                 "default": 9.49,
                 "opentrons/opentrons_flex_96_tiprack_200ul/1": 9.49,
                 "opentrons/opentrons_flex_96_filtertiprack_200ul/1": 9.49
-=======
-                "default": 10.5,
-                "opentrons/opentrons_flex_96_tiprack_200ul/1": 9.74,
-                "opentrons/opentrons_flex_96_filtertiprack_200ul/1": 9.74
->>>>>>> 04ed0241
               }
             }
           },
@@ -775,7 +605,6 @@
                 "opentrons/opentrons_flex_96_filtertiprack_50ul/1": 10.5
               },
               "v1": {
-<<<<<<< HEAD
                 "default": 9.52,
                 "opentrons/opentrons_flex_96_tiprack_50ul/1": 9.52,
                 "opentrons/opentrons_flex_96_filtertiprack_50ul/1": 9.52
@@ -821,11 +650,6 @@
                 "opentrons/opentrons_flex_96_tiprack_50ul/1": 9.401,
                 "opentrons/opentrons_flex_96_tiprack_1000ul/1": 9.876,
                 "opentrons/opentrons_flex_96_tiprack_200ul/1": 9.415
-=======
-                "default": 10.5,
-                "opentrons/opentrons_flex_96_tiprack_50ul/1": 10.16,
-                "opentrons/opentrons_flex_96_filtertiprack_50ul/1": 10.16
->>>>>>> 04ed0241
               }
             }
           }
