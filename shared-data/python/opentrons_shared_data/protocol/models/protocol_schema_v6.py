from pydantic import BaseModel, Field
from typing import Any, List, Optional, Dict
from typing_extensions import Literal
from enum import Enum
from opentrons_shared_data.labware.labware_definition import LabwareDefinition


class CommandAnnotation(BaseModel):
    commandIds: List[str]
    annotationType: str


class OffsetVector(BaseModel):
    x: Optional[float]
    y: Optional[float]
    z: Optional[float]


class Location(BaseModel):
    slotName: Optional[str]
    moduleId: Optional[str]


# TODO (tamar 3/15/22): split apart all the command payloads when we tackle #9583
class WellLocation(BaseModel):
    origin: Optional[str]
    offset: Optional[OffsetVector]


class Params(BaseModel):
    slotName: Optional[str]
    axes: Optional[List[str]]
    pipetteId: Optional[str]
    mount: Optional[str]
    moduleId: Optional[str]
    location: Optional[Location]
    labwareId: Optional[str]
    displayName: Optional[str]
    liquidId: Optional[str]
    volumeByWell: Optional[Dict[str, Any]]
    wellName: Optional[str]
    volume: Optional[float]
    flowRate: Optional[float]
    wellLocation: Optional[WellLocation]
<<<<<<< HEAD
    wait: Optional[int]
=======
    waitForResume: Optional[Literal[True]]
    seconds: Optional[float]
>>>>>>> 94ca2923
    minimumZHeight: Optional[float]
    forceDirect: Optional[bool]
    message: Optional[str]
    coordinates: Optional[OffsetVector]
    axis: Optional[str]
    distance: Optional[float]
    positionId: Optional[str]
    temperature: Optional[float]
    celsius: Optional[float]
    blockMaxVolumeUl: Optional[float]
    rpm: Optional[float]
    height: Optional[float]
    offset: Optional[OffsetVector]


class Command(BaseModel):
    commandType: str
    params: Params
    key: Optional[str]


class Labware(BaseModel):
    displayName: Optional[str]
    definitionId: str


class Dimensions(BaseModel):
    xDimension: float
    yDimension: float
    zDimension: float


class GroupMetadata(BaseModel):
    pass


class Group(BaseModel):
    metadata: GroupMetadata
    wells: List[str]


class Shape(Enum):
    circular = "circular"
    rectangular = "rectangular"


class WellDefinition(BaseModel):
    depth: float
    totalLiquidVolume: int
    shape: Shape
    x: float
    y: float
    z: float
    diameter: Optional[float]
    yDimension: Optional[float]
    xDimension: Optional[float]


class Liquid(BaseModel):
    displayName: str
    description: str
    displayColor: Optional[str]


class Metadata(BaseModel):
    protocolName: Optional[str]
    author: Optional[str]
    description: Optional[str]
    created: Optional[int]
    lastModified: Optional[int]
    category: Optional[str]
    subcategory: Optional[str]
    tags: Optional[List[str]]


class Module(BaseModel):
    model: str


class Pipette(BaseModel):
    name: str


class Robot(BaseModel):
    model: str
    deckId: str


class DesignerApplication(BaseModel):
    name: Optional[str]
    version: Optional[str]
    data: Optional[Dict[str, Any]]


class ProtocolSchemaV6(BaseModel):
    otSharedSchema: Literal["#/protocol/schemas/6"] = Field(
        ...,
        alias="$otSharedSchema",
        description="The path to a valid Opentrons shared schema relative to "
        "the shared-data directory, without its extension.",
    )
    schemaVersion: Literal[6]
    metadata: Metadata
    robot: Robot
    pipettes: Dict[str, Pipette]
    labware: Dict[str, Labware]
    labwareDefinitions: Dict[str, LabwareDefinition]
    commands: List[Command]
    modules: Optional[Dict[str, Module]]
    liquids: Optional[Dict[str, Liquid]]
    commandAnnotations: Optional[List[CommandAnnotation]]
    designerApplication: Optional[DesignerApplication]

    class Config:
        # added for constructing the class with field name instead of alias
        allow_population_by_field_name = True<|MERGE_RESOLUTION|>--- conflicted
+++ resolved
@@ -42,12 +42,8 @@
     volume: Optional[float]
     flowRate: Optional[float]
     wellLocation: Optional[WellLocation]
-<<<<<<< HEAD
-    wait: Optional[int]
-=======
     waitForResume: Optional[Literal[True]]
     seconds: Optional[float]
->>>>>>> 94ca2923
     minimumZHeight: Optional[float]
     forceDirect: Optional[bool]
     message: Optional[str]
