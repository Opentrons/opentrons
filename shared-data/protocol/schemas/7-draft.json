--- conflicted
+++ resolved
@@ -1115,36 +1115,8 @@
                     "description": "Unique identifier of labware to load. Must be a key from the top-level `labware` object."
                   },
                   "location": {
-<<<<<<< HEAD
                     "$ref": "#/definitions/labwareLocation",
                     "description": "Physical destination location to load labware into."
-                  },
-                  "displayName": {
-                    "type": "string",
-                    "description": "Optional user-defined nickname for this labware instance within the protocol"
-=======
-                    "description": "Physical destination location to load labware into (e.g. '1' || 'someModuleId')",
-                    "oneOf": [
-                      {
-                        "required": ["slotName"],
-                        "properties": {
-                          "slotName": {
-                            "description": "Unique string identifier that corresponds to a slot in the referenced deck definition's locations",
-                            "type": "string"
-                          }
-                        }
-                      },
-                      {
-                        "required": ["moduleId"],
-                        "properties": {
-                          "moduleId": {
-                            "description": "Unique identifier of destination module. Must be a key from the top level 'modules' object.",
-                            "type": "string"
-                          }
-                        }
-                      }
-                    ]
->>>>>>> 3e19f5a4
                   }
                 }
               }
