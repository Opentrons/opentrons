<<<<<<< HEAD
import type { Liquid, PipetteName } from '../../../js'
=======
import {
  LoadedPipette,
  LoadedLabware,
  LoadedModule,
  Liquid,
  PipetteName,
} from '../../../js'
>>>>>>> ebd2be2f
import type { CreateCommand, RunTimeCommand } from './command'
import type { LabwareDefinition2, ModuleModel } from '../../../js/types'

export * from './command'

// NOTE: must be kept in sync with '../schemas/6.json'
export interface ProtocolFile<DesignerApplicationData = {}> {
  $otSharedSchema: '#/protocol/schemas/6'
  schemaVersion: 6
  metadata: {
    protocolName?: string
    author?: string
    description?: string | null | undefined
    created?: number
    lastModified?: number | null | undefined
    category?: string | null | undefined
    subcategory?: string | null | undefined
    tags?: string[]
  }
  designerApplication?: {
    name?: string
    version?: string
    data?: DesignerApplicationData
  }
  robot: {
    model: 'OT-2 Standard' | 'OT-3 Standard'
    deckId: 'ot2_standard' | 'ot2_short_trash' | 'ot3_standard'
  }
  pipettes: {
    [pipetteId: string]: { name: PipetteName }
  }
  labwareDefinitions: {
    [definitionId: string]: LabwareDefinition2
  }
  labware: {
    [labwareId: string]: {
      definitionId: string
      displayName?: string
    }
  }
  modules: {
    [moduleId: string]: {
      model: ModuleModel
    }
  }
  liquids: {
    [liquidId: string]: {
      displayName: string
      description: string
      displayColor?: string
    }
  }
  commands: CreateCommand[]
  commandAnnotations?: {
    commandIds: string[]
    annotationType: string
    params?: { [key: string]: any }
  }
}

/**
 * This type should not be used, any time you want a function/hook/component to take in
 * a protocol file with run time commands, split your function signature to take in each param
 * separately, and import the RunTimeCommand type separately. RunTimeCommand is a server concept
 * and should not be mixed with our Protocol types
 * @deprecated Use {@link ProtocolFile}
 */
export interface ProtocolAnalysisFile<DesignerApplicationData = {}>
  extends Omit<ProtocolFile<DesignerApplicationData>, 'commands'> {
  commands: RunTimeCommand[]
}

/**
 * This type interface is represents the output of the opentrons analyze cli tool
 * which contains the protocol analysis engine
 * TODO: reconcile this type with that of the analysis returned from
 * the protocols record endpoints on the robot-server
 */
export interface ProtocolAnalysisOutput {
  createdAt: string
  files: AnalysisSourceFile[]
  config: JsonConfig | PythonConfig
  metadata: { [key: string]: any }
  commands: RunTimeCommand[]
<<<<<<< HEAD
=======
  labware: LoadedLabware[]
  pipettes: LoadedPipette[]
  modules: LoadedModule[]
>>>>>>> ebd2be2f
  liquids: Liquid[]
  errors: AnalysisError[]
}

interface AnalysisSourceFile {
  name: string
  role: 'main' | 'labware'
}
export interface JsonConfig {
  protocolType: 'json'
  schemaVersion: number
}
export interface PythonConfig {
  protocolType: 'python'
  apiVersion: [major: number, minor: number]
}

interface AnalysisError {
  id: string
  errorType: string
  createdAt: string
  detail: string
}<|MERGE_RESOLUTION|>--- conflicted
+++ resolved
@@ -1,6 +1,3 @@
-<<<<<<< HEAD
-import type { Liquid, PipetteName } from '../../../js'
-=======
 import {
   LoadedPipette,
   LoadedLabware,
@@ -8,7 +5,6 @@
   Liquid,
   PipetteName,
 } from '../../../js'
->>>>>>> ebd2be2f
 import type { CreateCommand, RunTimeCommand } from './command'
 import type { LabwareDefinition2, ModuleModel } from '../../../js/types'
 
@@ -93,12 +89,9 @@
   config: JsonConfig | PythonConfig
   metadata: { [key: string]: any }
   commands: RunTimeCommand[]
-<<<<<<< HEAD
-=======
   labware: LoadedLabware[]
   pipettes: LoadedPipette[]
   modules: LoadedModule[]
->>>>>>> ebd2be2f
   liquids: Liquid[]
   errors: AnalysisError[]
 }
