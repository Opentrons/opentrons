// @flow
import type { Mount } from '@opentrons/components'
import type { DeckSlotId, LabwareDefinition2 } from '@opentrons/shared-data'

// NOTE: this is an enum type in the spec, but it's inconvenient to flow-type them.
type PipetteName = string

export type FilePipette = {
  mount: Mount,
  name: PipetteName,
}

export type FileLabware = {
  slot: DeckSlotId,
  definitionId: string,
  displayName?: string,
}

type FlowRateParams = {| flowRate: number |}

type PipetteAccessParams = {| pipette: string, labware: string, well: string |}

type VolumeParams = {| volume: number |}

type OffsetParams = {| offsetFromBottomMm: number |}

<<<<<<< HEAD
type _AspDispAirgapArgs = {|
=======
type _AspDispAirgapParams = {|
>>>>>>> 40f3a9ed
  ...FlowRateParams,
  ...PipetteAccessParams,
  ...VolumeParams,
  ...OffsetParams,
|}

<<<<<<< HEAD
export type AspirateArgsV3 = _AspDispAirgapArgs
export type DispenseArgsV3 = _AspDispAirgapArgs
export type AirGapArgsV3 = _AspDispAirgapArgs

export type BlowoutArgsV3 = {|
=======
export type AspirateParams = _AspDispAirgapParams
export type DispenseParams = _AspDispAirgapParams
export type AirGapParams = _AspDispAirgapParams

export type BlowoutParams = {|
>>>>>>> 40f3a9ed
  ...FlowRateParams,
  ...PipetteAccessParams,
  ...OffsetParams,
|}

<<<<<<< HEAD
export type TouchTipArgsV3 = {|
=======
export type TouchTipParams = {|
>>>>>>> 40f3a9ed
  ...PipetteAccessParams,
  ...OffsetParams,
|}

<<<<<<< HEAD
export type PickUpTipArgsV3 = PipetteAccessParams
export type DropTipArgsV3 = PipetteAccessParams

export type MoveToSlotArgsV3 = {|
=======
export type PickUpTipParams = PipetteAccessParams
export type DropTipParams = PipetteAccessParams

export type MoveToSlotParams = {|
>>>>>>> 40f3a9ed
  pipette: string,
  slot: string,
  offset?: {|
    x: number,
    y: number,
    z: number,
  |},
  minimumZHeight: number,
|}

<<<<<<< HEAD
export type DelayArgsV3 = {|
=======
export type DelayParams = {|
>>>>>>> 40f3a9ed
  wait: number | true,
  message?: string,
|}

<<<<<<< HEAD
export type CommandV3 =
  | {|
      command: 'aspirate' | 'dispense' | 'airGap',
      params: _AspDispAirgapArgs,
    |}
  | {|
      command: 'blowout',
      params: BlowoutArgsV3,
    |}
  | {|
      command: 'touchTip',
      params: TouchTipArgsV3,
=======
export type Command =
  | {|
      command: 'aspirate' | 'dispense' | 'airGap',
      params: _AspDispAirgapParams,
    |}
  | {|
      command: 'blowout',
      params: BlowoutParams,
    |}
  | {|
      command: 'touchTip',
      params: TouchTipParams,
>>>>>>> 40f3a9ed
    |}
  | {|
      command: 'pickUpTip' | 'dropTip',
      params: PipetteAccessParams,
    |}
  | {|
      command: 'moveToSlot',
<<<<<<< HEAD
      params: MoveToSlotArgsV3,
    |}
  | {|
      command: 'delay',
      params: DelayArgsV3,
=======
      params: MoveToSlotParams,
    |}
  | {|
      command: 'delay',
      params: DelayParams,
>>>>>>> 40f3a9ed
    |}

// NOTE: must be kept in sync with '../schemas/3.json'
export type ProtocolFile<DesignerApplicationData> = {|
  schemaVersion: 3,
  metadata: {
    protocolName?: string,
    author?: string,
    description?: ?string,
    created?: number,
    lastModified?: ?number,
    category?: ?string,
    subcategory?: ?string,
    tags?: Array<string>,
  },
  designerApplication?: {
    name?: string,
    version?: string,
    data?: DesignerApplicationData,
  },
  robot: {
    model: 'OT-2 Standard',
  },
  pipettes: {
    [pipetteId: string]: FilePipette,
  },
  labwareDefinitions: {
    [labwareDefId: string]: LabwareDefinition2,
  },
  labware: {
    [labwareInstanceId: string]: {
      slot: string,
      definitionId: string,
      displayName?: string,
    },
  },
  commands: Array<Command>,
  commandAnnotations?: Object, // NOTE: intentionally underspecified b/c we haven't decided on this yet
|}<|MERGE_RESOLUTION|>--- conflicted
+++ resolved
@@ -24,55 +24,32 @@
 
 type OffsetParams = {| offsetFromBottomMm: number |}
 
-<<<<<<< HEAD
-type _AspDispAirgapArgs = {|
-=======
 type _AspDispAirgapParams = {|
->>>>>>> 40f3a9ed
   ...FlowRateParams,
   ...PipetteAccessParams,
   ...VolumeParams,
   ...OffsetParams,
 |}
 
-<<<<<<< HEAD
-export type AspirateArgsV3 = _AspDispAirgapArgs
-export type DispenseArgsV3 = _AspDispAirgapArgs
-export type AirGapArgsV3 = _AspDispAirgapArgs
-
-export type BlowoutArgsV3 = {|
-=======
 export type AspirateParams = _AspDispAirgapParams
 export type DispenseParams = _AspDispAirgapParams
 export type AirGapParams = _AspDispAirgapParams
 
 export type BlowoutParams = {|
->>>>>>> 40f3a9ed
   ...FlowRateParams,
   ...PipetteAccessParams,
   ...OffsetParams,
 |}
 
-<<<<<<< HEAD
-export type TouchTipArgsV3 = {|
-=======
 export type TouchTipParams = {|
->>>>>>> 40f3a9ed
   ...PipetteAccessParams,
   ...OffsetParams,
 |}
 
-<<<<<<< HEAD
-export type PickUpTipArgsV3 = PipetteAccessParams
-export type DropTipArgsV3 = PipetteAccessParams
-
-export type MoveToSlotArgsV3 = {|
-=======
 export type PickUpTipParams = PipetteAccessParams
 export type DropTipParams = PipetteAccessParams
 
 export type MoveToSlotParams = {|
->>>>>>> 40f3a9ed
   pipette: string,
   slot: string,
   offset?: {|
@@ -83,29 +60,11 @@
   minimumZHeight: number,
 |}
 
-<<<<<<< HEAD
-export type DelayArgsV3 = {|
-=======
 export type DelayParams = {|
->>>>>>> 40f3a9ed
   wait: number | true,
   message?: string,
 |}
 
-<<<<<<< HEAD
-export type CommandV3 =
-  | {|
-      command: 'aspirate' | 'dispense' | 'airGap',
-      params: _AspDispAirgapArgs,
-    |}
-  | {|
-      command: 'blowout',
-      params: BlowoutArgsV3,
-    |}
-  | {|
-      command: 'touchTip',
-      params: TouchTipArgsV3,
-=======
 export type Command =
   | {|
       command: 'aspirate' | 'dispense' | 'airGap',
@@ -118,7 +77,6 @@
   | {|
       command: 'touchTip',
       params: TouchTipParams,
->>>>>>> 40f3a9ed
     |}
   | {|
       command: 'pickUpTip' | 'dropTip',
@@ -126,19 +84,11 @@
     |}
   | {|
       command: 'moveToSlot',
-<<<<<<< HEAD
-      params: MoveToSlotArgsV3,
-    |}
-  | {|
-      command: 'delay',
-      params: DelayArgsV3,
-=======
       params: MoveToSlotParams,
     |}
   | {|
       command: 'delay',
       params: DelayParams,
->>>>>>> 40f3a9ed
     |}
 
 // NOTE: must be kept in sync with '../schemas/3.json'
