--- conflicted
+++ resolved
@@ -14,11 +14,7 @@
   return store => {
     socket.on('event', data => {
       /*
-<<<<<<< HEAD
-       * Send analytics event for messages that meet certain conditins.
-=======
        * Send analytics event for messages that meet certain conditions.
->>>>>>> 290a983b
        * This needs to be at this top level root because certain events
        * Are captured in the if statement for toast notification and run screen
        * TODO: Refactor websocket events so that they are not showing up as both
