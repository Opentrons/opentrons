import Vue from 'vue'
import VueRouter from 'vue-router'
import VueResource from 'vue-resource'
import store from './store/store'
import { getUserId } from './util'
import {
  TaskView,
  WelcomeView,
  App
} from './components/export'
import { loginRoute, logoutRoute } from './login-routes'

Vue.use(VueRouter)
Vue.use(VueResource)

const router = new VueRouter({
  routes: [
<<<<<<< HEAD
    { name: 'welcome', path: '/', component: WelcomeView },
    { name: 'instrument', path: '/calibrate/:instrument', component: TaskView },
    { name: 'placeable', path: '/calibrate/:instrument/:slot/:placeable', component: TaskView }
=======
    { path: '/calibrate/:instrument', component: CalibrateInstrument },
    { path: '/calibrate/:instrument/:slot/:placeable', component: Placeable },
    loginRoute,
    logoutRoute
>>>>>>> 54173ddf
  ],
  mode: 'hash'
})

/* eslint-disable */
window.onload = function () {
  if (getUserId()) window.ot_dataLayer.push({userId: getUserId()})
  const app = new Vue({
    router,
    store,
    ...App
  }).$mount('#app')
}
/* eslint-enable */<|MERGE_RESOLUTION|>--- conflicted
+++ resolved
@@ -15,16 +15,11 @@
 
 const router = new VueRouter({
   routes: [
-<<<<<<< HEAD
     { name: 'welcome', path: '/', component: WelcomeView },
     { name: 'instrument', path: '/calibrate/:instrument', component: TaskView },
     { name: 'placeable', path: '/calibrate/:instrument/:slot/:placeable', component: TaskView }
-=======
-    { path: '/calibrate/:instrument', component: CalibrateInstrument },
-    { path: '/calibrate/:instrument/:slot/:placeable', component: Placeable },
     loginRoute,
     logoutRoute
->>>>>>> 54173ddf
   ],
   mode: 'hash'
 })
