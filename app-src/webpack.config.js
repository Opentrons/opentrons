var argv = require('yargs').argv;
var path = require('path')
var webpack = require('webpack')

var CopyWebpackPlugin = require('copy-webpack-plugin')

<<<<<<< HEAD
// var outputPathDir = argv.out || path.resolve(__dirname, './dist')
=======
>>>>>>> 54173ddf
var outputPathDir = path.resolve(__dirname, '../api/opentrons/server/templates')
console.log('[OT App Webpack] Output build dir path is:', outputPathDir)

module.exports = {
  entry: './src/main.js',
  output: {
    path: path.join(outputPathDir),
    publicPath: '/',
    filename: 'build.js'
  },
  resolve: {
    extensions: ['', '.js', '.vue'],
    fallback: [path.join(__dirname, 'node_modules')],
    alias: {
      src: path.resolve(__dirname, 'src'), // this alias is used by karma tests to import modules from the ./src dir
      vue: 'vue/dist/vue.js',
      sinon: 'sinon/pkg/sinon'
    }
  },
  resolveLoader: {
    fallback: [path.join(__dirname, 'node_modules')]
  },
  module: {
    noParse: [
      /sinon/,
      /socket.io/
    ],
    preLoaders: [
      {
        test: /\.vue$/,
        loader: 'eslint',
        exclude: /node_modules/
      },
      {
        test: /\.js$/,
        loader: 'eslint',
        exclude: /vue-devtools|node_modules/
      }
    ],
    loaders: [
      {
        test: /sinon.*\.js$/,
        loader: 'imports?define=>false,require=>false'
      },
      {
        test: /\.vue$/,
        loader: 'vue'
      },
      {
        test: /\.js$/,
        loader: 'babel',
        exclude: /node_modules/
      },
      {
        test: /\.(png|jpg|gif|svg)$/,
        loader: 'file',
        query: {
          name: '[name].[ext]?[hash]'
        }
      },
      {
        test: /\.(svg|jpg)$/,
        loaders: [
          'url?limit=10000'
        ]
      },
      {
        test: /\.scss$/,
        loaders: ['style', 'css', 'resolve-url', 'sass?sourceMap']
      },
      {
        test: /\.css$/,
        loader: 'style-loader!css-loader'
      },
      {
        test: /\.(woff|woff2)$/,
        loader: 'url-loader?limit=10000&minetype=application/font-woff'
      }
    ]
  },
  devServer: {
    historyApiFallback: true,
    noInfo: true
  },
  headers: {
    'Access-Control-Allow-Origin': 'http://localhost:8090',
    'Access-Control-Allow-Credentials': 'true'
  },
  devtool: '#eval-source-map',
  target: 'web',  // process.env['APP_TARGET'] (TODO: bring back),
  plugins: [
      new CopyWebpackPlugin([
          {from: 'src/index.html', to: 'index.html'}
      ])
  ]
}

if (process.env.NODE_ENV === 'production') {
  module.exports.devtool = '#source-map'
  module.exports.plugins = (module.exports.plugins || []).concat([
    new webpack.DefinePlugin({
      'process.env': {
        NODE_ENV: '"production"'
      }
    }),
    new webpack.optimize.UglifyJsPlugin({
      compress: {
        warnings: false
      }
    })
  ])
}<|MERGE_RESOLUTION|>--- conflicted
+++ resolved
@@ -4,10 +4,7 @@
 
 var CopyWebpackPlugin = require('copy-webpack-plugin')
 
-<<<<<<< HEAD
 // var outputPathDir = argv.out || path.resolve(__dirname, './dist')
-=======
->>>>>>> 54173ddf
 var outputPathDir = path.resolve(__dirname, '../api/opentrons/server/templates')
 console.log('[OT App Webpack] Output build dir path is:', outputPathDir)
 
