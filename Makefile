--- conflicted
+++ resolved
@@ -7,16 +7,8 @@
 PATH := $(shell yarn bin):$(PATH)
 
 API_DIR := api
-<<<<<<< HEAD
+API_LIB_DIR := api-server-lib
 SHARED_DATA_DIR := shared-data
-=======
-API_LIB_DIR := api-server-lib
-COMPONENTS_DIR := components
-APP_DIR := app
-APP_SHELL_DIR := app-shell
-LABWARE_DEFINITIONS_DIR := shared-data
-PROTOCOL_DESIGNER_DIR := protocol-designer
->>>>>>> aacc76cd
 
 # watch, coverage, and update snapshot variables for tests
 watch ?= false
