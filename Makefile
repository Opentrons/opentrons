# opentrons platform makefile
# https://github.com/Opentrons/opentrons

# make OT_PYTHON available
include ./scripts/python.mk

API_DIR := api
API_CLIENT_DIR := api-client
APP_DIR := app
APP_SHELL_DIR := app-shell
APP_SHELL_ODD_DIR := app-shell-odd
COMPONENTS_DIR := components
DISCOVERY_CLIENT_DIR := discovery-client
G_CODE_TESTING_DIR := g-code-testing
LABWARE_LIBRARY_DIR := labware-library
PROTOCOL_DESIGNER_DIR := protocol-designer
SHARED_DATA_DIR := shared-data
UPDATE_SERVER_DIR := update-server
REACT_API_CLIENT_DIR := react-api-client
ROBOT_SERVER_DIR := robot-server
SERVER_UTILS_DIR := server-utils
STEP_GENERATION_DIR := step-generation
SYSTEM_SERVER_DIR := system-server
HARDWARE_DIR := hardware
USB_BRIDGE_DIR := usb-bridge
NODE_USB_BRIDGE_CLIENT_DIR := usb-bridge/node-client

PYTHON_DIRS := $(API_DIR) $(UPDATE_SERVER_DIR) $(ROBOT_SERVER_DIR) $(SERVER_UTILS_DIR) $(SHARED_DATA_DIR)/python $(G_CODE_TESTING_DIR) $(HARDWARE_DIR) $(USB_BRIDGE_DIR)

# This may be set as an environment variable (and is by CI tasks that upload
# to test pypi) to add a .dev extension to the python package versions. If
# empty, no .dev extension is appended, so this definition is here only as
# documentation
BUILD_NUMBER ?=

# watch, coverage, update snapshot, and warning suppresion variables for tests and linting
watch ?= false
cover ?= true
updateSnapshot ?= false
quiet ?= false

FORMAT_FILE_GLOB = ".*.@(js|ts|tsx|yml)" "**/*.@(ts|tsx|js|json|md|yml)"

ifeq ($(watch), true)
	cover := false
endif

# run at usage (=), not on makefile parse (:=)
# todo(mm, 2021-03-17): Deduplicate with scripts/python.mk.
usb_host=$(shell yarn run -s discovery find -i 169.254)

# install all project dependencies
.PHONY: setup
setup: setup-js setup-py

# Both the python and JS setup targets depend on a minimal python setup so they can create
# virtual envs using pipenv.
.PHONY: setup-py-toolchain
setup-py-toolchain:
	$(OT_PYTHON) -m pip install pipenv==2023.11.15

# front-end dependecies handled by yarn
.PHONY: setup-js
setup-js: setup-py-toolchain
	yarn config set network-timeout 60000
	yarn
	$(MAKE) -C $(APP_SHELL_DIR) setup
	$(MAKE) -C $(APP_SHELL_ODD_DIR) setup

PYTHON_SETUP_TARGETS := $(addsuffix -py-setup, $(PYTHON_DIRS))

.PHONY: setup-py
<<<<<<< HEAD
setup-py:
	$(OT_PYTHON) -m pip install --upgrade pip
	$(OT_PYTHON) -m pip install pipenv==2023.12.1
=======
setup-py: setup-py-toolchain
>>>>>>> cc2dd6c8
	$(MAKE) $(PYTHON_SETUP_TARGETS)


%-py-setup:
	$(MAKE) -C $* setup

# uninstall all project dependencies
# tear down JS after Python, because Python cleanup depends on JS dep shx
.PHONY: teardown
teardown:
	$(MAKE) teardown-py
	$(MAKE) teardown-js

.PHONY: teardown-js
teardown-js: clean-js
	yarn shx rm -rf "**/node_modules"

PYTHON_TEARDOWN_TARGETS := $(addsuffix -py-teardown, $(PYTHON_DIRS))

.PHONY: teardown-py
teardown-py: $(PYTHON_TEARDOWN_TARGETS)

%-py-teardown: %-py-clean
	$(MAKE) -C $* teardown

# clean all project output
.PHONY: clean
clean: clean-js clean-py

.PHONY: clean-js
clean-js: clean-ts
	$(MAKE) -C $(DISCOVERY_CLIENT_DIR) clean
	$(MAKE) -C $(NODE_USB_BRIDGE_CLIENT_DIR) clean
	$(MAKE) -C $(COMPONENTS_DIR) clean

PYTHON_CLEAN_TARGETS := $(addsuffix -py-clean, $(PYTHON_DIRS))

.PHONY: clean-py
clean-py: $(PYTHON_CLEAN_TARGETS)

%-py-clean:
	$(MAKE) -C $* clean

.PHONY: deploy-py
deploy-py: export twine_repository_url = $(twine_repository_url)
deploy-py: export pypi_username = $(pypi_username)
deploy-py: export pypi_password = $(pypi_password)
deploy-py:
	$(MAKE) -C $(API_DIR) deploy
	$(MAKE) -C $(SHARED_DATA_DIR) deploy-py

.PHONY: push-api
push-api: export host = $(usb_host)
push-api:
	$(if $(host),@echo "Pushing to $(host)",$(error host variable required))
	$(MAKE) -C $(API_DIR) push

.PHONY: push-update-server
push-update-server: export host = $(usb_host)
push-update-server:
	$(if $(host),@echo "Pushing to $(host)",$(error host variable required))
	$(MAKE) -C $(UPDATE_SERVER_DIR) push

.PHONY: push
push: export host=$(usb_host)
push:
	$(if $(host),@echo "Pushing to $(host)",$(error host variable required))
	$(MAKE) -C $(SHARED_DATA_DIR) push-no-restart
	sleep 1
	$(MAKE) -C $(API_DIR) push-no-restart
	sleep 1
	$(MAKE) -C $(SERVER_UTILS_DIR) push
	sleep 1
	$(MAKE) -C $(SYSTEM_SERVER_DIR) push
	sleep 1
	$(MAKE) -C $(ROBOT_SERVER_DIR) push
	sleep 1
	$(MAKE) -C $(UPDATE_SERVER_DIR) push


.PHONY: push-ot3
push-ot3:
	$(if $(host),@echo "Pushing to $(host)",$(error host variable required))
	$(MAKE) -C $(SHARED_DATA_DIR) push-no-restart-ot3
	$(MAKE) -C $(HARDWARE_DIR) push-no-restart-ot3
	$(MAKE) -C $(API_DIR) push-no-restart-ot3
	$(MAKE) -C $(SERVER_UTILS_DIR) push-ot3
	$(MAKE) -C $(ROBOT_SERVER_DIR) push-ot3
	$(MAKE) -C $(SYSTEM_SERVER_DIR) push-ot3
	$(MAKE) -C $(UPDATE_SERVER_DIR) push-ot3
	$(MAKE) -C $(USB_BRIDGE_DIR) push-ot3


.PHONY: term
term: export host = $(usb_host)
term:
	$(if $(host),@echo "Connecting to $(host)",$(error host variable required))
	$(MAKE) -C $(API_DIR) term

# all tests
.PHONY: test
test: test-py test-js

# tests that may be run on windows
.PHONY: test-windows
test-windows: test-js test-py-windows

.PHONY: test-e2e
test-e2e:
	$(MAKE) -C $(LABWARE_LIBRARY_DIR) test-e2e
	$(MAKE) -C $(PROTOCOL_DESIGNER_DIR) test-e2e

.PHONY: test-py-windows
test-py-windows:
	$(MAKE) -C $(HARDWARE_DIR) test
	$(MAKE) -C $(API_DIR) test
	$(MAKE) -C $(SHARED_DATA_DIR) test-py

.PHONY: test-py
test-py: test-py-windows
	$(MAKE) -C $(UPDATE_SERVER_DIR) test
	$(MAKE) -C $(ROBOT_SERVER_DIR) test
	$(MAKE) -C $(SERVER_UTILS_DIR) test
	$(MAKE) -C $(G_CODE_TESTING_DIR) test
	$(MAKE) -C $(USB_BRIDGE_DIR) test

.PHONY: test-js
test-js: test-js-internal

# lints and typechecks
.PHONY: lint
lint: lint-py lint-js lint-json lint-css check-js circular-dependencies-js

PYTHON_LINT_TARGETS  = $(addsuffix -py-lint, $(PYTHON_DIRS))

.PHONY: lint-py
lint-py: $(PYTHON_LINT_TARGETS)

%-py-lint:
	$(MAKE) -C $* lint

.PHONY: lint-js
lint-js:
	yarn eslint --quiet=$(quiet) ".*.@(js|ts|tsx)" "**/*.@(js|ts|tsx)"
	yarn prettier --ignore-path .eslintignore --check $(FORMAT_FILE_GLOB)

.PHONY: lint-json
lint-json:
	yarn eslint --max-warnings 0 --ext .json .

.PHONY: lint-css
lint-css:
	yarn stylelint "**/*.css" "**/*.js"

.PHONY: format
format: format-js format-py

PYTHON_FORMAT_TARGETS := $(addsuffix -py-format, $(PYTHON_DIRS))

.PHONY: format-py
format-py: $(PYTHON_FORMAT_TARGETS)

%-py-format:
	$(MAKE) -C $* format

.PHONY: format-js
format-js:
	yarn prettier --ignore-path .eslintignore --write $(FORMAT_FILE_GLOB)

.PHONY: check-js
check-js: build-ts

.PHONY: build-ts
build-ts:
	yarn tsc --build

.PHONY: clean-ts
clean-ts:
	yarn tsc --build --clean

# TODO: Ian 2019-12-17 gradually add components and shared-data
.PHONY: circular-dependencies-js
circular-dependencies-js:
	yarn madge $(and $(CI),--no-spinner --no-color) --circular protocol-designer/src/index.tsx
	yarn madge $(and $(CI),--no-spinner --no-color) --circular step-generation/src/index.ts
	yarn madge $(and $(CI),--no-spinner --no-color) --circular labware-library/src/index.tsx
	yarn madge $(and $(CI),--no-spinner --no-color) --circular app/src/index.tsx
	yarn madge $(and $(CI),--no-spinner --no-color) --circular components/src/index.ts

.PHONY: test-js-internal
test-js-internal:
	yarn jest $(tests) $(test_opts) $(cov_opts)

.PHONY: test-js-%
test-js-%: 
	$(MAKE) test-js-internal tests="$(if $(tests),$(foreach test,$(tests),$*/$(test)),$*)" test_opts="$(test_opts)" cov_opts="$(cov_opts)"<|MERGE_RESOLUTION|>--- conflicted
+++ resolved
@@ -57,7 +57,8 @@
 # virtual envs using pipenv.
 .PHONY: setup-py-toolchain
 setup-py-toolchain:
-	$(OT_PYTHON) -m pip install pipenv==2023.11.15
+	$(OT_PYTHON) -m pip install --upgrade pip
+	$(OT_PYTHON) -m pip install pipenv==2023.12.1
 
 # front-end dependecies handled by yarn
 .PHONY: setup-js
@@ -70,13 +71,7 @@
 PYTHON_SETUP_TARGETS := $(addsuffix -py-setup, $(PYTHON_DIRS))
 
 .PHONY: setup-py
-<<<<<<< HEAD
-setup-py:
-	$(OT_PYTHON) -m pip install --upgrade pip
-	$(OT_PYTHON) -m pip install pipenv==2023.12.1
-=======
 setup-py: setup-py-toolchain
->>>>>>> cc2dd6c8
 	$(MAKE) $(PYTHON_SETUP_TARGETS)
 
 
