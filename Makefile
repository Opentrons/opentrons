# opentrons platform makefile
# https://github.com/Opentrons/opentrons

# make OT_PYTHON available
include ./scripts/python.mk

API_DIR := api
APP_SHELL_DIR := app-shell
APP_SHELL_ODD_DIR := app-shell-odd
COMPONENTS_DIR := components
DISCOVERY_CLIENT_DIR := discovery-client
G_CODE_TESTING_DIR := g-code-testing
LABWARE_LIBRARY_DIR := labware-library
NOTIFY_SERVER_DIR := notify-server
PROTOCOL_DESIGNER_DIR := protocol-designer
SHARED_DATA_DIR := shared-data
UPDATE_SERVER_DIR := update-server
ROBOT_SERVER_DIR := robot-server
HARDWARE_DIR := hardware
USB_BRIDGE_DIR := usb-bridge

PYTHON_DIRS := $(API_DIR) $(UPDATE_SERVER_DIR) $(NOTIFY_SERVER_DIR) $(ROBOT_SERVER_DIR) $(SHARED_DATA_DIR)/python $(G_CODE_TESTING_DIR) $(HARDWARE_DIR) $(USB_BRIDGE_DIR)

# This may be set as an environment variable (and is by CI tasks that upload
# to test pypi) to add a .dev extension to the python package versions. If
# empty, no .dev extension is appended, so this definition is here only as
# documentation
BUILD_NUMBER ?=

# watch, coverage, update snapshot, and warning suppresion variables for tests and linting
watch ?= false
cover ?= true
updateSnapshot ?= false
quiet ?= false

FORMAT_FILE_GLOB = ".*.@(js|ts|tsx|yml)" "**/*.@(ts|tsx|js|json|md|yml)"

ifeq ($(watch), true)
	cover := false
endif

# run at usage (=), not on makefile parse (:=)
# todo(mm, 2021-03-17): Deduplicate with scripts/python.mk.
usb_host=$(shell yarn run -s discovery find -i 169.254)

# install all project dependencies
.PHONY: setup
setup: setup-js setup-py

# front-end dependecies handled by yarn
.PHONY: setup-js
setup-js:
	yarn config set network-timeout 60000
	yarn
	$(MAKE) -C $(APP_SHELL_DIR) setup
	$(MAKE) -C $(APP_SHELL_ODD_DIR) setup
	$(MAKE) -C $(SHARED_DATA_DIR) setup-js

PYTHON_SETUP_TARGETS := $(addsuffix -py-setup, $(PYTHON_DIRS))

.PHONY: setup-py
setup-py:
	$(OT_PYTHON) -m pip install pipenv==2021.5.29
	$(MAKE) $(PYTHON_SETUP_TARGETS)


%-py-setup:
	$(MAKE) -C $* setup

# uninstall all project dependencies
# tear down JS after Python, because Python cleanup depends on JS dep shx
.PHONY: teardown
teardown:
	$(MAKE) teardown-py
	$(MAKE) teardown-js

.PHONY: teardown-js
teardown-js: clean-js
	yarn shx rm -rf "**/node_modules"

PYTHON_TEARDOWN_TARGETS := $(addsuffix -py-teardown, $(PYTHON_DIRS))

.PHONY: teardown-py
teardown-py: $(PYTHON_TEARDOWN_TARGETS)

%-py-teardown: %-py-clean
	$(MAKE) -C $* teardown

# clean all project output
.PHONY: clean
clean: clean-js clean-py

.PHONY: clean-js
clean-js: clean-ts
	$(MAKE) -C $(DISCOVERY_CLIENT_DIR) clean
	$(MAKE) -C $(COMPONENTS_DIR) clean

PYTHON_CLEAN_TARGETS := $(addsuffix -py-clean, $(PYTHON_DIRS))

.PHONY: clean-py
clean-py: $(PYTHON_CLEAN_TARGETS)

%-py-clean:
	$(MAKE) -C $* clean

.PHONY: deploy-py
deploy-py: export twine_repository_url = $(twine_repository_url)
deploy-py: export pypi_username = $(pypi_username)
deploy-py: export pypi_password = $(pypi_password)
deploy-py:
	$(MAKE) -C $(API_DIR) deploy
	$(MAKE) -C $(SHARED_DATA_DIR) deploy-py

.PHONY: push-api
push-api: export host = $(usb_host)
push-api:
	$(if $(host),@echo "Pushing to $(host)",$(error host variable required))
	$(MAKE) -C $(API_DIR) push

.PHONY: push-update-server
push-update-server: export host = $(usb_host)
push-update-server:
	$(if $(host),@echo "Pushing to $(host)",$(error host variable required))
	$(MAKE) -C $(UPDATE_SERVER_DIR) push

.PHONY: push
push: export host=$(usb_host)
push:
	$(if $(host),@echo "Pushing to $(host)",$(error host variable required))
	# TODO (amit, 2021-09-28): re-enable when opentrons-hardware is worth deploying.
	# $(MAKE) -C $(HARDWARE_DIR) push-no-restart
	# sleep 1
	$(MAKE) -C $(API_DIR) push-no-restart
	sleep 1
	$(MAKE) -C $(SHARED_DATA_DIR) push-no-restart
	sleep 1
	$(MAKE) -C $(UPDATE_SERVER_DIR) push
	sleep 1
	$(MAKE) -C $(NOTIFY_SERVER_DIR) push
	sleep 1
	$(MAKE) -C $(ROBOT_SERVER_DIR) push


.PHONY: push-ot3
push-ot3:
	$(if $(host),@echo "Pushing to $(host)",$(error host variable required))
	$(MAKE) -C $(API_DIR) push-no-restart-ot3
	$(MAKE) -C $(HARDWARE_DIR) push-no-restart-ot3
	$(MAKE) -C $(SHARED_DATA_DIR) push-no-restart-ot3
	$(MAKE) -C $(NOTIFY_SERVER_DIR) push-no-restart-ot3
	$(MAKE) -C $(ROBOT_SERVER_DIR) push-ot3
	$(MAKE) -C $(UPDATE_SERVER_DIR) push-ot3
	$(MAKE) -C $(APP_SHELL_ODD_DIR) push-ot3
<<<<<<< HEAD
=======
	$(MAKE) -C $(USB_BRIDGE_DIR) push-ot3
>>>>>>> f71fd15b


.PHONY: term
term: export host = $(usb_host)
term:
	$(if $(host),@echo "Connecting to $(host)",$(error host variable required))
	$(MAKE) -C $(API_DIR) term

# all tests
.PHONY: test
test: test-py test-js

# tests that may be run on windows
.PHONY: test-windows
test-windows: test-js test-py-windows

.PHONY: test-e2e
test-e2e:
	$(MAKE) -C $(LABWARE_LIBRARY_DIR) test-e2e
	$(MAKE) -C $(PROTOCOL_DESIGNER_DIR) test-e2e

.PHONY: test-py-windows
test-py-windows:
	$(MAKE) -C $(HARDWARE_DIR) test
	$(MAKE) -C $(API_DIR) test
	$(MAKE) -C $(SHARED_DATA_DIR) test-py

.PHONY: test-py
test-py: test-py-windows
	$(MAKE) -C $(UPDATE_SERVER_DIR) test
	$(MAKE) -C $(ROBOT_SERVER_DIR) test
	$(MAKE) -C $(NOTIFY_SERVER_DIR) test
	$(MAKE) -C $(G_CODE_TESTING_DIR) test
	$(MAKE) -C $(USB_BRIDGE_DIR) test

.PHONY: test-js
test-js:
	yarn jest \
		--coverage=$(cover) \
		--watch=$(watch) \
		--updateSnapshot=$(updateSnapshot) \
		--ci=$(if $(CI),true,false)

# lints and typechecks
.PHONY: lint
lint: lint-py lint-js lint-json lint-css check-js circular-dependencies-js

PYTHON_LINT_TARGETS  = $(addsuffix -py-lint, $(PYTHON_DIRS))

.PHONY: lint-py
lint-py: $(PYTHON_LINT_TARGETS)

%-py-lint:
	$(MAKE) -C $* lint

.PHONY: lint-js
lint-js:
	yarn eslint --quiet=$(quiet) ".*.@(js|ts|tsx)" "**/*.@(js|ts|tsx)"
	yarn prettier --ignore-path .eslintignore --check $(FORMAT_FILE_GLOB)

.PHONY: lint-json
lint-json:
	yarn eslint --max-warnings 0 --ext .json .

.PHONY: lint-css
lint-css:
	yarn stylelint "**/*.css" "**/*.js"

.PHONY: format
format: format-js format-py

PYTHON_FORMAT_TARGETS := $(addsuffix -py-format, $(PYTHON_DIRS))

.PHONY: format-py
format-py: $(PYTHON_FORMAT_TARGETS)

%-py-format:
	$(MAKE) -C $* format

.PHONY: format-js
format-js:
	yarn prettier --ignore-path .eslintignore --write $(FORMAT_FILE_GLOB)

.PHONY: check-js
check-js: build-ts

.PHONY: build-ts
build-ts:
	yarn tsc --build

.PHONY: clean-ts
clean-ts:
	yarn tsc --build --clean

# TODO: Ian 2019-12-17 gradually add components and shared-data
.PHONY: circular-dependencies-js
circular-dependencies-js:
	yarn madge $(and $(CI),--no-spinner --no-color) --circular protocol-designer/src/index.tsx
	yarn madge $(and $(CI),--no-spinner --no-color) --circular step-generation/src/index.ts
	yarn madge $(and $(CI),--no-spinner --no-color) --circular labware-library/src/index.tsx
	yarn madge $(and $(CI),--no-spinner --no-color) --circular app/src/index.tsx

.PHONY: bump
bump:
	@echo "Bumping versions"
	yarn lerna version $(or $(version),prerelease)<|MERGE_RESOLUTION|>--- conflicted
+++ resolved
@@ -151,10 +151,7 @@
 	$(MAKE) -C $(ROBOT_SERVER_DIR) push-ot3
 	$(MAKE) -C $(UPDATE_SERVER_DIR) push-ot3
 	$(MAKE) -C $(APP_SHELL_ODD_DIR) push-ot3
-<<<<<<< HEAD
-=======
 	$(MAKE) -C $(USB_BRIDGE_DIR) push-ot3
->>>>>>> f71fd15b
 
 
 .PHONY: term
