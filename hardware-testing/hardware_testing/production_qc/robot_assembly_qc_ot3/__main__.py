"""Robot assembly QC OT3."""
from os import environ

# NOTE: this is required to get WIFI test to work
if "OT_SYSTEM_VERSION" not in environ:
    environ["OT_SYSTEM_VERSION"] = "0.0.0"

import argparse
import asyncio
from pathlib import Path

from hardware_testing.data import ui
from hardware_testing.opentrons_api import helpers_ot3

from .config import TestSection, TestConfig, build_report, TESTS


async def _main(cfg: TestConfig) -> None:
    test_name = Path(__file__).parent.name.replace("_", "-")
    ui.print_title(test_name.upper())

    # BUILD API
    api = await helpers_ot3.build_async_ot3_hardware_api(
        use_defaults=True,  # use default belt calibration
        is_simulating=cfg.simulate,
        pipette_left="p1000_single_v3.5",
        pipette_right="p1000_single_v3.5",
        gripper="GRPV122",
    )

<<<<<<< HEAD
    # GET ROBOT SERIAL NUMBER
    robot_id = helpers_ot3.get_robot_serial_ot3(api)
    report.set_tag(robot_id)
    report.set_robot_id(robot_id)
    if not api.is_simulator:
        barcode = api._backend.eeprom_data.serial_number
        if not barcode:
            ui.print_error("no serial number saved on this robot")
            barcode = input("enter ROBOT SERIAL number: ").strip()
        report.set_device_id(robot_id, CSVResult.from_bool(barcode == robot_id))
    else:
        report.set_device_id(robot_id, CSVResult.PASS)
=======
    # CSV REPORT
    report = build_report(test_name)
    helpers_ot3.set_csv_report_meta_data_ot3(api, report)
>>>>>>> 8f76711b

    # RUN TESTS
    for section, test_run in cfg.tests.items():
        ui.print_title(section.value)
        await test_run(api, report, section.value)

    # SAVE REPORT
    ui.print_title("DONE")
    report.save_to_disk()
    report.print_results()


if __name__ == "__main__":
    parser = argparse.ArgumentParser()
    parser.add_argument("--simulate", action="store_true")
    # add each test-section as a skippable argument (eg: --skip-gantry)
    for s in TestSection:
        parser.add_argument(f"--skip-{s.value.lower()}", action="store_true")
        parser.add_argument(f"--only-{s.value.lower()}", action="store_true")
    args = parser.parse_args()
    _t_sections = {s: f for s, f in TESTS if getattr(args, f"only_{s.value.lower()}")}
    if _t_sections:
        assert (
            len(list(_t_sections.keys())) < 2
        ), 'use "--only" for just one test, not multiple tests'
    else:
        _t_sections = {
            s: f for s, f in TESTS if not getattr(args, f"skip_{s.value.lower()}")
        }
    _config = TestConfig(simulate=args.simulate, tests=_t_sections)
    asyncio.run(_main(_config))<|MERGE_RESOLUTION|>--- conflicted
+++ resolved
@@ -28,24 +28,9 @@
         gripper="GRPV122",
     )
 
-<<<<<<< HEAD
-    # GET ROBOT SERIAL NUMBER
-    robot_id = helpers_ot3.get_robot_serial_ot3(api)
-    report.set_tag(robot_id)
-    report.set_robot_id(robot_id)
-    if not api.is_simulator:
-        barcode = api._backend.eeprom_data.serial_number
-        if not barcode:
-            ui.print_error("no serial number saved on this robot")
-            barcode = input("enter ROBOT SERIAL number: ").strip()
-        report.set_device_id(robot_id, CSVResult.from_bool(barcode == robot_id))
-    else:
-        report.set_device_id(robot_id, CSVResult.PASS)
-=======
     # CSV REPORT
     report = build_report(test_name)
     helpers_ot3.set_csv_report_meta_data_ot3(api, report)
->>>>>>> 8f76711b
 
     # RUN TESTS
     for section, test_run in cfg.tests.items():
