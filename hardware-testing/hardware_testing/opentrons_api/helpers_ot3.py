--- conflicted
+++ resolved
@@ -462,11 +462,7 @@
 
 
 def _jog_read_user_input(terminator: str, home_key: str) -> Tuple[str, float, bool]:
-<<<<<<< HEAD
-    user_input = input(f'\tJog eg: x-10.5 ("{terminator}" to stop): ')
-=======
     user_input = input(f'\tJog eg: x-10.5 (ENTER to repeat, "{terminator}" to stop): ')
->>>>>>> 1c6eaf5d
     user_input = user_input.strip().replace(" ", "")
     if user_input == terminator:
         raise OT3JogTermination()
@@ -527,11 +523,7 @@
     axis: str,
     distance: float,
     do_home: bool,
-<<<<<<< HEAD
-    display: Optional[bool] = True
-=======
     display: Optional[bool] = True,
->>>>>>> 1c6eaf5d
 ) -> Tuple[str, float, bool]:
     try:
         if display:
@@ -540,12 +532,8 @@
             terminator="stop", home_key="home"
         )
     except OT3JogNoInput:
-<<<<<<< HEAD
-        print("\tno input, repeating previous jog")
-=======
         # print("\tno input, repeating previous jog")
         pass
->>>>>>> 1c6eaf5d
     if do_home:
         str_to_axes = {
             "X": OT3Axis.X,
@@ -562,14 +550,10 @@
 
 
 async def jog_mount_ot3(
-<<<<<<< HEAD
-    api: OT3API, mount: OT3Mount, critical_point: Optional[CriticalPoint] = None, display: Optional[bool] = True
-=======
     api: OT3API,
     mount: OT3Mount,
     critical_point: Optional[CriticalPoint] = None,
     display: Optional[bool] = True,
->>>>>>> 1c6eaf5d
 ) -> Dict[OT3Axis, float]:
     """Jog an OT3 mount's gantry XYZ and pipettes axes."""
     if api.is_simulator:
