"""Types."""
from opentrons.config.types import GantryLoad, PerPipetteAxisSettings
<<<<<<< HEAD
from opentrons.hardware_control.types import OT3Mount, OT3Axis, Axis
from opentrons.types import Point, Mount
=======
from opentrons.hardware_control.types import OT3Mount, OT3Axis, Axis, CriticalPoint
from opentrons.types import Point
>>>>>>> 062fdb33

__all__ = [
    "GantryLoad",
    "OT3Mount",
    "OT3Axis",
    "Point",
    "PerPipetteAxisSettings",
    "Axis",
<<<<<<< HEAD
    "Mount"
=======
    "CriticalPoint",
>>>>>>> 062fdb33
]<|MERGE_RESOLUTION|>--- conflicted
+++ resolved
@@ -1,12 +1,7 @@
 """Types."""
 from opentrons.config.types import GantryLoad, PerPipetteAxisSettings
-<<<<<<< HEAD
-from opentrons.hardware_control.types import OT3Mount, OT3Axis, Axis
+from opentrons.hardware_control.types import OT3Mount, OT3Axis, Axis, CriticalPoint
 from opentrons.types import Point, Mount
-=======
-from opentrons.hardware_control.types import OT3Mount, OT3Axis, Axis, CriticalPoint
-from opentrons.types import Point
->>>>>>> 062fdb33
 
 __all__ = [
     "GantryLoad",
@@ -15,9 +10,6 @@
     "Point",
     "PerPipetteAxisSettings",
     "Axis",
-<<<<<<< HEAD
-    "Mount"
-=======
+    "Mount",
     "CriticalPoint",
->>>>>>> 062fdb33
 ]