"""Defaults."""
from typing import List

from .definition import (
    LiquidClassSettings,
    AspirateSettings,
    DispenseSettings,
    AirGapSettings,
    interpolate,
)

# submerge/retract Z distances
_default_submerge_mm = 1.5
_default_submerge_mm_t50 = 1.5
_default_retract_mm = 3.0

# dispense settings are constant across volumes
_dispense_defaults = {
    1: {
        50: {  # P50
            50: {  # T50
                1: DispenseSettings(  # 1uL
                    flow_rate=57,
                    delay=0.5,
                    submerge=_default_submerge_mm_t50,
                    retract=_default_retract_mm,
                    acceleration=40000,  # this is a fake number
                    deceleration=40000,  # this is a fake number
                ),
                10: DispenseSettings(  # 10uL
                    flow_rate=57,
                    delay=0.5,
                    submerge=_default_submerge_mm_t50,
                    retract=_default_retract_mm,
                    acceleration=40000,  # this is a fake number
                    deceleration=40000,  # this is a fake number
                ),
                50: DispenseSettings(  # 50uL
                    flow_rate=57,
                    delay=0.5,
                    submerge=_default_submerge_mm_t50,
                    retract=_default_retract_mm,
                    acceleration=40000,  # this is a fake number
                    deceleration=40000,  # this is a fake number
                ),
            },
        },
        1000: {  # P1000
            50: {  # T50
                5: DispenseSettings(  # 5uL
                    flow_rate=160,
                    delay=0.5,
                    submerge=_default_submerge_mm_t50,
                    retract=_default_retract_mm,
                    acceleration=10000,  # this is a fake number
                    deceleration=20000,  # this is a fake number
                ),
                10: DispenseSettings(  # 10uL
                    flow_rate=160,
                    delay=0.5,
                    submerge=_default_submerge_mm_t50,
                    retract=_default_retract_mm,
                    acceleration=10000,  # this is a fake number
                    deceleration=20000,  # this is a fake number
                ),
                50: DispenseSettings(  # 10uL
                    flow_rate=160,
                    delay=0.5,
                    submerge=_default_submerge_mm_t50,
                    retract=_default_retract_mm,
                    acceleration=10000,  # this is a fake number
                    deceleration=20000,  # this is a fake number
                ),
            },
            200: {  # T200
                5: DispenseSettings(  # 5uL
                    flow_rate=160,
                    delay=0.5,
                    submerge=_default_submerge_mm,
                    retract=_default_retract_mm,
                    acceleration=10000,  # this is a fake number
                    deceleration=20000,  # this is a fake number
                ),
                50: DispenseSettings(  # 50uL
                    flow_rate=160,
                    delay=0.5,
                    submerge=_default_submerge_mm,
                    retract=_default_retract_mm,
                    acceleration=10000,  # this is a fake number
                    deceleration=20000,  # this is a fake number
                ),
                200: DispenseSettings(  # 200uL
                    flow_rate=160,
                    delay=0.5,
                    submerge=_default_submerge_mm,
                    retract=_default_retract_mm,
                    acceleration=10000,  # this is a fake number
                    deceleration=20000,  # this is a fake number
                ),
            },
            1000: {  # T1000
                10: DispenseSettings(  # 10uL
                    flow_rate=160,
                    delay=0.5,
                    submerge=_default_submerge_mm,
                    retract=_default_retract_mm,
                    acceleration=10000,
                    deceleration=20000,
                ),
                100: DispenseSettings(  # 100uL
                    flow_rate=160,
                    delay=0.5,
                    submerge=_default_submerge_mm,
                    retract=_default_retract_mm,
                    acceleration=10000,
                    deceleration=20000,
                ),
                1000: DispenseSettings(  # 1000uL
                    flow_rate=160,
                    delay=0.5,
                    submerge=_default_submerge_mm,
                    retract=_default_retract_mm,
                    acceleration=10000,
                    deceleration=20000,
                ),
            },
        },
    },
    8: {
        50: {  # P50
            50: {  # T50
                1: DispenseSettings(  # 1uL
                    flow_rate=57,
                    delay=0.5,
                    submerge=_default_submerge_mm_t50,
                    retract=_default_retract_mm,
                    acceleration=40000,  # this is a fake number
                    deceleration=40000,  # this is a fake number
                ),
                10: DispenseSettings(  # 5uL
                    flow_rate=57,
                    delay=0.5,
                    submerge=_default_submerge_mm_t50,
                    retract=_default_retract_mm,
                    acceleration=40000,  # this is a fake number
                    deceleration=40000,  # this is a fake number
                ),
                50: DispenseSettings(  # 50uL
                    flow_rate=57,
                    delay=0.5,
                    submerge=_default_submerge_mm_t50,
                    retract=_default_retract_mm,
                    acceleration=40000,  # this is a fake number
                    deceleration=40000,  # this is a fake number
                ),
            },
        },
        1000: {  # P1000
            50: {  # T50
                5: DispenseSettings(  # 5uL
                    flow_rate=160,
                    delay=0.5,
                    submerge=_default_submerge_mm_t50,
                    retract=_default_retract_mm,
                    acceleration=10000,  # this is a fake number
                    deceleration=20000,  # this is a fake number
                ),
                10: DispenseSettings(  # 10uL
                    flow_rate=160,
                    delay=0.5,
                    submerge=_default_submerge_mm_t50,
                    retract=_default_retract_mm,
                    acceleration=10000,  # this is a fake number
                    deceleration=20000,  # this is a fake number
                ),
                50: DispenseSettings(  # 50uL
                    flow_rate=160,
                    delay=0.5,
                    submerge=_default_submerge_mm_t50,
                    retract=_default_retract_mm,
                    acceleration=10000,  # this is a fake number
                    deceleration=20000,  # this is a fake number
                ),
            },
            200: {  # T200
                5: DispenseSettings(  # 5uL
                    flow_rate=160,
                    delay=0.5,
                    submerge=_default_submerge_mm,
                    retract=_default_retract_mm,
                    acceleration=10000,  # this is a fake number
                    deceleration=20000,  # this is a fake number
                ),
                50: DispenseSettings(  # 50uL
                    flow_rate=160,
                    delay=0.5,
                    submerge=_default_submerge_mm,
                    retract=_default_retract_mm,
                    acceleration=10000,  # this is a fake number
                    deceleration=20000,  # this is a fake number
                ),
                200: DispenseSettings(  # 200uL
                    flow_rate=160,
                    delay=0.5,
                    submerge=_default_submerge_mm,
                    retract=_default_retract_mm,
                    acceleration=10000,  # this is a fake number
                    deceleration=20000,  # this is a fake number
                ),
            },
            1000: {  # T1000
                10: DispenseSettings(  # 10uL
                    flow_rate=160,
                    delay=0.5,
                    submerge=_default_submerge_mm,
                    retract=_default_retract_mm,
                    acceleration=10000,
                    deceleration=20000,
                ),
                100: DispenseSettings(  # 100uL
                    flow_rate=160,
                    delay=0.5,
                    submerge=_default_submerge_mm,
                    retract=_default_retract_mm,
                    acceleration=10000,
                    deceleration=20000,
                ),
                1000: DispenseSettings(  # 1000uL
                    flow_rate=160,
                    delay=0.5,
                    submerge=_default_submerge_mm,
                    retract=_default_retract_mm,
                    acceleration=10000,
                    deceleration=20000,
                ),
            },
        },
    },
    96: {
        1000: {  # P1000
            50: {  # T50
                5: DispenseSettings(  # 5uL
                    flow_rate=80,
                    delay=0.5,
                    submerge=_default_submerge_mm_t50,
                    retract=_default_retract_mm,
                    acceleration=10000,  # this is a fake number
                    deceleration=20000,  # this is a fake number
                ),
                10: DispenseSettings(  # 10uL
                    flow_rate=80,
                    delay=0.5,
                    submerge=_default_submerge_mm_t50,
                    retract=_default_retract_mm,
                    acceleration=10000,  # this is a fake number
                    deceleration=20000,  # this is a fake number
                ),
                50: DispenseSettings(  # 50uL
                    flow_rate=80,
                    delay=0.5,
                    submerge=_default_submerge_mm_t50,
                    retract=_default_retract_mm,
                    acceleration=10000,  # this is a fake number
                    deceleration=20000,  # this is a fake number
                ),
            },
            200: {  # T200
                5: DispenseSettings(  # 5uL
                    flow_rate=80,
                    delay=0.5,
                    submerge=_default_submerge_mm,
                    retract=_default_retract_mm,
                    acceleration=10000,  # this is a fake number
                    deceleration=20000,  # this is a fake number
                ),
                50: DispenseSettings(  # 50uL
                    flow_rate=80,
                    delay=0.5,
                    submerge=_default_submerge_mm,
                    retract=_default_retract_mm,
                    acceleration=10000,  # this is a fake number
                    deceleration=20000,  # this is a fake number
                ),
                200: DispenseSettings(  # 200uL
                    flow_rate=80,
                    delay=0.5,
                    submerge=_default_submerge_mm,
                    retract=_default_retract_mm,
                    acceleration=10000,  # this is a fake number
                    deceleration=20000,  # this is a fake number
                ),
            },
            1000: {  # T1000
                10: DispenseSettings(  # 10uL
                    flow_rate=80,
                    delay=0.5,
                    submerge=_default_submerge_mm,
                    retract=_default_retract_mm,
                    acceleration=10000,
                    deceleration=20000,
                ),
                100: DispenseSettings(  # 100uL
                    flow_rate=80,
                    delay=0.5,
                    submerge=_default_submerge_mm,
                    retract=_default_retract_mm,
                    acceleration=10000,
                    deceleration=20000,
                ),
                1000: DispenseSettings(  # 1000uL
                    flow_rate=80,
                    delay=0.5,
                    submerge=_default_submerge_mm,
                    retract=_default_retract_mm,
                    acceleration=10000,
                    deceleration=20000,
                ),
            },
        },
    },
}

_aspirate_defaults = {
    1: {
        50: {  # P50
            50: {  # T50
                1: AspirateSettings(  # 1uL
                    flow_rate=57,
                    delay=1.0,
                    submerge=_default_submerge_mm_t50,
                    retract=_default_retract_mm,
                    air_gap=AirGapSettings(
                        leading_air_gap=2,
                        trailing_air_gap=0.1,
                    ),
                ),
                10: AspirateSettings(  # 10uL
                    flow_rate=7.85,
                    delay=1.0,
                    submerge=_default_submerge_mm_t50,
                    retract=_default_retract_mm,
                    air_gap=AirGapSettings(
                        leading_air_gap=2,
                        trailing_air_gap=0.1,
                    ),
                ),
                50: AspirateSettings(  # 50uL
                    flow_rate=7.85,
                    delay=1.0,
                    submerge=_default_submerge_mm_t50,
                    retract=_default_retract_mm,
                    air_gap=AirGapSettings(
                        leading_air_gap=2,
                        trailing_air_gap=0.1,
                    ),
                ),
            },
        },
        1000: {  # P1000
            50: {  # T50
                5: AspirateSettings(  # 5uL
                    flow_rate=6.5,
                    delay=1.0,
                    submerge=_default_submerge_mm_t50,
                    retract=_default_retract_mm,
                    air_gap=AirGapSettings(
                        leading_air_gap=5,
                        trailing_air_gap=0.1,
                    ),
                ),
                10: AspirateSettings(  # 10uL
                    flow_rate=6.5,
                    delay=1.0,
                    submerge=_default_submerge_mm_t50,
                    retract=_default_retract_mm,
                    air_gap=AirGapSettings(
                        leading_air_gap=5,
                        trailing_air_gap=0.1,
                    ),
                ),
                50: AspirateSettings(  # 50uL
                    flow_rate=6.5,
                    delay=1.0,
                    submerge=_default_submerge_mm_t50,
                    retract=_default_retract_mm,
                    air_gap=AirGapSettings(
                        leading_air_gap=5,
                        trailing_air_gap=0.1,
                    ),
                ),
            },
            200: {  # T200
                5: AspirateSettings(  # 5uL
                    flow_rate=80,
                    delay=1.0,
                    submerge=_default_submerge_mm,
                    retract=_default_retract_mm,
                    air_gap=AirGapSettings(
<<<<<<< HEAD
                        leading_air_gap=10,
=======
                        leading_air_gap=5,
>>>>>>> b3c0e93b
                        trailing_air_gap=5,
                    ),
                ),
                50: AspirateSettings(  # 50uL
                    flow_rate=80,
                    delay=1.0,
                    submerge=_default_submerge_mm,
                    retract=_default_retract_mm,
                    air_gap=AirGapSettings(
                        leading_air_gap=5,
                        trailing_air_gap=3.5,
                    ),
                ),
                200: AspirateSettings(  # 200uL
                    flow_rate=80,
                    delay=1.0,
                    submerge=_default_submerge_mm,
                    retract=_default_retract_mm,
                    air_gap=AirGapSettings(
                        leading_air_gap=5,
                        trailing_air_gap=2,
                    ),
                ),
            },
            1000: {  # T1000
                10: AspirateSettings(  # 10uL
                    flow_rate=160,
                    delay=1.0,
                    submerge=_default_submerge_mm,
                    retract=_default_retract_mm,
                    air_gap=AirGapSettings(
                        leading_air_gap=20,
                        trailing_air_gap=10,
                    ),
                ),
                100: AspirateSettings(  # 100uL
                    flow_rate=160,
                    delay=1.0,
                    submerge=_default_submerge_mm,
                    retract=_default_retract_mm,
                    air_gap=AirGapSettings(
                        leading_air_gap=20,
                        trailing_air_gap=10,
                    ),
                ),
                1000: AspirateSettings(  # 1000uL
                    flow_rate=160,
                    delay=1.0,
                    submerge=_default_submerge_mm,
                    retract=_default_retract_mm,
                    air_gap=AirGapSettings(
                        leading_air_gap=20,
                        trailing_air_gap=10,
                    ),
                ),
            },
        },
    },
    8: {
        50: {  # P50
            50: {  # T50
                1: AspirateSettings(  # 1uL
                    flow_rate=7.85,
                    delay=1.0,
                    submerge=_default_submerge_mm_t50,
                    retract=_default_retract_mm,
                    air_gap=AirGapSettings(
                        leading_air_gap=2,
                        trailing_air_gap=0.1,
                    ),
                ),
                10: AspirateSettings(  # 10uL
                    flow_rate=7.85,
                    delay=1.0,
                    submerge=_default_submerge_mm_t50,
                    retract=_default_retract_mm,
                    air_gap=AirGapSettings(
                        leading_air_gap=2,
                        trailing_air_gap=0.1,
                    ),
                ),
                50: AspirateSettings(  # 50uL
                    flow_rate=7.85,
                    delay=1.0,
                    submerge=_default_submerge_mm_t50,
                    retract=_default_retract_mm,
                    air_gap=AirGapSettings(
                        leading_air_gap=2,
                        trailing_air_gap=0.1,
                    ),
                ),
            },
        },
        1000: {  # P1000
            50: {  # T50
                5: AspirateSettings(  # 5uL
                    flow_rate=6.5,
                    delay=1.0,
                    submerge=_default_submerge_mm_t50,
                    retract=_default_retract_mm,
                    air_gap=AirGapSettings(
<<<<<<< HEAD
                        leading_air_gap=2.0,
=======
                        leading_air_gap=5,
>>>>>>> b3c0e93b
                        trailing_air_gap=0.1,
                    ),
                ),
                10: AspirateSettings(  # 10uL
                    flow_rate=6.5,
                    delay=1.0,
                    submerge=_default_submerge_mm_t50,
                    retract=_default_retract_mm,
                    air_gap=AirGapSettings(
                        leading_air_gap=5,
                        trailing_air_gap=0.1,
                    ),
                ),
                50: AspirateSettings(  # 50uL
                    flow_rate=6.5,
                    delay=1.0,
                    submerge=_default_submerge_mm_t50,
                    retract=_default_retract_mm,
                    air_gap=AirGapSettings(
                        leading_air_gap=5,
                        trailing_air_gap=0.1,
                    ),
                ),
            },
            200: {  # T200
                5: AspirateSettings(  # 5uL
                    flow_rate=80,
                    delay=1.0,
                    submerge=_default_submerge_mm,
                    retract=_default_retract_mm,
                    air_gap=AirGapSettings(
                        leading_air_gap=5,
                        trailing_air_gap=5,
                    ),
                ),
                50: AspirateSettings(  # 50uL
                    flow_rate=80,
                    delay=1.0,
                    submerge=_default_submerge_mm,
                    retract=_default_retract_mm,
                    air_gap=AirGapSettings(
                        leading_air_gap=5,
                        trailing_air_gap=3.5,
                    ),
                ),
                200: AspirateSettings(  # 200uL
                    flow_rate=80,
                    delay=1.0,
                    submerge=_default_submerge_mm,
                    retract=_default_retract_mm,
                    air_gap=AirGapSettings(
                        leading_air_gap=5,
                        trailing_air_gap=2,
                    ),
                ),
            },
            1000: {  # T1000
                10: AspirateSettings(  # 10uL
                    flow_rate=160,
                    delay=1.0,
                    submerge=_default_submerge_mm,
                    retract=_default_retract_mm,
                    air_gap=AirGapSettings(
                        leading_air_gap=20,
                        trailing_air_gap=10,
                    ),
                ),
                100: AspirateSettings(  # 100uL
                    flow_rate=160,
                    delay=1.0,
                    submerge=_default_submerge_mm,
                    retract=_default_retract_mm,
                    air_gap=AirGapSettings(
                        leading_air_gap=20,
                        trailing_air_gap=10,
                    ),
                ),
                1000: AspirateSettings(  # 1000uL
                    flow_rate=160,
                    delay=1.0,
                    submerge=_default_submerge_mm,
                    retract=_default_retract_mm,
                    air_gap=AirGapSettings(
                        leading_air_gap=20,
                        trailing_air_gap=10,
                    ),
                ),
            },
        },
    },
    96: {
        1000: {  # P1000
            50: {  # T50
                5: AspirateSettings(  # 5uL
                    flow_rate=6.5,
                    delay=1.0,
                    submerge=_default_submerge_mm_t50,
                    retract=_default_retract_mm,
                    air_gap=AirGapSettings(
                        leading_air_gap=5,
                        trailing_air_gap=0.1,
                    ),
                ),
                10: AspirateSettings(  # 10uL
                    flow_rate=6.5,
                    delay=1.0,
                    submerge=_default_submerge_mm_t50,
                    retract=_default_retract_mm,
                    air_gap=AirGapSettings(
                        leading_air_gap=5,
                        trailing_air_gap=0.1,
                    ),
                ),
                50: AspirateSettings(  # 50uL
                    flow_rate=6.5,
                    delay=1.0,
                    submerge=_default_submerge_mm_t50,
                    retract=_default_retract_mm,
                    air_gap=AirGapSettings(
                        leading_air_gap=5,
                        trailing_air_gap=0.1,
                    ),
                ),
            },
            200: {  # T200
                5: AspirateSettings(  # 5uL
                    flow_rate=80,
                    delay=1.0,
                    submerge=_default_submerge_mm,
                    retract=_default_retract_mm,
                    air_gap=AirGapSettings(
                        leading_air_gap=5,
                        trailing_air_gap=2,
                    ),
                ),
                50: AspirateSettings(  # 50uL
                    flow_rate=80,
                    delay=1.0,
                    submerge=_default_submerge_mm,
                    retract=_default_retract_mm,
                    air_gap=AirGapSettings(
                        leading_air_gap=5,
                        trailing_air_gap=3.5,
                    ),
                ),
                200: AspirateSettings(  # 200uL
                    flow_rate=80,
                    delay=1.0,
                    submerge=_default_submerge_mm,
                    retract=_default_retract_mm,
                    air_gap=AirGapSettings(
                        leading_air_gap=5,
                        trailing_air_gap=2,
                    ),
                ),
            },
            1000: {  # T1000
                10: AspirateSettings(  # 10uL
                    flow_rate=160,
                    delay=1.0,
                    submerge=_default_submerge_mm,
                    retract=_default_retract_mm,
                    air_gap=AirGapSettings(
                        leading_air_gap=20,
                        trailing_air_gap=10,
                    ),
                ),
                100: AspirateSettings(  # 100uL
                    flow_rate=160,
                    delay=1.0,
                    submerge=_default_submerge_mm,
                    retract=_default_retract_mm,
                    air_gap=AirGapSettings(
                        leading_air_gap=20,
                        trailing_air_gap=10,
                    ),
                ),
                1000: AspirateSettings(  # 1000uL
                    flow_rate=160,
                    delay=1.0,
                    submerge=_default_submerge_mm,
                    retract=_default_retract_mm,
                    air_gap=AirGapSettings(
                        leading_air_gap=20,
                        trailing_air_gap=10,
                    ),
                ),
            },
        },
    },
}


def get_liquid_class(
    pipette: int, channels: int, tip: int, volume: int
) -> LiquidClassSettings:
    """Get liquid class."""
    aspirate_cls_per_volume = _aspirate_defaults[channels][pipette][tip]
    dispense_cls_per_volume = _dispense_defaults[channels][pipette][tip]
    defined_volumes = list(aspirate_cls_per_volume.keys())
    defined_volumes.sort()
    assert len(defined_volumes) == 3

    def _build_liquid_class(vol: int) -> LiquidClassSettings:
        return LiquidClassSettings(
            aspirate=aspirate_cls_per_volume[vol],
            dispense=dispense_cls_per_volume[vol],
        )

    def _get_interp_liq_class(lower_ul: int, upper_ul: int) -> LiquidClassSettings:
        factor = (volume - lower_ul) / (upper_ul - lower_ul)
        lower_cls = _build_liquid_class(lower_ul)
        upper_cls = _build_liquid_class(upper_ul)
        return interpolate(lower_cls, upper_cls, factor)

    if volume <= defined_volumes[0]:
        return _build_liquid_class(defined_volumes[0])
    elif volume < defined_volumes[1]:
        return _get_interp_liq_class(defined_volumes[0], defined_volumes[1])
    elif volume == defined_volumes[1]:
        return _build_liquid_class(defined_volumes[1])
    elif volume < defined_volumes[2]:
        return _get_interp_liq_class(defined_volumes[1], defined_volumes[2])
    else:
        return _build_liquid_class(defined_volumes[2])


def get_test_volumes(pipette: int, channels: int, tip: int) -> List[float]:
    """Get test volumes."""
    aspirate_cls_per_volume = _aspirate_defaults[channels][pipette][tip]
    defined_volumes = list(aspirate_cls_per_volume.keys())
    return [float(v) for v in defined_volumes]<|MERGE_RESOLUTION|>--- conflicted
+++ resolved
@@ -396,11 +396,7 @@
                     submerge=_default_submerge_mm,
                     retract=_default_retract_mm,
                     air_gap=AirGapSettings(
-<<<<<<< HEAD
-                        leading_air_gap=10,
-=======
-                        leading_air_gap=5,
->>>>>>> b3c0e93b
+                        leading_air_gap=5,
                         trailing_air_gap=5,
                     ),
                 ),
@@ -502,11 +498,7 @@
                     submerge=_default_submerge_mm_t50,
                     retract=_default_retract_mm,
                     air_gap=AirGapSettings(
-<<<<<<< HEAD
-                        leading_air_gap=2.0,
-=======
-                        leading_air_gap=5,
->>>>>>> b3c0e93b
+                        leading_air_gap=5,
                         trailing_air_gap=0.1,
                     ),
                 ),
