--- conflicted
+++ resolved
@@ -1,25 +1,8 @@
 diff --git a/api/src/opentrons/hardware_control/instruments/ot3/pipette.py b/api/src/opentrons/hardware_control/instruments/ot3/pipette.py
-<<<<<<< HEAD
-index 62ceb29ebd..ce06e57b81 100644
---- a/api/src/opentrons/hardware_control/instruments/ot3/pipette.py
-+++ b/api/src/opentrons/hardware_control/instruments/ot3/pipette.py
-@@ -171,6 +171,9 @@ class Pipette(AbstractInstrument[PipetteConfigurations]):
-     def plunger_positions(self) -> PlungerPositions:
-         return self._config.plunger_positions_configurations[self._liquid_class_name]
- 
-+    def _set_plunger_positions(self, positions: PlungerPositions) -> None:
-+        self._config.plunger_positions_configurations[self._liquid_class_name] = positions
-+
-     @property
-     def plunger_motor_current(self) -> MotorConfigurations:
-         return self._plunger_motor_current
-@@ -457,11 +460,11 @@ class Pipette(AbstractInstrument[PipetteConfigurations]):
-=======
 index 174a8f76e4..01b81cd6a0 100644
 --- a/api/src/opentrons/hardware_control/instruments/ot3/pipette.py
 +++ b/api/src/opentrons/hardware_control/instruments/ot3/pipette.py
 @@ -456,11 +456,11 @@ class Pipette(AbstractInstrument[PipetteConfigurations]):
->>>>>>> 6ebd378d
  
      def set_current_volume(self, new_volume: float) -> None:
          assert new_volume >= 0
@@ -33,11 +16,7 @@
          self._current_volume += volume_incr
  
      def remove_current_volume(self, volume_incr: float) -> None:
-<<<<<<< HEAD
-@@ -469,7 +472,8 @@ class Pipette(AbstractInstrument[PipetteConfigurations]):
-=======
 @@ -468,7 +468,8 @@ class Pipette(AbstractInstrument[PipetteConfigurations]):
->>>>>>> 6ebd378d
          self._current_volume -= volume_incr
  
      def ok_to_add_volume(self, volume_incr: float) -> bool:
