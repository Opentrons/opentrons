"""Gravimetric OT3."""
import argparse
from typing import List

from opentrons.protocol_api import ProtocolContext

from hardware_testing.data import ui
from hardware_testing.protocols import (
    gravimetric_ot3_p50,
    gravimetric_ot3_p50_multi_50ul_tip,
    gravimetric_ot3_p1000,
    gravimetric_ot3_p1000_multi_50ul_tip,
    gravimetric_ot3_p1000_multi_200ul_tip,
    gravimetric_ot3_p1000_multi_1000ul_tip,
    gravimetric_ot3_p1000_96_50ul_tip,
    gravimetric_ot3_p1000_96_200ul_tip,
    gravimetric_ot3_p1000_96_1000ul_tip,
    photometric_ot3_p1000_96_50ul_tip,
    photometric_ot3_p1000_96_200ul_tip,
)

from . import execute, helpers, workarounds, execute_photometric
from .config import GravimetricConfig, GANTRY_MAX_SPEED, PhotometricConfig
from .measurement import DELAY_FOR_MEASUREMENT

# FIXME: bump to v2.15 to utilize protocol engine
API_LEVEL = "2.13"

LABWARE_OFFSETS: List[dict] = []

# Keyed by pipette volume, channel count, and tip volume in that order
GRAVIMETRIC_CFG = {
    50: {
        1: {50: gravimetric_ot3_p50},
        8: {50: gravimetric_ot3_p50_multi_50ul_tip},
    },
    1000: {
        1: {
            50: gravimetric_ot3_p1000,
            200: gravimetric_ot3_p1000,
            1000: gravimetric_ot3_p1000,
        },
        8: {
            50: gravimetric_ot3_p1000_multi_50ul_tip,
            200: gravimetric_ot3_p1000_multi_200ul_tip,
            1000: gravimetric_ot3_p1000_multi_1000ul_tip,
        },
        96: {
            50: gravimetric_ot3_p1000_96_50ul_tip,
            200: gravimetric_ot3_p1000_96_200ul_tip,
            1000: gravimetric_ot3_p1000_96_1000ul_tip,
        },
    },
}

PHOTOMETRIC_CFG = {
    50: photometric_ot3_p1000_96_50ul_tip,
    200: photometric_ot3_p1000_96_200ul_tip,
}


def run_gravimetric(
    protocol: ProtocolContext,
    pipette_volume: int,
    pipette_channels: int,
    tip_volume: int,
    trials: int,
    increment: bool,
    return_tip: bool,
    blank: bool,
    mix: bool,
    inspect: bool,
    user_volumes: bool,
    gantry_speed: int,
    scale_delay: int,
) -> None:
    """Run."""
    protocol_cfg = GRAVIMETRIC_CFG[pipette_volume][pipette_channels][tip_volume]
    execute.run(
        protocol,
        GravimetricConfig(
            name=protocol_cfg.metadata["protocolName"],  # type: ignore[attr-defined]
            pipette_mount="left",
            pipette_volume=pipette_volume,
            pipette_channels=pipette_channels,
            tip_volume=tip_volume,
            trials=trials,
            labware_offsets=LABWARE_OFFSETS,
            labware_on_scale=protocol_cfg.LABWARE_ON_SCALE,  # type: ignore[attr-defined]
            slot_scale=protocol_cfg.SLOT_SCALE,  # type: ignore[attr-defined]
            slots_tiprack=protocol_cfg.SLOTS_TIPRACK[tip_volume],  # type: ignore[attr-defined]
            increment=increment,
            return_tip=return_tip,
            blank=blank,
            mix=mix,
            inspect=inspect,
            user_volumes=user_volumes,
            gantry_speed=gantry_speed,
            scale_delay=scale_delay,
        ),
    )


def run_photometric(
    protocol: ProtocolContext,
    pipette_volume: int,
    tip_volume: int,
    trials: int,
    return_tip: bool,
    mix: bool,
    inspect: bool,
    user_volumes: bool,
    gantry_speed: int,
    touch_tip: bool,
    refill: bool,
) -> None:
    """Run."""
    protocol_cfg = PHOTOMETRIC_CFG[tip_volume]
    execute_photometric.run(
        protocol,
        PhotometricConfig(
            name=protocol_cfg.metadata["protocolName"],  # type: ignore[attr-defined]
            pipette_mount="left",
            pipette_volume=pipette_volume,
            tip_volume=tip_volume,
            trials=trials,
            labware_offsets=LABWARE_OFFSETS,
            photoplate=protocol_cfg.PHOTOPLATE_LABWARE,  # type: ignore[attr-defined]
            photoplate_slot=protocol_cfg.SLOT_PLATE,  # type: ignore[attr-defined]
            reservoir=protocol_cfg.RESERVOIR_LABWARE,  # type: ignore[attr-defined]
            reservoir_slot=protocol_cfg.SLOT_RESERVOIR,  # type: ignore[attr-defined]
            slots_tiprack=protocol_cfg.SLOTS_TIPRACK[tip_volume],  # type: ignore[attr-defined]
            return_tip=return_tip,
            mix=mix,
            inspect=inspect,
            user_volumes=user_volumes,
            gantry_speed=gantry_speed,
            touch_tip=touch_tip,
            refill=refill,
        ),
    )


if __name__ == "__main__":
    parser = argparse.ArgumentParser("Pipette Testing")
    parser.add_argument("--simulate", action="store_true")
    parser.add_argument("--pipette", type=int, choices=[50, 1000], required=True)
    parser.add_argument("--channels", type=int, choices=[1, 8, 96], default=1)
    parser.add_argument("--tip", type=int, choices=[50, 200, 1000], required=True)
    parser.add_argument("--trials", type=int, required=True)
    parser.add_argument("--increment", action="store_true")
    parser.add_argument("--return-tip", action="store_true")
    parser.add_argument("--skip-labware-offsets", action="store_true")
    parser.add_argument("--blank", action="store_true")
    parser.add_argument("--mix", action="store_true")
    parser.add_argument("--inspect", action="store_true")
    parser.add_argument("--user-volumes", action="store_true")
    parser.add_argument("--gantry-speed", type=int, default=GANTRY_MAX_SPEED)
    parser.add_argument("--scale-delay", type=int, default=DELAY_FOR_MEASUREMENT)
    parser.add_argument("--photometric", action="store_true")
    parser.add_argument("--touch-tip", action="store_true")
    parser.add_argument("--refill", action="store_true")
    args = parser.parse_args()
    if not args.simulate and not args.skip_labware_offsets:
        # getting labware offsets must be done before creating the protocol context
        # because it requires the robot-server to be running
        ui.print_title("SETUP")
        print("Starting opentrons-robot-server, so we can http GET labware offsets")
        offsets = workarounds.http_get_all_labware_offsets()
        print(f"found {len(offsets)} offsets:")
        for offset in offsets:
            print(f"\t{offset['createdAt']}:")
            print(f"\t\t{offset['definitionUri']}")
            print(f"\t\t{offset['vector']}")
            LABWARE_OFFSETS.append(offset)
    _protocol = GRAVIMETRIC_CFG[args.pipette][args.channels][args.tip]
    _ctx = helpers.get_api_context(
        API_LEVEL,  # type: ignore[attr-defined]
        is_simulating=args.simulate,
        deck_version="2",
<<<<<<< HEAD
        stall_detection_enable=False,  # FIXME: enable stall-detection
    )
    if args.photometric:
        run_photometric(
=======
    )
    if args.photometric:
        run_pm(
>>>>>>> 10923bff
            _ctx,
            args.pipette,
            args.tip,
            args.trials,
            args.return_tip,
            args.mix,
            args.inspect,
            args.user_volumes,
            args.gantry_speed,
            args.touch_tip,
            args.refill,
        )
    else:
<<<<<<< HEAD
        run_gravimetric(
=======
        run(
>>>>>>> 10923bff
            _ctx,
            args.pipette,
            args.channels,
            args.tip,
            args.trials,
            args.increment,
            args.return_tip,
            args.blank,
            args.mix,
            args.inspect,
            args.user_volumes,
            args.gantry_speed,
            args.scale_delay,
        )<|MERGE_RESOLUTION|>--- conflicted
+++ resolved
@@ -6,9 +6,9 @@
 
 from hardware_testing.data import ui
 from hardware_testing.protocols import (
-    gravimetric_ot3_p50,
+    gravimetric_ot3_p50_single,
     gravimetric_ot3_p50_multi_50ul_tip,
-    gravimetric_ot3_p1000,
+    gravimetric_ot3_p1000_single,
     gravimetric_ot3_p1000_multi_50ul_tip,
     gravimetric_ot3_p1000_multi_200ul_tip,
     gravimetric_ot3_p1000_multi_1000ul_tip,
@@ -31,14 +31,14 @@
 # Keyed by pipette volume, channel count, and tip volume in that order
 GRAVIMETRIC_CFG = {
     50: {
-        1: {50: gravimetric_ot3_p50},
+        1: {50: gravimetric_ot3_p50_single},
         8: {50: gravimetric_ot3_p50_multi_50ul_tip},
     },
     1000: {
         1: {
-            50: gravimetric_ot3_p1000,
-            200: gravimetric_ot3_p1000,
-            1000: gravimetric_ot3_p1000,
+            50: gravimetric_ot3_p1000_single,
+            200: gravimetric_ot3_p1000_single,
+            1000: gravimetric_ot3_p1000_single,
         },
         8: {
             50: gravimetric_ot3_p1000_multi_50ul_tip,
@@ -178,16 +178,9 @@
         API_LEVEL,  # type: ignore[attr-defined]
         is_simulating=args.simulate,
         deck_version="2",
-<<<<<<< HEAD
-        stall_detection_enable=False,  # FIXME: enable stall-detection
     )
     if args.photometric:
         run_photometric(
-=======
-    )
-    if args.photometric:
-        run_pm(
->>>>>>> 10923bff
             _ctx,
             args.pipette,
             args.tip,
@@ -201,11 +194,7 @@
             args.refill,
         )
     else:
-<<<<<<< HEAD
         run_gravimetric(
-=======
-        run(
->>>>>>> 10923bff
             _ctx,
             args.pipette,
             args.channels,
