--- conflicted
+++ resolved
@@ -211,25 +211,12 @@
     report("SERIAL-NUMBERS", "liquid", [liquid])
 
 
-<<<<<<< HEAD
 def store_volume_all(
     report: CSVReport, mode: str, volume: float, average: float, cv: float, d: float
-=======
-def store_volume(
-    report: CSVReport,
-    mode: str,
-    volume: float,
-    average: float,
-    cv: float,
-    d: float,
-    celsius: float,
-    humidity: float,
->>>>>>> e3cbefce
 ) -> None:
     """Report volume."""
     assert mode in ["aspirate", "dispense"]
     vol_in_tag = str(round(volume, 2))
-<<<<<<< HEAD
     report(
         "VOLUMES",
         f"volume-{mode}-{vol_in_tag}-channel-all-average",
@@ -240,20 +227,6 @@
     )
     report(
         "VOLUMES", f"volume-{mode}-{vol_in_tag}-channel-all-d", [round(d * 100.0, 2)]
-=======
-    report("VOLUMES", f"volume-{mode}-{vol_in_tag}-average", [round(average, 2)])
-    report("VOLUMES", f"volume-{mode}-{vol_in_tag}-cv", [round(cv * 100.0, 2)])
-    report("VOLUMES", f"volume-{mode}-{vol_in_tag}-d", [round(d * 100.0, 2)])
-    report(
-        "VOLUMES",
-        f"volume-{mode}-{vol_in_tag}-celsius-pipette-avg",
-        [round(celsius, 2)],
-    )
-    report(
-        "VOLUMES",
-        f"volume-{mode}-{vol_in_tag}-humidity-pipette-avg",
-        [round(humidity, 2)],
->>>>>>> e3cbefce
     )
 
 
@@ -265,6 +238,8 @@
     average: float,
     cv: float,
     d: float,
+    celsius: float,
+    humidity: float,
 ) -> None:
     """Report volume."""
     assert mode in ["aspirate", "dispense"]
@@ -283,6 +258,16 @@
         "VOLUMES",
         f"volume-{mode}-{vol_in_tag}-channel-{channel + 1}-d",
         [round(d * 100.0, 2)],
+    )
+    report(
+        "VOLUMES",
+        f"volume-{mode}-{vol_in_tag}-channel-{channel + 1}-celsius-pipette-avg",
+        [round(celsius, 2)],
+    )
+    report(
+        "VOLUMES",
+        f"volume-{mode}-{vol_in_tag}-channel-{channel + 1}-humidity-pipette-avg",
+        [round(humidity, 2)],
     )
 
 
