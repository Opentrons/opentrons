"""Gravimetric."""
from inspect import getsource
from statistics import stdev
from typing import Optional, Tuple, List, Dict

from opentrons.hardware_control.instruments.ot3.pipette import Pipette
from opentrons.types import Location
from opentrons.protocol_api import ProtocolContext, InstrumentContext, Well, Labware

from hardware_testing.data import create_run_id_and_start_time, ui, get_git_description
from hardware_testing.data.csv_report import CSVReport
from hardware_testing.opentrons_api.types import OT3Mount, Point, OT3Axis
from hardware_testing.opentrons_api.helpers_ot3 import clear_pipette_ul_per_mm

from . import report
from . import config
from .helpers import get_pipette_unique_name
from .workarounds import get_sync_hw_api, get_latest_offset_for_labware
from .increments import get_volume_increments
from .liquid_class.defaults import get_test_volumes, get_liquid_class
from .liquid_class.pipetting import (
    aspirate_with_liquid_class,
    dispense_with_liquid_class,
    PipettingCallbacks,
)
from .liquid_height.height import LiquidTracker, initialize_liquid_from_deck
from .measurement import (
    MeasurementData,
    MeasurementType,
    record_measurement_data,
    calculate_change_in_volume,
    create_measurement_tag,
    DELAY_FOR_MEASUREMENT,
)
from .measurement.environment import get_min_reading, get_max_reading
from .measurement.record import (
    GravimetricRecorder,
    GravimetricRecorderConfig,
)
from .labware.radwag_pipette_calibration_vial import VIAL_DEFINITION
from .tips import get_tips, MULTI_CHANNEL_TEST_ORDER


_MEASUREMENTS: List[Tuple[str, MeasurementData]] = list()


def _generate_callbacks_for_trial(
    recorder: GravimetricRecorder,
    volume: Optional[float],
    channel: int,
    trial: int,
    blank_measurement: bool,
) -> PipettingCallbacks:
    # it is useful to tag the scale data by what is physically happening,
    # so we can graph the data and color-code the lines based on these tags.
    # very helpful for debugging and learning more about the system.
    if blank_measurement:
        volume = None
    return PipettingCallbacks(
        on_submerging=lambda: recorder.set_sample_tag(
            create_measurement_tag("submerge", volume, channel, trial)
        ),
        on_mixing=lambda: recorder.set_sample_tag(
            create_measurement_tag("mix", volume, channel, trial)
        ),
        on_aspirating=lambda: recorder.set_sample_tag(
            create_measurement_tag("aspirate", volume, channel, trial)
        ),
        on_retracting=lambda: recorder.set_sample_tag(
            create_measurement_tag("retract", volume, channel, trial)
        ),
        on_dispensing=lambda: recorder.set_sample_tag(
            create_measurement_tag("dispense", volume, channel, trial)
        ),
        on_blowing_out=lambda: recorder.set_sample_tag(
            create_measurement_tag("blowout", volume, channel, trial)
        ),
        on_exiting=recorder.clear_sample_tag,
    )


def _update_environment_first_last_min_max(test_report: report.CSVReport) -> None:
    # update this regularly, because the script may exit early
    env_data_list = [m.environment for tag, m in _MEASUREMENTS]
    first_data = env_data_list[0]
    last_data = env_data_list[-1]
    min_data = get_min_reading(env_data_list)
    max_data = get_max_reading(env_data_list)
    report.store_environment(
        test_report, report.EnvironmentReportState.FIRST, first_data
    )
    report.store_environment(test_report, report.EnvironmentReportState.LAST, last_data)
    report.store_environment(test_report, report.EnvironmentReportState.MIN, min_data)
    report.store_environment(test_report, report.EnvironmentReportState.MAX, max_data)


def _check_if_software_supports_high_volumes() -> bool:
    src_a = getsource(Pipette.set_current_volume)
    src_b = getsource(Pipette.ok_to_add_volume)
    modified_a = "# assert new_volume <= self.working_volume" in src_a
    modified_b = "return True" in src_b
    return modified_a and modified_b


def _reduce_volumes_to_not_exceed_software_limit(
    test_volumes: List[float], cfg: config.GravimetricConfig
) -> List[float]:
    for i, v in enumerate(test_volumes):
        liq_cls = get_liquid_class(
            cfg.pipette_volume, cfg.pipette_channels, cfg.tip_volume, int(v)
        )
        max_vol = cfg.tip_volume - liq_cls.aspirate.air_gap.trailing_air_gap
        test_volumes[i] = min(v, max_vol - 0.1)
    return test_volumes


def _get_volumes(ctx: ProtocolContext, cfg: config.GravimetricConfig) -> List[float]:
    if cfg.increment:
        test_volumes = get_volume_increments(cfg.pipette_volume, cfg.tip_volume)
    elif cfg.user_volumes and not ctx.is_simulating():
        _inp = input('Enter desired volumes, comma separated (eg: "10,100,1000") :')
        test_volumes = [
            float(vol_str) for vol_str in _inp.strip().split(",") if vol_str
        ]
    else:
        test_volumes = get_test_volumes(
            cfg.pipette_volume, cfg.pipette_channels, cfg.tip_volume
        )
    if not test_volumes:
        raise ValueError("no volumes to test, check the configuration")
    if not _check_if_software_supports_high_volumes():
        if ctx.is_simulating():
            test_volumes = _reduce_volumes_to_not_exceed_software_limit(
                test_volumes, cfg
            )
        else:
            raise RuntimeError("you are not the correct branch")
    return sorted(test_volumes, reverse=False)  # lowest volumes first


def _get_channel_offset(cfg: config.GravimetricConfig, channel: int) -> Point:
    assert (
        channel < cfg.pipette_channels
    ), f"unexpected channel on {cfg.pipette_channels} channel pipette: {channel}"
    if cfg.pipette_channels == 1:
        return Point()
    if cfg.pipette_channels == 8:
        return Point(y=channel * 9.0)
    if cfg.pipette_channels == 96:
        row = channel % 8  # A-H
        col = int(float(channel) / 8.0)  # 1-12
        return Point(x=col * 9.0, y=row * 9.0)
    raise ValueError(f"unexpected number of channels in config: {cfg.pipette_channels}")


def _load_pipette(
    ctx: ProtocolContext, cfg: config.GravimetricConfig
) -> InstrumentContext:
    load_str_channels = {1: "single", 8: "multi", 96: "96"}
    if cfg.pipette_channels not in load_str_channels:
        raise ValueError(f"unexpected number of channels: {cfg.pipette_channels}")
    chnl_str = load_str_channels[cfg.pipette_channels]
    if cfg.pipette_channels == 96:
        pip_name = "p1000_96"
    else:
        pip_name = f"p{cfg.pipette_volume}_{chnl_str}_gen3"
    print(f'pipette "{pip_name}" on mount "{cfg.pipette_mount}"')
    pipette = ctx.load_instrument(pip_name, cfg.pipette_mount)
    assert pipette.channels == cfg.pipette_channels, (
        f"expected {cfg.pipette_channels} channels, "
        f"but got pipette with {pipette.channels} channels"
    )
    assert pipette.max_volume == cfg.pipette_volume, (
        f"expected {cfg.pipette_volume} uL pipette, "
        f"but got a {pipette.max_volume} uL pipette"
    )
    pipette.default_speed = cfg.gantry_speed
    # NOTE: 8ch QC testing means testing 1 channel at a time,
    #       so we need to decrease the pick-up current to work with 1 tip.
    if pipette.channels == 8 and not cfg.increment:
        hwapi = get_sync_hw_api(ctx)
        mnt = OT3Mount.LEFT if cfg.pipette_mount == "left" else OT3Mount.RIGHT
        hwpipette: Pipette = hwapi.hardware_pipettes[mnt.to_mount()]
        hwpipette.pick_up_configurations.current = 0.2
    return pipette


def _apply_labware_offsets(
    cfg: config.GravimetricConfig, tip_racks: List[Labware], labware_on_scale: Labware
) -> None:
    def _apply(labware: Labware) -> None:
        o = get_latest_offset_for_labware(cfg.labware_offsets, labware)
        print(
            f'Apply labware offset to "{labware.name}" (slot={labware.parent}): '
            f"x={round(o.x, 2)}, y={round(o.y, 2)}, z={round(o.z, 2)}"
        )
        labware.set_calibration(o)

    _apply(labware_on_scale)
    for rack in tip_racks:
        _apply(rack)


def _load_labware(
    ctx: ProtocolContext, cfg: config.GravimetricConfig
) -> Tuple[Labware, List[Labware]]:
    print(f'Loading labware on scale: "{cfg.labware_on_scale}"')
    if cfg.labware_on_scale == "radwag_pipette_calibration_vial":
        labware_on_scale = ctx.load_labware_from_definition(
            VIAL_DEFINITION, location=cfg.slot_scale
        )
    else:
        labware_on_scale = ctx.load_labware(
            cfg.labware_on_scale, location=cfg.slot_scale
        )
<<<<<<< HEAD
    if cfg.pipette_channels == 96:
        tiprack_namespace = "custom_beta"
        tiprack_loadname = f"opentrons_ot3_96_tiprack_{cfg.tip_volume}ul_adp"
    else:
        tiprack_namespace = "opentrons"
        tiprack_loadname = f"opentrons_ot3_96_tiprack_{cfg.tip_volume}ul"
    tiprack_load_settings: List[Tuple[int, str, str]] = [
        (slot, tiprack_loadname, tiprack_namespace,)
=======
    tiprack_load_settings: List[Tuple[int, str]] = [
        (
            slot,
            f"opentrons_flex_96_tiprack_{cfg.tip_volume}ul",
        )
>>>>>>> dd8efa6b
        for slot in cfg.slots_tiprack
    ]
    for ls in tiprack_load_settings:
        print(f'Loading tiprack "{ls[1]}" in slot #{ls[0]} with namespace "{ls[2]}"')
    tipracks = [ctx.load_labware(ls[1], location=ls[0], namespace=ls[2]) for ls in tiprack_load_settings]
    _apply_labware_offsets(cfg, tipracks, labware_on_scale)
    return labware_on_scale, tipracks


def _jog_to_find_liquid_height(
    ctx: ProtocolContext, pipette: InstrumentContext, well: Well
) -> float:
    _well_depth = well.depth
    _liquid_height = _well_depth
    _jog_size = -1.0
    if ctx.is_simulating():
        return _liquid_height - 1
    while True:
        pipette.move_to(well.bottom(_liquid_height))
        inp = input(
            f"height={_liquid_height}: ENTER to jog {_jog_size} mm, "
            f'or enter new jog size, or "yes" to save: '
        )
        if inp:
            if inp[0] == "y":
                break
            try:
                _jog_size = min(max(float(inp), -1.0), 1.0)
            except ValueError:
                continue
        _liquid_height = min(max(_liquid_height + _jog_size, 0), _well_depth)
    return _liquid_height


def _calculate_average(volume_list: List[float]) -> float:
    return sum(volume_list) / len(volume_list)


def _calculate_stats(
    volume_list: List[float], total_volume: float
) -> Tuple[float, float, float]:
    average = _calculate_average(volume_list)
    if len(volume_list) <= 1:
        print("skipping CV, only 1x trial per volume")
        cv = -0.01  # negative number is impossible
    else:
        cv = stdev(volume_list) / average
    d = (average - total_volume) / total_volume
    return average, cv, d


def _print_stats(mode: str, average: float, cv: float, d: float) -> None:
    print(
        f"{mode}:\n"
        f"\tavg: {round(average, 2)} uL\n"
        f"\tcv: {round(cv * 100.0, 2)}%\n"
        f"\td: {round(d * 100.0, 2)}%"
    )


def _print_final_results(
    volumes: List[float], channel_count: int, test_report: CSVReport
) -> None:
    for vol in volumes:
        print(f"  * {vol}ul channel all:")
        for mode in ["aspirate", "dispense"]:
            avg, cv, d = report.get_volume_results_all(test_report, mode, vol)
            print(f"    - {mode}:")
            print(f"        avg: {avg}ul")
            print(f"        cv:  {cv}%")
            print(f"        d:   {d}%")
        for channel in range(channel_count):
            print(f"  * vol {vol}ul channel {channel + 1}:")
            for mode in ["aspirate", "dispense"]:
                avg, cv, d = report.get_volume_results_per_channel(
                    test_report, mode, vol, channel
                )
                print(f"    - {mode}:")
                print(f"        avg: {avg}ul")
                print(f"        cv:  {cv}%")
                print(f"        d:   {d}%")


def _run_trial(
    ctx: ProtocolContext,
    pipette: InstrumentContext,
    well: Well,
    channel_offset: Point,
    tip_volume: int,
    volume: float,
    channel: int,
    channel_count: int,
    trial: int,
    recorder: GravimetricRecorder,
    test_report: report.CSVReport,
    liquid_tracker: LiquidTracker,
    blank: bool,
    inspect: bool,
    mix: bool = False,
    stable: bool = True,
    scale_delay: int = DELAY_FOR_MEASUREMENT,
) -> Tuple[float, MeasurementData, float, MeasurementData]:
    pipetting_callbacks = _generate_callbacks_for_trial(
        recorder, volume, channel, trial, blank
    )

    def _tag(m_type: MeasurementType) -> str:
        return create_measurement_tag(m_type, None if blank else volume, channel, trial)

    def _record_measurement_and_store(m_type: MeasurementType) -> MeasurementData:
        m_tag = _tag(m_type)
        if recorder.is_simulator and not blank:
            if m_type == MeasurementType.ASPIRATE:
                recorder.add_simulation_mass(volume * -0.001)
            elif m_type == MeasurementType.DISPENSE:
                recorder.add_simulation_mass(volume * 0.001)
        m_data = record_measurement_data(
            ctx,
            m_tag,
            recorder,
            pipette.mount,
            stable,
            shorten=inspect,
            delay_seconds=scale_delay,
        )
        report.store_measurement(test_report, m_tag, m_data)
        _MEASUREMENTS.append(
            (
                m_tag,
                m_data,
            )
        )
        _update_environment_first_last_min_max(test_report)
        return m_data

    print("recorded weights:")

    # RUN INIT
    pipette.move_to(well.top().move(channel_offset))
    m_data_init = _record_measurement_and_store(MeasurementType.INIT)
    print(f"\tinitial grams: {m_data_init.grams_average} g")

    # RUN ASPIRATE
    aspirate_with_liquid_class(
        ctx,
        pipette,
        tip_volume,
        volume,
        well,
        channel_offset,
        channel_count,
        liquid_tracker,
        callbacks=pipetting_callbacks,
        blank=blank,
        inspect=inspect,
        mix=mix,
    )
    m_data_aspirate = _record_measurement_and_store(MeasurementType.ASPIRATE)
    print(f"\tgrams after aspirate: {m_data_aspirate.grams_average} g")
    print(f"\tcelsius after aspirate: {m_data_aspirate.celsius_pipette} C")

    # RUN DISPENSE
    dispense_with_liquid_class(
        ctx,
        pipette,
        tip_volume,
        volume,
        well,
        channel_offset,
        channel_count,
        liquid_tracker,
        callbacks=pipetting_callbacks,
        blank=blank,
        inspect=inspect,
        mix=mix,
    )
    m_data_dispense = _record_measurement_and_store(MeasurementType.DISPENSE)
    print(f"\tgrams after dispense: {m_data_dispense.grams_average} g")

    # calculate volumes
    volume_aspirate = calculate_change_in_volume(m_data_init, m_data_aspirate)
    volume_dispense = calculate_change_in_volume(m_data_aspirate, m_data_dispense)
    return volume_aspirate, m_data_aspirate, volume_dispense, m_data_dispense


def _get_operator_name(is_simulating: bool) -> str:
    if not is_simulating:
        return input("OPERATOR name:").strip()
    else:
        return "simulation"


def _get_robot_serial(is_simulating: bool) -> str:
    if not is_simulating:
        return input("ROBOT SERIAL NUMBER:").strip()
    else:
        return "simulation-serial-number"


def _get_tip_batch(is_simulating: bool) -> str:
    if not is_simulating:
        return input("TIP BATCH:").strip()
    else:
        return "simulation-tip-batch"


def _pick_up_tip(
    ctx: ProtocolContext,
    pipette: InstrumentContext,
    cfg: config.GravimetricConfig,
    location: Location,
) -> None:
    print(
        f"picking tip {location.labware.as_well().well_name} "
        f"from slot #{location.labware.parent.parent}"
    )
    pipette.pick_up_tip(location)
    # NOTE: the accuracy-adjust function gets set on the Pipette
    #       each time we pick-up a new tip.
    if cfg.increment:
        print("clearing pipette ul-per-mm table to be linear")
        clear_pipette_ul_per_mm(
            get_sync_hw_api(ctx)._obj_to_adapt,  # type: ignore[arg-type]
            OT3Mount.LEFT if cfg.pipette_mount == "left" else OT3Mount.RIGHT,
        )


def _drop_tip(
    ctx: ProtocolContext, pipette: InstrumentContext, cfg: config.GravimetricConfig
) -> None:
    if cfg.return_tip:
        pipette.return_tip(home_after=False)
    else:
        pipette.drop_tip(home_after=False)


def _get_test_channels(cfg: config.GravimetricConfig) -> List[int]:
    if cfg.pipette_channels == 8 and not cfg.increment:
        # NOTE: only test channels separately when QC'ing a 8ch
        return MULTI_CHANNEL_TEST_ORDER
    else:
        return [0]


def _get_channel_divider(cfg: config.GravimetricConfig) -> float:
    if cfg.pipette_channels == 8 and not cfg.increment:
        return 1.0
    else:
        return float(cfg.pipette_channels)


def run(ctx: ProtocolContext, cfg: config.GravimetricConfig) -> None:
    """Run."""
    run_id, start_time = create_run_id_and_start_time()

    ui.print_header("LOAD LABWARE")
    labware_on_scale, tipracks = _load_labware(ctx, cfg)
    liquid_tracker = LiquidTracker()
    initialize_liquid_from_deck(ctx, liquid_tracker)

    ui.print_header("LOAD PIPETTE")
    pipette = _load_pipette(ctx, cfg)
    pipette_tag = get_pipette_unique_name(pipette)
    print(f'found pipette "{pipette_tag}"')
    if cfg.increment:
        pipette_tag += "-increment"
    elif cfg.user_volumes:
        pipette_tag += "-user-volume"
    else:
        pipette_tag += "-qc"

    ui.print_header("GET PARAMETERS")
    test_volumes = _get_volumes(ctx, cfg)
    for v in test_volumes:
        print(f"\t{v} uL")
    all_channels_same_time = cfg.increment or cfg.pipette_channels == 96
    tips = get_tips(ctx, pipette, all_channels=all_channels_same_time)
    total_tips = len([tip for chnl_tips in tips.values() for tip in chnl_tips])
    channels_to_test = _get_test_channels(cfg)
    if len(channels_to_test) > 1:
        num_channels_per_transfer = 1
    else:
        num_channels_per_transfer = cfg.pipette_channels
    trial_total = len(test_volumes) * cfg.trials * len(channels_to_test)
    assert (
        trial_total <= total_tips
    ), f"more trials ({trial_total}) than tips ({total_tips})"

    ui.print_header("LOAD SCALE")
    print(
        "Some Radwag settings cannot be controlled remotely.\n"
        "Listed below are the things the must be done using the touchscreen:\n"
        "  1) Set profile to USER\n"
        "  2) Set screensaver to NONE\n"
    )
    recorder = GravimetricRecorder(
        GravimetricRecorderConfig(
            test_name=cfg.name,
            run_id=run_id,
            tag=pipette_tag,
            start_time=start_time,
            duration=0,
            frequency=1000 if ctx.is_simulating() else 5,
            stable=False,
        ),
        simulate=ctx.is_simulating(),
    )
    print(f'found scale "{recorder.serial_number}"')
    if ctx.is_simulating():
        start_sim_mass = {50: 15, 200: 200, 1000: 200}
        recorder.set_simulation_mass(start_sim_mass[cfg.tip_volume])
    recorder.record(in_thread=True)
    print(f'scale is recording to "{recorder.file_name}"')

    ui.print_header("CREATE TEST-REPORT")
    test_report = report.create_csv_test_report(test_volumes, cfg, run_id=run_id)
    test_report.set_tag(pipette_tag)
    test_report.set_operator(_get_operator_name(ctx.is_simulating()))
    serial_number = _get_robot_serial(ctx.is_simulating())
    tip_batch = _get_tip_batch(ctx.is_simulating())
    test_report.set_version(get_git_description())
    report.store_serial_numbers(
        test_report,
        robot=serial_number,
        pipette=pipette_tag,
        tips=tip_batch,
        scale=recorder.serial_number,
        environment="None",
        liquid="None",
    )

    try:
        ui.print_title("FIND LIQUID HEIGHT")
        print("homing...")
        ctx.home()
        # get the first channel's first-used tip
        # NOTE: note using list.pop(), b/c tip will be re-filled by operator,
        #       and so we can use pick-up-tip from there again
        setup_tip = tips[0][0]
        setup_channel_offset = _get_channel_offset(cfg, channel=0)
        setup_tip_location = setup_tip.top().move(setup_channel_offset)
        _pick_up_tip(ctx, pipette, cfg, location=setup_tip_location)
        print("moving to vial")
        well = labware_on_scale["A1"]
        pipette.move_to(well.top())
        _liquid_height = _jog_to_find_liquid_height(ctx, pipette, well)
        height_below_top = well.depth - _liquid_height
        print(f"liquid is {height_below_top} mm below top of vial")
        liquid_tracker.set_start_volume_from_liquid_height(
            labware_on_scale["A1"], _liquid_height, name="Water"
        )
        vial_volume = liquid_tracker.get_volume(well)
        print(f"software thinks there is {vial_volume} uL of liquid in the vial")
        print("dropping tip")
        _drop_tip(ctx, pipette, cfg)
        if not ctx.is_simulating():
            ui.get_user_ready("REPLACE first Tip with NEW Tip")

        if not cfg.blank or cfg.inspect:
            average_aspirate_evaporation_ul = 0.0
            average_dispense_evaporation_ul = 0.0
        else:
            ui.print_title("MEASURE EVAPORATION")
            print(f"running {config.NUM_BLANK_TRIALS}x blank measurements")
            actual_asp_list_evap: List[float] = []
            actual_disp_list_evap: List[float] = []
            for trial in range(config.NUM_BLANK_TRIALS):
                ui.print_header(f"BLANK {trial + 1}/{config.NUM_BLANK_TRIALS}")
                hover_above_setup_tip = setup_tip_location.move(Point(z=20))
                _pick_up_tip(ctx, pipette, cfg, location=hover_above_setup_tip)
                evap_aspirate, _, evap_dispense, _ = _run_trial(
                    ctx=ctx,
                    pipette=pipette,
                    well=labware_on_scale["A1"],
                    channel_offset=Point(),  # first channel
                    tip_volume=cfg.tip_volume,
                    volume=test_volumes[-1],
                    channel=0,  # first channel
                    channel_count=num_channels_per_transfer,
                    trial=trial,
                    recorder=recorder,
                    test_report=test_report,
                    liquid_tracker=liquid_tracker,
                    blank=True,  # stay away from the liquid
                    inspect=cfg.inspect,
                    mix=cfg.mix,
                    stable=True,
                    scale_delay=cfg.scale_delay,
                )
                print(
                    f"blank {trial + 1}/{config.NUM_BLANK_TRIALS}:\n"
                    f"\taspirate: {evap_aspirate} uL\n"
                    f"\tdispense: {evap_dispense} uL"
                )
                actual_asp_list_evap.append(evap_aspirate)
                actual_disp_list_evap.append(evap_dispense)
                print("dropping tip")
                _drop_tip(ctx, pipette, cfg)
            ui.print_header("EVAPORATION AVERAGE")
            average_aspirate_evaporation_ul = _calculate_average(actual_asp_list_evap)
            average_dispense_evaporation_ul = _calculate_average(actual_disp_list_evap)
            print(
                "average:\n"
                f"\taspirate: {average_aspirate_evaporation_ul} uL\n"
                f"\tdispense: {average_dispense_evaporation_ul} uL"
            )
            report.store_average_evaporation(
                test_report,
                average_aspirate_evaporation_ul,
                average_dispense_evaporation_ul,
            )
        trial_count = 0
        for volume in test_volumes:
            actual_asp_list_all = []
            actual_disp_list_all = []
            ui.print_title(f"{volume} uL")

            trial_asp_dict: Dict[int, List[float]] = {
                trial: [] for trial in range(cfg.trials)
            }
            trial_disp_dict: Dict[int, List[float]] = {
                trial: [] for trial in range(cfg.trials)
            }
            for channel in channels_to_test:
                channel_offset = _get_channel_offset(cfg, channel)
                actual_asp_list_channel = []
                actual_disp_list_channel = []
                aspirate_data_list = []
                dispense_data_list = []
                for trial in range(cfg.trials):
                    trial_count += 1
                    ui.print_header(
                        f"{volume} uL channel {channel + 1} ({trial + 1}/{cfg.trials})"
                    )
                    print(f"trial total {trial_count}/{trial_total}")
                    # remove it so it's not used again
                    next_tip: Well = tips[channel].pop(0)
                    next_tip_location = next_tip.top().move(channel_offset)
                    _pick_up_tip(ctx, pipette, cfg, location=next_tip_location)
                    (
                        actual_aspirate,
                        aspirate_data,
                        actual_dispense,
                        dispense_data,
                    ) = _run_trial(
                        ctx=ctx,
                        pipette=pipette,
                        well=labware_on_scale["A1"],
                        channel_offset=channel_offset,
                        tip_volume=cfg.tip_volume,
                        volume=volume,
                        channel=channel,
                        channel_count=num_channels_per_transfer,
                        trial=trial,
                        recorder=recorder,
                        test_report=test_report,
                        liquid_tracker=liquid_tracker,
                        blank=False,
                        inspect=cfg.inspect,
                        mix=cfg.mix,
                        stable=True,
                        scale_delay=cfg.scale_delay,
                    )
                    print(
                        "measured volumes:\n"
                        f"\taspirate: {round(actual_aspirate, 2)} uL\n"
                        f"\tdispense: {round(actual_dispense, 2)} uL"
                    )
                    asp_with_evap = actual_aspirate - average_aspirate_evaporation_ul
                    disp_with_evap = actual_dispense + average_dispense_evaporation_ul
                    chnl_div = _get_channel_divider(cfg)
                    disp_with_evap /= chnl_div
                    asp_with_evap /= chnl_div
                    print(
                        "per-channel volume, with evaporation:\n"
                        f"\taspirate: {round(asp_with_evap, 2)} uL\n"
                        f"\tdispense: {round(disp_with_evap, 2)} uL"
                    )

                    actual_asp_list_channel.append(asp_with_evap)
                    actual_disp_list_channel.append(disp_with_evap)

                    trial_asp_dict[trial].append(asp_with_evap)
                    trial_disp_dict[trial].append(disp_with_evap)

                    aspirate_data_list.append(aspirate_data)
                    dispense_data_list.append(dispense_data)

                    report.store_trial(
                        test_report,
                        trial,
                        volume,
                        channel,
                        asp_with_evap,
                        disp_with_evap,
                    )
                    print("dropping tip")
                    _drop_tip(ctx, pipette, cfg)

                ui.print_header(f"{volume} uL channel {channel + 1} CALCULATIONS")
                aspirate_average, aspirate_cv, aspirate_d = _calculate_stats(
                    actual_asp_list_channel, volume
                )
                dispense_average, dispense_cv, dispense_d = _calculate_stats(
                    actual_disp_list_channel, volume
                )

                # Average Celsius
                aspirate_celsius_avg = sum(
                    a_data.environment.celsius_pipette for a_data in dispense_data_list
                ) / len(aspirate_data_list)
                dispense_celsius_avg = sum(
                    d_data.environment.celsius_pipette for d_data in aspirate_data_list
                ) / len(dispense_data_list)
                # Average humidity
                aspirate_humidity_avg = sum(
                    a_data.environment.humidity_pipette for a_data in dispense_data_list
                ) / len(aspirate_data_list)
                dispense_humidity_avg = sum(
                    d_data.environment.humidity_pipette for d_data in aspirate_data_list
                ) / len(dispense_data_list)

                _print_stats("aspirate", aspirate_average, aspirate_cv, aspirate_d)
                _print_stats("dispense", dispense_average, dispense_cv, dispense_d)

                report.store_volume_per_channel(
                    report=test_report,
                    mode="aspirate",
                    volume=volume,
                    channel=channel,
                    average=aspirate_average,
                    cv=aspirate_cv,
                    d=aspirate_d,
                    celsius=aspirate_celsius_avg,
                    humidity=aspirate_humidity_avg,
                )
                report.store_volume_per_channel(
                    report=test_report,
                    mode="dispense",
                    volume=volume,
                    channel=channel,
                    average=dispense_average,
                    cv=dispense_cv,
                    d=dispense_d,
                    celsius=dispense_celsius_avg,
                    humidity=dispense_humidity_avg,
                )
                actual_asp_list_all.extend(actual_asp_list_channel)
                actual_disp_list_all.extend(actual_disp_list_channel)

            for trial in range(cfg.trials):
                trial_asp_list = trial_asp_dict[trial]
                trial_disp_list = trial_disp_dict[trial]

                aspirate_average, aspirate_cv, aspirate_d = _calculate_stats(
                    trial_asp_list, volume
                )
                dispense_average, dispense_cv, dispense_d = _calculate_stats(
                    trial_disp_list, volume
                )

                report.store_volume_per_trial(
                    report=test_report,
                    mode="aspirate",
                    volume=volume,
                    trial=trial,
                    average=aspirate_average,
                    cv=aspirate_cv,
                    d=aspirate_d,
                )
                report.store_volume_per_trial(
                    report=test_report,
                    mode="dispense",
                    volume=volume,
                    trial=trial,
                    average=dispense_average,
                    cv=dispense_cv,
                    d=dispense_d,
                )

            ui.print_header(f"{volume} uL channel all CALCULATIONS")
            aspirate_average, aspirate_cv, aspirate_d = _calculate_stats(
                actual_asp_list_all, volume
            )
            dispense_average, dispense_cv, dispense_d = _calculate_stats(
                actual_disp_list_all, volume
            )

            _print_stats("aspirate", aspirate_average, aspirate_cv, aspirate_d)
            _print_stats("dispense", dispense_average, dispense_cv, dispense_d)

            report.store_volume_all(
                report=test_report,
                mode="aspirate",
                volume=volume,
                average=aspirate_average,
                cv=aspirate_cv,
                d=aspirate_d,
            )
            report.store_volume_all(
                report=test_report,
                mode="dispense",
                volume=volume,
                average=dispense_average,
                cv=dispense_cv,
                d=dispense_d,
            )
    finally:
        print("ending recording")
        recorder.stop()
        recorder.deactivate()
        ui.print_title("CHANGE PIPETTES")
        if pipette.has_tip:
            if pipette.current_volume > 0:
                print("dispensing liquid to trash")
                trash = pipette.trash_container.wells()[0]
                # FIXME: this should be a blow_out() at max volume,
                #        but that is not available through PyAPI yet
                #        so instead just dispensing.
                pipette.dispense(pipette.current_volume, trash.top())
                pipette.aspirate(10)  # to pull any droplets back up
            print("dropping tip")
            _drop_tip(ctx, pipette, cfg)
        print("moving to attach position")
        pipette.move_to(ctx.deck.position_for(5).move(Point(x=0, y=9 * 7, z=150)))
    ui.print_title("RESULTS")
    _print_final_results(
        volumes=test_volumes,
        channel_count=len(channels_to_test),
        test_report=test_report,
    )<|MERGE_RESOLUTION|>--- conflicted
+++ resolved
@@ -9,7 +9,7 @@
 
 from hardware_testing.data import create_run_id_and_start_time, ui, get_git_description
 from hardware_testing.data.csv_report import CSVReport
-from hardware_testing.opentrons_api.types import OT3Mount, Point, OT3Axis
+from hardware_testing.opentrons_api.types import OT3Mount, Point
 from hardware_testing.opentrons_api.helpers_ot3 import clear_pipette_ul_per_mm
 
 from . import report
@@ -213,7 +213,6 @@
         labware_on_scale = ctx.load_labware(
             cfg.labware_on_scale, location=cfg.slot_scale
         )
-<<<<<<< HEAD
     if cfg.pipette_channels == 96:
         tiprack_namespace = "custom_beta"
         tiprack_loadname = f"opentrons_ot3_96_tiprack_{cfg.tip_volume}ul_adp"
@@ -222,13 +221,6 @@
         tiprack_loadname = f"opentrons_ot3_96_tiprack_{cfg.tip_volume}ul"
     tiprack_load_settings: List[Tuple[int, str, str]] = [
         (slot, tiprack_loadname, tiprack_namespace,)
-=======
-    tiprack_load_settings: List[Tuple[int, str]] = [
-        (
-            slot,
-            f"opentrons_flex_96_tiprack_{cfg.tip_volume}ul",
-        )
->>>>>>> dd8efa6b
         for slot in cfg.slots_tiprack
     ]
     for ls in tiprack_load_settings:
