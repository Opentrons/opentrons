import threading
import unittest

from opentrons.robot.robot import Robot
from opentrons.containers.placeable import Deck
from opentrons import instruments, containers
from opentrons.util.vector import Vector


class RobotTest(unittest.TestCase):
    def setUp(self):
        Robot.reset_for_tests()
        self.robot = Robot.get_instance()

        self.robot.reset()
        self.robot.connect()
        self.robot.home(enqueue=False)

    def test_home_after_disconnect(self):
        self.robot.disconnect()
        self.assertRaises(RuntimeError, self.robot.home)

    def test_simulate(self):
        self.robot.disconnect()
        p200 = instruments.Pipette(axis='b', name='my-fancy-pancy-pipette')
        p200.aspirate().dispense()
        self.robot.simulate()
        self.assertEquals(len(self.robot._commands), 2)
        self.assertEquals(self.robot.connections['live'], None)

    def test_stop_run(self):
        p200 = instruments.Pipette(axis='b', name='my-fancy-pancy-pipette')
        p200.calibrate_plunger(top=0, bottom=5, blow_out=6, drop_tip=7)

        for i in range(1000):
            p200.aspirate().dispense()

<<<<<<< HEAD
        def _run():
            self.assertRaises(RuntimeWarning, self.robot.run)
=======
        res = None

        def _run():
            nonlocal res
            res = self.robot.run()
>>>>>>> b51c6e8d

        thread = threading.Thread(target=_run)
        thread.start()

        self.robot.stop()

        thread.join()

<<<<<<< HEAD
=======
        self.assertEquals(res[-1], 'Stop signal received')

>>>>>>> b51c6e8d
    def test_calibrated_max_dimension(self):

        expected = self.robot._deck.max_dimensions(self.robot._deck)
        res = self.robot._calibrated_max_dimension()
        self.assertEquals(res, expected)

        p200 = instruments.Pipette(axis='b', name='my-fancy-pancy-pipette')
        plate = containers.load('96-flat', 'A1')
        self.robot.move_head(x=10, y=10, z=10)
        p200.calibrate_position((plate, Vector(0, 0, 0)))

        res = self.robot._calibrated_max_dimension()

        expected = Vector(plate.max_dimensions(plate)) + Vector(10, 10, 10)
        self.assertEquals(res, expected)

    def test_create_arc(self):
        p200 = instruments.Pipette(axis='b', name='my-fancy-pancy-pipette')
        plate = containers.load('96-flat', 'A1')
        plate2 = containers.load('96-flat', 'B1')

        self.robot.move_head(x=10, y=10, z=10)
        p200.calibrate_position((plate, Vector(0, 0, 0)))
        self.robot.move_head(x=10, y=10, z=100)
        p200.calibrate_position((plate2, Vector(0, 0, 0)))

        res = self.robot._create_arc((0, 0, 0), plate[0])
        expected = [
            {'z': 95 + 5},
            {'x': 0, 'y': 0},
            {'z': 0}
        ]
        self.assertEquals(res, expected)

        res = self.robot._create_arc((0, 0, 0), plate[0])
        expected = [
            {'z': 15.5 + 5},
            {'x': 0, 'y': 0},
            {'z': 0}
        ]
        self.assertEquals(res, expected)

    def test_disconnect(self):
        self.robot.disconnect()
        res = self.robot.is_connected()
        self.assertEquals(bool(res), False)

    def test_get_connected_port(self):
        res = self.robot.get_connected_port()
        self.assertEquals(res, self.robot.VIRTUAL_SMOOTHIE_PORT)

    def test_robot_move_to(self):
        self.robot.move_to((Deck(), (100, 0, 0)))
        self.robot.run()
        position = self.robot._driver.get_head_position()['current']
        self.assertEqual(position, (100, 0, 0))

    def test_move_head(self):
        self.robot.move_head(x=100, y=0, z=20)
        current = self.robot._driver.get_head_position()['current']
        self.assertEquals(current, (100, 0, 20))

    def test_home(self):

        self.robot.disconnect()
        self.robot.connect()

        self.assertDictEqual(self.robot.axis_homed, {
            'x': False, 'y': False, 'z': False, 'a': False, 'b': False
        })

        self.robot.clear_commands()
        self.robot.home('xa', enqueue=True)
        self.assertDictEqual(self.robot.axis_homed, {
            'x': False, 'y': False, 'z': False, 'a': False, 'b': False
        })
        self.assertEquals(len(self.robot._commands), 1)
        self.robot.run()
        self.assertDictEqual(self.robot.axis_homed, {
            'x': True, 'y': False, 'z': False, 'a': True, 'b': False
        })

        self.robot.clear_commands()
        self.robot.home(enqueue=False)
        self.assertEquals(len(self.robot._commands), 0)

        self.assertDictEqual(self.robot.axis_homed, {
            'x': True, 'y': True, 'z': True, 'a': True, 'b': True
        })

    def test_robot_pause_and_resume(self):
        self.robot.move_to((Deck(), (100, 0, 0)), enqueue=True)
        self.robot.move_to((Deck(), (101, 0, 0)), enqueue=True)
        self.assertEqual(len(self.robot._commands), 2)

        self.robot.pause()

        def _run():
            self.robot.run()

        thread = threading.Thread(target=_run)
        thread.start()
        self.robot.resume()
        thread.join(0.5)

        self.assertEquals(thread.is_alive(), False)
        self.assertEqual(len(self.robot._commands), 2)

        self.robot.clear_commands()
        self.assertEqual(len(self.robot._commands), 0)

        self.robot.move_to((Deck(), (100, 0, 0)), enqueue=True)
        self.robot.move_to((Deck(), (101, 0, 0)), enqueue=True)

        def _run():
            self.robot.run()

        self.robot.pause()

        thread = threading.Thread(target=_run)
        thread.start()
        thread.join(0.01)

        self.assertEquals(thread.is_alive(), True)
        self.assertEqual(len(self.robot._commands) > 0, True)

        self.robot.resume()

        thread.join(1)
        self.assertEqual(len(self.robot._commands), 2)

    def test_versions(self):
        res = self.robot.versions()
        expected = {
            'config': {
                'version': 'v1.2.0',
                'compatible': True
            },
            'firmware': {
                'version': 'v1.0.5',
                'compatible': True
            },
            'ot_version': {
                'version': 'one_pro',
                'compatible': True
            }
        }
        self.assertDictEqual(res, expected)

    def test_diagnostics(self):
        res = self.robot.diagnostics()
        expected = {
            'axis_homed': {
                'x': True, 'y': True, 'z': True, 'a': True, 'b': True
            },
            'switches': {
                'x': False,
                'y': False,
                'z': False,
                'a': False,
                'b': False
            },
            'steps_per_mm': {
                'x': 80.0,
                'y': 80.0
            }
        }
        self.assertDictEqual(res, expected)

        self.robot.disconnect()
        self.robot.connect()
        self.assertRaises(RuntimeWarning, self.robot.move_head, x=-199)
        res = self.robot.diagnostics()
        expected = {
            'axis_homed': {
                'x': False, 'y': False, 'z': False, 'a': False, 'b': False
            },
            'switches': {
                'x': True,
                'y': False,
                'z': False,
                'a': False,
                'b': False
            },
            'steps_per_mm': {
                'x': 80.0,
                'y': 80.0
            }
        }
        self.assertDictEqual(res, expected)

        self.robot.home('x', enqueue=False)
        res = self.robot.diagnostics()
        expected = {
            'axis_homed': {
                'x': True, 'y': False, 'z': False, 'a': False, 'b': False
            },
            'switches': {
                'x': False,
                'y': False,
                'z': False,
                'a': False,
                'b': False
            },
            'steps_per_mm': {
                'x': 80.0,
                'y': 80.0
            }
        }
        self.assertDictEqual(res, expected)<|MERGE_RESOLUTION|>--- conflicted
+++ resolved
@@ -35,16 +35,11 @@
         for i in range(1000):
             p200.aspirate().dispense()
 
-<<<<<<< HEAD
-        def _run():
-            self.assertRaises(RuntimeWarning, self.robot.run)
-=======
         res = None
 
         def _run():
             nonlocal res
             res = self.robot.run()
->>>>>>> b51c6e8d
 
         thread = threading.Thread(target=_run)
         thread.start()
@@ -53,11 +48,8 @@
 
         thread.join()
 
-<<<<<<< HEAD
-=======
         self.assertEquals(res[-1], 'Stop signal received')
 
->>>>>>> b51c6e8d
     def test_calibrated_max_dimension(self):
 
         expected = self.robot._deck.max_dimensions(self.robot._deck)
