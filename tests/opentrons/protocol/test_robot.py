--- conflicted
+++ resolved
@@ -53,14 +53,10 @@
         })
 
         self.robot.clear()
-<<<<<<< HEAD
-        self.robot.home(enqueue=True)
-=======
-        self.robot.home('xa')
+        self.robot.home('xa', enqueue=True)
         self.assertDictEqual(self.robot.axis_homed, {
             'x': False, 'y': False, 'z': False, 'a': False, 'b': False
         })
->>>>>>> fd0d0313
         self.assertEquals(len(self.robot._commands), 1)
         self.robot.run()
         self.assertDictEqual(self.robot.axis_homed, {
