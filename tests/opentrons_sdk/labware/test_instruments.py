--- conflicted
+++ resolved
@@ -227,41 +227,8 @@
 
         self.robot.run()
 
-<<<<<<< HEAD
         current_pos = self.robot._driver.get_position()['current']
         self.assertDictEqual(
             current_pos,
             {'x': 0, 'y': 0, 'z': 0, 'a': 0, 'b': 0.0}
-        )
-=======
-        expected = [
-            call.move(absolute=True, b=13, speed=None),
-            call.home('b'),
-            call.wait_for_arrival()
-        ]
-
-        self.assertEquals(self.robot._driver.mock_calls, expected)
-
-    def test_pick_up_tip(self):
-        well = self.tiprack['A1']
-
-        self.p200.pick_up_tip(well)
-        self.robot.run()
-
-        expected = [
-            call.move(z=0),
-            call.move(y=0, x=0),
-            call.move(z=0),
-            call.wait_for_arrival(),
-            call.move(z=-6),
-            call.move(z=0),
-            call.move(z=-6),
-            call.move(z=0),
-            call.move(z=-6),
-            call.move(z=0),
-            call.wait_for_arrival(),
-            call.resume(),
-            call.home('z')
-        ]
-        self.assertEquals(self.robot._driver.mock_calls, expected)
->>>>>>> 20386cd8
+        )