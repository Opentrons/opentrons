--- conflicted
+++ resolved
@@ -64,10 +64,6 @@
             (self.plate[0], self.plate[0].from_center(x=0, y=0, z=1)))
 
     def test_calibrate_placeable(self):
-<<<<<<< HEAD
-        x, y, z = (161.0, 31.7, 3.0)
-=======
->>>>>>> 507b66e9
         well = self.plate[0]
         pos = well.from_center(x=0, y=0, z=0, reference=self.plate)
         location = (self.plate, pos)
