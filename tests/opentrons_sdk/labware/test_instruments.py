--- conflicted
+++ resolved
@@ -50,16 +50,12 @@
 
         self.p200.aspirate(100, self.plate[0])
 
-<<<<<<< HEAD
         expected = [
             self.plate[0],
             self.plate[0]
         ]
 
         self.assertEquals(self.p200.placeables, expected)
-=======
-        self.assertEqual(self.p200.placeables, [self.plate[0]])
->>>>>>> 841be6d4
 
     def test_unpack_location(self):
 
