import unittest
from unittest import mock
from opentrons_sdk import containers

from opentrons_sdk.labware import instruments
from opentrons_sdk.robot import Robot
from opentrons_sdk.util.vector import Vector

from opentrons_sdk.util import log

from opentrons_sdk.containers.placeable import unpack_location


class PipetteTest(unittest.TestCase):

    def setUp(self):
        self.robot = Robot.reset()
        self.robot.connect()
        self.robot.home()

        self.trash = containers.load('point', 'A1')
        self.tiprack = containers.load('tiprack-10ul', 'B2')

        self.plate = containers.load('96-flat', 'A2')

        self.p200 = instruments.Pipette(
            trash_container=self.trash,
            tip_racks=[self.tiprack],
            min_volume=10,  # These are variable
            axis="b",
            channels=1
        )

        self.p200.calibrate_plunger(top=0, bottom=10, blow_out=12, drop_tip=13)
        self.p200.set_max_volume(200)

    def test_get_instruments_by_name(self):
        self.p1000 = instruments.Pipette(
            trash_container=self.trash,
            tip_racks=[self.tiprack],
            min_volume=10,  # These are variable
            axis="a",
            name="p1000",
            channels=1,
<<<<<<< HEAD
            aspirate_speed=300,
            dispense_speed=500
=======
            speed=300
>>>>>>> 3f7cb4ab
        )
        result = list(self.robot.get_instruments('p1000'))
        self.assertListEqual(result, [('A', self.p1000)])

    def test_placeables_reference(self):

        self.p200.aspirate(100, self.plate[0])
        self.p200.dispense(100, self.plate[0])
        self.p200.aspirate(100, self.plate[20])
        self.p200.aspirate(100, self.plate[1])

        expected = [
            self.plate[0],
            self.plate[20],
            self.plate[1]
        ]

        self.assertEquals(self.p200.placeables, expected)

    def test_unpack_location(self):

        location = (self.plate[0], (1, 0, -1))
        res = unpack_location(location)
        self.assertEqual(res, (self.plate[0], (1, 0, -1)))

        res = unpack_location(self.plate[0])
        self.assertEqual(
            res,
            (self.plate[0], self.plate[0].from_center(x=0, y=0, z=1)))

    def test_calibrate_placeable(self):
        well = self.plate[0]
        pos = well.from_center(x=0, y=0, z=0, reference=self.plate)
        location = (self.plate, pos)

        well_deck_coordinates = well.center(well.get_deck())
        dest = well_deck_coordinates + Vector(1, 2, 3)
        log.debug('Unit test', 'Destination: {}'.format(well_deck_coordinates))

        self.robot._driver.move_head(x=dest['x'], y=dest['y'], z=dest['z'])

        self.p200.calibrate_position(location)

        expected_calibration_data = {
            'A2': {
                'children': {
                    '96-flat': {
                        'delta': (1.0, 2.0, 3.0)
                    }}}}

        self.assertDictEqual(
            self.p200.calibration_data,
            expected_calibration_data)

    def test_aspirate_rate(self):
<<<<<<< HEAD
        self.p200.set_speed(aspirate=300, dispense=500)
        self.robot.clear()
        self.p200.plunger.speed = mock.Mock()
        self.p200.aspirate(100, rate=2.0).dispense(rate=.5)
        self.robot.run()
        expected = [
            mock.call(600.0),
            mock.call(250.0)
=======
        self.p200.set_speed(500)
        self.robot.clear()
        self.p200.plunger.speed = mock.Mock()
        self.p200.aspirate(100).dispense()
        self.robot.run()
        expected = [
            mock.call(500.0),
            mock.call(500.0)
>>>>>>> 3f7cb4ab
        ]
        self.assertEquals(self.p200.plunger.speed.mock_calls, expected)

    def test_aspirate_move_to(self):
        x, y, z = (161.0, 116.7, 3.0)
        well = self.plate[0]
        pos = well.from_center(x=0, y=0, z=-1, reference=self.plate)
        location = (self.plate, pos)

        self.robot._driver.move_head(x=x, y=y, z=z)

        self.p200.calibrate_position(location)

        self.p200.aspirate(100, location)
        self.robot.run()

        current_pos = self.robot._driver.get_head_position()['current']
        print(current_pos)
        self.assertEqual(
            current_pos,
            Vector({'x': 161.0, 'y': 116.7, 'z': 3.0})
        )

        current_pos = self.robot._driver.get_plunger_positions()['current']

        self.assertDictEqual(
            current_pos,
            {'a': 0, 'b': 5.0}
        )

    def test_dispense_move_to(self):
        x, y, z = (161.0, 116.7, 3.0)
        well = self.plate[0]
        pos = well.from_center(x=0, y=0, z=-1, reference=self.plate)
        location = (self.plate, pos)

        self.robot._driver.move_head(x=x, y=y, z=z)

        self.p200.calibrate_position(location)

        self.p200.aspirate(100, location)
        self.p200.dispense(100, location)
        self.robot.run()

        driver = self.robot._driver

        current_plunger_pos = driver.get_plunger_positions()['current']
        current_head_pos = driver.get_head_position()['current']

        self.assertEqual(
            current_head_pos,
            Vector({'x': 161.0, 'y': 116.7, 'z': 3.0})
        )
        self.assertDictEqual(
            current_plunger_pos,
            {'a': 0, 'b': 10.0}
        )

    def test_blow_out_move_to(self):
        x, y, z = (161.0, 116.7, 3.0)
        well = self.plate[0]
        pos = well.from_center(x=0, y=0, z=-1, reference=self.plate)
        location = (self.plate, pos)

        self.robot._driver.move_head(x=x, y=y, z=z)

        self.p200.calibrate_position(location)

        self.p200.blow_out(location)
        self.robot.run()

        current_pos = self.robot._driver.get_head_position()['current']

        self.assertEqual(
            current_pos,
            Vector({'x': 161.0, 'y': 116.7, 'z': 3.0})
        )

        current_pos = self.robot._driver.get_plunger_positions()['current']

        self.assertDictEqual(
            current_pos,
            {'a': 0, 'b': 12.0}
        )

    def test_drop_tip_move_to(self):
        x, y, z = (161.0, 116.7, 3.0)
        well = self.plate[0]
        pos = well.from_center(x=0, y=0, z=-1, reference=self.plate)
        location = (self.plate, pos)

        self.robot._driver.move_head(x=x, y=y, z=z)

        self.p200.calibrate_position(location)

        self.p200.drop_tip(location)
        self.robot.run()

        current_pos = self.robot._driver.get_head_position()['current']

        self.assertEqual(
            current_pos,
            Vector({'x': 144.3, 'y': 97.0, 'z': 3.0})
        )

    def test_empty_aspirate(self):

        self.p200.aspirate(100)

        self.robot.run()

        current_pos = self.robot._driver.get_plunger_positions()['current']

        self.assertDictEqual(
            current_pos,
            {'a': 0, 'b': 5.0}
        )

    def test_non_empty_aspirate(self):

        self.p200.aspirate(100)
        self.p200.aspirate(20)
        self.robot.run()

        current_pos = self.robot._driver.get_plunger_positions()['current']
        self.assertDictEqual(
            current_pos,
            {'a': 0, 'b': 4.0}
        )

    def test_aspirate_no_args(self):
        self.p200.aspirate()
        self.robot.run()

        current_pos = self.robot._driver.get_plunger_positions()['current']
        self.assertDictEqual(
            current_pos,
            {'a': 0, 'b': 0.0}
        )

    def test_invalid_aspirate(self):
        self.assertRaises(RuntimeWarning, self.p200.aspirate, 500)

    def test_dispense(self):
        self.p200.aspirate(100)
        self.p200.dispense(20)

        self.robot.run()

        current_pos = self.robot._driver.get_plunger_positions()['current']
        self.assertDictEqual(
            current_pos,
            {'a': 0, 'b': 6.0}
        )

    def test_dispense_no_args(self):
        self.p200.aspirate(100)
        self.p200.dispense()

        self.robot.run()

        current_pos = self.robot._driver.get_plunger_positions()['current']
        self.assertDictEqual(
            current_pos,
            {'a': 0, 'b': 10.0}
        )

    def test_blow_out(self):

        self.p200.blow_out()

        self.robot.run()

        current_pos = self.robot._driver.get_plunger_positions()['current']
        self.assertDictEqual(
            current_pos,
            {'a': 0, 'b': 12.0}
        )

    def test_drop_tip(self):

        self.p200.drop_tip()

        self.robot.run()

        current_pos = self.robot._driver.get_plunger_positions()['current']
        self.assertDictEqual(
            current_pos,
            {'a': 0, 'b': 0.0}
        )

    def test_delay(self):
        self.p200.delay(1)

        self.assertEqual(
            self.robot._commands[-1].description,
            "Delaying 1 seconds")

    def test_set_speed(self):

<<<<<<< HEAD
        self.p200.set_speed(aspirate=100)
        self.assertEqual(self.p200.speeds['aspirate'], 100)

        self.p200.set_speed(dispense=100)
        self.assertEqual(self.p200.speeds['dispense'], 100)
=======
        self.p200.set_speed(100)
        self.assertEqual(self.p200.speed, 100)
>>>>>>> 3f7cb4ab

    def test_transfer_no_volume(self):
        self.p200.aspirate = mock.Mock()
        self.p200.dispense = mock.Mock()
        self.p200.transfer(self.plate[0], self.plate[1])
        self.robot.run()

        self.assertEqual(
            self.p200.aspirate.mock_calls,
            [mock.call.aspirate(self.p200.max_volume, self.plate[0])])
        self.assertEqual(
            self.p200.dispense.mock_calls,
            [mock.call.dispense(self.p200.max_volume, self.plate[1])])

    def test_transfer_with_volume(self):
        self.p200.aspirate = mock.Mock()
        self.p200.dispense = mock.Mock()
        self.p200.transfer(self.plate[0], self.plate[1], 100)
        self.robot.run()

        self.assertEqual(
            self.p200.aspirate.mock_calls,
            [mock.call.aspirate(100, self.plate[0])])
        self.assertEqual(
            self.p200.dispense.mock_calls,
            [mock.call.dispense(100, self.plate[1])])

    def test_consolidate(self):
        volume = 99
        sources = [self.plate[1], self.plate[2], self.plate[3]]
        destination = self.plate[0]
        fractional_volume = volume / len(sources)

        self.p200.aspirate = mock.Mock()
        self.p200.dispense = mock.Mock()
        self.p200.consolidate(destination, sources, volume)
        self.robot.run()

        self.assertEqual(
            self.p200.aspirate.mock_calls,
            [
                mock.call.aspirate(fractional_volume, self.plate[1]),
                mock.call.aspirate(fractional_volume, self.plate[2]),
                mock.call.aspirate(fractional_volume, self.plate[3])
            ]
        )
        self.assertEqual(
            self.p200.dispense.mock_calls,
            [mock.call.dispense(volume, destination)]
        )

    def test_distribute(self):
        volume = 99
        destinations = [self.plate[1], self.plate[2], self.plate[3]]
        fractional_volume = volume / len(destinations)

        self.p200.aspirate = mock.Mock()
        self.p200.dispense = mock.Mock()
        self.p200.distribute(self.plate[0], destinations, volume)
        self.robot.run()

        self.assertEqual(
            self.p200.dispense.mock_calls,
            [
                mock.call.dispense(fractional_volume, self.plate[1]),
                mock.call.dispense(fractional_volume, self.plate[2]),
                mock.call.dispense(fractional_volume, self.plate[3])]
        )
        self.assertEqual(
            self.p200.aspirate.mock_calls,
            [
                mock.call.aspirate(volume, self.plate[0])
            ]
        )

    def test_mix(self):
        # It is necessary to aspirate before it is mocked out
        # so that you have liquid
        self.p200.current_volume = 100
        self.p200.aspirate = mock.Mock()
        self.p200.dispense = mock.Mock()
        self.p200.mix()
        self.robot.run()

        self.assertEqual(
            self.p200.dispense.mock_calls,
            [
                mock.call.dispense(100),
                mock.call.dispense(100),
                mock.call.dispense(100),
                mock.call.dispense(100)
            ]
        )
        self.assertEqual(
            self.p200.aspirate.mock_calls,
            [
                mock.call.aspirate(100),
                mock.call.aspirate(100),
                mock.call.aspirate(100)
            ]
        )

        def test_mix_with_args(self):
            self.p200.current_volume = 100
            self.p200.aspirate = mock.Mock()
            self.p200.dispense = mock.Mock()
            self.p200.mix(volume=50, repetitions=2)
            self.robot.run()

            self.assertEqual(
                self.p200.dispense.mock_calls,
                [
                    mock.call.dispense(50),
                    mock.call.dispense(50),
                    mock.call.dispense(50)
                ]
            )
            self.assertEqual(
                self.p200.aspirate.mock_calls,
                [
                    mock.call.aspirate(50),
                    mock.call.aspirate(50)
                ]
            )<|MERGE_RESOLUTION|>--- conflicted
+++ resolved
@@ -42,12 +42,8 @@
             axis="a",
             name="p1000",
             channels=1,
-<<<<<<< HEAD
             aspirate_speed=300,
             dispense_speed=500
-=======
-            speed=300
->>>>>>> 3f7cb4ab
         )
         result = list(self.robot.get_instruments('p1000'))
         self.assertListEqual(result, [('A', self.p1000)])
@@ -103,7 +99,6 @@
             expected_calibration_data)
 
     def test_aspirate_rate(self):
-<<<<<<< HEAD
         self.p200.set_speed(aspirate=300, dispense=500)
         self.robot.clear()
         self.p200.plunger.speed = mock.Mock()
@@ -112,16 +107,6 @@
         expected = [
             mock.call(600.0),
             mock.call(250.0)
-=======
-        self.p200.set_speed(500)
-        self.robot.clear()
-        self.p200.plunger.speed = mock.Mock()
-        self.p200.aspirate(100).dispense()
-        self.robot.run()
-        expected = [
-            mock.call(500.0),
-            mock.call(500.0)
->>>>>>> 3f7cb4ab
         ]
         self.assertEquals(self.p200.plunger.speed.mock_calls, expected)
 
@@ -321,17 +306,11 @@
             "Delaying 1 seconds")
 
     def test_set_speed(self):
-
-<<<<<<< HEAD
         self.p200.set_speed(aspirate=100)
         self.assertEqual(self.p200.speeds['aspirate'], 100)
 
         self.p200.set_speed(dispense=100)
         self.assertEqual(self.p200.speeds['dispense'], 100)
-=======
-        self.p200.set_speed(100)
-        self.assertEqual(self.p200.speed, 100)
->>>>>>> 3f7cb4ab
 
     def test_transfer_no_volume(self):
         self.p200.aspirate = mock.Mock()
