--- conflicted
+++ resolved
@@ -303,18 +303,14 @@
         _, _, starting_z = self.robot._driver.get_head_position()['current']
         well_x, well_y, _ = last_well.center(reference=self.robot._deck)
         self.p200.pick_up_tip(last_well)
-        self.robot.run()
+        self.robot.run(mode='live')
         current_pos = self.robot._driver.get_head_position()['current']
         self.assertTrue(current_pos == (well_x, well_y, starting_z))
 
     def test_drop_tip(self):
         self.p200.drop_tip()
-<<<<<<< HEAD
-
-        self.robot.run(mode='live')
-=======
-        self.robot.run()
->>>>>>> 09177eb7
+
+        self.robot.run(mode='live')
 
         current_pos = self.robot._driver.get_plunger_positions()['current']
         self.assertDictEqual(
