import copy
import os
from threading import Event

import serial

from opentrons import containers
from opentrons.drivers import motor as motor_drivers
from opentrons.drivers.virtual_smoothie import VirtualSmoothie
from opentrons.robot.command import Command
from opentrons.util import trace
from opentrons.util.vector import Vector
from opentrons.util.log import get_logger
from opentrons.drivers import virtual_smoothie
from opentrons.helpers import helpers
from opentrons.util.trace import traceable
from opentrons.util.singleton import Singleton


log = get_logger(__name__)


class Robot(object, metaclass=Singleton):
    """
    This class is the main interface to the robot.

    Through this class you can can:
        * define your :class:`opentrons.Deck`
        * :meth:`simulate` the protocol run
        * :meth:`connect` to Opentrons physical robot
        * :meth:`run` the protocol on a robot
        * :meth:`home` axis, move head (:meth:`move_to`)
        * :meth:`pause` and :func:`resume` the protocol run

    Each Opentrons protocol is a Python script. When evaluated the script
    creates an execution plan which is stored as a list of commands in
    Robot's command queue.

    Here are the typical steps of writing the protocol:
        * Using a Python script and the Opentrons API load your
          containers and define instruments
          (see :class:`~opentrons.instruments.pipette.Pipette`).
        * Call :meth:`reset` to reset the robot's state and command queue.
        * Write your instructions which will get converted
          into an execution plan.
        * Review the list of commands in the robot's queue by running
          :meth:`commands`.
        * Call :func:`simulate` to run the protocol it against a virtual robot.
        * :meth:`connect` to the robot and call :func:`run` it on a real robot.

    See :class:`Pipette` for the list of supported instructions.

    Examples
    --------
    >>> from opentrons.robot import Robot
    >>> from opentrons import instruments, containers
    >>> robot = Robot()
    >>> robot.reset() # doctest: +ELLIPSIS
    <opentrons.robot.robot.Robot object at ...>
    >>> plate = containers.load('96-flat', 'A1', 'plate')
    >>> p200 = instruments.Pipette(axis='b')
    >>> p200.set_max_volume(200) # doctest: +ELLIPSIS
    <opentrons.instruments.pipette.Pipette object at ...>
    >>> p200.aspirate(200, plate[0]) # doctest: +ELLIPSIS
    <opentrons.instruments.pipette.Pipette object at ...>
    >>> robot.commands()
    ['Aspirating 200uL at <Deck>/<Slot A1>/<Container plate>/<Well A1>']
    >>> robot.simulate()
    []
    """

    _commands = None  # []
    _instance = None

    VIRTUAL_SMOOTHIE_PORT = 'Virtual Smoothie'

    def __init__(self):
        """
        Initializes a robot instance.

        Notes
        -----
        This class is a singleton. That means every time you call
        :func:`__init__` the same instance will be returned. There's
        only once instance of a robot.
        """
        self.can_pop_command = Event()

        self.can_pop_command.set()

        self.axis_homed = {
            'x': False, 'y': False, 'z': False, 'a': False, 'b': False}

        self.connections = {
            'live': None,
            'simulate': self.get_virtual_device(
                options={'limit_switches': False}
            ),
            'simulate_switches': self.get_virtual_device(
                options={'limit_switches': True}
            )
        }

        self._driver = motor_drivers.CNCDriver()
        self.reset()

    @classmethod
    def get_instance(cls):
        """
        Deprecated. Use Robot() instead.

        Returns
        -------
        An instance of a robot.
        """

        # leaving this method for backwards compatibility
        # before Singleton meta-class was introduced
        #
        # TODO: remove method, refactor dependencies
        return Robot()

    @classmethod
    def reset_for_tests(cls):
        """
        Deprecated.
        """
        robot = Robot.get_instance()
        robot.reset()
        return robot

    def reset(self):
        """
        Resets the state of the robot and clears:
            * Deck
            * Instruments
            * Command queue
            * Runtime warnings

        """
        self._commands = []
        self._handlers = []
        self._runtime_warnings = []

        self._previous_container = None

        self._deck = containers.Deck()
        self.setup_deck()

        self._ingredients = {}  # TODO needs to be discusses/researched
        self._instruments = {}

        self.axis_homed = {
            'x': False, 'y': False, 'z': False, 'a': False, 'b': False}

        return self

    def add_instrument(self, axis, instrument):
        """
        Adds instrument to a robot.

        Parameters
        ----------
        axis : str
            Specifies which axis the instruments is attached to.
        instrument : Instrument
            An instance of a :class:`Pipette` to attached to the axis.

        Notes
        -----
        A canonical way to add to add a Pipette to a robot is:

        ::

            from opentrons.instruments.pipette import Pipette
            p200 = Pipette(axis='a')

        This will create a pipette and call :func:`add_instrument`
        to attach the instrument.
        """
        axis = axis.upper()
        self._instruments[axis] = instrument

    def add_warning(self, warning_msg):
        """
        Internal. Add a runtime warning to the queue.
        """
        self._runtime_warnings.append(warning_msg)

    def get_warnings(self):
        """
        Get current runtime warnings.

        Returns
        -------

        Runtime warnings accumulated since the last :func:`run`
        or :func:`simulate`.
        """
        return list(self._runtime_warnings)

    def get_mosfet(self, mosfet_index):
        """
        Get MOSFET for a MagBead (URL).

        Parameters
        ----------
        mosfet_index : int
            Number of a MOSFET on MagBead.

        Returns
        -------
        Instance of :class:`InstrumentMosfet`.
        """
        robot_self = self

        class InstrumentMosfet():
            """
            Provides access to MagBead's MOSFET.
            """

            def __init__(self):
                self.motor_driver = robot_self._driver

            def engage(self):
                """
                Engages the MOSFET.
                """
                self.motor_driver.set_mosfet(mosfet_index, True)

            def disengage(self):
                """
                Disengages the MOSFET.
                """
                self.motor_driver.set_mosfet(mosfet_index, False)

            def wait(self, seconds):
                """
                Pauses protocol execution.

                Parameters
                ----------
                seconds : int
                    Number of seconds to pause for.
                """
                self.motor_driver.wait(seconds)

        return InstrumentMosfet()

    def get_motor(self, axis):
        """
        Get robot's head motor.

        Parameters
        ----------
        axis : {'a', 'b'}
            Axis name. Please check stickers on robot's gantry for the name.
        """
        robot_self = self

        class InstrumentMotor():

            """
            Provides access to Robot's head motor.
            """

            def __init__(self):
                self.motor_driver = robot_self._driver

            def move(self, value, mode='absolute'):
                """
                Move plunger motor.

                Parameters
                ----------
                value : int
                    A one-dimensional coordinate to move to.
                mode : {'absolute', 'relative'}
                """
                kwargs = {axis: value}
                return self.motor_driver.move_plunger(
                    mode=mode, **kwargs
                )

            def home(self):
                """
                Home plunger motor.
                """
                return self.motor_driver.home(axis)

            def wait(self, seconds):
                """
                Wait.

                Parameters
                ----------
                seconds : int
                    Number of seconds to pause for.
                """
                self.motor_driver.wait(seconds)

            def speed(self, rate):
                """
                Set motor speed.

                Parameters
                ----------
                rate : int
                """
                self.motor_driver.set_plunger_speed(rate, axis)
                return self

        return InstrumentMotor()

    def flip_coordinates(self, coordinates):
        """
        Flips between Deck and Robot coordinate systems.

        TODO: Add image explaining coordinate systems.
        """
        dimensions = self._driver.get_dimensions()
        return helpers.flip_coordinates(coordinates, dimensions)

    def get_serial_device(self, port):
        """
        Connect to a serial CNC device.

        Parameters
        ----------
        port : str
            OS-specific port name.

        Returns
        -------
        Serial device instance to be supplied to :func:`connect`
        """
        try:
            device = serial.Serial(
                port=port,
                baudrate=115200,
                timeout=self._driver.serial_timeout
            )
            return device
        except serial.SerialException as e:
            log.debug(
                "Error connecting to {}".format(port))
            log.error(e)

        return None

    def get_virtual_device(self, port=None, options=None):
        """
        Connect to a :class:`VirtualSmoothie` to simulate behavior of
        a Smoothieboard

        Parameters
        ----------
        port : str
            Port name. Could be `None` or anything.
        options : dict
            Options to be passed to :class:`VirtualSmoothie`.

            Default:

            ::

                default_options = {
                    'limit_switches': True,
                    'firmware': 'v1.0.5',
                    'config': {
                        'ot_version': 'one_pro',
                        'version': 'v1.0.3',        # config version
                        'alpha_steps_per_mm': 80.0,
                        'beta_steps_per_mm': 80.0
                    }
                }

        """
        default_options = {
            'limit_switches': True,
            'firmware': 'v1.0.5',
            'config': {
                'ot_version': 'one_pro',
                'version': 'v1.2.0',        # config version
                'alpha_steps_per_mm': 80.0,
                'beta_steps_per_mm': 80.0
            }
        }
        if not options:
            options = {}
        default_options.update(options)
        return VirtualSmoothie(port=port, options=default_options)

    def connect(self, port=None, options=None):
        """
        Connects the robot to a serial port.

        Parameters
        ----------
        port : str
            OS-specific port name or ``'Virtual Smoothie'``
        options : dict
            if :attr:`port` is set to ``'Virtual Smoothie'``, provide
            the list of options to be passed to :func:`get_virtual_device`

        Returns
        -------
        ``True`` for success, ``False`` for failure.
        """
        device = None
        if not port or port == self.VIRTUAL_SMOOTHIE_PORT:
            device = self.get_virtual_device(
                port=self.VIRTUAL_SMOOTHIE_PORT, options=options)
        else:
            device = self.get_serial_device(port)

        res = self._driver.connect(device)

        if res:
            self.connections['live'] = device

        return res

    def _update_axis_homed(self, *args):
        for a in args:
            for letter in a:
                if letter.lower() in self.axis_homed:
                    self.axis_homed[letter.lower()] = True

    def home(self, *args, **kwargs):
        """
        Home robot's head and plunger motors.

        Parameters
        ----------
        *args :
            A string with axes to home. For example ``'xyz'`` or ``'ab'``.

            If no arguments provided home Z-axis then X, Y, B, A

        enqueue : {True, False} Default: ``False``
            If ``True`` put into command queue,
            if ``False`` execute immediately.

        Notes
        -----
        Sometimes while executing a long protocol,
        a robot might accumulate precision
        error and it is recommended to home it. In this scenario, add
        ``robot.home('xyzab', enqueue=True)`` into your script.

        Examples
        --------
        >>> from opentrons.robot import Robot
        >>> robot.connect('Virtual Smoothie')
        True
        >>> robot.home()
        True
        """
        def _do():
            if self._driver.calm_down():
                if args:
                    self._update_axis_homed(*args)
                    return self._driver.home(*args)
                else:
                    self._update_axis_homed('xyzab')
                    self._driver.home('z')
                    return self._driver.home('x', 'y', 'b', 'a')
            else:
                return False

        if kwargs.get('enqueue'):
            description = "Homing Robot"
            self.add_command(Command(do=_do, description=description))
        else:
            log.info('Executing: Home now')
            return _do()

    def add_command(self, command):

        if command.description:
            log.info("Enqueuing: {}".format(command.description))
        if command.setup:
            command.setup()
        self._commands.append(command)

    def register(self, name, callback):
        def commandable():
            self.add_command(Command(do=callback))
        setattr(self, name, commandable)

    def move_head(self, *args, **kwargs):
        self._driver.move_head(*args, **kwargs)

    def move_plunger(self, *args, **kwargs):
        self._driver.move_plunger(*args, **kwargs)

    def head_speed(self, rate):
        self._driver.set_head_speed(rate)

    @traceable('move-to')
    def move_to(self, location, instrument=None, strategy='arc', **kwargs):
        """
        Move an instrument to a coordinate, container or a coordinate within
        a container.

        Parameters
        ----------
        location : one of the following:
            1. :class:`Placeable` (i.e. Container, Deck, Slot, Well) — will
            move to the origin of a container.
            2. :class:`Vector` move to the given coordinate in Deck coordinate
            system.
            3. (:class:`Placeable`, :class:`Vector`) move to a given coordinate
            within object's coordinate system.

        instrument :
            Instrument to move relative to. If ``None``, move relative to the
            center of a gantry.

        strategy : {'arc', 'direct'}
            ``arc`` : move to the point using arc trajectory
            avoiding obstacles.

            ``direct`` : move to the point in a straight line.

        Examples
        --------
        >>> from opentrons.robot import Robot
        >>> robot.reset() # doctest: +ELLIPSIS
        <opentrons.robot.robot.Robot object at ...>
        >>> robot.connect('Virtual Smoothie')
        True
        >>> robot.home()
        True
        >>> plate = robot.add_container('A1', '96-flat', 'plate')
        >>> robot.move_to(plate[0])
        >>> robot.move_to(plate[0].top())
        """

        enqueue = kwargs.get('enqueue', False)
        # Adding this for backwards compatibility with old move_to(now=False)
        # convention.
        if 'now' in kwargs:
            enqueue = not kwargs.get('now')

        placeable, coordinates = containers.unpack_location(location)

        if instrument:
            coordinates = instrument.calibrator.convert(
                placeable,
                coordinates)
        else:
            coordinates += placeable.coordinates(placeable.get_deck())

        def _do():
            if strategy == 'arc':
                arc_coords = self._create_arc(coordinates, placeable)
                for coord in arc_coords:
                    self._driver.move_head(**coord)
            elif strategy == 'direct':
                self._driver.move_head(
                    x=coordinates[0],
                    y=coordinates[1],
                    z=coordinates[2]
                )
            else:
                raise RuntimeError(
                    'Unknown move strategy: {}'.format(strategy))

        if enqueue:
            self.add_command(Command(do=_do))
        else:
            _do()

    def _calibrated_max_dimension(self, container=None):
        """
        Returns a Vector, each axis being the calibrated maximum
        for all instruments
        """
        if not self._instruments or not self.containers():
            if container:
                return container.max_dimensions(self._deck)
            return self._deck.max_dimensions(self._deck)

        def _max_per_instrument(placeable):
            """
            Returns list of Vectors, one for each Instrument's farthest
            calibrated coordinate for the supplied placeable
            """
            return [
                instrument.calibrator.convert(
                    placeable,
                    placeable.max_dimensions(placeable)
                )
                for instrument in self._instruments.values()
            ]

        container_max_coords = []
        if container:
            container_max_coords = _max_per_instrument(container)
        else:
            for c in self.containers().values():
                container_max_coords += _max_per_instrument(c)

        max_coords = [
            max(
                container_max_coords,
                key=lambda coordinates: coordinates[axis]
            )[axis]
            for axis in range(3)
        ]

        return Vector(max_coords)

    def _create_arc(self, destination, placeable=None):
        """
        Returns a list of coordinates to arrive to the destination coordinate
        """
        this_container = None
        if isinstance(placeable, containers.Well):
            this_container = placeable.get_parent()
        elif isinstance(placeable, containers.WellSeries):
            this_container = placeable.get_parent()
        elif isinstance(placeable, containers.Container):
            this_container = placeable

        ref_container = None
        if this_container and (self._previous_container == this_container):
            ref_container = this_container

        _, _, tallest_z = self._calibrated_max_dimension(ref_container)
        _, _, robot_max_z = self._driver.get_dimensions()
        arc_top = min(tallest_z, robot_max_z)

        self._previous_container = this_container

        return [
            {'z': arc_top},
            {'x': destination[0], 'y': destination[1]},
            {'z': destination[2]}
        ]

    @property
    def actions(self):
        """
        Return a copy of a raw list of commands in the Robot's queue.
        """
        return copy.deepcopy(self._commands)

    def prepare_for_run(self):
        """
        Internal. Prepare for a Robot's run.
        """
        if not self._driver.connection:
            raise RuntimeWarning('Please connect to the robot')

        self._runtime_warnings = []

        if not self._instruments:
            self.add_warning('No instruments added to robot')
        if not self._commands:
            self.add_warning('No commands added to robot')

        for instrument in self._instruments.values():
            instrument.reset()

    def run(self, **kwargs):
        """
        Run the command queue on a device provided in :func:`connect`.

        Notes
        -----
        If :func:`connect` was called with ``port='Virtual Smoothie'``
        it will execute similar to :func:`simulate`.

        Examples
        --------
        ..
        >>> from opentrons.robot import Robot
        >>> from opentrons.instruments.pipette import Pipette
        >>> robot.reset() # doctest: +ELLIPSIS
        <opentrons.robot.robot.Robot object at ...>
        >>> robot.connect('Virtual Smoothie')
        True
        >>> robot.home()
        True
        >>> plate = robot.add_container('A1', '96-flat', 'plate')
        >>> p200 = Pipette(axis='a')
        >>> robot.move_to(plate[0])
        >>> robot.move_to(plate[0].top())
        """
        self.prepare_for_run()

        cmd_run_event = {}
        cmd_run_event.update(kwargs)

        mode = 'live'
        if isinstance(self._driver.connection,
                      virtual_smoothie.VirtualSmoothie):
            mode = 'simulate'

        cmd_run_event['mode'] = mode
        for i, command in enumerate(self._commands):
            cmd_run_event.update({
                'command_description': command.description,
                'command_index': i
            })
            try:
                self.can_pop_command.wait()
                if command.description:
                    log.info("Executing: {}".format(command.description))
                command()
                # emit command was done...
                cmd_run_event['name'] = 'command-run',
                trace.EventBroker.get_instance().notify(cmd_run_event)
            except Exception as e:
                cmd_run_event['name'] = 'command-failed',
                cmd_run_event['error'] = str(e),
                trace.EventBroker.get_instance().notify(cmd_run_event)
                self.add_warning(str(e))
                break

        return self._runtime_warnings

    def simulate(self, switches=False):
        """
        Simulate a protocol run on a virtual robot.

        It is recommended to call this method before running the
        protocol on a real robot.

        Parameters
        ----------
        switches : bool
            If ``True`` tells the robot to stop
            execution and throw an error if limit switch was hit.
        """
        if switches:
            self.set_connection('simulate_switches')
        else:
            self.set_connection('simulate')
        for instrument in self._instruments.values():
            instrument.setup_simulate()

<<<<<<< HEAD
        res = None
        try:
            res = self.run()
        except Exception as e:
            res = "Run exited with {}".format(e)
=======
        self.run()
>>>>>>> b51c6e8d

        self.set_connection('live')

        for instrument in self._instruments.values():
            instrument.teardown_simulate()

        return self._runtime_warnings

    def set_connection(self, mode):
        if mode in self.connections:
            connection = self.connections[mode]
            if connection:
                self._driver.connection = connection
            else:
                self._driver.disconnect()
        else:
            raise ValueError(
                'mode expected to be "live" or "simulate", '
                '{} provided'.format(mode))

    def disconnect(self):
        """
        Disconnects from the robot.
        """
        if self._driver:
            self._driver.disconnect()

        self.axis_homed = {
            'x': False, 'y': False, 'z': False, 'a': False, 'b': False}

        self.connections['live'] = None

    def containers(self):
        """
        Returns the list of the containers on the deck.
        """
        return self._deck.containers()

    def get_deck_slot_types(self):
        return 'slots'

    def get_slot_offsets(self):
        """
        col_offset
        - from bottom left corner of A to bottom corner of B

        row_offset
        - from bottom left corner of 1 to bottom corner of 2

        TODO: figure out actual X and Y offsets (from origin)
        """
        SLOT_OFFSETS = {
            'slots': {
                'x_offset': 10,
                'y_offset': 10,
                'col_offset': 91,
                'row_offset': 134.5
            }
        }
        slot_settings = SLOT_OFFSETS.get(self.get_deck_slot_types())
        row_offset = slot_settings.get('row_offset')
        col_offset = slot_settings.get('col_offset')
        x_offset = slot_settings.get('x_offset')
        y_offset = slot_settings.get('y_offset')
        return (row_offset, col_offset, x_offset, y_offset)

    def get_max_robot_rows(self):
        # TODO: dynamically figure out robot rows
        return 3

    def setup_deck(self):
        robot_rows = self.get_max_robot_rows()
        row_offset, col_offset, x_offset, y_offset = self.get_slot_offsets()

        for col_index, col in enumerate('ABCDE'):
            for row_index, row in enumerate(range(1, robot_rows + 1)):
                properties = {
                    'width': col_offset,
                    'length': row_offset,
                    'height': 0
                }
                slot = containers.Slot(properties=properties)
                slot_coordinates = (
                    (col_offset * col_index) + x_offset,
                    (row_offset * row_index) + y_offset,
                    0  # TODO: should z always be zero?
                )
                slot_name = "{}{}".format(col, row)
                self._deck.add(slot, slot_name, slot_coordinates)

    @property
    def deck(self):
        return self._deck

    def get_instruments_by_name(self, name):
        res = []
        for k, v in self.get_instruments():
            if v.name == name:
                res.append((k, v))

        return res

    def get_instruments(self, name=None):
        """
        :returns: sorted list of (axis, instrument)
        """
        if name:
            return self.get_instruments_by_name(name)

        return sorted(self._instruments.items())

    def add_container(self, slot, container_name, label):
        container = containers.get_persisted_container(container_name)
        container.properties['type'] = container_name
        self._deck[slot].add(container, label)
        return container

    def clear_commands(self):
        """
        Clear Robot's command queue.
        """
        self._previous_container = None
        self._commands = []

    def pause(self):
        """
        Pauses execution of the protocol. Use :meth:`resume` to resume
        """
        self.can_pop_command.clear()
        self._driver.pause()

    def stop(self):
        """
        Stops execution of the protocol.
        """
        self._driver.stop()
        self.can_pop_command.set()

    def resume(self):
        """
        Resume execution of the protocol after :meth:`pause`
        """
        self.can_pop_command.set()
        self._driver.resume()

    def get_serial_ports_list(self):
        ports = []
        # TODO: Store these settings in config
        if os.environ.get('ENABLE_VIRTUAL_SMOOTHIE', '').lower() == 'true':
            ports = [self.VIRTUAL_SMOOTHIE_PORT]
        ports.extend(self._driver.get_serial_ports_list())
        return ports

    def is_connected(self):
        return self._driver.is_connected()

    def get_connected_port(self):
        return self._driver.get_connected_port()

    def versions(self):
        # TODO: Store these versions in config
        compatible = self._driver.versions_compatible()
        return {
            'firmware': {
                'version': self._driver.get_firmware_version(),
                'compatible': compatible['firmware']
            },
            'config': {
                'version': self._driver.get_config_version(),
                'compatible': compatible['config']
            },
            'ot_version': {
                'version': self._driver.get_ot_version(),
                'compatible': compatible['ot_version']
            }
        }

    def diagnostics(self):
        """
        Access diagnostics information for the robot.

        Returns
        -------
        Dictionary with the following keys:
            * ``axis_homed`` — axis that are currently in home position.
            * ``switches`` — end stop switches currently hit.
            * ``steps_per_mm`` — steps per millimeter calibration
            values for ``x`` and ``y`` axis.
        """
        # TODO: Store these versions in config
        return {
            'axis_homed': self.axis_homed,
            'switches': self._driver.get_endstop_switches(),
            'steps_per_mm': {
                'x': self._driver.get_steps_per_mm('x'),
                'y': self._driver.get_steps_per_mm('y')
            }
        }

    def commands(self):
        """
        Access the human-readable list of commands in the robot's queue.

        Returns
        -------
        A list of string values for each command in the queue, for example:

        ``'Aspirating 200uL at <Deck>/<Slot A1>/<Container plate>/<Well A1>'``
        """
        return [c.description for c in self._commands]<|MERGE_RESOLUTION|>--- conflicted
+++ resolved
@@ -743,15 +743,7 @@
         for instrument in self._instruments.values():
             instrument.setup_simulate()
 
-<<<<<<< HEAD
-        res = None
-        try:
-            res = self.run()
-        except Exception as e:
-            res = "Run exited with {}".format(e)
-=======
         self.run()
->>>>>>> b51c6e8d
 
         self.set_connection('live')
 
