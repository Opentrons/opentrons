import copy

from opentrons import containers

from opentrons.robot.robot import Robot
from opentrons.containers.calibrator import Calibrator
from opentrons.containers.placeable import Placeable, humanize_location
from opentrons.instruments.instrument import Instrument

import itertools


class Pipette(Instrument):

    """

    Through this class you can can:
        * Handle liquids with :meth:`aspirate`, :meth:`dispense`, :meth:`mix`, and :meth:`blow_out`
        * Handle tips with :meth:`pick_up_tip`, :meth:`drop_tip`, and :meth:`return_tip`
        * Calibrate this pipette's plunger positions
        * Calibrate the position of each :any:`Container` on deck

    Here are the typical steps of using the Pipette:
        * Instantiate a pipette, attaching it to an axis (`a` or `b`)
        * Set the maximum volume of this pipette (using :meth:`set_max_volume`)
        * Design your protocol through the pipette's liquid-handling commands
        * Run on the :any:`Robot` using :any:`run` or :any:`simulate`

    Parameters
    ----------
    axis : str
        The axis of the pipette's actuator on the Opentrons robot ('a' or 'b')
    name : str
        Assigns the pipette a unique name for saving it's calibrations
    channels : int
        The number of channels on this pipette (Default: `1`)
    min_volume : int
        The smallest recommended uL volume for this pipette (Default: `0`)
    trash_container : Container
        Sets the default location :meth:`drop_tip()` will put tips (Default: `None`)
    tip_racks : list
        A list of Containers for this Pipette to track tips when calling :meth:`pick_up_tip` (Default: [])
    aspirate_speed : int
        The speed (in mm/minute) the plunger will move while aspirating (Default: 300)
    dispense_speed : int
        The speed (in mm/minute) the plunger will move while dispensing (Default: 500)

    Returns
    -------

    A new instance of :class:`Pipette`.

    Examples
    --------
    >>> from opentrons import instruments, containers
    >>> p1000 = instruments.Pipette(axis='a')
    >>> p1000.set_max_volume(1000)
    >>> tip_rack_200ul = containers.load('tiprack-200ul', 'A1')
    >>> p200 = instruments.Pipette(
    >>>      axis='b',
    >>>      name='my_favorite_pipette',
    >>>      tip_racks=[tip_rack_200ul],
    >>>      channels=8,
    >>>      aspirate_speed=300,
    >>>      dispense_speed=500
    >>> )
    >>> p200.set_max_volume(200)
    """

    def __init__(
            self,
            axis,
            name=None,
            channels=1,
            min_volume=0,
            trash_container=None,
            tip_racks=[],
            aspirate_speed=300,
            dispense_speed=500):

        self.axis = axis
        self.channels = channels

        if not name:
            name = self.__class__.__name__
        self.name = name

        self.calibration_data = {}

        self.trash_container = trash_container
        self.tip_racks = tip_racks

        self.reset_tip_tracking()

        self.robot = Robot.get_instance()
        self.robot.add_instrument(self.axis, self)
        self.motor = self.robot.get_motor(self.axis)

        self.placeables = []
        self.current_volume = 0

        self.speeds = {
            'aspirate': aspirate_speed,
            'dispense': dispense_speed
        }

        self.min_volume = min_volume
        self.max_volume = self.min_volume + 1

        self.positions = {
            'top': None,
            'bottom': None,
            'blow_out': None,
            'drop_tip': None
        }
        self.calibrated_positions = copy.deepcopy(self.positions)

        self.init_calibrations()
        self.load_persisted_data()

        self.calibrator = Calibrator(self.robot._deck, self.calibration_data)

    def reset(self):
        self.placeables = []
        self.current_volume = 0
        self.reset_tip_tracking()

    def setup_simulate(self, **kwargs):
        self.calibrated_positions = copy.deepcopy(self.positions)
        self.positions['top'] = 0
        self.positions['bottom'] = 10
        self.positions['blow_out'] = 12
        self.positions['drop_tip'] = 14

    def teardown_simulate(self):
        self.positions = self.calibrated_positions

    def has_tip_rack(self):
        return (self.tip_racks is not None and
                isinstance(self.tip_racks, list) and
                len(self.tip_racks) > 0)

    def reset_tip_tracking(self):
        self.current_tip_home_well = None
        self.tip_rack_iter = iter([])

        if self.has_tip_rack():
            iterables = self.tip_racks

            if self.channels > 1:
                iterables = []
                for rack in self.tip_racks:
                    iterables.append(rack.rows)

            self.tip_rack_iter = itertools.cycle(
                itertools.chain(*iterables)
            )

    def _associate_placeable(self, location):
        if not location:
            return

        placeable, _ = containers.unpack_location(location)
        if not self.placeables or (placeable != self.placeables[-1]):
            self.placeables.append(placeable)

    def move_to(self, location, strategy='arc', enqueue=True):
        if not location:
            return self

        self.robot.move_to(
            location,
            instrument=self,
            strategy=strategy,
            enqueue=enqueue)

        return self

<<<<<<< HEAD
    def aspirate(self, volume=None, location=None, rate=1.0):
        """
        Aspirate a volume of liquid (in microliters/uL) using this pipette

        Notes
        -----
        If no `location` is passed, the pipette will aspirate from it's current position.
        If no `volume` is passed, `aspirate` will default to it's `max_volume` (see :any:`set_max_volume`)

        Parameters
        ----------
        volume : int or float
            The number of microliters to aspirate (Default: self.max_volume)

        location : :any:`Placeable` or tuple(:any:`Placeable`, :any:`Vector`)
            The :any:`Placeable` (:any:`Well`) to perform the aspirate.
            Can also be a tuple with first item :any:`Placeable`, second item relative :any:`Vector`
        
        rate : float
            Set plunger speed for this aspirate, where speed = rate * aspirate_speed (see :meth:`set_speed`)

        Returns
        -------

        This instance of :class:`Pipette`.

        Examples
        --------
        ..
        >>> p200 = instruments.Pipette(axis='a')
        >>> p200.set_max_volume(200)

        >>> # aspirate 50uL from a Well
        >>> p200.aspirate(50, plate[0])

        >>> # aspirate 50uL from the center of a well
        >>> relative_vector = plate[1].center()
        >>> p200.aspirate(50, (plate[1], relative_vector))

        >>> # aspirate 20uL in place, twice as fast
        >>> p200.aspirate(20, rate=2.0)

        >>> # aspirate the pipette's remaining volume (80uL in this case) from a Well
        >>> p200.aspirate(plate[2])
        """
        def _do_aspirate():
=======
    # QUEUEABLE
    def aspirate(self, volume=None, location=None, rate=1.0, enqueue=True):

        def _setup():
>>>>>>> cca94231
            nonlocal volume
            nonlocal location
            nonlocal rate
            if not isinstance(volume, (int, float, complex)):
                if volume and not location:
                    location = volume
                volume = self.max_volume - self.current_volume

            if self.current_volume + volume > self.max_volume:
                raise RuntimeWarning(
                    'Pipette cannot hold volume {}'
                    .format(self.current_volume + volume)
                )

            self.current_volume += volume

            self._associate_placeable(location)

        def _do():
            nonlocal volume
            nonlocal location
            nonlocal rate

            distance = self.plunge_distance(self.current_volume)
            bottom = self.positions['bottom']
            destination = bottom - distance

            speed = self.speeds['aspirate'] * rate

            self._position_for_aspirate(location)

            self.motor.speed(speed)
            self.motor.move(destination)

        _description = "Aspirating {0}uL at {1}".format(
            volume,
            (humanize_location(location) if location else '<In Place>')
        )
        self.create_command(
            do=_do,
            setup=_setup,
            description=_description,
            enqueue=enqueue)

        return self

<<<<<<< HEAD
    def dispense(self, volume=None, location=None, rate=1.0):
        """
        Dispense a volume of liquid (in microliters/uL) using this pipette

        Notes
        -----
        If no `location` is passed, the pipette will dispense from it's current position.
        If no `volume` is passed, `dispense` will default to it's `current_volume`

        Parameters
        ----------
        volume : int or float
            The number of microliters to dispense (Default: self.current_volume)
        location : :any:`Placeable` or tuple(:any:`Placeable`, :any:`Vector`)
            The :any:`Placeable` (:any:`Well`) to perform the dispense.
            Can also be a tuple with first item :any:`Placeable`, second item relative :any:`Vector`
        rate : float
            Set plunger speed for this dispense, where speed = rate * dispense_speed (see :meth:`set_speed`)

        Returns
        -------

        This instance of :class:`Pipette`.

        Examples
        --------
        ..
        >>> p200 = instruments.Pipette(axis='a')
        >>> p200.set_max_volume(200)
        >>> p200.aspirate(plate[0])  # fill the pipette with liquid (200uL)

        >>> # dispense 50uL to a Well
        >>> p200.dispense(50, plate[0])

        >>> # dispense 50uL to the center of a well
        >>> relative_vector = plate[1].center()
        >>> p200.dispense(50, (plate[1], relative_vector))

        >>> # dispense 20uL in place, at half the speed
        >>> p200.dispense(20, rate=0.5)

        >>> # dispense the pipette's remaining volume (80uL in this case) to a Well
        >>> p200.dispense(plate[2])
        """
        def _do():
=======
    # QUEUEABLE
    def dispense(self, volume=None, location=None, rate=1.0, enqueue=True):
        def _setup():
>>>>>>> cca94231
            nonlocal location
            nonlocal volume
            nonlocal rate

            if not isinstance(volume, (int, float, complex)):
                if volume and not location:
                    location = volume
                volume = self.current_volume

            if not volume or (self.current_volume - volume < 0):
                volume = self.current_volume

            self.current_volume -= volume

            self._associate_placeable(location)

        def _do():
            nonlocal location
            nonlocal volume
            nonlocal rate

            self.move_to(location, strategy='arc', enqueue=False)

            distance = self.plunge_distance(self.current_volume)
            bottom = self.positions['bottom'] or 0
            destination = bottom - distance

            speed = self.speeds['dispense'] * rate

            self.motor.speed(speed)
            self.motor.move(destination)

        _description = "Dispensing {0}uL at {1}".format(
            volume,
            (humanize_location(location) if location else '<In Place>')
        )
        self.create_command(
            do=_do,
            setup=_setup,
            description=_description,
            enqueue=enqueue)
        return self

    def _position_for_aspirate(self, location=None):

        # first go to the destination
        if location:
            placeable, _ = containers.unpack_location(location)
            self.move_to(placeable.top(), strategy='arc', enqueue=False)

        # setup the plunger above the liquid
        if self.current_volume == 0:
            self.motor.move(self.positions['bottom'] or 0)

        # then go inside the location
        if location:
            if isinstance(location, Placeable):
                location = location.bottom(1)
            self.move_to(location, strategy='direct', enqueue=False)

    # QUEUEABLE
    def mix(self, volume, repetitions=1, location=None, enqueue=True):
        def _setup():
            pass

<<<<<<< HEAD
    def mix(self, volume, repetitions=1, location=None):
        """
        Mix a volume of liquid (in microliters/uL) using this pipette

        Notes
        -----
        If no `location` is passed, the pipette will mix from it's current position.
        If no `volume` is passed, `mix` will default to it's `max_volume`

        Parameters
        ----------
        volume : int or float
            The number of microliters to mix (Default: self.max_volume)
        repetitions: int
            How many times the pipette should mix (Default: 1)
        location : :any:`Placeable` or tuple(:any:`Placeable`, :any:`Vector`)
            The :any:`Placeable` (:any:`Well`) to perform the mix.
            Can also be a tuple with first item :any:`Placeable`, second item relative :any:`Vector`

        Returns
        -------

        This instance of :class:`Pipette`.

        Examples
        --------
        ..
        >>> p200 = instruments.Pipette(axis='a')
        >>> p200.set_max_volume(200)

        >>> # mix 50uL in a Well, three times
        >>> p200.mix(50, 3, plate[0])

        >>> # mix three times the pipette's maximum volume in it's current position
        >>> p200.mix(rate=3)
        """
=======
>>>>>>> cca94231
        def _do():
            # plunger movements are handled w/ aspirate/dispense
            # using Command for printing description
            pass

        _description = "Mixing {0} times with a volume of {1}ul".format(
            repetitions, str(self.current_volume)
        )
        self.create_command(
            do=_do,
            setup=_setup,
            description=_description,
            enqueue=enqueue)

        self.aspirate(location=location, volume=volume, enqueue=enqueue)
        for i in range(repetitions - 1):
            self.dispense(volume, enqueue=enqueue)
            self.aspirate(volume, enqueue=enqueue)
        self.dispense(volume, enqueue=enqueue)

        return self

<<<<<<< HEAD
    def blow_out(self, location=None):
        """
        Force any remaining liquid to dispense, by moving this pipette's plunger to the calibrated `blow_out` position

        Notes
        -----
        If no `location` is passed, the pipette will blow_out from it's current position.

        Parameters
        ----------
        location : :any:`Placeable` or tuple(:any:`Placeable`, :any:`Vector`)
            The :any:`Placeable` (:any:`Well`) to perform the blow_out.
            Can also be a tuple with first item :any:`Placeable`, second item relative :any:`Vector`

        Returns
        -------

        This instance of :class:`Pipette`.

        Examples
        --------
        ..
        >>> p200 = instruments.Pipette(axis='a')
        >>> p200.set_max_volume(200)
        >>> p200.aspirate(50).dispense().blow_out()
        """
        def _do():
=======
    # QUEUEABLE
    def blow_out(self, location=None, enqueue=True):
        def _setup():
>>>>>>> cca94231
            nonlocal location
            self.current_volume = 0
            self._associate_placeable(location)

        def _do():
            nonlocal location
            self.move_to(location, strategy='arc', enqueue=False)
            self.motor.move(self.positions['blow_out'])

        _description = "Blow_out at {}".format(
            humanize_location(location) if location else '<In Place>'
        )
        self.create_command(
            do=_do,
            setup=_setup,
            description=_description,
            enqueue=enqueue)
        return self

<<<<<<< HEAD
    def touch_tip(self, location=None):
        """
        Helper method for touching the tip to the sides of a well, removing left-over droplets

        Notes
        -----
        If no `location` is passed, the pipette will blow_out from it's current position.

        Parameters
        ----------
        location : :any:`Placeable` or tuple(:any:`Placeable`, :any:`Vector`)
            The :any:`Placeable` (:any:`Well`) to perform the touch_tip.
            Can also be a tuple with first item :any:`Placeable`, second item relative :any:`Vector`

        Returns
        -------

        This instance of :class:`Pipette`.

        Examples
        --------
        ..
        >>> p200 = instruments.Pipette(axis='a')
        >>> p200.set_max_volume(200)
        >>> p200.aspirate(50, plate[0])
        >>> p200.dispense(plate[1])
        >>> p200.touch_tip()
        """
=======
    # QUEUEABLE
    def touch_tip(self, location=None, enqueue=True):
        def _setup():
            nonlocal location
            self._associate_placeable(location)

>>>>>>> cca94231
        def _do():
            nonlocal location

            # if no location specified, use the previously
            # associated placeable to get Well dimensions
            if location:
                self.move_to(location, strategy='arc', enqueue=False)
            else:
                location = self.placeables[-1]

            self.move_to(
                (location, location.from_center(x=1, y=0, z=1)),
                strategy='direct',
                enqueue=False)
            self.move_to(
                (location, location.from_center(x=-1, y=0, z=1)),
                strategy='direct',
                enqueue=False)
            self.move_to(
                (location, location.from_center(x=0, y=1, z=1)),
                strategy='direct',
                enqueue=False)
            self.move_to(
                (location, location.from_center(x=0, y=-1, z=1)),
                strategy='direct',
                enqueue=False)

        _description = 'Touching tip'
        self.create_command(
            do=_do,
            setup=_setup,
            description=_description,
            enqueue=enqueue)

        return self

<<<<<<< HEAD
    def return_tip(self):
        """
        Drop the pipette's current tip to it's originating tip rack

        Notes
        -----
        This method requires one or more tip-rack :any:`Container` to be in this Pipette's `tip_racks` list (see :any:`Pipette`)

        Returns
        -------

        This instance of :class:`Pipette`.

        Examples
        --------
        ..
        >>> tiprack = containers.load('tiprack-200ul', 'A1')
        >>> p200 = instruments.Pipette(axis='a', tip_racks=[tiprack])
        >>> p200.pick_up_tip()
        >>> p200.aspirate(50, plate[0])
        >>> p200.dispense(plate[1])
        >>> p200.return_tip()
        """
=======
    # QUEUEABLE
    def return_tip(self, enqueue=True):

        def _setup():
            self.current_volume = 0

>>>>>>> cca94231
        def _do():
            pass

        _description = "Returning tip"
        self.create_command(
            do=_do,
            setup=_setup,
            description=_description,
            enqueue=enqueue)

        if not self.current_tip_home_well:
            self.robot.add_warning('Pipette has no tip to return')
            return

        self.drop_tip(self.current_tip_home_well, enqueue=enqueue)

        return self

<<<<<<< HEAD
    def pick_up_tip(self, location=None):
        """
        Pick up a tip for the Pipette to run liquid-handling commands with

        Notes
        -----
        A tip can be manually set by passing a `location`. If no location is passed, the Pipette will pick up the next available tip in it's `tip_racks` list (see :any:`Pipette`)

        Parameters
        ----------
        location : :any:`Placeable` or tuple(:any:`Placeable`, :any:`Vector`)
            The :any:`Placeable` (:any:`Well`) to perform the pick_up_tip.
            Can also be a tuple with first item :any:`Placeable`, second item relative :any:`Vector`

        Returns
        -------

        This instance of :class:`Pipette`.

        Examples
        --------
        ..
        >>> tiprack = containers.load('tiprack-200ul', 'A1')
        >>> p200 = instruments.Pipette(axis='a', tip_racks=[tiprack])
        >>> p200.pick_up_tip(tiprack[0])
        >>> p200.return_tip()
        >>> p200.pick_up_tip()    # will default to tiprack[1]
        >>> p200.return_tip()
        """
        def _do():
=======
    # QUEUEABLE
    def pick_up_tip(self, location=None, enqueue=True):
        def _setup():
>>>>>>> cca94231
            nonlocal location
            if not location:
                if self.has_tip_rack():
                    # TODO: raise warning/exception if looped back to first tip
                    location = next(self.tip_rack_iter)
                else:
                    self.robot.add_warning(
                        'pick_up_tip called with no reference to a tip')
            self._associate_placeable(location)
            self.current_tip_home_well = location

            self.current_volume = 0

        def _do():
            nonlocal location

            self.motor.move(self.positions['blow_out'])

            if self.current_tip_home_well:
                placeable, _ = containers.unpack_location(
                    self.current_tip_home_well)
                self.move_to(placeable.bottom(), strategy='arc', enqueue=False)

            tip_plunge = 6

            for _ in range(3):
                self.robot.move_head(z=tip_plunge, mode='relative')
                self.robot.move_head(z=-tip_plunge, mode='relative')

        _description = "Picking up tip from {0}".format(
            (humanize_location(location) if location else '<In Place>')
        )
        self.create_command(
            do=_do,
            setup=_setup,
            description=_description,
            enqueue=enqueue)
        return self

<<<<<<< HEAD
    def drop_tip(self, location=None):
        """
        Drop the pipette's current tip

        Notes
        -----
        If no location is passed, the pipette defaults to its `trash_container` (see :any:`Pipette`)

        Parameters
        ----------
        location : :any:`Placeable` or tuple(:any:`Placeable`, :any:`Vector`)
            The :any:`Placeable` (:any:`Well`) to perform the drop_tip.
            Can also be a tuple with first item :any:`Placeable`, second item relative :any:`Vector`

        Returns
        -------

        This instance of :class:`Pipette`.

        Examples
        --------
        ..
        >>> tiprack = containers.load('tiprack-200ul', 'A1')
        >>> trash = containers.load('point', 'A1')
        >>> p200 = instruments.Pipette(axis='a', trash_container=trash)
        >>> p200.pick_up_tip(tiprack[0])
        >>> p200.drop_tip()  # drops the tip in the trash
        >>> p200.pick_up_tip(tiprack[1])
        >>> p200.drop_tip(tiprack[1])  # drops the tip back at its tip rack
        """
        def _do():
=======
    # QUEUEABLE
    def drop_tip(self, location=None, enqueue=True):
        def _setup():
>>>>>>> cca94231
            nonlocal location
            if not location and self.trash_container:
                location = self.trash_container

            self._associate_placeable(location)

            self.current_volume = 0

        def _do():
            nonlocal location

            if location:
                placeable, _ = containers.unpack_location(location)
                self.move_to(placeable.bottom(), strategy='arc', enqueue=False)

            self.motor.move(self.positions['drop_tip'])
            self.motor.home()

        _description = "Drop_tip at {}".format(
            (humanize_location(location) if location else '<In Place>')
        )

        self.create_command(
            do=_do,
            setup=_setup,
            description=_description,
            enqueue=enqueue)
        return self

<<<<<<< HEAD
    def home(self):
        """
        Home the pipette's plunger axis during a protocol run

        Notes
        -----
        `Pipette.home()` enqueues to `Robot` commands (see :any:`run` and :any:`simulate`)

        Returns
        -------

        This instance of :class:`Pipette`.

        Examples
        --------
        ..
        >>> p200 = instruments.Pipette(axis='a')
        >>> p200.home()
        """
        def _do():
            self.plunger.home()
=======
    # QUEUEABLE
    def home(self, enqueue=True):

        def _setup():
>>>>>>> cca94231
            self.current_volume = 0

        def _do():
            self.motor.home()

        _description = "Homing pipette plunger on axis {}".format(self.axis)
        self.create_command(
            do=_do,
            setup=_setup,
            description=_description,
            enqueue=enqueue)
        return self

<<<<<<< HEAD
    def transfer(self, volume, source, destination=None):
        """
        transfer
        """
=======
    # QUEUEABLE
    def transfer(self, volume, source, destination=None, enqueue=True):
>>>>>>> cca94231
        if not isinstance(volume, (int, float, complex)):
            if volume and not destination:
                destination = source
                source = volume
            volume = None

        self.aspirate(volume, source, enqueue=enqueue)
        self.dispense(volume, destination, enqueue=enqueue)
        return self

<<<<<<< HEAD
    def distribute(self, volume, source, destinations):
        """
        distribute
        """
=======
    # QUEUEABLE
    def distribute(self, volume, source, destinations, enqueue=True):
>>>>>>> cca94231
        volume = volume or self.max_volume
        fractional_volume = volume / len(destinations)

        self.aspirate(volume, source, enqueue=enqueue)
        for well in destinations:
            self.dispense(fractional_volume, well, enqueue=enqueue)

        return self

<<<<<<< HEAD
    def consolidate(self, volume, sources, destination):
        """
        consolidate
        """
=======
    # QUEUEABLE
    def consolidate(self, volume, sources, destination, enqueue=True):
>>>>>>> cca94231
        volume = volume or self.max_volume
        fractional_volume = (volume) / len(sources)

        for well in sources:
            self.aspirate(fractional_volume, well, enqueue=enqueue)

        self.dispense(volume, destination, enqueue=enqueue)
        return self

    # QUEUEABLE
    def delay(self, seconds, enqueue=True):

        def _setup():
            pass

        def _do():
            self.motor.wait(seconds)

        _description = "Delaying {} seconds".format(seconds)
        self.create_command(
            do=_do,
            setup=_setup,
            description=_description,
            enqueue=enqueue)
        return self

    def calibrate(self, position):
        """
        Calibrate a saved plunger position to the robot's current position

        Notes
        -----
        This will only work if the API is connected to a robot

        Parameters
        ----------

        position : str
            Either "top", "bottom", "blow_out", or "drop_tip"

        Returns
        -------

        This instance of :class:`Pipette`.

        Examples
        --------
        ..
        >>> robot = Robot()
        >>> p200 = instruments.Pipette(axis='a')
        >>> robot.move_plunger(**{'a': 10})
        >>> p200.calibrate('top')  # 'top' is now saved to position 10
        """
        current_position = self.robot._driver.get_plunger_positions()
        current_position = current_position['target'][self.axis]
        kwargs = {}
        kwargs[position] = current_position
        self.calibrate_plunger(**kwargs)

        return self

    def calibrate_plunger(
            self,
            top=None,
            bottom=None,
            blow_out=None,
            drop_tip=None):
        """Set calibration values for the pipette plunger.

        This can be called multiple times as the user sets each value,
        or you can set them all at once.

        Parameters
        ----------

        top : int
           Touching but not engaging the plunger.

        bottom: int
            Must be above the pipette's physical hard-stop, while still
            leaving enough room for 'blow_out'

        blow_out : int
            Plunger has been pushed down enough to expell all liquids.

        drop_tip : int
            This position that causes the tip to be released from the
            pipette.

        """
        if top is not None:
            self.positions['top'] = top
        if bottom is not None:
            self.positions['bottom'] = bottom
        if blow_out is not None:
            self.positions['blow_out'] = blow_out
        if drop_tip is not None:
            self.positions['drop_tip'] = drop_tip

        self.update_calibrations()

        return self

    def calibrate_position(self, location, current=None):
        """
        Save the position of a :any:`Placeable` (usually a :any:`Container`) relative to this pipette.

        Notes
        -----
        The saved position will be persisted under this pipette's `name` and `axis` (see :any:`Pipette`)

        Parameters
        ----------
        location : tuple(:any:`Placeable`, :any:`Vector`)
            A tuple with first item :any:`Placeable`, second item relative :any:`Vector`

        current : :any:`Vector`
            The coordinate to save this container to (Default: robot current position)

        Returns
        -------

        This instance of :class:`Pipette`.

        Examples
        --------
        ..
        >>> tiprack = containers.load('tiprack-200ul', 'A1')
        >>> p200 = instruments.Pipette(axis='a')
        >>> robot.move_head(Vector(100, 100, 100))
        >>> relative_vector = tiprack[0].from_center(x=0, y=0, z=-1, reference=tiprack)
        >>> p200.calibrate_position((tiprack, relative_vector))
        """
        if not current:
            current = self.robot._driver.get_head_position()['current']

        self.calibration_data = self.calibrator.calibrate(
            self.calibration_data,
            location,
            current)

        self.update_calibrations()

        return self

    def set_max_volume(self, max_volume):
        """
        Set this pipette's maximum volume, equal to the number of microliters drawn when aspirating with the plunger's full range
        """
        self.max_volume = max_volume

        if self.max_volume <= self.min_volume:
            raise RuntimeError(
                'Pipette max volume is less than '
                'min volume ({0} < {1})'.format(
                    self.max_volume, self.min_volume))

        self.update_calibrations()

        return self

    def plunge_distance(self, volume):
        """Calculate axis position for a given liquid volume.

        Translates the passed liquid volume to absolute coordinates
        on the axis associated with this pipette.

        Calibration of the top and bottom positions are necessary for
        these calculations to work.
        """
        percent = self._volume_percentage(volume)
        top = self.positions['top'] or 0
        bottom = self.positions['bottom'] or 0
        travel = bottom - top
        if travel <= 0:
            self.robot.add_warning('Plunger calibrated incorrectly')
        return travel * percent

    def _volume_percentage(self, volume):
        """Returns the plunger percentage for a given volume.

        We use this to calculate what actual position the plunger axis
        needs to be at in order to achieve the correct volume of liquid.
        """
        if volume < 0:
            raise RuntimeError(
                "Volume must be a positive number, got {}.".format(volume))
            volume = 0
        if volume > self.max_volume:
            raise RuntimeError(
                "{0}µl exceeds pipette's maximum volume ({1}ul).".format(
                    volume, self.max_volume))
        if volume < self.min_volume:
            self.robot.add_warning(
                "{0}µl is less than pipette's min_volume ({1}ul).".format(
                    volume, self.min_volume))

        return volume / self.max_volume

<<<<<<< HEAD
    def delay(self, seconds):
        """
        delay
        """
        def _do():
            self.plunger.wait(seconds)

        description = "Delaying {} seconds".format(seconds)
        self.robot.add_command(Command(do=_do, description=description))
        return self

=======
>>>>>>> cca94231
    def set_speed(self, **kwargs):
        """
        set_speed
        """
        keys = {'head', 'aspirate', 'dispense'} & kwargs.keys()
        for key in keys:
            self.speeds[key] = kwargs.get(key)

        return self<|MERGE_RESOLUTION|>--- conflicted
+++ resolved
@@ -176,8 +176,8 @@
 
         return self
 
-<<<<<<< HEAD
-    def aspirate(self, volume=None, location=None, rate=1.0):
+    # QUEUEABLE
+    def aspirate(self, volume=None, location=None, rate=1.0, enqueue=True):
         """
         Aspirate a volume of liquid (in microliters/uL) using this pipette
 
@@ -222,13 +222,7 @@
         >>> # aspirate the pipette's remaining volume (80uL in this case) from a Well
         >>> p200.aspirate(plate[2])
         """
-        def _do_aspirate():
-=======
-    # QUEUEABLE
-    def aspirate(self, volume=None, location=None, rate=1.0, enqueue=True):
-
         def _setup():
->>>>>>> cca94231
             nonlocal volume
             nonlocal location
             nonlocal rate
@@ -275,8 +269,8 @@
 
         return self
 
-<<<<<<< HEAD
-    def dispense(self, volume=None, location=None, rate=1.0):
+    # QUEUEABLE
+    def dispense(self, volume=None, location=None, rate=1.0, enqueue=True):
         """
         Dispense a volume of liquid (in microliters/uL) using this pipette
 
@@ -320,12 +314,7 @@
         >>> # dispense the pipette's remaining volume (80uL in this case) to a Well
         >>> p200.dispense(plate[2])
         """
-        def _do():
-=======
-    # QUEUEABLE
-    def dispense(self, volume=None, location=None, rate=1.0, enqueue=True):
         def _setup():
->>>>>>> cca94231
             nonlocal location
             nonlocal volume
             nonlocal rate
@@ -388,11 +377,6 @@
 
     # QUEUEABLE
     def mix(self, volume, repetitions=1, location=None, enqueue=True):
-        def _setup():
-            pass
-
-<<<<<<< HEAD
-    def mix(self, volume, repetitions=1, location=None):
         """
         Mix a volume of liquid (in microliters/uL) using this pipette
 
@@ -428,8 +412,9 @@
         >>> # mix three times the pipette's maximum volume in it's current position
         >>> p200.mix(rate=3)
         """
-=======
->>>>>>> cca94231
+        def _setup():
+            pass
+
         def _do():
             # plunger movements are handled w/ aspirate/dispense
             # using Command for printing description
@@ -452,8 +437,8 @@
 
         return self
 
-<<<<<<< HEAD
-    def blow_out(self, location=None):
+    # QUEUEABLE
+    def blow_out(self, location=None, enqueue=True):
         """
         Force any remaining liquid to dispense, by moving this pipette's plunger to the calibrated `blow_out` position
 
@@ -479,12 +464,7 @@
         >>> p200.set_max_volume(200)
         >>> p200.aspirate(50).dispense().blow_out()
         """
-        def _do():
-=======
-    # QUEUEABLE
-    def blow_out(self, location=None, enqueue=True):
         def _setup():
->>>>>>> cca94231
             nonlocal location
             self.current_volume = 0
             self._associate_placeable(location)
@@ -504,8 +484,8 @@
             enqueue=enqueue)
         return self
 
-<<<<<<< HEAD
-    def touch_tip(self, location=None):
+    # QUEUEABLE
+    def touch_tip(self, location=None, enqueue=True):
         """
         Helper method for touching the tip to the sides of a well, removing left-over droplets
 
@@ -533,14 +513,10 @@
         >>> p200.dispense(plate[1])
         >>> p200.touch_tip()
         """
-=======
-    # QUEUEABLE
-    def touch_tip(self, location=None, enqueue=True):
         def _setup():
             nonlocal location
             self._associate_placeable(location)
 
->>>>>>> cca94231
         def _do():
             nonlocal location
 
@@ -577,8 +553,8 @@
 
         return self
 
-<<<<<<< HEAD
-    def return_tip(self):
+    # QUEUEABLE
+    def return_tip(self, enqueue=True):
         """
         Drop the pipette's current tip to it's originating tip rack
 
@@ -601,14 +577,10 @@
         >>> p200.dispense(plate[1])
         >>> p200.return_tip()
         """
-=======
-    # QUEUEABLE
-    def return_tip(self, enqueue=True):
 
         def _setup():
             self.current_volume = 0
 
->>>>>>> cca94231
         def _do():
             pass
 
@@ -627,8 +599,8 @@
 
         return self
 
-<<<<<<< HEAD
-    def pick_up_tip(self, location=None):
+    # QUEUEABLE
+    def pick_up_tip(self, location=None, enqueue=True):
         """
         Pick up a tip for the Pipette to run liquid-handling commands with
 
@@ -657,12 +629,7 @@
         >>> p200.pick_up_tip()    # will default to tiprack[1]
         >>> p200.return_tip()
         """
-        def _do():
-=======
-    # QUEUEABLE
-    def pick_up_tip(self, location=None, enqueue=True):
         def _setup():
->>>>>>> cca94231
             nonlocal location
             if not location:
                 if self.has_tip_rack():
@@ -702,8 +669,8 @@
             enqueue=enqueue)
         return self
 
-<<<<<<< HEAD
-    def drop_tip(self, location=None):
+    # QUEUEABLE
+    def drop_tip(self, location=None, enqueue=True):
         """
         Drop the pipette's current tip
 
@@ -733,12 +700,7 @@
         >>> p200.pick_up_tip(tiprack[1])
         >>> p200.drop_tip(tiprack[1])  # drops the tip back at its tip rack
         """
-        def _do():
-=======
-    # QUEUEABLE
-    def drop_tip(self, location=None, enqueue=True):
         def _setup():
->>>>>>> cca94231
             nonlocal location
             if not location and self.trash_container:
                 location = self.trash_container
@@ -768,8 +730,9 @@
             enqueue=enqueue)
         return self
 
-<<<<<<< HEAD
-    def home(self):
+    # QUEUEABLE
+    def home(self, enqueue=True):
+
         """
         Home the pipette's plunger axis during a protocol run
 
@@ -788,14 +751,8 @@
         >>> p200 = instruments.Pipette(axis='a')
         >>> p200.home()
         """
-        def _do():
-            self.plunger.home()
-=======
-    # QUEUEABLE
-    def home(self, enqueue=True):
 
         def _setup():
->>>>>>> cca94231
             self.current_volume = 0
 
         def _do():
@@ -809,15 +766,10 @@
             enqueue=enqueue)
         return self
 
-<<<<<<< HEAD
-    def transfer(self, volume, source, destination=None):
+    def transfer(self, volume, source, destination=None, enqueue=True):
         """
         transfer
         """
-=======
-    # QUEUEABLE
-    def transfer(self, volume, source, destination=None, enqueue=True):
->>>>>>> cca94231
         if not isinstance(volume, (int, float, complex)):
             if volume and not destination:
                 destination = source
@@ -828,15 +780,11 @@
         self.dispense(volume, destination, enqueue=enqueue)
         return self
 
-<<<<<<< HEAD
-    def distribute(self, volume, source, destinations):
+    # QUEUEABLE
+    def distribute(self, volume, source, destinations, enqueue=True):
         """
         distribute
         """
-=======
-    # QUEUEABLE
-    def distribute(self, volume, source, destinations, enqueue=True):
->>>>>>> cca94231
         volume = volume or self.max_volume
         fractional_volume = volume / len(destinations)
 
@@ -846,15 +794,11 @@
 
         return self
 
-<<<<<<< HEAD
-    def consolidate(self, volume, sources, destination):
+    # QUEUEABLE
+    def consolidate(self, volume, sources, destination, enqueue=True):
         """
         consolidate
         """
-=======
-    # QUEUEABLE
-    def consolidate(self, volume, sources, destination, enqueue=True):
->>>>>>> cca94231
         volume = volume or self.max_volume
         fractional_volume = (volume) / len(sources)
 
@@ -866,7 +810,9 @@
 
     # QUEUEABLE
     def delay(self, seconds, enqueue=True):
-
+        """
+        delay
+        """
         def _setup():
             pass
 
@@ -1054,20 +1000,6 @@
 
         return volume / self.max_volume
 
-<<<<<<< HEAD
-    def delay(self, seconds):
-        """
-        delay
-        """
-        def _do():
-            self.plunger.wait(seconds)
-
-        description = "Delaying {} seconds".format(seconds)
-        self.robot.add_command(Command(do=_do, description=description))
-        return self
-
-=======
->>>>>>> cca94231
     def set_speed(self, **kwargs):
         """
         set_speed
