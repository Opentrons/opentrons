--- conflicted
+++ resolved
@@ -612,15 +612,6 @@
         """
         self.offset = offset
 
-<<<<<<< HEAD
-    def __len__(self):
-        return len(self.values)
-
-    def __iter__(self):
-        return iter(self.values)
-
-=======
->>>>>>> 9db8a70d
     def __str__(self):
         return '<Series: {}>'.format(
             ' '.join([str(well) for well in self.values]))
