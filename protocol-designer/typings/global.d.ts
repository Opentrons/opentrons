--- conflicted
+++ resolved
@@ -1,15 +1,9 @@
-<<<<<<< HEAD
-declare const global: typeof globalThis & {
-  document: {
-    getElementsByClassName: (val: string) => any[]
-=======
 /* eslint-disable */
 declare global {
   interface Global {
     document: {
       getElementsByClassName: (val: string) => any[]
     }
->>>>>>> f4c233fa
   }
   enablePrereleaseMode: () => void
 }
