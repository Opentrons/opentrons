--- conflicted
+++ resolved
@@ -20,12 +20,9 @@
   "homepage": "https://github.com/Opentrons/opentrons",
   "license": "Apache-2.0",
   "dependencies": {
-<<<<<<< HEAD
     "@hot-loader/react-dom": "17.0.1",
     "@vitejs/plugin-react": "^4.2.1",
     "@vituum/vite-plugin-postcss": "1.1.0",
-=======
->>>>>>> 1421fc27
     "@opentrons/components": "link:../components",
     "@opentrons/step-generation": "link:../step-generation",
     "@opentrons/shared-data": "link:../shared-data",
