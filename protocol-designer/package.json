{
  "repository": {
    "type": "git",
    "url": "https://github.com/Opentrons/opentrons.git"
  },
  "author": {
    "name": "Opentrons Labworks",
    "email": "engineering@opentrons.com"
  },
  "name": "protocol-designer",
  "productName": "Opentrons Protocol Designer BETA",
  "private": true,
  "version": "3.16.1",
  "description": "Protocol designer app",
  "main": "src/index.js",
  "bugs": {
    "url": "https://github.com/Opentrons/opentrons/issues"
  },
  "homepage": "https://github.com/Opentrons/opentrons",
  "license": "Apache-2.0",
  "dependencies": {
<<<<<<< HEAD
    "@hot-loader/react-dom": "16.8.6",
    "@opentrons/components": "3.16.1",
    "@typeform/embed": "^0.12.1",
=======
    "@opentrons/components": "3.14.0",
    "@typeform/embed": "0.16.0",
>>>>>>> fdf4c7fe
    "ajv": "^6.10.2",
    "classnames": "^2.2.5",
    "cookie": "^0.3.1",
    "core-js": "^3.2.1",
    "date-fns": "^2.10.0",
    "file-saver": "^2.0.1",
    "formik": "^1.3.1",
    "i18next": "^11.5.0",
    "immer": "^5.1.0",
    "lodash": "^4.17.4",
    "query-string": "^6.2.0",
    "react": "16.8.6",
    "react-dnd": "^6.0.0",
    "react-dnd-mouse-backend": "0.1.2",
    "react-dom": "16.8.6",
    "react-hot-loader": "^4.12.19",
    "react-redux": "^7.1.0",
    "redux": "4.0.5",
    "redux-actions": "^2.2.1",
    "redux-thunk": "^2.2.0",
    "reselect": "^4.0.0",
    "uuid": "^3.3.2",
    "yup": "^0.26.6"
  },
  "devDependencies": {
    "reselect-tools": "^0.0.7"
  }
}<|MERGE_RESOLUTION|>--- conflicted
+++ resolved
@@ -19,14 +19,9 @@
   "homepage": "https://github.com/Opentrons/opentrons",
   "license": "Apache-2.0",
   "dependencies": {
-<<<<<<< HEAD
     "@hot-loader/react-dom": "16.8.6",
     "@opentrons/components": "3.16.1",
-    "@typeform/embed": "^0.12.1",
-=======
-    "@opentrons/components": "3.14.0",
     "@typeform/embed": "0.16.0",
->>>>>>> fdf4c7fe
     "ajv": "^6.10.2",
     "classnames": "^2.2.5",
     "cookie": "^0.3.1",
