{
  "repository": {
    "type": "git",
    "url": "https://github.com/Opentrons/opentrons.git"
  },
  "author": {
    "name": "Opentrons Labworks",
    "email": "engineering@opentrons.com"
  },
  "name": "protocol-designer",
  "productName": "Opentrons Protocol Designer BETA",
  "private": true,
  "version": "3.11.0",
  "description": "Protocol designer app",
  "main": "src/index.js",
  "bugs": {
    "url": "https://github.com/Opentrons/opentrons/issues"
  },
  "homepage": "https://github.com/Opentrons/opentrons",
  "license": "Apache-2.0",
  "dependencies": {
<<<<<<< HEAD
    "@opentrons/components": "3.11.0-alpha.1",
    "ajv": "^6.10.2",
=======
    "@opentrons/components": "3.11.0",
>>>>>>> edc248cd
    "@typeform/embed": "^0.12.1",
    "classnames": "^2.2.5",
    "cookie": "^0.3.1",
    "file-saver": "^2.0.1",
    "formik": "^1.3.1",
    "i18next": "^11.5.0",
    "lodash": "^4.17.4",
    "moment": "^2.19.1",
    "query-string": "^6.2.0",
    "react": "^16.8.6",
    "react-dnd": "^6.0.0",
    "react-dnd-mouse-backend": "0.1.2",
    "react-dom": "^16.8.6",
    "react-hot-loader": "^3.0.0-beta.7",
    "react-redux": "^7.1.0",
    "redux": "^3.7.2",
    "redux-actions": "^2.2.1",
    "redux-thunk": "^2.2.0",
    "reselect": "^4.0.0",
    "uuid": "^3.3.2",
    "yup": "^0.26.6"
  },
  "devDependencies": {
    "flow-bin": "^0.102.0",
    "flow-typed": "^2.5.2",
    "reselect-tools": "^0.0.7"
  }
}<|MERGE_RESOLUTION|>--- conflicted
+++ resolved
@@ -19,12 +19,8 @@
   "homepage": "https://github.com/Opentrons/opentrons",
   "license": "Apache-2.0",
   "dependencies": {
-<<<<<<< HEAD
-    "@opentrons/components": "3.11.0-alpha.1",
+    "@opentrons/components": "3.11.0",
     "ajv": "^6.10.2",
-=======
-    "@opentrons/components": "3.11.0",
->>>>>>> edc248cd
     "@typeform/embed": "^0.12.1",
     "classnames": "^2.2.5",
     "cookie": "^0.3.1",
