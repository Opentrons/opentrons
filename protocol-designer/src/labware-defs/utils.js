// @flow
import {
  getLabwareDefURI,
  type LabwareDefinition2,
} from '@opentrons/shared-data'
import type { LabwareDefByDefURI } from './types'
// TODO: Ian 2019-04-11 getAllDefinitions also exists (differently) in labware-library,
// should reconcile differences & make a general util fn imported from shared-data

// require all definitions in the labware/definitions/2 directory
// $FlowFixMe: require.context is webpack-specific method
const definitionsContext = require.context(
  '@opentrons/shared-data/labware/definitions/2',
  true, // traverse subdirectories
  /\.json$/, // import filter
  'sync' // load every definition into one synchronous chunk
)

let definitions = null

export function getAllDefinitions(): LabwareDefByDefURI {
  // NOTE: unlike labware-library, no filtering out trashes here (we need 'em)
<<<<<<< HEAD
  // also, more convenient & performant to make a map {loadName: def} not an array
=======
  // also, more convenient & performant to make a map {labwareDefURI: def} not an array
>>>>>>> fb70258f
  if (!definitions) {
    definitions = definitionsContext.keys().reduce((acc, filename) => {
      const def = definitionsContext(filename)
      const labwareDefURI = getLabwareDefURI(def)
      return { ...acc, [labwareDefURI]: def }
    }, {})
  }

  return definitions
}

// NOTE: this is different than labware library,
// in PD we wanna get always by labware URI (namespace/loadName/version) never by loadName
export function _getSharedLabware(labwareDefURI: string): ?LabwareDefinition2 {
  return getAllDefinitions()[labwareDefURI] || null
}<|MERGE_RESOLUTION|>--- conflicted
+++ resolved
@@ -20,11 +20,7 @@
 
 export function getAllDefinitions(): LabwareDefByDefURI {
   // NOTE: unlike labware-library, no filtering out trashes here (we need 'em)
-<<<<<<< HEAD
-  // also, more convenient & performant to make a map {loadName: def} not an array
-=======
   // also, more convenient & performant to make a map {labwareDefURI: def} not an array
->>>>>>> fb70258f
   if (!definitions) {
     definitions = definitionsContext.keys().reduce((acc, filename) => {
       const def = definitionsContext(filename)
