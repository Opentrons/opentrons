--- conflicted
+++ resolved
@@ -18,15 +18,9 @@
 import { BaseState } from '../types'
 import { FlexFileDetails } from '../components/FlexProtocolEditor/FlexFileDetails'
 import { LandingPageComponent } from '../components/LandingPage'
-<<<<<<< HEAD
-import { OT2_STANDARD_DECKID } from '@opentrons/shared-data'
+import { OT3_STANDARD_DECKID } from '@opentrons/shared-data'
 import { selectors as fileSelectors, RobotDataFields } from '../file-data'
 import { FlexProtocolEditorComponent } from '../components/FlexProtocolEditor/FlexProtocolEditor'
-=======
-import { CreateFlexFileForm } from '../components/FlexProtocolEditor'
-import { OT3_STANDARD_DECKID } from '@opentrons/shared-data'
-import { selectors as fileSelectors, RobotDataFields } from '../file-data'
->>>>>>> 5703b923
 
 interface Props {
   page: Page
@@ -37,16 +31,6 @@
 
 function MainPanelComponent(props: Props): JSX.Element {
   const { page, selectedTerminalItemId, ingredSelectionMode, robot } = props
-<<<<<<< HEAD
-  // in OT3 case : undefined while import file
-  // in OT2 case: ot2_standard while import file
-  const fileComponent =
-    !robot || robot.deckId === OT2_STANDARD_DECKID ? (
-      <ConnectedFilePage />
-    ) : (
-      <FlexFileDetails />
-    )
-=======
   const fileComponent = robot.deckId ? (
     robot.deckId === OT3_STANDARD_DECKID ? (
       <FlexFileDetails />
@@ -56,7 +40,6 @@
   ) : (
     <></>
   )
->>>>>>> 5703b923
   switch (page) {
     case 'file-splash':
       return <Splash />
@@ -69,7 +52,6 @@
     case 'settings-app':
       return <SettingsPage />
     case 'new-flex-file-form':
-<<<<<<< HEAD
       return (
         <FlexProtocolEditorComponent
           FlexFileDetails={{
@@ -79,9 +61,6 @@
           }}
         />
       )
-=======
-      return <CreateFlexFileForm />
->>>>>>> 5703b923
     default: {
       const startTerminalItemSelected =
         selectedTerminalItemId === START_TERMINAL_ITEM_ID
