--- conflicted
+++ resolved
@@ -7,16 +7,9 @@
     "title": "Disable module placement restrictions",
     "description_1": "Turn off all restrictions on module placement and related pipette crash guidance.",
     "description_2": "NOT recommended! Switching from default positions may cause crashes and the Protocol Designer cannot yet give guidance on what to expect. Use at your own discretion. "
-<<<<<<< HEAD
-=======
-  },
-  "OT_PD_ENABLE_THERMOCYCLER": {
-    "title": "Enable thermocycler module",
-    "description": "Allow adding thermocycler modules and steps to protocols."
   },
   "OT_PD_ENABLE_AIR_GAP_AND_DELAY": {
     "title": "Enable Air Gap & Delay",
     "description": "Allow using the Air Gap and the Delay advanced settings in steps."
->>>>>>> 9e22e78a
   }
 }