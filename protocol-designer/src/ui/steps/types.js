--- conflicted
+++ resolved
@@ -1,14 +1,6 @@
 // @flow
-<<<<<<< HEAD
-import type {PauseFormData} from '../../step-generation'
+import type {DelayArgs} from '../../step-generation'
 import type {StepIdType} from '../../form-types'
-=======
-import type {DelayArgs} from '../../step-generation'
-import type {
-  StepIdType,
-  TransferLikeStepType,
-} from '../../form-types'
->>>>>>> adc31c0d
 import type {WellIngredientVolumeData, TipLocation} from '../../steplist/types'
 
 export type SourceDestData = {
