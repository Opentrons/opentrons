--- conflicted
+++ resolved
@@ -1,11 +1,5 @@
 // @flow
-<<<<<<< HEAD
-import forEach from 'lodash/forEach'
 import { PRESAVED_STEP_ID } from '../../../steplist/types'
-import { MAIN_CONTENT_FORCED_SCROLL_CLASSNAME } from '../constants'
-=======
-import { uuid } from '../../../utils'
->>>>>>> 1b6f3a63
 import { selectors as stepFormSelectors } from '../../../step-forms'
 import { resetScrollElements } from '../utils'
 import type { StepIdType, StepType } from '../../../form-types'
