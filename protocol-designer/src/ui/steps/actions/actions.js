// @flow
import forEach from 'lodash/forEach'
import { MAIN_CONTENT_FORCED_SCROLL_CLASSNAME } from '../constants'
import { selectors as stepFormSelectors } from '../../../step-forms'
import { selectors as uiModulesSelectors } from '../../modules'

import {
  getNextDefaultPipetteId,
<<<<<<< HEAD
  getNextDefaultTemperatureModuleId,
=======
  getNextDefaultMagnetAction,
>>>>>>> d4375dd7
  handleFormChange,
} from '../../../steplist/formLevel'
import type { StepIdType, StepType } from '../../../form-types'
import type { GetState, ThunkAction, ThunkDispatch } from '../../../types'
import type { TerminalItemId, SubstepIdentifier } from '../../../steplist/types'
import type {
  ExpandAddStepButtonAction,
  ToggleStepCollapsedAction,
  HoverOnStepAction,
  HoverOnSubstepAction,
  SelectTerminalItemAction,
  HoverOnTerminalItemAction,
  SetWellSelectionLabwareKeyAction,
  ClearWellSelectionLabwareKeyAction,
  SelectStepAction,
} from './types'

export const expandAddStepButton = (
  payload: boolean
): ExpandAddStepButtonAction => ({
  type: 'EXPAND_ADD_STEP_BUTTON',
  payload,
})

export const toggleStepCollapsed = (
  stepId: StepIdType
): ToggleStepCollapsedAction => ({
  type: 'TOGGLE_STEP_COLLAPSED',
  payload: stepId,
})

export const hoverOnSubstep = (
  payload: SubstepIdentifier
): HoverOnSubstepAction => ({
  type: 'HOVER_ON_SUBSTEP',
  payload: payload,
})

export const selectTerminalItem = (
  terminalId: TerminalItemId
): SelectTerminalItemAction => ({
  type: 'SELECT_TERMINAL_ITEM',
  payload: terminalId,
})

export const hoverOnStep = (stepId: ?StepIdType): HoverOnStepAction => ({
  type: 'HOVER_ON_STEP',
  payload: stepId,
})

export const hoverOnTerminalItem = (
  terminalId: ?TerminalItemId
): HoverOnTerminalItemAction => ({
  type: 'HOVER_ON_TERMINAL_ITEM',
  payload: terminalId,
})

export const setWellSelectionLabwareKey = (
  labwareName: ?string
): SetWellSelectionLabwareKeyAction => ({
  type: 'SET_WELL_SELECTION_LABWARE_KEY',
  payload: labwareName,
})

export const clearWellSelectionLabwareKey = (): ClearWellSelectionLabwareKeyAction => ({
  type: 'CLEAR_WELL_SELECTION_LABWARE_KEY',
  payload: null,
})

// NOTE: 'newStepType' arg is only used when generating a new step
export const selectStep = (
  stepId: StepIdType,
  newStepType?: StepType
): ThunkAction<*> => (dispatch: ThunkDispatch<*>, getState: GetState) => {
  const selectStepAction: SelectStepAction = {
    type: 'SELECT_STEP',
    payload: stepId,
  }

  dispatch(selectStepAction)

  const state = getState()
  let formData = stepFormSelectors._getStepFormData(state, stepId, newStepType)

  const defaultPipetteId = getNextDefaultPipetteId(
    stepFormSelectors.getSavedStepForms(state),
    stepFormSelectors.getOrderedStepIds(state),
    stepFormSelectors.getInitialDeckSetup(state).pipettes
  )

  // For a pristine step, if there is a `pipette` field in the form
  // (added by upstream `getDefaultsForStepType` fn),
  // then set `pipette` field of new steps to the next default pipette id.
  //
  // In order to trigger dependent field changes (eg default disposal volume),
  // update the form thru handleFormChange.
  const formHasPipetteField = formData && 'pipette' in formData
  if (newStepType && formHasPipetteField && defaultPipetteId) {
    const updatedFields = handleFormChange(
      { pipette: defaultPipetteId },
      formData,
      stepFormSelectors.getPipetteEntities(state),
      stepFormSelectors.getLabwareEntities(state)
    )

    formData = {
      ...formData,
      ...updatedFields,
    }
  }

  // auto-select magnetic module if it exists (assumes no more than 1 magnetic module)
  if (newStepType === 'magnet') {
    const moduleId = uiModulesSelectors.getSingleMagneticModuleId(state)
    const magnetAction = getNextDefaultMagnetAction(
      stepFormSelectors.getSavedStepForms(state),
      stepFormSelectors.getOrderedStepIds(state)
    )
    formData = { ...formData, moduleId, magnetAction }
  }

  if (newStepType === 'temperature') {
    const moduleId = getNextDefaultTemperatureModuleId(
      stepFormSelectors.getSavedStepForms(state),
      stepFormSelectors.getOrderedStepIds(state),
      stepFormSelectors.getInitialDeckSetup(state).modules
    )
    formData = { ...formData, moduleId }
  }

  dispatch({
    type: 'POPULATE_FORM',
    payload: formData,
  })

  // scroll to top of all elements with the special class
  forEach(
    global.document.getElementsByClassName(
      MAIN_CONTENT_FORCED_SCROLL_CLASSNAME
    ),
    elem => {
      elem.scrollTop = 0
    }
  )
}<|MERGE_RESOLUTION|>--- conflicted
+++ resolved
@@ -6,11 +6,8 @@
 
 import {
   getNextDefaultPipetteId,
-<<<<<<< HEAD
   getNextDefaultTemperatureModuleId,
-=======
   getNextDefaultMagnetAction,
->>>>>>> d4375dd7
   handleFormChange,
 } from '../../../steplist/formLevel'
 import type { StepIdType, StepType } from '../../../form-types'
