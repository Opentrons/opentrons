import { createSelector } from 'reselect'
import mapValues from 'lodash/mapValues'
import reduce from 'lodash/reduce'
import {
  getIsTiprack,
  getLabwareDisplayName,
  getLabwareHasQuirk,
} from '@opentrons/shared-data'
import { FIXED_TRASH_ID } from '../../constants'
import { i18n } from '../../localization'
import * as stepFormSelectors from '../../step-forms/selectors'
import { selectors as labwareIngredSelectors } from '../../labware-ingred/selectors'
import { getModuleUnderLabware } from '../modules/utils'
import { Options } from '@opentrons/components'
import { LabwareEntity } from '@opentrons/step-generation'
import { Selector } from '../../types'
export const getLabwareNicknamesById: Selector<
  Record<string, string>
> = createSelector(
  stepFormSelectors.getLabwareEntities,
  labwareIngredSelectors.getLabwareNameInfo,
  (labwareEntities, displayLabware): Record<string, string> =>
    mapValues(
      labwareEntities,
      (labwareEntity: LabwareEntity, id: string): string =>
        displayLabware[id]?.nickname || getLabwareDisplayName(labwareEntity.def)
    )
)
<<<<<<< HEAD
export const getLabwareNicknamesByIdForOT3: Selector<
  Record<string, string>
> = createSelector(
  stepFormSelectors.getLabwareEntitiesForOT3,
  labwareIngredSelectors.getLabwareNameInfo,
  (labwareEntities, displayLabware): Record<string, string> =>
    mapValues(
      labwareEntities,
      (labwareEntity: LabwareEntity, id: string): string =>
        displayLabware[id]?.nickname || getLabwareDisplayName(labwareEntity.def)
    )
)
=======

>>>>>>> 5703b923
export const _sortLabwareDropdownOptions = (options: Options): Options =>
  options.sort((a, b) => {
    // special case for fixed trash (always at the bottom of the list)
    if (a.value === FIXED_TRASH_ID) return 1
    if (b.value === FIXED_TRASH_ID) return -1
    // sort by name everything else by name
    return a.name.localeCompare(b.name)
  })

/** Returns options for labware dropdowns, excluding tiprack labware.
 * Ordered by display name / nickname, but with fixed trash at the bottom.
 */
export const getLabwareOptions: Selector<Options> = createSelector(
  stepFormSelectors.getLabwareEntities,
  getLabwareNicknamesById,
  stepFormSelectors.getInitialDeckSetup,
  (labwareEntities, nicknamesById, initialDeckSetup) => {
    const options = reduce(
      labwareEntities,
      (
        acc: Options,
        labwareEntity: LabwareEntity,
        labwareId: string
      ): Options => {
        const moduleOnDeck = getModuleUnderLabware(initialDeckSetup, labwareId)
        const prefix = moduleOnDeck
          ? i18n.t(
              `form.step_edit_form.field.moduleLabwarePrefix.${moduleOnDeck.type}`
            )
          : null
        const nickName = prefix
          ? `${prefix} ${nicknamesById[labwareId]}`
          : nicknamesById[labwareId]
        return getIsTiprack(labwareEntity.def)
          ? acc
          : [
              ...acc,
              {
                name: nickName,
                value: labwareId,
              },
            ]
      },
      []
    )
    return _sortLabwareDropdownOptions(options)
  }
)

/** Returns options for disposal (e.g. fixed trash and trash box) */
export const getDisposalLabwareOptions: Selector<Options> = createSelector(
  stepFormSelectors.getLabwareEntities,
  getLabwareNicknamesById,
  (labwareEntities, names) =>
    reduce(
      labwareEntities,
      (acc: Options, labware: LabwareEntity, labwareId): Options =>
        getLabwareHasQuirk(labware.def, 'fixedTrash')
          ? [
              ...acc,
              {
                name: names[labwareId],
                value: labwareId,
              },
            ]
          : acc,
      []
    )
)<|MERGE_RESOLUTION|>--- conflicted
+++ resolved
@@ -26,22 +26,7 @@
         displayLabware[id]?.nickname || getLabwareDisplayName(labwareEntity.def)
     )
 )
-<<<<<<< HEAD
-export const getLabwareNicknamesByIdForOT3: Selector<
-  Record<string, string>
-> = createSelector(
-  stepFormSelectors.getLabwareEntitiesForOT3,
-  labwareIngredSelectors.getLabwareNameInfo,
-  (labwareEntities, displayLabware): Record<string, string> =>
-    mapValues(
-      labwareEntities,
-      (labwareEntity: LabwareEntity, id: string): string =>
-        displayLabware[id]?.nickname || getLabwareDisplayName(labwareEntity.def)
-    )
-)
-=======
 
->>>>>>> 5703b923
 export const _sortLabwareDropdownOptions = (options: Options): Options =>
   options.sort((a, b) => {
     // special case for fixed trash (always at the bottom of the list)
