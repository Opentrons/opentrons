import { PDProtocolFile } from './file-types'
import { selectors as loadFileSelectors } from './load-file'
<<<<<<< HEAD
import { loadFileAction } from './load-file/actions'
import { remote } from './shell/remote'
=======
import type { BaseState } from './types'
>>>>>>> a647963f

//  TODO(Jr, 1/18/24): use i18n here!
export const initialize = (store: Record<string, any>): void => {
  if (process.env.NODE_ENV === 'production') {
    window.onbeforeunload = (_e: unknown) => {
      // NOTE: the custom text will be ignored in modern browsers
      return loadFileSelectors.getHasUnsavedChanges(
        store.getState() as BaseState
      )
        ? 'Are you sure you want to leave? You will lose any unsaved changes.'
        : undefined
    }
  }
  remote.ipcRenderer.on(
    'open-protocol-in-designer',
    (_ipcEvent, protocolSource) => {
      store.dispatch(loadFileAction(protocolSource as PDProtocolFile, true))
    }
  )
}<|MERGE_RESOLUTION|>--- conflicted
+++ resolved
@@ -1,11 +1,8 @@
-import { PDProtocolFile } from './file-types'
 import { selectors as loadFileSelectors } from './load-file'
-<<<<<<< HEAD
 import { loadFileAction } from './load-file/actions'
 import { remote } from './shell/remote'
-=======
+import type { PDProtocolFile } from './file-types'
 import type { BaseState } from './types'
->>>>>>> a647963f
 
 //  TODO(Jr, 1/18/24): use i18n here!
 export const initialize = (store: Record<string, any>): void => {
