--- conflicted
+++ resolved
@@ -18,8 +18,8 @@
   DISPLAY_FLEX,
   DISPLAY_INLINE_BLOCK,
   EmptySelectorButton,
+  FLEX_MAX_CONTENT,
   Flex,
-  FLEX_MAX_CONTENT,
   Icon,
   JUSTIFY_END,
   JUSTIFY_SPACE_BETWEEN,
@@ -147,23 +147,10 @@
       ? getSectionsFromPipetteName(leftPipette.name, leftPipette.spec)
       : null
 
-<<<<<<< HEAD
-  const removeOpentronsPhrases = (input: string): string => {
-    const phrasesToRemove = ['Opentrons Flex 96', 'Opentrons OT-2 96']
-
-    return phrasesToRemove
-      .reduce((text, phrase) => {
-        return text.replace(new RegExp(phrase, 'gi'), '')
-      }, input)
-      .trim()
-  }
-
   // Note (kk:2024/10/09)
   // if a user removes all pipettes, left mount is the first target.
   const targetPipetteMount = leftPipette == null ? 'left' : 'right'
 
-=======
->>>>>>> f479efce
   return createPortal(
     <Modal
       title={
