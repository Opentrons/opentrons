// @flow
import assert from 'assert'
import cloneDeep from 'lodash/cloneDeep'
import flatMap from 'lodash/flatMap'
import mapValues from 'lodash/mapValues'
import range from 'lodash/range'
import reduce from 'lodash/reduce'
import last from 'lodash/last'
import {
  getIsTiprack,
  getLabwareDefURI,
  getWellsDepth,
  getWellNamePerMultiTip,
} from '@opentrons/shared-data'

<<<<<<< HEAD
import type { BlowoutArgsV3, LabwareDefinition2 } from '@opentrons/shared-data'
=======
import type { LabwareDefinition2 } from '@opentrons/shared-data'
import type { BlowoutParams } from '@opentrons/shared-data/protocol/flowTypes/schemaV3'
>>>>>>> 40f3a9ed
import type { PipetteEntity, LabwareEntity } from '../step-forms'
import type {
  CommandCreator,
  LocationLiquidState,
  InvariantContext,
  RobotState,
  SourceAndDest,
  Timeline,
} from './types'
import blowout from './commandCreators/atomic/blowout'

import { AIR } from '@opentrons/components'
export { AIR }

export const SOURCE_WELL_BLOWOUT_DESTINATION: 'source_well' = 'source_well'
export const DEST_WELL_BLOWOUT_DESTINATION: 'dest_well' = 'dest_well'

export function repeatArray<T>(array: Array<T>, repeats: number): Array<T> {
  return flatMap(range(repeats), (i: number): Array<T> => array)
}

/**
 * Take an array of CommandCreators, streaming robotState through them in order,
 * and adding each CommandCreator's commands to a single commands array.
 */
export const reduceCommandCreators = (
  commandCreators: Array<CommandCreator>
): CommandCreator => (
  invariantContext: InvariantContext,
  prevRobotState: RobotState
) => {
  return commandCreators.reduce(
    (prev: $Call<CommandCreator, *, *>, reducerFn: CommandCreator, stepIdx) => {
      if (prev.errors) {
        // if there are errors, short-circuit the reduce
        return prev
      }
      const next = reducerFn(invariantContext, prev.robotState)
      if (next.errors) {
        return {
          robotState: prev.robotState,
          commands: prev.commands,
          errors: next.errors,
          errorStep: stepIdx,
          warnings: prev.warnings,
        }
      }
      return {
        robotState: next.robotState,
        commands: [...prev.commands, ...next.commands],
        warnings: [...(prev.warnings || []), ...(next.warnings || [])],
      }
    },
    { robotState: cloneDeep(prevRobotState), commands: [] }
    // TODO: should I clone here (for safety) or is it safe enough?
    // Should I avoid cloning in the CommandCreators themselves and just do it pre-emptively in here?
  )
}

export const commandCreatorsTimeline = (
  commandCreators: Array<CommandCreator>
) => (
  invariantContext: InvariantContext,
  initialRobotState: RobotState
): Timeline => {
  const timeline = commandCreators.reduce(
    (acc: Timeline, commandCreator: CommandCreator, index: number) => {
      const prevRobotState =
        acc.timeline.length === 0
          ? initialRobotState
          : last(acc.timeline).robotState

      if (acc.errors) {
        // error short-circuit
        return acc
      }

      const nextResult = commandCreator(invariantContext, prevRobotState)

      if (nextResult.errors) {
        return {
          timeline: acc.timeline,
          errors: nextResult.errors,
        }
      }

      return {
        timeline: [...acc.timeline, nextResult],
        errors: null,
      }
    },
    { timeline: [], errors: null }
  )

  return {
    timeline: timeline.timeline,
    errors: timeline.errors,
  }
}

type Vol = { volume: number }

export function getLocationTotalVolume(loc: LocationLiquidState): number {
  return reduce(
    loc,
    (acc: number, ingredState: Vol, ingredId: string) => {
      // air is not included in the total volume
      return ingredId === AIR ? acc : acc + ingredState.volume
    },
    0
  )
}

/** Breaks a liquid volume state into 2 parts. Assumes all liquids are evenly mixed. */
export function splitLiquid(
  volume: number,
  sourceLiquidState: LocationLiquidState
): SourceAndDest {
  const totalSourceVolume = getLocationTotalVolume(sourceLiquidState)

  if (totalSourceVolume === 0) {
    // Splitting from empty source
    return {
      source: sourceLiquidState,
      dest: { [AIR]: { volume } },
    }
  }

  if (volume > totalSourceVolume) {
    // Take all of source, plus air
    return {
      source: mapValues(sourceLiquidState, () => ({ volume: 0 })),
      dest: {
        ...sourceLiquidState,
        [AIR]: { volume: volume - totalSourceVolume },
      },
    }
  }

  const ratios: { [ingredId: string]: number } = reduce(
    sourceLiquidState,
    (
      acc: { [ingredId: string]: number },
      ingredState: Vol,
      ingredId: string
    ) => ({
      ...acc,
      [ingredId]: ingredState.volume / totalSourceVolume,
    }),
    {}
  )

  return Object.keys(sourceLiquidState).reduce(
    (acc, ingredId) => {
      const destVol = ratios[ingredId] * volume
      return {
        source: {
          ...acc.source,
          [ingredId]: { volume: sourceLiquidState[ingredId].volume - destVol },
        },
        dest: {
          ...acc.dest,
          [ingredId]: { volume: destVol },
        },
      }
    },
    { source: {}, dest: {} }
  )
}

/** The converse of splitLiquid. Adds all of one liquid to the other.
 * The args are called 'source' and 'dest', but here they're interchangable.
 */
export function mergeLiquid(
  source: LocationLiquidState,
  dest: LocationLiquidState
): LocationLiquidState {
  return {
    // include all ingreds exclusive to 'dest'
    ...dest,

    ...reduce(
      source,
      (acc: LocationLiquidState, ingredState: Vol, ingredId: string) => {
        const isCommonIngred = ingredId in dest
        const ingredVolume = isCommonIngred
          ? // sum volumes of ingredients common to 'source' and 'dest'
            ingredState.volume + dest[ingredId].volume
          : // include all ingreds exclusive to 'source'
            ingredState.volume

        return {
          ...acc,
          [ingredId]: { volume: ingredVolume },
        }
      },
      {}
    ),
  }
}

// TODO: Ian 2019-04-19 move to shared-data helpers?
export function getWellsForTips(
  channels: 1 | 8,
  labwareDef: LabwareDefinition2,
  well: string
): {|
  wellsForTips: Array<string>,
  allWellsShared: boolean,
|} {
  // Array of wells corresponding to the tip at each position.
  const wellsForTips =
    channels === 1 ? [well] : getWellNamePerMultiTip(labwareDef, well)

  if (!wellsForTips) {
    console.warn(
      channels === 1
        ? `Invalid well: ${well}`
        : `For labware def (URI ${getLabwareDefURI(
            labwareDef
          )}), with primary well ${well}, no wells are accessible by 8-channel's 1st tip`
    )
    // TODO: Ian 2019-04-11 figure out a clearer way to handle failure case
    return { wellsForTips: [], allWellsShared: false }
  }

  // allWellsShared: eg in a trough, all wells are shared by an 8-channel
  // (for single-channel, "all wells" are always shared because there is only 1 well)
  // NOTE Ian 2018-03-15: there is no support for a case where some but not all wells are shared.
  // Eg, some unusual labware that allows 2 tips to a well will not work with the implementation below.
  // Low-priority TODO.
  const allWellsShared = wellsForTips.every(w => w && w === wellsForTips[0])

  return { wellsForTips, allWellsShared }
}

/** Total volume of a location (air is not included in the sum) */
export function totalVolume(location: LocationLiquidState): number {
  return Object.keys(location).reduce((acc, ingredId) => {
    return ingredId !== AIR ? acc + (location[ingredId].volume || 0) : acc
  }, 0)
}

// Set blowout location depending on the 'blowoutLocation' arg: set it to
// the SOURCE_WELL_BLOWOUT_DESTINATION / DEST_WELL_BLOWOUT_DESTINATION
// special strings, or to a labware ID.
export const blowoutUtil = (args: {
<<<<<<< HEAD
  pipette: $PropertyType<BlowoutArgsV3, 'pipette'>,
  sourceLabwareId: string,
  sourceWell: $PropertyType<BlowoutArgsV3, 'well'>,
  destLabwareId: string,
  destWell: $PropertyType<BlowoutArgsV3, 'well'>,
=======
  pipette: $PropertyType<BlowoutParams, 'pipette'>,
  sourceLabwareId: string,
  sourceWell: $PropertyType<BlowoutParams, 'well'>,
  destLabwareId: string,
  destWell: $PropertyType<BlowoutParams, 'well'>,
>>>>>>> 40f3a9ed
  blowoutLocation: ?string,
  flowRate: number,
  offsetFromTopMm: number,
  invariantContext: InvariantContext,
}): Array<CommandCreator> => {
  const {
    pipette,
    sourceLabwareId,
    sourceWell,
    destLabwareId,
    destWell,
    blowoutLocation,
    flowRate,
    offsetFromTopMm,
    invariantContext,
  } = args

  if (!blowoutLocation) return []
  let labware
  let well

  if (blowoutLocation === SOURCE_WELL_BLOWOUT_DESTINATION) {
    labware = invariantContext.labwareEntities[sourceLabwareId]
    well = sourceWell
  } else if (blowoutLocation === DEST_WELL_BLOWOUT_DESTINATION) {
    labware = invariantContext.labwareEntities[destLabwareId]
    well = destWell
  } else {
    // if it's not one of the magic strings, it's a labware id
    labware = invariantContext.labwareEntities?.[blowoutLocation]
    well = 'A1'
    if (!labware) {
      assert(
        false,
        `expected a labwareId for blowoutUtil's "blowoutLocation", got ${blowoutLocation}`
      )
      return []
    }
  }
  const offsetFromBottomMm =
    getWellsDepth(labware.def, [well]) + offsetFromTopMm
  return [
    blowout({
      pipette: pipette,
      labware: labware.id,
      well,
      flowRate,
      offsetFromBottomMm,
    }),
  ]
}

export function createEmptyLiquidState(invariantContext: InvariantContext) {
  const { labwareEntities, pipetteEntities } = invariantContext

  return {
    pipettes: reduce(
      pipetteEntities,
      (acc, pipette: PipetteEntity, id: string) => {
        const pipetteSpec = pipette.spec
        return {
          ...acc,
          [id]: createTipLiquidState(pipetteSpec.channels, {}),
        }
      },
      {}
    ),
    labware: reduce(
      labwareEntities,
      (acc, labware: LabwareEntity, id: string) => {
        return { ...acc, [id]: mapValues(labware.def.wells, () => ({})) }
      },
      {}
    ),
  }
}

export function createTipLiquidState<T>(
  channels: number,
  contents: T
): { [tipId: string]: T } {
  return range(channels).reduce(
    (tipIdAcc, tipId) => ({
      ...tipIdAcc,
      [tipId]: contents,
    }),
    {}
  )
}

// NOTE: pipettes have no tips, tiprack are full
export function makeInitialRobotState(args: {|
  invariantContext: InvariantContext,
  labwareLocations: $PropertyType<RobotState, 'labware'>,
  pipetteLocations: $PropertyType<RobotState, 'pipettes'>,
|}): RobotState {
  const { invariantContext, labwareLocations, pipetteLocations } = args
  return {
    labware: labwareLocations,
    pipettes: pipetteLocations,
    liquidState: createEmptyLiquidState(invariantContext),
    tipState: {
      pipettes: reduce(
        pipetteLocations,
        (acc, pipetteTemporalProperties, id) =>
          pipetteTemporalProperties.mount ? { ...acc, [id]: false } : acc,
        {}
      ),
      tipracks: reduce(
        labwareLocations,
        (acc, _, labwareId) => {
          const def = invariantContext.labwareEntities[labwareId].def
          if (!getIsTiprack(def)) return acc
          const tipState = mapValues(def.wells, () => true)
          return { ...acc, [labwareId]: tipState }
        },
        {}
      ),
    },
  }
}<|MERGE_RESOLUTION|>--- conflicted
+++ resolved
@@ -13,12 +13,8 @@
   getWellNamePerMultiTip,
 } from '@opentrons/shared-data'
 
-<<<<<<< HEAD
-import type { BlowoutArgsV3, LabwareDefinition2 } from '@opentrons/shared-data'
-=======
 import type { LabwareDefinition2 } from '@opentrons/shared-data'
 import type { BlowoutParams } from '@opentrons/shared-data/protocol/flowTypes/schemaV3'
->>>>>>> 40f3a9ed
 import type { PipetteEntity, LabwareEntity } from '../step-forms'
 import type {
   CommandCreator,
@@ -266,19 +262,11 @@
 // the SOURCE_WELL_BLOWOUT_DESTINATION / DEST_WELL_BLOWOUT_DESTINATION
 // special strings, or to a labware ID.
 export const blowoutUtil = (args: {
-<<<<<<< HEAD
-  pipette: $PropertyType<BlowoutArgsV3, 'pipette'>,
-  sourceLabwareId: string,
-  sourceWell: $PropertyType<BlowoutArgsV3, 'well'>,
-  destLabwareId: string,
-  destWell: $PropertyType<BlowoutArgsV3, 'well'>,
-=======
   pipette: $PropertyType<BlowoutParams, 'pipette'>,
   sourceLabwareId: string,
   sourceWell: $PropertyType<BlowoutParams, 'well'>,
   destLabwareId: string,
   destWell: $PropertyType<BlowoutParams, 'well'>,
->>>>>>> 40f3a9ed
   blowoutLocation: ?string,
   flowRate: number,
   offsetFromTopMm: number,
