--- conflicted
+++ resolved
@@ -7,15 +7,9 @@
   CommandCreator,
   CommandCreatorError,
 } from '../../types'
-<<<<<<< HEAD
-import type { TouchTipArgsV3 } from '@opentrons/shared-data'
-
-const touchTip = (args: TouchTipArgsV3): CommandCreator => (
-=======
 import type { TouchTipParams } from '@opentrons/shared-data/protocol/flowTypes/schemaV3'
 
 const touchTip = (args: TouchTipParams): CommandCreator => (
->>>>>>> 40f3a9ed
   invariantContext: InvariantContext,
   prevRobotState: RobotState
 ) => {
