--- conflicted
+++ resolved
@@ -1,11 +1,7 @@
 // @flow
 import * as errorCreators from '../../errorCreators'
 import updateLiquidState from '../../dispenseUpdateLiquidState'
-<<<<<<< HEAD
-import type { DispenseArgsV3 } from '@opentrons/shared-data'
-=======
 import type { DispenseParams } from '@opentrons/shared-data/protocol/flowTypes/schemaV3'
->>>>>>> 40f3a9ed
 import type {
   InvariantContext,
   RobotState,
@@ -14,11 +10,7 @@
 } from '../../types'
 
 /** Dispense with given args. Requires tip. */
-<<<<<<< HEAD
-const dispense = (args: DispenseArgsV3): CommandCreator => (
-=======
 const dispense = (args: DispenseParams): CommandCreator => (
->>>>>>> 40f3a9ed
   invariantContext: InvariantContext,
   prevRobotState: RobotState
 ) => {
