--- conflicted
+++ resolved
@@ -30,11 +30,7 @@
     pipette: 'p300SingleId',
     labware: 'sourcePlateId',
 
-<<<<<<< HEAD
     blowoutLocation: null,
-    delay: null,
-=======
->>>>>>> 7fe3f0fc
     touchTip: false,
   }
 })
