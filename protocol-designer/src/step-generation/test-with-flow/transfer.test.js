// @flow
import merge from 'lodash/merge'
import {
  createRobotState,
  compoundCommandCreatorNoErrors,
  compoundCommandCreatorHasErrors,
  commandFixtures as cmd,
} from './fixtures'
import _transfer from '../transfer'

const transfer = compoundCommandCreatorNoErrors(_transfer)
const transferWithErrors = compoundCommandCreatorHasErrors(_transfer)

let transferArgs
let robotInitialState

beforeEach(() => {
  transferArgs = {
    stepType: 'transfer',
    name: 'Transfer Test',
    description: 'test blah blah',
    pipette: 'p300SingleId',

    sourceLabware: 'sourcePlateId',
    destLabware: 'destPlateId',

    preWetTip: false,
    touchTipAfterAspirate: false,
    mixBeforeAspirate: null,

    touchTipAfterDispense: false,
    mixInDestination: null,
<<<<<<< HEAD
    delayAfterDispense: null,
    blowoutLocation: null,
=======
    blowout: null,
>>>>>>> 7fe3f0fc
  }

  robotInitialState = createRobotState({
    sourcePlateType: '96-flat',
    destPlateType: '96-flat',
    tipracks: [300],
    fillPipetteTips: true,
    fillTiprackTips: true,
  })
})

describe('pick up tip if no tip on pipette', () => {
  beforeEach(() => {
    transferArgs = {
      ...transferArgs,
      sourceWells: ['A1'],
      destWells: ['B2'],
      volume: 30,
    }

    // no tip on pipette
    robotInitialState.tipState.pipettes.p300SingleId = false
  })

  const changeTipOptions = ['once', 'always']

  changeTipOptions.forEach(changeTip => {
    test(`...${changeTip}`, () => {
      transferArgs = {
        ...transferArgs,
        changeTip,
      }

      const result = transfer(transferArgs)(robotInitialState)

      expect(result.commands[0]).toEqual(
        cmd.pickUpTip('A1')
      )
    })
  })

  test('...never (should not pick up tip, and fail)', () => {
    transferArgs = {
      ...transferArgs,
      changeTip: 'never',
    }

    const result = transferWithErrors(transferArgs)(robotInitialState)

    expect(result.errors).toHaveLength(1)
    expect(result.errors[0]).toMatchObject({
      type: 'NO_TIP_ON_PIPETTE',
    })
  })
})

test('single transfer: 1 source & 1 dest', () => {
  transferArgs = {
    ...transferArgs,
    sourceWells: ['A1'],
    destWells: ['B2'],
    changeTip: 'never',
    volume: 30,
  }

  robotInitialState.liquidState.labware.sourcePlateId.A1 = {'0': {volume: 200}}

  const result = transfer(transferArgs)(robotInitialState)
  expect(result.commands).toEqual([
    cmd.aspirate('A1', 30),
    cmd.dispense('B2', 30, {labware: 'destPlateId'}),
  ])

  expect(result.robotState.liquidState).toEqual(merge(
    {},
    robotInitialState.liquidState,
    {
      labware: {
        sourcePlateId: {A1: {'0': {volume: 200 - 30}}},
        destPlateId: {B2: {'0': {volume: 30}}},
      },
      pipettes: {
        p300SingleId: {'0': {'0': {volume: 0}}}, // pipette's Tip 0 has 0uL of Ingred 0 (contamination)
      },
    }
  ))
})

test('transfer with multiple sets of wells', () => {
  transferArgs = {
    ...transferArgs,
    sourceWells: ['A1', 'A2'],
    destWells: ['B2', 'C2'],
    changeTip: 'never',
    volume: 30,
  }
  const result = transfer(transferArgs)(robotInitialState)
  expect(result.commands).toEqual([
    cmd.aspirate('A1', 30),
    cmd.dispense('B2', 30, {labware: 'destPlateId'}),

    cmd.aspirate('A2', 30),
    cmd.dispense('C2', 30, {labware: 'destPlateId'}),
  ])

  // TODO Ian 2018-04-02 robotState, liquidState checks
})

test('invalid pipette ID should throw error', () => {
  transferArgs = {
    ...transferArgs,
    pipette: 'no-such-pipette-id-here',
  }

  const result = transferWithErrors(transferArgs)(robotInitialState)

  expect(result.errors).toHaveLength(1)
  expect(result.errors[0]).toMatchObject({
    type: 'PIPETTE_DOES_NOT_EXIST',
  })
})

describe('single transfer exceeding pipette max', () => {
  let expectedFinalLiquidState
  beforeEach(() => {
    transferArgs = {
      ...transferArgs,
      sourceWells: ['A1', 'B1'],
      destWells: ['A3', 'B3'],
      volume: 350,
    }
    // tip setup: tiprack's A1 has tip, pipette has no tip
    robotInitialState.tipState.tipracks.tiprack1Id.A1 = true
    robotInitialState.tipState.pipettes.p300SingleId = false
    // liquid setup
    robotInitialState.liquidState.labware.sourcePlateId.A1 = {'0': {volume: 400}}
    robotInitialState.liquidState.labware.sourcePlateId.B1 = {'1': {volume: 400}}

    expectedFinalLiquidState = {
      labware: {
        sourcePlateId: {
          A1: {'0': {volume: 400 - 350}},
          B1: {'1': {volume: 400 - 350}},
        },
        destPlateId: {
          A3: {'0': {volume: 350}},
          B3: {'0': {volume: 0}, '1': {volume: 350}},
        },
      },
      pipettes: {
        p300SingleId: {
          '0': {
            // pipette's Tip 0 has 0uL of Ingred 0 and 1 (contamination)
            '0': {volume: 0},
            '1': {volume: 0},
          },
        },
      },
    }
  })

  test('changeTip="once"', () => {
    transferArgs = {
      ...transferArgs,
      changeTip: 'once',
    }

    const result = transfer(transferArgs)(robotInitialState)
    expect(result.commands).toEqual([
      cmd.pickUpTip('A1'),
      cmd.aspirate('A1', 300),
      cmd.dispense('A3', 300, {labware: 'destPlateId'}),
      cmd.aspirate('A1', 50),
      cmd.dispense('A3', 50, {labware: 'destPlateId'}),
      cmd.aspirate('B1', 300),
      cmd.dispense('B3', 300, {labware: 'destPlateId'}),
      cmd.aspirate('B1', 50),
      cmd.dispense('B3', 50, {labware: 'destPlateId'}),
    ])

    expect(result.robotState.liquidState).toEqual(merge(
      {},
      robotInitialState.liquidState,
      expectedFinalLiquidState
    ))
  })

  test('changeTip="always"', () => {
    transferArgs = {
      ...transferArgs,
      changeTip: 'always',
    }

    const result = transfer(transferArgs)(robotInitialState)
    expect(result.commands).toEqual([
      cmd.pickUpTip('A1'),

      cmd.aspirate('A1', 300),
      cmd.dispense('A3', 300, {labware: 'destPlateId'}),

      // replace tip before next asp-disp chunk
      cmd.dropTip('A1'),
      cmd.pickUpTip('B1'),

      cmd.aspirate('A1', 50),
      cmd.dispense('A3', 50, {labware: 'destPlateId'}),

      // replace tip before next source-dest well pair
      cmd.dropTip('A1'),
      cmd.pickUpTip('C1'),

      cmd.aspirate('B1', 300),
      cmd.dispense('B3', 300, {labware: 'destPlateId'}),

      // replace tip before next asp-disp chunk
      cmd.dropTip('A1'),
      cmd.pickUpTip('D1'),

      cmd.aspirate('B1', 50),
      cmd.dispense('B3', 50, {labware: 'destPlateId'}),
    ])

    // unlike the other test cases here, we have a new tip when aspirating from B1.
    // so there's only ingred 1, and no ingred 0
    // $FlowFixMe flow doesn't like assigning to these objects
    expectedFinalLiquidState.pipettes.p300SingleId['0'] = {'1': {volume: 0}}

    // likewise, there's no residue of ingred 0 in B3 from a dirty tip.
    // $FlowFixMe flow doesn't like assigning to these objects
    expectedFinalLiquidState.labware.destPlateId.B3 = {'1': {volume: 350}}

    expect(result.robotState.liquidState).toEqual(merge(
      {},
      robotInitialState.liquidState,
      expectedFinalLiquidState
    ))
  })

  test('changeTip="never"', () => {
    transferArgs = {
      ...transferArgs,
      changeTip: 'never',
    }
    // begin with tip on pipette
    robotInitialState.tipState.pipettes.p300SingleId = true

    const result = transfer(transferArgs)(robotInitialState)
    expect(result.commands).toEqual([
      // no pick up tip
      cmd.aspirate('A1', 300),
      cmd.dispense('A3', 300, {labware: 'destPlateId'}),

      cmd.aspirate('A1', 50),
      cmd.dispense('A3', 50, {labware: 'destPlateId'}),

      cmd.aspirate('B1', 300),
      cmd.dispense('B3', 300, {labware: 'destPlateId'}),

      cmd.aspirate('B1', 50),
      cmd.dispense('B3', 50, {labware: 'destPlateId'}),
    ])

    expect(result.robotState.liquidState).toEqual(merge(
      {},
      robotInitialState.liquidState,
      expectedFinalLiquidState
    ))
  })
})

describe('advanced options', () => {
  beforeEach(() => {
    transferArgs = {
      ...transferArgs,
      sourceWells: ['A1'],
      destWells: ['B1'],
      changeTip: 'never',
    }
  })
  describe('...aspirate options', () => {
    test('pre-wet tip should aspirate and dispense transfer volume from source well of each subtransfer', () => {
      transferArgs = {
        ...transferArgs,
        volume: 350,
        preWetTip: true,
      }

      const result = transfer(transferArgs)(robotInitialState)
      expect(result.commands).toEqual([
        // pre-wet aspirate/dispense
        cmd.aspirate('A1', 300),
        cmd.dispense('A1', 300),

        // "real" aspirate/dispenses
        cmd.aspirate('A1', 300),
        cmd.dispense('B1', 300, {labware: 'destPlateId'}),

        cmd.aspirate('A1', 50),
        cmd.dispense('B1', 50, {labware: 'destPlateId'}),
      ])
    })

    test('touch-tip after aspirate should touch-tip on each source well, for every aspirate', () => {
      transferArgs = {
        ...transferArgs,
        volume: 350,
        touchTipAfterAspirate: true,
      }

      const result = transfer(transferArgs)(robotInitialState)
      expect(result.commands).toEqual([
        cmd.aspirate('A1', 300),
        cmd.touchTip('A1'),
        cmd.dispense('B1', 300, {labware: 'destPlateId'}),

        cmd.aspirate('A1', 50),
        cmd.touchTip('A1'),
        cmd.dispense('B1', 50, {labware: 'destPlateId'}),
      ])
    })

    test('touch-tip after dispense should touch-tip on each dest well, for every dispense', () => {
      transferArgs = {
        ...transferArgs,
        volume: 350,
        touchTipAfterDispense: true,
      }

      const result = transfer(transferArgs)(robotInitialState)
      expect(result.commands).toEqual([
        cmd.aspirate('A1', 300),
        cmd.dispense('B1', 300, {labware: 'destPlateId'}),
        cmd.touchTip('B1', {labware: 'destPlateId'}),

        cmd.aspirate('A1', 50),
        cmd.dispense('B1', 50, {labware: 'destPlateId'}),
        cmd.touchTip('B1', {labware: 'destPlateId'}),
      ])
    })

    test('mix before aspirate', () => {
      transferArgs = {
        ...transferArgs,
        volume: 350,
        mixBeforeAspirate: {
          volume: 250,
          times: 2,
        },
      }

      // written here for less verbose `commands` below
      const mixCommands = [
        // mix 1
        cmd.aspirate('A1', 250),
        cmd.dispense('A1', 250),
        // mix 2
        cmd.aspirate('A1', 250),
        cmd.dispense('A1', 250),
      ]

      const result = transfer(transferArgs)(robotInitialState)
      expect(result.commands).toEqual([
        ...mixCommands,
        cmd.aspirate('A1', 300),
        cmd.dispense('B1', 300, {labware: 'destPlateId'}),

        ...mixCommands,
        cmd.aspirate('A1', 50),
        cmd.dispense('B1', 50, {labware: 'destPlateId'}),
      ])
    })
    test('air gap => ???') // TODO determine behavior
  })

  describe('...dispense options', () => {
    test('mix after dispense', () => {
      transferArgs = {
        ...transferArgs,
        volume: 350,
        mixInDestination: {
          volume: 250,
          times: 2,
        },
      }

      // written here for less verbose `commands` below
      const mixCommands = [
        // mix 1
        cmd.aspirate('B1', 250, {labware: 'destPlateId'}),
        cmd.dispense('B1', 250, {labware: 'destPlateId'}),
        // mix 2
        cmd.aspirate('B1', 250, {labware: 'destPlateId'}),
        cmd.dispense('B1', 250, {labware: 'destPlateId'}),
      ]

      const result = transfer(transferArgs)(robotInitialState)
      expect(result.commands).toEqual([
        cmd.aspirate('A1', 300),
        cmd.dispense('B1', 300, {labware: 'destPlateId'}),
        ...mixCommands,

        cmd.aspirate('A1', 50),
        cmd.dispense('B1', 50, {labware: 'destPlateId'}),
        ...mixCommands,
      ])
    })

    test('blowout should blowout in specified labware after each dispense') // TODO
  })
})<|MERGE_RESOLUTION|>--- conflicted
+++ resolved
@@ -30,12 +30,7 @@
 
     touchTipAfterDispense: false,
     mixInDestination: null,
-<<<<<<< HEAD
-    delayAfterDispense: null,
     blowoutLocation: null,
-=======
-    blowout: null,
->>>>>>> 7fe3f0fc
   }
 
   robotInitialState = createRobotState({
