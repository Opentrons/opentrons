// @flow
export * from './commandFixtures.js'
<<<<<<< HEAD
export * from './fixtures.js'
=======
export * from './robotStateFixtures.js'
>>>>>>> 40f3a9ed
<|MERGE_RESOLUTION|>--- conflicted
+++ resolved
@@ -1,7 +1,3 @@
 // @flow
 export * from './commandFixtures.js'
-<<<<<<< HEAD
-export * from './fixtures.js'
-=======
-export * from './robotStateFixtures.js'
->>>>>>> 40f3a9ed
+export * from './robotStateFixtures.js'