--- conflicted
+++ resolved
@@ -29,11 +29,7 @@
 const aspirateHelper = makeAspirateHelper()
 const dispenseHelper = makeDispenseHelper()
 const touchTipHelper = makeTouchTipHelper()
-<<<<<<< HEAD
-// TODO: Ian 2019-07-14 more elegant way to test the blowout offset calculation
-=======
 // TODO: Ian 2019-06-14 more elegant way to test the blowout offset calculation
->>>>>>> 40f3a9ed
 const BLOWOUT_OFFSET_ANY: any = expect.any(Number)
 
 // collapse this compound command creator into the signature of an atomic command creator
