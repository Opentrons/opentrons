// @flow
<<<<<<< HEAD
import type { CommandV3 as Command } from '@opentrons/shared-data'
=======
import type { Command } from '@opentrons/shared-data/protocol/flowTypes/schemaV3'
>>>>>>> 40f3a9ed
import type {
  LabwareTemporalProperties,
  PipetteTemporalProperties,
  LabwareEntities,
  PipetteEntities,
} from '../step-forms'

// ===== MIX-IN TYPES =====

export type ChangeTipOptions =
  | 'always'
  | 'once'
  | 'never'
  | 'perDest'
  | 'perSource'

export type InnerMixArgs = {|
  volume: number,
  times: number,
|}

type CommonArgs = {|
  /** Optional user-readable name for this step */
  name: ?string,
  /** Optional user-readable description/notes for this step */
  description: ?string,
|}

// ===== Processed form types. Used as args to call command creator fns =====

export type SharedTransferLikeArgs = {
  ...CommonArgs,

  pipette: string, // PipetteId

  sourceLabware: string,
  destLabware: string,
  /** volume is interpreted differently by different Step types */
  volume: number,

  // ===== ASPIRATE SETTINGS =====
  /** Pre-wet tip with ??? uL liquid from the first source well. */
  preWetTip: boolean,
  /** Touch tip after every aspirate */
  touchTipAfterAspirate: boolean,
  /** Optional offset for touch tip after aspirate (if null, use PD default) */
  touchTipAfterAspirateOffsetMmFromBottom: number,
  /** changeTip is interpreted differently by different Step types */
  changeTip: ChangeTipOptions,
  /** Flow rate in uL/sec for all aspirates */
  aspirateFlowRateUlSec: number,
  /** offset from bottom of well in mm */
  aspirateOffsetFromBottomMm: number,

  // ===== DISPENSE SETTINGS =====
  /** Touch tip in destination well after dispense */
  touchTipAfterDispense: boolean,
  /** Optional offset for touch tip after dispense (if null, use PD default) */
  touchTipAfterDispenseOffsetMmFromBottom: number,
  /** Flow rate in uL/sec for all dispenses */
  dispenseFlowRateUlSec: number,
  /** offset from bottom of well in mm */
  dispenseOffsetFromBottomMm: number,
}

export type ConsolidateArgs = {
  commandCreatorFnName: 'consolidate',

  sourceWells: Array<string>,
  destWell: string,

  /** If given, blow out in the specified destination after dispense at the end of each asp-asp-dispense cycle */
  blowoutLocation: ?string,
  blowoutFlowRateUlSec: number,
  blowoutOffsetFromTopMm: number,

  /** Mix in first well in chunk */
  mixFirstAspirate: ?InnerMixArgs,
  /** Mix in destination well after dispense */
  mixInDestination: ?InnerMixArgs,
} & SharedTransferLikeArgs

export type TransferArgs = {
  commandCreatorFnName: 'transfer',

  sourceWells: Array<string>,
  destWells: Array<string>,

  /** If given, blow out in the specified destination after dispense at the end of each asp-dispense cycle */
  blowoutLocation: ?string,
  blowoutFlowRateUlSec: number,
  blowoutOffsetFromTopMm: number,

  /** Mix in first well in chunk */
  mixBeforeAspirate: ?InnerMixArgs,
  /** Mix in destination well after dispense */
  mixInDestination: ?InnerMixArgs,
} & SharedTransferLikeArgs

export type DistributeArgs = {
  commandCreatorFnName: 'distribute',

  sourceWell: string,
  destWells: Array<string>,

  /** Disposal volume is added to the volume of the first aspirate of each asp-asp-disp cycle */
  disposalVolume: ?number,
  /** Disposal labware and well for final blowout destination of disposalVolume contents (e.g. trash, source well, etc.) */
  disposalLabware: ?string,
  disposalWell: ?string,

  /** pass to blowout **/
  blowoutFlowRateUlSec: number,
  blowoutOffsetFromTopMm: number,

  /** Mix in first well in chunk */
  mixBeforeAspirate: ?InnerMixArgs,
} & SharedTransferLikeArgs

export type MixArgs = {
  ...$Exact<CommonArgs>,
  commandCreatorFnName: 'mix',
  labware: string,
  pipette: string,
  wells: Array<string>,
  /** Mix volume (should not exceed pipette max) */
  volume: number,
  /** Times to mix (should be integer) */
  times: number,
  /** Touch tip after mixing */
  touchTip: boolean,
  touchTipMmFromBottom: number,
  /** change tip: see comments in step-generation/mix.js */
  changeTip: ChangeTipOptions,

  /** If given, blow out in the specified destination after mixing each well */
  blowoutLocation: ?string,
  blowoutFlowRateUlSec: number,
  blowoutOffsetFromTopMm: number,

  /** offset from bottom of well in mm */
  aspirateOffsetFromBottomMm: number,
  dispenseOffsetFromBottomMm: number,
  /** flow rates in uL/sec */
  aspirateFlowRateUlSec: number,
  dispenseFlowRateUlSec: number,
}

export type PauseArgs = {
  ...$Exact<CommonArgs>,
  commandCreatorFnName: 'delay',
  message?: string,
  wait: number | true,
  meta: ?{
    hours?: number,
    minutes?: number,
    seconds?: number,
  },
}

export type CommandCreatorArgs =
  | ConsolidateArgs
  | DistributeArgs
  | MixArgs
  | PauseArgs
  | TransferArgs

/** tips are numbered 0-7. 0 is the furthest to the back of the robot.
 * For an 8-channel, on a 96-flat, Tip 0 is in row A, Tip 7 is in row H.
 */
type TipId = string

export type LocationLiquidState = { [ingredGroup: string]: { volume: number } }

export type SingleLabwareLiquidState = { [well: string]: LocationLiquidState }

export type LabwareLiquidState = {
  [labwareId: string]: SingleLabwareLiquidState,
}

export type SourceAndDest = {|
  source: LocationLiquidState,
  dest: LocationLiquidState,
|}

// Data that never changes across time
export type InvariantContext = {|
  labwareEntities: LabwareEntities,
  pipetteEntities: PipetteEntities,
|}

// TODO Ian 2018-02-09 Rename this so it's less ambigious with what we call "robot state": `TimelineFrame`?
export type RobotState = {|
  pipettes: {
    [pipetteId: string]: PipetteTemporalProperties,
  },
  labware: {
    [labwareId: string]: LabwareTemporalProperties,
  },
  tipState: {
    tipracks: {
      [labwareId: string]: {
        [wellName: string]: boolean, // true if tip is in there
      },
    },
    pipettes: {
      [pipetteId: string]: boolean, // true if pipette has tip(s)
    },
  },
  liquidState: {
    pipettes: {
      [pipetteId: string]: {
        [tipId: TipId]: LocationLiquidState,
      },
    },
    labware: {
      [labwareId: string]: {
        [well: string]: LocationLiquidState,
      },
    },
  },
|}

export type ErrorType =
  | 'INSUFFICIENT_TIPS'
  | 'MISMATCHED_SOURCE_DEST_WELLS'
  | 'LABWARE_DOES_NOT_EXIST'
  | 'PIPETTE_DOES_NOT_EXIST'
  | 'NO_TIP_ON_PIPETTE'
  | 'PIPETTE_VOLUME_EXCEEDED'
  | 'TIP_VOLUME_EXCEEDED'

export type CommandCreatorError = {|
  message: string,
  type: ErrorType,
|}

export type WarningType =
  | 'ASPIRATE_MORE_THAN_WELL_CONTENTS'
  | 'ASPIRATE_FROM_PRISTINE_WELL'

export type CommandCreatorWarning = {|
  message: string,
  type: WarningType,
|}

export type CommandsAndRobotState = {|
  commands: Array<Command>,
  robotState: RobotState,
  warnings?: Array<CommandCreatorWarning>,
|}

export type CommandCreatorErrorResponse = {
  errors: Array<CommandCreatorError>,
  warnings?: Array<CommandCreatorWarning>,
}

export type CommandCreator = (
  invariantContext: InvariantContext,
  prevRobotState: RobotState
) => CommandsAndRobotState | CommandCreatorErrorResponse
export type CompoundCommandCreator = (
  invariantContext: InvariantContext,
  prevRobotState: RobotState
) => Array<CommandCreator>

export type Timeline = {|
  timeline: Array<CommandsAndRobotState>, // TODO: Ian 2018-06-14 avoid timeline.timeline shape, better names
  errors?: ?Array<CommandCreatorError>,
|}

export type RobotStateAndWarnings = {
  robotState: RobotState,
  warnings: Array<CommandCreatorWarning>,
}<|MERGE_RESOLUTION|>--- conflicted
+++ resolved
@@ -1,9 +1,5 @@
 // @flow
-<<<<<<< HEAD
-import type { CommandV3 as Command } from '@opentrons/shared-data'
-=======
 import type { Command } from '@opentrons/shared-data/protocol/flowTypes/schemaV3'
->>>>>>> 40f3a9ed
 import type {
   LabwareTemporalProperties,
   PipetteTemporalProperties,
