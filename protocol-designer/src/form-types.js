// @flow
import type {IconName} from '@opentrons/components'
import type {ChangeTipOptions} from './step-generation'

export type StepIdType = string

export type StepFieldName =
  | 'aspirate_airGap_checkbox'
  | 'aspirate_airGap_volume'
  | 'aspirate_changeTip'
  | 'aspirate_disposalVol_checkbox'
  | 'aspirate_disposalVol_volume'
  | 'aspirate_flowRate'
  | 'aspirate_labware'
  | 'aspirate_mix_checkbox'
  | 'aspirate_mix_times'
  | 'aspirate_mix_volume'
  | 'aspirate_preWetTip'
  | 'aspirate_touchTip'
  | 'aspirate_touchTipMmFromBottom'
  | 'aspirate_mmFromBottom'
  | 'aspirate_wellOrder_first'
  | 'aspirate_wellOrder_second'
  | 'aspirate_wells'
  | 'changeTip'
  | 'dispense_blowout_checkbox'
<<<<<<< HEAD
  | 'dispense_blowout_location'
  | 'dispense_delay_checkbox'
  | 'dispense_delayMinutes'
  | 'dispense_delaySeconds'
=======
  | 'dispense_blowout_labware'
>>>>>>> 7fe3f0fc
  | 'dispense_flowRate'
  | 'dispense_labware'
  | 'dispense_touchTip'
  | 'dispense_mix_checkbox'
  | 'dispense_mix_times'
  | 'dispense_mix_volume'
  | 'dispense_touchTipMmFromBottom'
  | 'dispense_mmFromBottom'
  | 'dispense_wellOrder_first'
  | 'dispense_wellOrder_second'
  | 'dispense_wells'
  | 'labware'
  | 'pauseForAmountOfTime'
  | 'pauseHour'
  | 'pauseMessage'
  | 'pauseMinute'
  | 'pauseSecond'
  | 'pipette'
  | 'stepDetails'
  | 'stepName'
  | 'times'
  | 'mix_mmFromBottom'
  | 'mix_touchTipMmFromBottom'
  | 'touchTip'
  | 'volume'
  | 'wells'

// TODO Ian 2018-01-16 factor out to some constants.js ?
export const stepIconsByType: {[string]: IconName} = {
  'transfer': 'ot-transfer',
  'distribute': 'ot-distribute',
  'consolidate': 'ot-consolidate',
  'mix': 'ot-mix',
  'pause': 'pause',
}

export type StepType = $Keys<typeof stepIconsByType>

// ===== Unprocessed form types =====

export type FormModalFields = {|
  'step-name': string,
  'step-details': string,
|}

export type BlowoutFields = {|
  'dispense_blowout_checkbox'?: boolean,
  'dispense_blowout_location'?: string,
|}

export type ChangeTipFields = {|
  'aspirate_changeTip'?: ChangeTipOptions,
|}

export type TransferLikeStepType = 'transfer' | 'consolidate' | 'distribute'

export type TransferLikeForm = {|
  ...FormModalFields,
  ...BlowoutFields,
  ...ChangeTipFields,

  stepType: TransferLikeStepType,
  id: StepIdType,

  'aspirate_labware'?: string,
  'aspirate_wells'?: Array<string>,
  'pipette'?: string,
  'aspirate_preWetTip'?: boolean,
  'aspirate_airGap_checkbox'?: boolean,
  'aspirate_airGap_volume'?: string,
  'aspirate_mix_checkbox'?: boolean,
  'aspirate_mix_volume'?: string,
  'aspirate_mix_times'?: string,
  'aspirate_disposalVol_checkbox'?: boolean,
  'aspirate_disposalVol_volume'?: string,

  'volume'?: string,
  'dispense_labware'?: string,
  'dispense_wells'?: Array<string>,
  'dispense_touchTip'?: boolean,
  'dispense_mix_checkbox'?: boolean,
  'dispense_mix_volume'?: string,
  'dispense_mix_times'?: string,
|}

export type MixForm = {|
  ...FormModalFields,
  ...BlowoutFields,
  ...ChangeTipFields,
  stepType: 'mix',
  id: StepIdType,

  'labware'?: string,
  'pipette'?: string,
  'times'?: string,
  'volume'?: string,
  'wells'?: Array<string>,
  'touch-tip'?: boolean,
|}

export type PauseForm = {|
  ...FormModalFields,
  stepType: 'pause',
  id: StepIdType,

  'pauseForAmountOfTime'?: 'true' | 'false',
  'pauseHour'?: string,
  'pauseMinute'?: string,
  'pauseSecond'?: string,
  'pauseMessage'?: string,
|}

// TODO: separate field values from from metadata
export type FormData = {
  stepType: StepType,
  id: StepIdType,
  'step-name'?: string,
  'step-details'?: string,
  [StepFieldName]: any, // TODO: form value processing to ensure type
}
//  | MixForm
//  | PauseForm
//  | TransferLikeForm

export type BlankForm = {
  ...FormModalFields,
  stepType: StepType,
  id: StepIdType,
}

// fields used in TipPositionInput
export type TipOffsetFields = 'aspirate_mmFromBottom'
  | 'dispense_mmFromBottom'
  | 'mix_mmFromBottom'
  | 'aspirate_touchTipMmFromBottom'
  | 'dispense_touchTipMmFromBottom'
  | 'mix_touchTipMmFromBottom'

export function getIsTouchTipField (fieldName: string): boolean {
  const touchTipFields = [
    'aspirate_touchTipMmFromBottom',
    'dispense_touchTipMmFromBottom',
    'mix_touchTipMmFromBottom',
  ]
  return touchTipFields.includes(fieldName)
}<|MERGE_RESOLUTION|>--- conflicted
+++ resolved
@@ -24,14 +24,7 @@
   | 'aspirate_wells'
   | 'changeTip'
   | 'dispense_blowout_checkbox'
-<<<<<<< HEAD
   | 'dispense_blowout_location'
-  | 'dispense_delay_checkbox'
-  | 'dispense_delayMinutes'
-  | 'dispense_delaySeconds'
-=======
-  | 'dispense_blowout_labware'
->>>>>>> 7fe3f0fc
   | 'dispense_flowRate'
   | 'dispense_labware'
   | 'dispense_touchTip'
