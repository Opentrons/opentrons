--- conflicted
+++ resolved
@@ -15,17 +15,9 @@
 export const getDisableModuleRestrictions: Selector<?boolean> = createSelector(
   getFeatureFlagData,
   flags => flags.OT_PD_DISABLE_MODULE_RESTRICTIONS
-<<<<<<< HEAD
-=======
-)
-
-export const getEnableThermocycler: Selector<?boolean> = createSelector(
-  getFeatureFlagData,
-  flags => flags.OT_PD_ENABLE_THERMOCYCLER
 )
 
 export const getEnableAirGapDelay: Selector<?boolean> = createSelector(
   getFeatureFlagData,
   flags => flags.OT_PD_ENABLE_AIR_GAP_AND_DELAY
->>>>>>> 9e22e78a
 )