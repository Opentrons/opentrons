// @flow

// When flag types are removed from this list, the browser will hold on to that value indefinitely.
// To avoid being surprised when/if we deprecate and then re-introduce a flag with the same type string,
// items should never be removed from this list.
// Deprecated types should never be reused (unless there's a really good reason).
export const DEPRECATED_FLAGS = [
  'OT_PD_SHOW_UPLOAD_CUSTOM_LABWARE_BUTTON',
  'OT_PD_ENABLE_GEN2_PIPETTES',
  'OT_PD_ENABLE_MODULES',
  'OT_PD_ENABLE_MULTI_GEN2_PIPETTES',
  'OT_PD_ENABLE_CUSTOM_TIPRACKS',
  'OT_PD_ENABLE_THERMOCYCLER',
]

// union of feature flag string constant IDs
<<<<<<< HEAD
export type FlagTypes = 'PRERELEASE_MODE' | 'OT_PD_DISABLE_MODULE_RESTRICTIONS'
=======
export type FlagTypes =
  | 'PRERELEASE_MODE'
  | 'OT_PD_DISABLE_MODULE_RESTRICTIONS'
  | 'OT_PD_ENABLE_THERMOCYCLER'
  | 'OT_PD_ENABLE_AIR_GAP_AND_DELAY'
>>>>>>> 9e22e78a

// flags that are not in this list only show in prerelease mode
export const userFacingFlags: Array<FlagTypes> = [
  'OT_PD_DISABLE_MODULE_RESTRICTIONS',
]

export type Flags = $Shape<{|
  [flag: FlagTypes]: ?boolean,
|}><|MERGE_RESOLUTION|>--- conflicted
+++ resolved
@@ -14,15 +14,10 @@
 ]
 
 // union of feature flag string constant IDs
-<<<<<<< HEAD
-export type FlagTypes = 'PRERELEASE_MODE' | 'OT_PD_DISABLE_MODULE_RESTRICTIONS'
-=======
 export type FlagTypes =
   | 'PRERELEASE_MODE'
   | 'OT_PD_DISABLE_MODULE_RESTRICTIONS'
-  | 'OT_PD_ENABLE_THERMOCYCLER'
   | 'OT_PD_ENABLE_AIR_GAP_AND_DELAY'
->>>>>>> 9e22e78a
 
 // flags that are not in this list only show in prerelease mode
 export const userFacingFlags: Array<FlagTypes> = [
