--- conflicted
+++ resolved
@@ -19,13 +19,7 @@
 
 export function NavigationBar(): JSX.Element {
   const { t } = useTranslation('shared')
-<<<<<<< HEAD
-=======
-  const navRoutes = routes.filter(
-    (route: RouteProps) => route.navLinkTo !== '/createNew'
-  )
   const metadata = useSelector(getFileMetadata)
->>>>>>> 59a8f7b8
   const location = useLocation()
   const dispatch: ThunkDispatch<any> = useDispatch()
   const navigate = useNavigate()
@@ -39,14 +33,7 @@
     if (metadata?.created != null) {
       navigate('/overview')
     }
-<<<<<<< HEAD
-  }
-=======
   }, [metadata, navigate])
-
-  const isFilteredNavPaths =
-    location.pathname === '/createNew' || location.pathname === '/'
->>>>>>> 59a8f7b8
 
   return (
     <Flex flexDirection={DIRECTION_COLUMN}>
