--- conflicted
+++ resolved
@@ -51,42 +51,8 @@
     }
   }
 
-<<<<<<< HEAD
-export function cancelStepForm () {
-  return {
-    type: 'CANCEL_STEP_FORM',
-    payload: null,
-  }
-}
-
-export type CollapseFormSectionAction = {type: 'COLLAPSE_FORM_SECTION', payload: FormSectionNames}
-export function collapseFormSection (payload: FormSectionNames): CollapseFormSectionAction {
-  return {
-    type: 'COLLAPSE_FORM_SECTION',
-    payload,
-  }
-}
-
-export const setWellSelectionLabwareKey = (labwareName: ?string): * => ({
-  type: 'SET_WELL_SELECTION_LABWARE_KEY',
-  payload: labwareName,
-})
-
-export const clearWellSelectionLabwareKey = (): * => ({
-  type: 'CLEAR_WELL_SELECTION_LABWARE_KEY',
-  payload: null,
-})
-
-export type ReorderStepsAction = {
-  type: 'REORDER_STEPS',
-  payload: {
-    stepIds: Array<StepIdType>,
-  },
-}
-=======
 export type CancelStepFormAction = {type: 'CANCEL_STEP_FORM', payload: null}
 export const cancelStepForm = () => ({type: 'CANCEL_STEP_FORM', payload: null})
->>>>>>> 93b2d844
 
 export type ReorderStepsAction = {type: 'REORDER_STEPS', payload: {stepIds: Array<StepIdType>}}
 export const reorderSteps = (stepIds: Array<StepIdType>): ReorderStepsAction => ({
