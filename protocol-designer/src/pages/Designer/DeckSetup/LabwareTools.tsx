--- conflicted
+++ resolved
@@ -5,12 +5,8 @@
 import { useDispatch, useSelector } from 'react-redux'
 import {
   ALIGN_CENTER,
-<<<<<<< HEAD
-  COLORS,
+  CheckboxField,
   CURSOR_POINTER,
-=======
->>>>>>> 924a2e30
-  CheckboxField,
   DIRECTION_COLUMN,
   DISPLAY_INLINE_BLOCK,
   Flex,
@@ -482,11 +478,7 @@
   text-decoration: ${TYPOGRAPHY.textDecorationUnderline};
   text-align: ${TYPOGRAPHY.textAlignCenter};
   display: ${DISPLAY_INLINE_BLOCK};
-<<<<<<< HEAD
   cursor: ${CURSOR_POINTER};
-=======
-  cursor: pointer;
->>>>>>> 924a2e30
   input[type='file'] {
     display: none;
   }
