import * as React from 'react'
import { describe, it, vi, beforeEach, expect } from 'vitest'
import { fireEvent, screen } from '@testing-library/react'
import { FLEX_ROBOT_TYPE } from '@opentrons/shared-data'

import { EditProtocolMetadataModal } from '../../../organisms'
import { renderWithProviders } from '../../../__testing-utils__'
import { i18n } from '../../../assets/localization'
import { getFileMetadata, getRobotType } from '../../../file-data/selectors'
import { getInitialDeckSetup } from '../../../step-forms/selectors'
import { useBlockingHint } from '../../../components/Hints/useBlockingHint'
import { MaterialsListModal } from '../../../organisms/MaterialsListModal'
import { ProtocolOverview } from '../index'

import type { NavigateFunction } from 'react-router-dom'

vi.mock('../../../step-forms/selectors')
vi.mock('../../../file-data/selectors')
vi.mock('../../../components/Hints/useBlockingHint')
<<<<<<< HEAD
vi.mock('../../../organisms/MaterialsListModal')
vi.mock('../../../labware-ingred/selectors')
=======
vi.mock('../../../organisms')
>>>>>>> 7fdec7f8

const mockNavigate = vi.fn()

vi.mock('react-router-dom', async importOriginal => {
  const actual = await importOriginal<NavigateFunction>()
  return {
    ...actual,
    useNavigate: () => mockNavigate,
  }
})

const render = () => {
  return renderWithProviders(<ProtocolOverview />, {
    i18nInstance: i18n,
  })[0]
}

describe('ProtocolOverview', () => {
  beforeEach(() => {
    vi.mocked(getRobotType).mockReturnValue(FLEX_ROBOT_TYPE)
    vi.mocked(getInitialDeckSetup).mockReturnValue({
      pipettes: {},
      additionalEquipmentOnDeck: {},
      modules: {},
      labware: {},
    })
    vi.mocked(getFileMetadata).mockReturnValue({
      protocolName: 'mockName',
      author: 'mockAuthor',
      description: 'mockDescription',
    })
    vi.mocked(useBlockingHint).mockReturnValue(null)
    vi.mocked(MaterialsListModal).mockReturnValue(
      <div>mock MaterialsListModal</div>
    )
  })

  it('renders each section with text', () => {
    render()
    // buttons
    screen.getByRole('button', { name: 'Edit protocol' })
    screen.getByRole('button', { name: 'Export protocol' })
    screen.getByText('Materials list')

    //  metadata
    screen.getByText('mockName')
    screen.getByText('Protocol metadata')
    screen.getAllByText('Edit')
    screen.getByText('Description')
    screen.getByText('mockDescription')
    screen.getByText('Organization/Author')
    screen.getByText('mockAuthor')
    screen.getByText('Date created')
    screen.getByText('Last exported')
    //  instruments
    screen.getByText('Instruments')
    screen.getByText('Robot type')
    screen.getAllByText('Opentrons Flex')
    screen.getByText('Left pipette')
    screen.getByText('Right pipette')
    screen.getByText('Extension mount')
    //   liquids
    screen.getByText('Liquids')
    //  steps
    screen.getByText('Protocol steps')
  })

  it('should render text N/A if there is no data', () => {
    vi.mocked(getFileMetadata).mockReturnValue({
      protocolName: undefined,
      author: undefined,
      description: undefined,
    })
    render()
    expect(screen.getAllByText('N/A').length).toBe(7)
  })

  it.todo('should render mock materials list modal')

  it('navigates to starting deck state', () => {
    render()
    const button = screen.getByRole('button', { name: 'Edit protocol' })
    fireEvent.click(button)
    expect(mockNavigate).toHaveBeenCalledWith('/designer')
  })

  it('renders the file sidebar and exports with blocking hint for exporting', () => {
    vi.mocked(useBlockingHint).mockReturnValue(<div>mock blocking hint</div>)
    render()
    fireEvent.click(screen.getByRole('button', { name: 'Export protocol' }))
    expect(vi.mocked(useBlockingHint)).toHaveBeenCalled()
    screen.getByText('mock blocking hint')
  })

<<<<<<< HEAD
  it('render mock materials list modal when clicking materials list', () => {
    render()
    fireEvent.click(screen.getByText('Materials list'))
    screen.getByText('mock MaterialsListModal')
  })

=======
  it('renders the edit protocol metadata modal', () => {
    vi.mocked(EditProtocolMetadataModal).mockReturnValue(
      <div>mock EditProtocolMetadataModal</div>
    )
    render()
    fireEvent.click(screen.getByTestId('ProtocolOverview_MetadataEditButton'))
    screen.getByText('mock EditProtocolMetadataModal')
  })
>>>>>>> 7fdec7f8
  it.todo('warning modal tests')
})<|MERGE_RESOLUTION|>--- conflicted
+++ resolved
@@ -17,12 +17,9 @@
 vi.mock('../../../step-forms/selectors')
 vi.mock('../../../file-data/selectors')
 vi.mock('../../../components/Hints/useBlockingHint')
-<<<<<<< HEAD
 vi.mock('../../../organisms/MaterialsListModal')
 vi.mock('../../../labware-ingred/selectors')
-=======
 vi.mock('../../../organisms')
->>>>>>> 7fdec7f8
 
 const mockNavigate = vi.fn()
 
@@ -117,14 +114,12 @@
     screen.getByText('mock blocking hint')
   })
 
-<<<<<<< HEAD
   it('render mock materials list modal when clicking materials list', () => {
     render()
     fireEvent.click(screen.getByText('Materials list'))
     screen.getByText('mock MaterialsListModal')
   })
 
-=======
   it('renders the edit protocol metadata modal', () => {
     vi.mocked(EditProtocolMetadataModal).mockReturnValue(
       <div>mock EditProtocolMetadataModal</div>
@@ -133,6 +128,5 @@
     fireEvent.click(screen.getByTestId('ProtocolOverview_MetadataEditButton'))
     screen.getByText('mock EditProtocolMetadataModal')
   })
->>>>>>> 7fdec7f8
   it.todo('warning modal tests')
 })