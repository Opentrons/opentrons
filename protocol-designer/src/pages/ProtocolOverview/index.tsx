import * as React from 'react'
import { useTranslation } from 'react-i18next'
import { useNavigate } from 'react-router-dom'
import { useDispatch, useSelector } from 'react-redux'
import { format } from 'date-fns'
import { css } from 'styled-components'
import { createPortal } from 'react-dom'

import {
  ALIGN_CENTER,
  Btn,
  DIRECTION_COLUMN,
  Flex,
  InfoScreen,
  JUSTIFY_END,
  JUSTIFY_FLEX_END,
  JUSTIFY_SPACE_BETWEEN,
  LargeButton,
  LiquidIcon,
  ListItem,
  ListItemDescriptor,
<<<<<<< HEAD
  NO_WRAP,
=======
  Modal,
  PrimaryButton,
>>>>>>> 4427fdd4
  SPACING,
  SecondaryButton,
  StyledText,
  TYPOGRAPHY,
  ToggleGroup,
} from '@opentrons/components'
import {
  getPipetteSpecsV2,
  FLEX_ROBOT_TYPE,
  OT2_ROBOT_TYPE,
} from '@opentrons/shared-data'
import {
  getAdditionalEquipmentEntities,
  getInitialDeckSetup,
} from '../../step-forms/selectors'
import { selectors as fileSelectors } from '../../file-data'
import { selectors as stepFormSelectors } from '../../step-forms'
import { actions as loadFileActions } from '../../load-file'
import { selectors as labwareIngredSelectors } from '../../labware-ingred/selectors'
import {
  getUnusedEntities,
  getUnusedStagingAreas,
  getUnusedTrash,
} from '../../components/FileSidebar/utils'
import { MaterialsListModal } from '../../organisms/MaterialsListModal'
import { BUTTON_LINK_STYLE } from '../../atoms'
import { getMainPagePortalEl } from '../../components/portals/MainPageModalPortal'
import {
  EditProtocolMetadataModal,
  EditInstrumentsModal,
  SlotDetailsContainer,
} from '../../organisms'
import { DeckThumbnail } from './DeckThumbnail'
import { OffDeckThumbnail } from './OffdeckThumbnail'
import { getWarningContent } from './UnusedModalContent'

import type { CreateCommand, PipetteName } from '@opentrons/shared-data'
import type { DeckSlot } from '@opentrons/step-generation'
import type { ThunkDispatch } from '../../types'

const REQUIRED_APP_VERSION = '8.0.0'
const DATE_ONLY_FORMAT = 'MMMM dd, yyyy'
const DATETIME_FORMAT = 'MMMM dd, yyyy | h:mm a'

const LOAD_COMMANDS: Array<CreateCommand['commandType']> = [
  'loadLabware',
  'loadModule',
  'loadPipette',
  'loadLiquid',
]

export interface Fixture {
  trashBin: boolean
  wasteChute: boolean
  stagingAreaSlots: string[]
}

export function ProtocolOverview(): JSX.Element {
  const { t } = useTranslation([
    'protocol_overview',
    'alert',
    'shared',
    'starting_deck_State',
  ])
  const navigate = useNavigate()
  const [
    showEditInstrumentsModal,
    setShowEditInstrumentsModal,
  ] = React.useState<boolean>(false)
  const [
    showEditMetadataModal,
    setShowEditMetadataModal,
  ] = React.useState<boolean>(false)
  const [
    showExportWarningModal,
    setShowExportWarningModal,
  ] = React.useState<boolean>(false)
  const formValues = useSelector(fileSelectors.getFileMetadata)
  const robotType = useSelector(fileSelectors.getRobotType)
  const initialDeckSetup = useSelector(getInitialDeckSetup)
  const allIngredientGroupFields = useSelector(
    labwareIngredSelectors.allIngredientGroupFields
  )
  const dispatch: ThunkDispatch<any> = useDispatch()
  const [hover, setHover] = React.useState<DeckSlot | string | null>(null)
  const [
    showMaterialsListModal,
    setShowMaterialsListModal,
  ] = React.useState<boolean>(false)
  const fileData = useSelector(fileSelectors.createFile)
  const savedStepForms = useSelector(stepFormSelectors.getSavedStepForms)
  const additionalEquipment = useSelector(getAdditionalEquipmentEntities)
  const liquidsOnDeck = useSelector(
    labwareIngredSelectors.allIngredientNamesIds
  )
  const leftString = t('starting_deck_state:onDeck')
  const rightString = t('starting_deck_state:offDeck')

  const [deckView, setDeckView] = React.useState<
    typeof leftString | typeof rightString
  >(leftString)

  React.useEffect(() => {
    if (formValues?.created == null) {
      console.warn(
        'formValues was refreshed while on the overview page, redirecting to landing page'
      )
      navigate('/')
    }
  }, [formValues])

  const {
    modules: modulesOnDeck,
    labware: labwaresOnDeck,
    additionalEquipmentOnDeck,
    pipettes,
  } = initialDeckSetup
  const isOffDeckHover = hover != null && labwaresOnDeck[hover] != null

  const nonLoadCommands =
    fileData?.commands.filter(
      command => !LOAD_COMMANDS.includes(command.commandType)
    ) ?? []
  const gripperInUse =
    fileData?.commands.find(
      command =>
        command.commandType === 'moveLabware' &&
        command.params.strategy === 'usingGripper'
    ) != null
  const noCommands = fileData != null ? nonLoadCommands.length === 0 : true
  const modulesWithoutStep = getUnusedEntities(
    modulesOnDeck,
    savedStepForms,
    'moduleId',
    robotType
  )
  const pipettesWithoutStep = getUnusedEntities(
    initialDeckSetup.pipettes,
    savedStepForms,
    'pipette',
    robotType
  )
  const isGripperAttached = Object.values(additionalEquipment).some(
    equipment => equipment?.name === 'gripper'
  )
  const gripperWithoutStep = isGripperAttached && !gripperInUse

  const { trashBinUnused, wasteChuteUnused } = getUnusedTrash(
    additionalEquipmentOnDeck,
    fileData?.commands
  )
  const fixtureWithoutStep: Fixture = {
    trashBin: trashBinUnused,
    wasteChute: wasteChuteUnused,
    stagingAreaSlots: getUnusedStagingAreas(
      additionalEquipmentOnDeck,
      fileData?.commands
    ),
  }

  const pipettesOnDeck = Object.values(pipettes)
  const leftPip = pipettesOnDeck.find(pip => pip.mount === 'left')
  const rightPip = pipettesOnDeck.find(pip => pip.mount === 'right')
  const {
    protocolName,
    description,
    created,
    lastModified,
    author,
  } = formValues
  const metaDataInfo = [
    { description },
    { author },
    { created: created != null ? format(created, DATE_ONLY_FORMAT) : t('na') },
    {
      modified:
        lastModified != null ? format(lastModified, DATETIME_FORMAT) : t('na'),
    },
  ]

  const hasWarning =
    noCommands ||
    modulesWithoutStep.length > 0 ||
    pipettesWithoutStep.length > 0 ||
    gripperWithoutStep ||
    fixtureWithoutStep.trashBin ||
    fixtureWithoutStep.wasteChute ||
    fixtureWithoutStep.stagingAreaSlots.length > 0

  const warning =
    hasWarning &&
    getWarningContent({
      noCommands,
      pipettesWithoutStep,
      modulesWithoutStep,
      gripperWithoutStep,
      fixtureWithoutStep,
      t,
    })

  const cancelModal = (): void => {
    setShowExportWarningModal(false)
  }
  return (
    <>
      {showEditMetadataModal ? (
        <EditProtocolMetadataModal
          onClose={() => {
            setShowEditMetadataModal(false)
          }}
        />
      ) : null}
      {showEditInstrumentsModal ? (
        <EditInstrumentsModal
          onClose={() => {
            setShowEditInstrumentsModal(false)
          }}
        />
      ) : null}
      {showExportWarningModal &&
        createPortal(
          <Modal
            title={warning && warning.heading}
            onClose={cancelModal}
            footer={
              <Flex
                justifyContent={JUSTIFY_END}
                gridGap={SPACING.spacing8}
                padding={SPACING.spacing12}
              >
                <SecondaryButton onClick={cancelModal}>
                  {t('shared:cancel')}
                </SecondaryButton>
                <PrimaryButton
                  onClick={() => {
                    setShowExportWarningModal(false)
                    dispatch(loadFileActions.saveProtocolFile())
                  }}
                >
                  {t('alert:continue_with_export')}
                </PrimaryButton>
              </Flex>
            }
          >
            {warning && warning.content}
          </Modal>,
          getMainPagePortalEl()
        )}
      {showMaterialsListModal ? (
        <MaterialsListModal
          hardware={Object.values(modulesOnDeck)}
          fixtures={
            robotType === OT2_ROBOT_TYPE
              ? Object.values(additionalEquipmentOnDeck)
              : []
          }
          labware={Object.values(labwaresOnDeck)}
          liquids={liquidsOnDeck}
          setShowMaterialsListModal={setShowMaterialsListModal}
        />
      ) : null}
      <Flex
        flexDirection={DIRECTION_COLUMN}
        padding={`${SPACING.spacing60} ${SPACING.spacing80}`}
        gridGap={SPACING.spacing60}
        width="100%"
      >
        <Flex
          justifyContent={JUSTIFY_SPACE_BETWEEN}
          alignItems={ALIGN_CENTER}
          gridGap={SPACING.spacing60}
        >
          <Flex flex="1">
            <StyledText
              desktopStyle="displayBold"
              css={PROTOCOL_NAME_TEXT_STYLE}
            >
              {protocolName != null && protocolName !== ''
                ? protocolName
                : t('untitled_protocol')}
            </StyledText>
          </Flex>

          <Flex
            gridGap={SPACING.spacing8}
            flex="1"
            alignItems={ALIGN_CENTER}
            justifyContent={JUSTIFY_FLEX_END}
          >
            <LargeButton
              buttonType="stroke"
              buttonText={t('edit_protocol')}
              onClick={() => {
                navigate('/designer')
              }}
              whiteSpace={NO_WRAP}
              height="3.5rem"
            />
            <LargeButton
              buttonText={t('export_protocol')}
              onClick={() => {
                if (hasWarning) {
                  setShowExportWarningModal(true)
                } else {
                  dispatch(loadFileActions.saveProtocolFile())
                }
              }}
              iconName="arrow-right"
              whiteSpace={NO_WRAP}
            />
          </Flex>
        </Flex>
        <Flex gridGap={SPACING.spacing80}>
          <Flex
            flexDirection={DIRECTION_COLUMN}
            width="50%"
            gridGap={SPACING.spacing40}
          >
            <Flex flexDirection={DIRECTION_COLUMN}>
              <Flex
                justifyContent={JUSTIFY_SPACE_BETWEEN}
                marginBottom={SPACING.spacing12}
              >
                <StyledText desktopStyle="headingSmallBold">
                  {t('protocol_metadata')}
                </StyledText>
                <Btn
                  textDecoration={TYPOGRAPHY.textDecorationUnderline}
                  onClick={() => {
                    setShowEditMetadataModal(true)
                  }}
                  css={BUTTON_LINK_STYLE}
                  data-testid="ProtocolOverview_MetadataEditButton"
                >
                  <StyledText desktopStyle="bodyDefaultRegular">
                    {t('edit')}
                  </StyledText>
                </Btn>
              </Flex>
              <Flex
                flexDirection={DIRECTION_COLUMN}
                gridGap={SPACING.spacing4}
                marginBottom={SPACING.spacing4}
              >
                {metaDataInfo.map(info => {
                  const [title, value] = Object.entries(info)[0]

                  return (
                    <ListItem type="noActive" key={`ProtocolOverview_${title}`}>
                      <ListItemDescriptor
                        type="default"
                        description={t(`${title}`)}
                        content={value ?? t('na')}
                      />
                    </ListItem>
                  )
                })}
              </Flex>
              <ListItem type="noActive" key="ProtocolOverview_robotVersion">
                <ListItemDescriptor
                  type="default"
                  description={t('required_app_version')}
                  content={t('app_version', {
                    version: REQUIRED_APP_VERSION,
                  })}
                />
              </ListItem>
            </Flex>
            <Flex flexDirection={DIRECTION_COLUMN}>
              <Flex
                justifyContent={JUSTIFY_SPACE_BETWEEN}
                marginBottom={SPACING.spacing12}
              >
                <StyledText desktopStyle="headingSmallBold">
                  {t('instruments')}
                </StyledText>
                <Btn
                  textDecoration={TYPOGRAPHY.textDecorationUnderline}
                  onClick={() => {
                    setShowEditInstrumentsModal(true)
                  }}
                  css={BUTTON_LINK_STYLE}
                >
                  <StyledText desktopStyle="bodyDefaultRegular">
                    {t('edit')}
                  </StyledText>
                </Btn>
              </Flex>
              <Flex flexDirection={DIRECTION_COLUMN} gridGap={SPACING.spacing4}>
                <ListItem type="noActive" key={`ProtocolOverview_robotType`}>
                  <ListItemDescriptor
                    type="default"
                    description={t('robotType')}
                    content={
                      robotType === FLEX_ROBOT_TYPE
                        ? t('shared:opentrons_flex')
                        : t('shared:ot2')
                    }
                  />
                </ListItem>
                <ListItem type="noActive" key={`ProtocolOverview_left`}>
                  <ListItemDescriptor
                    type="default"
                    description={t('left_pip')}
                    content={
                      leftPip != null
                        ? getPipetteSpecsV2(leftPip.name as PipetteName)
                            ?.displayName ?? t('na')
                        : t('na')
                    }
                  />
                </ListItem>
                <ListItem type="noActive" key={`ProtocolOverview_right`}>
                  <ListItemDescriptor
                    type="default"
                    description={t('right_pip')}
                    content={
                      rightPip != null
                        ? getPipetteSpecsV2(rightPip.name as PipetteName)
                            ?.displayName ?? t('na')
                        : t('na')
                    }
                  />
                </ListItem>
                {robotType === FLEX_ROBOT_TYPE ? (
                  <ListItem type="noActive" key={`ProtocolOverview_gripper`}>
                    <ListItemDescriptor
                      type="default"
                      description={t('extension')}
                      content={isGripperAttached ? t('gripper') : t('na')}
                    />
                  </ListItem>
                ) : null}
              </Flex>
            </Flex>
            <Flex flexDirection={DIRECTION_COLUMN}>
              <Flex marginBottom={SPACING.spacing12}>
                <StyledText desktopStyle="headingSmallBold">
                  {t('liquid_defs')}
                </StyledText>
              </Flex>
              <Flex flexDirection={DIRECTION_COLUMN} gridGap={SPACING.spacing4}>
                {Object.keys(allIngredientGroupFields).length > 0 ? (
                  Object.values(allIngredientGroupFields).map(
                    (liquid, index) => (
                      <ListItem
                        type="noActive"
                        key={`${liquid.name}_${liquid.displayColor}_${index}`}
                      >
                        <ListItemDescriptor
                          type="default"
                          description={
                            <Flex
                              alignItems={ALIGN_CENTER}
                              gridGap={SPACING.spacing8}
                            >
                              <LiquidIcon color={liquid.displayColor} />
                              <StyledText desktopStyle="bodyDefaultRegular">
                                {liquid.name}
                              </StyledText>
                            </Flex>
                          }
                          content={liquid.description ?? t('na')}
                        />
                      </ListItem>
                    )
                  )
                ) : (
                  <InfoScreen content={t('no_liquids_defined')} />
                )}
              </Flex>
            </Flex>
            <Flex flexDirection={DIRECTION_COLUMN}>
              <Flex marginBottom={SPACING.spacing12}>
                <StyledText desktopStyle="headingSmallBold">
                  {t('step')}
                </StyledText>
              </Flex>
              <Flex flexDirection={DIRECTION_COLUMN} gridGap={SPACING.spacing4}>
                {Object.keys(savedStepForms).length <= 1 ? (
                  <InfoScreen content={t('no_steps')} />
                ) : (
                  <ListItem type="noActive" key="ProtocolOverview_Step">
                    <ListItemDescriptor
                      type="default"
                      description={'Steps:'}
                      content={(
                        Object.keys(savedStepForms).length - 1
                      ).toString()}
                    />
                  </ListItem>
                )}
              </Flex>
            </Flex>
          </Flex>
          <Flex flexDirection={DIRECTION_COLUMN} width="50%">
            <Flex
              marginBottom={SPACING.spacing12}
              justifyContent={JUSTIFY_SPACE_BETWEEN}
              alignItems={ALIGN_CENTER}
            >
              <Flex gridGap="30px" alignItems={ALIGN_CENTER}>
                <StyledText desktopStyle="headingSmallBold">
                  {t('starting_deck')}
                </StyledText>
                <Btn
                  data-testid="Materials_list"
                  textDecoration={TYPOGRAPHY.textDecorationUnderline}
                  onClick={() => {
                    setShowMaterialsListModal(true)
                  }}
                  css={BUTTON_LINK_STYLE}
                >
                  <StyledText desktopStyle="bodyDefaultRegular">
                    {t('materials_list')}
                  </StyledText>
                </Btn>
              </Flex>
              <ToggleGroup
                selectedValue={deckView}
                leftText={leftString}
                rightText={rightString}
                leftClick={() => {
                  setDeckView(leftString)
                }}
                rightClick={() => {
                  setDeckView(rightString)
                }}
              />
            </Flex>
            <Flex
              flexDirection={DIRECTION_COLUMN}
              gridGap={SPACING.spacing32}
              alignItems={ALIGN_CENTER}
            >
              {deckView === leftString ? (
                <DeckThumbnail hoverSlot={hover} setHoverSlot={setHover} />
              ) : (
                <OffDeckThumbnail hover={hover} setHover={setHover} />
              )}
              <SlotDetailsContainer
                robotType={robotType}
                slot={isOffDeckHover ? 'offDeck' : hover}
                offDeckLabwareId={isOffDeckHover ? hover : null}
              />
            </Flex>
          </Flex>
        </Flex>
      </Flex>
    </>
  )
}

const PROTOCOL_NAME_TEXT_STYLE = css`
  display: -webkit-box;
  -webkit-box-orient: vertical;
  overflow: hidden;
  text-overflow: ellipsis;
  word-wrap: break-word;
  -webkit-line-clamp: 3;
`<|MERGE_RESOLUTION|>--- conflicted
+++ resolved
@@ -19,17 +19,14 @@
   LiquidIcon,
   ListItem,
   ListItemDescriptor,
-<<<<<<< HEAD
+  Modal,
   NO_WRAP,
-=======
-  Modal,
   PrimaryButton,
->>>>>>> 4427fdd4
+  SecondaryButton,
   SPACING,
-  SecondaryButton,
   StyledText,
+  ToggleGroup,
   TYPOGRAPHY,
-  ToggleGroup,
 } from '@opentrons/components'
 import {
   getPipetteSpecsV2,
