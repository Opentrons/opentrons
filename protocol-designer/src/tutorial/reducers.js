// @flow
import {combineReducers} from 'redux'
import {handleActions} from 'redux-actions'
import uniq from 'lodash/uniq'
import without from 'lodash/without'
import type {EditIngredient} from '../labware-ingred/actions'
import type {HintKey} from './index'
import type {AddHintAction, RemoveHintAction} from './actions'

type HintReducerState = Array<HintKey>
const hints = handleActions({
  ADD_HINT: (state: HintReducerState, action: AddHintAction): HintReducerState => (
    uniq([...state, action.payload.hint])
  ),
<<<<<<< HEAD
  EDIT_INGREDIENT: (state: HintReducerState, action: EditIngredient) => (
    without(state, 'add_liquids_and_labware')
  )
=======
>>>>>>> 6521e46d
}, [])

type DismissedHintReducerState = Array<HintKey>
const dismissedHints = handleActions({
  REMOVE_HINT: (state: DismissedHintReducerState, action: RemoveHintAction): DismissedHintReducerState => (
    uniq([...state, action.payload.hint])
  ),
}, [])

const _allReducers = {
  hints,
  dismissedHints,
}

export type RootState = {
  hints: HintReducerState,
  dismissedHints: DismissedHintReducerState,
}

export const rootReducer = combineReducers(_allReducers)<|MERGE_RESOLUTION|>--- conflicted
+++ resolved
@@ -12,12 +12,9 @@
   ADD_HINT: (state: HintReducerState, action: AddHintAction): HintReducerState => (
     uniq([...state, action.payload.hint])
   ),
-<<<<<<< HEAD
   EDIT_INGREDIENT: (state: HintReducerState, action: EditIngredient) => (
     without(state, 'add_liquids_and_labware')
-  )
-=======
->>>>>>> 6521e46d
+  ),
 }, [])
 
 type DismissedHintReducerState = Array<HintKey>
