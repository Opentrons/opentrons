--- conflicted
+++ resolved
@@ -117,21 +117,7 @@
       _hydrateLabwareEntity(l, id, labwareDefs)
     )
 )
-<<<<<<< HEAD
-export const getLabwareEntitiesForOT3: Selector<
-  BaseState,
-  LabwareEntities
-> = createSelector(
-  _getNormalizedLabwareById,
-  labwareDefSelectors.getOt3LabwareDefsByURI,
-  (normalizedLabwareById, labwareDefs) =>
-    mapValues(normalizedLabwareById, (l: NormalizedLabware, id: string) =>
-      _hydrateLabwareEntity(l, id, labwareDefs)
-    )
-)
-=======
-
->>>>>>> 5703b923
+
 // Special version of `getLabwareEntities` selector for use in step-forms reducers
 export const _getLabwareEntitiesRootState: (
   arg0: RootState
