--- conflicted
+++ resolved
@@ -10,13 +10,9 @@
 import * as labwareIngredActions from '../../../labware-ingred/actions'
 import { PDTitledList, PDListItem } from '../../lists'
 import { EditableTextField } from '../../EditableTextField'
-<<<<<<< HEAD
 import styles from './labwareDetailsCard.module.css'
-=======
 import type { ThunkDispatch } from '../../../types'
 
-import styles from './labwareDetailsCard.css'
->>>>>>> 1421fc27
 
 export function LabwareDetailsCard(): JSX.Element {
   const { t } = useTranslation('form')
