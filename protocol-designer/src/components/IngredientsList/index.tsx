--- conflicted
+++ resolved
@@ -13,11 +13,7 @@
 import { LiquidGroupsById, LiquidGroup } from '../../labware-ingred/types'
 import { SingleLabwareLiquidState } from '@opentrons/step-generation'
 
-<<<<<<< HEAD
-export type RemoveWellsContents = (args: {|
-=======
 type RemoveWellsContents = (args: {
->>>>>>> b3cd2be0
   liquidGroupId: string,
   wells: string[],
 }) => mixed
