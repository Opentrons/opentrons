import * as React from 'react'
import { Trans, useTranslation } from 'react-i18next'
import assert from 'assert'
<<<<<<< HEAD
import styles from './modalContents.module.css'
import { ModalContents } from './types'
=======
>>>>>>> 1421fc27
import { FileUploadMessage } from '../../../load-file'
import type { ModalContents } from './types'

import styles from './modalContents.css'

const PD = 'Protocol Designer'

interface ModalProps {
  t: any
  errorMessage?: string | null
}

const getInvalidFileType = (props: ModalProps): ModalContents => {
  const { t } = props
  return {
    title: t('incorrect_file.header'),
    body: (
      <>
        <p>{t('incorrect_file.body1', { pd: PD })}</p>
        <p>{t('incorrect_file.body2')}.</p>
      </>
    ),
  }
}

const invalidJsonModal = (props: ModalProps): ModalContents => {
  const { t, errorMessage } = props
  return {
    title: t('invalid.header'),
    body: (
      <>
        <p>{t('invalid.body1', { pd: PD })}</p>
        <p>{t('invalid.body2', { pd: PD })}</p>
        <p>{t('invalid.body3', { pd: PD })}</p>

        <div className={styles.error_wrapper}>
          <p>{t('invalid.error')}</p>
          <p className={styles.error_text}>{errorMessage}</p>
        </div>
      </>
    ),
  }
}

export const getGenericDidMigrateMessage = (
  props: ModalProps
): ModalContents => {
  const { t } = props

  return {
    title: t('migrations.header', { pd: PD }),
    body: (
      <div>
        <p>{t('migrations.generic.body1', { pd: PD })}</p>
        <p>{t('migrations.generic.body2', { pd: PD })}</p>
        <p>{t('migrations.generic.body3')}</p>
      </div>
    ),
  }
}

export const getNoBehaviorChangeMessage = (
  props: ModalProps
): ModalContents => {
  const { t } = props

  return {
    title: t('migrations.header', { pd: PD }),
    body: (
      <div className={styles.migration_message}>
        <p>{t('migrations.noBehaviorChange.body1')}</p>
        <p>{t('migrations.noBehaviorChange.body2')}</p>
        <p>{t('migrations.noBehaviorChange.body3')}</p>
      </div>
    ),
  }
}

export const getToV8MigrationMessage = (props: ModalProps): ModalContents => {
  const { t } = props

  return {
    title: t('migrations.header', { pd: PD }),
    body: (
      <div className={styles.migration_message}>
        <p>
          <p>{t('migrations.toV8Migration.body1')}</p>
        </p>
        <p>{t('migrations.toV8Migration.body2', { pd: PD })}</p>
        <p>{t('migrations.toV8Migration.body3')}</p>
        <p>{t('migrations.toV8Migration.body4')}</p>
      </div>
    ),
  }
}

export const getToV3MigrationMessage = (props: ModalProps): ModalContents => {
  const { t } = props

  return {
    title: t('migrations.toV3Migration.title'),
    okButtonText: t('migrations.toV3Migration.button'),
    body: (
      <div className={styles.migration_message}>
        <p>
          <Trans
            t={t}
            i18nKey="migrations.toV3Migration.body1"
            components={{ strong: <strong /> }}
          />
        </p>
        <div className={styles.section_header}>
          {t('migrations.toV3Migration.body2')}
        </div>
        <p>{t('migrations.toV3Migration.body3')}</p>
        <div className={styles.section_header}>
          {t('migrations.toV3Migration.body4')}
        </div>
        <div>
          <p>{t('migrations.toV3Migration.body5')}</p>
        </div>
        <div className={styles.note}>{t('migrations.toV3Migration.body6')}</div>
      </div>
    ),
  }
}

interface MigrationMessageProps {
  migrationsRan: string[]
  t: any
}

export const getMigrationMessage = (
  props: MigrationMessageProps
): ModalContents => {
  const { t, migrationsRan } = props

  if (migrationsRan.includes('3.0.0')) {
    return getToV3MigrationMessage({ t })
  }
  const noBehaviorMigrations = [
    ['5.0.0'],
    ['5.0.0', '5.1.0'],
    ['5.0.0', '5.1.0', '5.2.0'],
  ]
  if (
    noBehaviorMigrations.some(migrationList =>
      migrationsRan.every(migration => migrationList.includes(migration))
    )
  ) {
    return getNoBehaviorChangeMessage({ t })
  }
  if (migrationsRan.includes('8.0.0')) {
    return getToV8MigrationMessage({ t })
  }
  return getGenericDidMigrateMessage({ t })
}

interface ModalContentsProps {
  uploadResponse?: FileUploadMessage | null
}
export function useModalContents(
  props: ModalContentsProps
): ModalContents | null {
  const { uploadResponse } = props
  const { t } = useTranslation('modal')

  if (uploadResponse == null) return null

  if (uploadResponse.isError) {
    switch (uploadResponse.errorType) {
      case 'INVALID_FILE_TYPE':
        return getInvalidFileType({ t })
      case 'INVALID_JSON_FILE':
        return invalidJsonModal({
          errorMessage: uploadResponse.errorMessage,
          t,
        })
      default: {
        console.warn('Invalid error type specified for modal')
        return { title: 'Error', body: 'Error' }
      }
    }
  }
  switch (uploadResponse.messageKey) {
    case 'DID_MIGRATE':
      return getMigrationMessage({
        migrationsRan: uploadResponse.migrationsRan,
        t,
      })
    default: {
      assert(
        false,
        `invalid messageKey ${uploadResponse.messageKey} specified for modal`
      )
      // @ts-expect-error (ce, 2021-06-23) the case below will never happened, as we've already narrowed all posibilities
      return { title: '', body: uploadResponse.messageKey }
    }
  }
}<|MERGE_RESOLUTION|>--- conflicted
+++ resolved
@@ -1,15 +1,10 @@
 import * as React from 'react'
 import { Trans, useTranslation } from 'react-i18next'
 import assert from 'assert'
-<<<<<<< HEAD
 import styles from './modalContents.module.css'
-import { ModalContents } from './types'
-=======
->>>>>>> 1421fc27
 import { FileUploadMessage } from '../../../load-file'
 import type { ModalContents } from './types'
 
-import styles from './modalContents.css'
 
 const PD = 'Protocol Designer'
 
