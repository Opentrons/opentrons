--- conflicted
+++ resolved
@@ -1,10 +1,5 @@
 import * as React from 'react'
-<<<<<<< HEAD
-import { BORDERS, LEGACY_COLORS,
-  COLORS, renderWithProviders } from '@opentrons/components'
-=======
 import { BORDERS, COLORS, renderWithProviders } from '@opentrons/components'
->>>>>>> e1f5673b
 import { EquipmentOption } from '../EquipmentOption'
 
 const render = (props: React.ComponentProps<typeof EquipmentOption>) => {
