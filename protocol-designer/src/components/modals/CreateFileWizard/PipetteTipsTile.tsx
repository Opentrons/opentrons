import * as React from 'react'
import { useTranslation } from 'react-i18next'
import { useSelector } from 'react-redux'
import { FormikProps } from 'formik'
import reduce from 'lodash/reduce'
import {
  DIRECTION_COLUMN,
  Flex,
  Text,
  SPACING,
  Mount,
  RadioOption,
  ALIGN_CENTER,
  PrimaryButton,
  JUSTIFY_SPACE_BETWEEN,
} from '@opentrons/components'
import {
  getLabwareDefURI,
  getLabwareDisplayName,
  getPipetteNameSpecs,
} from '@opentrons/shared-data'
import { getLabwareDefsByURI } from '../../../labware-defs/selectors'
import { GoBackLink } from './GoBackLink'
import { EquipmentOption } from './EquipmentOption'

import type { PipetteName } from '@opentrons/shared-data'
import type { FormState, WizardTileProps } from './types'
<<<<<<< HEAD
import { EquipmentOption } from './EquipmentOption'
import { HandleEnter } from './HandleEnter'
=======
>>>>>>> 6fd18eb6

export function FirstPipetteTipsTile(props: WizardTileProps): JSX.Element {
  return <PipetteTipsTile {...props} mount="left" />
}
export function SecondPipetteTipsTile(
  props: WizardTileProps
): JSX.Element | null {
  if (props.values.pipettesByMount.left.pipetteName === 'p1000_96') {
    props.proceed()
    return null
  } else if (props.values.pipettesByMount.right.pipetteName === '') {
    props.proceed()
    return null
  } else {
    return <PipetteTipsTile {...props} mount="right" />
  }
}
interface PipetteTipsTileProps extends WizardTileProps {
  mount: Mount
}
export function PipetteTipsTile(props: PipetteTipsTileProps): JSX.Element {
  const { i18n, t } = useTranslation()
  const { proceed, goBack, mount, values } = props

  const firstPipetteName = values.pipettesByMount[mount].pipetteName
  const tileHeader = i18n.t(
    'modal.create_file_wizard.choose_tips_for_pipette',
    {
      pipetteName:
        firstPipetteName != null
          ? getPipetteNameSpecs(firstPipetteName as PipetteName)?.displayName ??
            ''
          : '',
      mount,
    }
  )
  return (
    <HandleEnter onEnter={proceed} >
      <Flex flexDirection={DIRECTION_COLUMN} padding={SPACING.spacing32}>
        <Flex
          flexDirection={DIRECTION_COLUMN}
          height="26rem"
          gridGap={SPACING.spacing32}
        >
          <Text as="h2">{tileHeader}</Text>
          <PipetteTipsField {...props} />
        </Flex>
        <Flex
          alignItems={ALIGN_CENTER}
          justifyContent={JUSTIFY_SPACE_BETWEEN}
          width="100%"
        >
          <GoBackLink onClick={() => goBack()} />
          <PrimaryButton onClick={() => proceed()}>
            {i18n.format(t('shared.next'), 'capitalize')}
          </PrimaryButton>
        </Flex>
      </Flex>
    </HandleEnter>
  )
}

interface PipetteTipsFieldProps extends FormikProps<FormState> {
  mount: Mount
}

function PipetteTipsField(props: PipetteTipsFieldProps): JSX.Element | null {
  const { mount, values, setFieldValue } = props
  const allLabware = useSelector(getLabwareDefsByURI)
  const selectedPipetteName = values.pipettesByMount[mount].pipetteName
  const selectedPipetteDefaultTipRacks =
    selectedPipetteName != null
      ? getPipetteNameSpecs(selectedPipetteName as PipetteName)
          ?.defaultTipracks ?? []
      : []

  const tipRackOptions = reduce<typeof allLabware, RadioOption[]>(
    allLabware,
    (acc, def: typeof allLabware[string]) => {
      if (
        def.metadata.displayCategory !== 'tipRack' ||
        !selectedPipetteDefaultTipRacks.includes(getLabwareDefURI(def))
      )
        return acc
      return [
        ...acc,
        {
          name: getLabwareDisplayName(def),
          value: getLabwareDefURI(def),
        },
      ]
    },
    []
  ).sort(a => (a.name.includes('(Retired)') ? 1 : -1))
  const nameAccessor = `pipettesByMount.${mount}.tiprackDefURI`
  const currentValue = values.pipettesByMount[mount].tiprackDefURI
  if (currentValue === undefined) {
    setFieldValue(nameAccessor, tipRackOptions[0]?.value ?? '')
  }

  return (
    <Flex flexWrap="wrap" gridGap={SPACING.spacing4} alignSelf={ALIGN_CENTER}>
      {tipRackOptions.map(o => (
        <EquipmentOption
          key={o.name}
          isSelected={currentValue === o.value}
          text={o.name}
          onClick={() => {
            setFieldValue(nameAccessor, o.value)
          }}
          width="21.75rem"
          minHeight="4rem"
        />
      ))}
    </Flex>
  )
}<|MERGE_RESOLUTION|>--- conflicted
+++ resolved
@@ -22,14 +22,10 @@
 import { getLabwareDefsByURI } from '../../../labware-defs/selectors'
 import { GoBackLink } from './GoBackLink'
 import { EquipmentOption } from './EquipmentOption'
+import { HandleEnter } from './HandleEnter'
 
 import type { PipetteName } from '@opentrons/shared-data'
 import type { FormState, WizardTileProps } from './types'
-<<<<<<< HEAD
-import { EquipmentOption } from './EquipmentOption'
-import { HandleEnter } from './HandleEnter'
-=======
->>>>>>> 6fd18eb6
 
 export function FirstPipetteTipsTile(props: WizardTileProps): JSX.Element {
   return <PipetteTipsTile {...props} mount="left" />
