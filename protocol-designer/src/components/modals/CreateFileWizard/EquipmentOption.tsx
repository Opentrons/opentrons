--- conflicted
+++ resolved
@@ -8,11 +8,6 @@
   BORDERS,
   JUSTIFY_CENTER,
   COLORS,
-<<<<<<< HEAD
-  LEGACY_COLORS,
-  COLORS,
-=======
->>>>>>> e1f5673b
   StyleProps,
   TYPOGRAPHY,
   useHoverTooltip,
