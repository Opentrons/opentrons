--- conflicted
+++ resolved
@@ -2,25 +2,18 @@
 import { describe, it, expect, vi, beforeEach, afterEach } from 'vitest'
 import { fireEvent, screen, cleanup } from '@testing-library/react'
 import { FLEX_ROBOT_TYPE, OT2_ROBOT_TYPE } from '@opentrons/shared-data'
-<<<<<<< HEAD
 import { renderWithProviders } from '../../../../__testing-utils__'
-=======
-import {
-  DeckLocationSelect,
-  renderWithProviders,
-  OT2SlotMap,
-} from '@opentrons/components'
->>>>>>> 050cf4dd
 import { i18n } from '../../../../localization'
 import { getRobotType } from '../../../../file-data/selectors'
 import { getInitialDeckSetup } from '../../../../step-forms/selectors'
 import { getLabwareIsCompatible } from '../../../../utils/labwareModuleCompatibility'
 import { getDisableModuleRestrictions } from '../../../../feature-flags/selectors'
 import { EditModulesModal } from '../index'
+import { ConnectedSlotMap } from '../ConnectedSlotMap'
+
 import type * as Components from '@opentrons/components'
 import type { ModuleOnDeck } from '../../../../step-forms'
 
-<<<<<<< HEAD
 vi.mock('../ConnectedSlotMap')
 vi.mock('../../../../file-data/selectors')
 vi.mock('../../../../step-forms/selectors')
@@ -31,36 +24,10 @@
   return {
     ...actual,
     DeckLocationSelect: vi.fn(() => (<div>mock DeckLocationSelect</div>)),
-    SlotMap: vi.fn(() => (<div>mock SlotMap</div>))
+    OT2SlotMap: vi.fn(() => (<div>mock SlotMap</div>))
   }
 })
 
-=======
-jest.mock('../../../../file-data/selectors')
-jest.mock('../../../../step-forms/selectors')
-jest.mock('../../../../utils/labwareModuleCompatibility')
-jest.mock('../../../../feature-flags/selectors')
-jest.mock('@opentrons/components/src/hooks/useSelectDeckLocation/index')
-jest.mock('@opentrons/components/src/slotmap/OT2SlotMap')
-
-const mockGetRobotType = getRobotType as jest.MockedFunction<
-  typeof getRobotType
->
-const mockGetInitialDeckSetup = getInitialDeckSetup as jest.MockedFunction<
-  typeof getInitialDeckSetup
->
-const mockDeckLocationSelect = DeckLocationSelect as jest.MockedFunction<
-  typeof DeckLocationSelect
->
-
-const mockGetLabwareIsCompatible = getLabwareIsCompatible as jest.MockedFunction<
-  typeof getLabwareIsCompatible
->
-const mockGetDisableModuleRestrictions = getDisableModuleRestrictions as jest.MockedFunction<
-  typeof getDisableModuleRestrictions
->
-const mockOT2SlotMap = OT2SlotMap as jest.MockedFunction<typeof OT2SlotMap>
->>>>>>> 050cf4dd
 const render = (props: React.ComponentProps<typeof EditModulesModal>) => {
   return renderWithProviders(<EditModulesModal {...props} />, {
     i18nInstance: i18n,
@@ -112,19 +79,12 @@
       additionalEquipmentOnDeck: {},
       pipettes: {},
     })
-<<<<<<< HEAD
     vi.mocked(getLabwareIsCompatible).mockReturnValue(true)
     vi.mocked(getDisableModuleRestrictions).mockReturnValue(false)
     vi.mocked(ConnectedSlotMap).mockReturnValue(<div>mock ConnectedSlotMap</div>)
   })
   afterEach(() => {
     cleanup()
-=======
-    mockGetLabwareIsCompatible.mockReturnValue(true)
-    mockGetDisableModuleRestrictions.mockReturnValue(false)
-    mockDeckLocationSelect.mockReturnValue(<div>mock DeckLocationSelect</div>)
-    mockOT2SlotMap.mockReturnValue(<div>mock SlotMap</div>)
->>>>>>> 050cf4dd
   })
   it('renders the edit modules modal for a temp on a flex', () => {
     render(props)
