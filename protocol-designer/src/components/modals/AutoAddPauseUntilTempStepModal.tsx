--- conflicted
+++ resolved
@@ -5,14 +5,8 @@
   OutlineButton,
   DeprecatedPrimaryButton,
 } from '@opentrons/components'
-<<<<<<< HEAD
-import { i18n } from '../../localization'
 import modalStyles from './modal.module.css'
 import styles from './AutoAddPauseUntilTempStepModal.module.css'
-=======
-import modalStyles from './modal.css'
-import styles from './AutoAddPauseUntilTempStepModal.css'
->>>>>>> 1421fc27
 
 interface Props {
   displayTemperature: string
