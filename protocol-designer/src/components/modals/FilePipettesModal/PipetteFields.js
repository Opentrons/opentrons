// @flow
import React, { useMemo } from 'react'
import { DropdownField, FormGroup, type Mount } from '@opentrons/components'
import {
  getLabwareDefURI,
  type LabwareDefinition2,
} from '@opentrons/shared-data'
import isEmpty from 'lodash/isEmpty'
import reduce from 'lodash/reduce'
import i18n from '../../../localization'
import { pipetteOptions } from '../../../pipettes/pipetteData'
import PipetteDiagram from './PipetteDiagram'
import TiprackDiagram from './TiprackDiagram'
import styles from './FilePipettesModal.css'
import formStyles from '../../forms/forms.css'
import { getAllDefinitions } from '../../../labware-defs/utils'
import type { FormPipette } from '../../../step-forms'

const pipetteOptionsWithNone = [{ name: 'None', value: '' }, ...pipetteOptions]

type Props = {
  initialTabIndex?: number,
  values: { [Mount]: FormPipette },
  // this handleChange should expect all fields to have name={Mount.pipetteFieldName}
  handleChange: (SyntheticInputEvent<*>) => mixed,
}

export default function ChangePipetteFields(props: Props) {
  const { values, handleChange } = props

  const tiprackOptions = useMemo(() => {
    // TODO: Ian 2019-06-04 only show latest versions of labware here (#3525)
    const allDefs = getAllDefinitions()
    return reduce(
      allDefs,
<<<<<<< HEAD
      (acc, def: LabwareDefinition2) => {
=======
      (acc, def: $Values<typeof allDefs>) => {
>>>>>>> bd7fb243
        if (def.metadata.displayCategory !== 'tipRack') return acc
        return [
          ...acc,
          {
            name: def.metadata.displayName,
            value: getLabwareDefURI(def),
          },
        ]
      },
      []
    )
  }, [])

  const initialTabIndex = props.initialTabIndex || 1
  return (
    <React.Fragment>
      <div className={styles.mount_fields_row}>
        <div className={styles.mount_column}>
          <FormGroup
            key="leftPipetteModel"
            label={i18n.t('modal.pipette_fields.left_pipette')}
            className={formStyles.stacked_row}
          >
            <DropdownField
              tabIndex={initialTabIndex + 1}
              options={pipetteOptionsWithNone}
              value={values.left.pipetteName}
              name="left.pipetteName"
              onChange={handleChange}
            />
          </FormGroup>
          <FormGroup
            disabled={isEmpty(values.left.pipetteName)}
            key={'leftTiprackModel'}
            label={i18n.t('modal.pipette_fields.left_tiprack')}
            className={formStyles.stacked_row}
          >
            <DropdownField
              tabIndex={initialTabIndex + 2}
              disabled={isEmpty(values.left.pipetteName)}
              options={tiprackOptions}
              value={values.left.tiprackDefURI}
              name="left.tiprackDefURI"
              onChange={handleChange}
            />
          </FormGroup>
        </div>
        <div className={styles.mount_column}>
          <FormGroup
            key="rightPipetteModel"
            label={i18n.t('modal.pipette_fields.right_pipette')}
            className={formStyles.stacked_row}
          >
            <DropdownField
              tabIndex={initialTabIndex + 3}
              options={pipetteOptionsWithNone}
              value={values.right.pipetteName}
              name="right.pipetteName"
              onChange={handleChange}
            />
          </FormGroup>
          <FormGroup
            disabled={isEmpty(values.right.pipetteName)}
            key={'rightTiprackModel'}
            label={i18n.t('modal.pipette_fields.right_tiprack')}
            className={formStyles.stacked_row}
          >
            <DropdownField
              tabIndex={initialTabIndex + 4}
              disabled={isEmpty(values.right.pipetteName)}
              options={tiprackOptions}
              value={values.right.tiprackDefURI}
              name="right.tiprackDefURI"
              onChange={handleChange}
            />
          </FormGroup>
        </div>
      </div>

      <div className={styles.diagrams}>
        <TiprackDiagram containerType={values.left.tiprackDefURI} />
        <PipetteDiagram
          leftPipette={values.left.pipetteName}
          rightPipette={values.right.pipetteName}
        />
        <TiprackDiagram containerType={values.right.tiprackDefURI} />
      </div>
    </React.Fragment>
  )
}<|MERGE_RESOLUTION|>--- conflicted
+++ resolved
@@ -1,10 +1,7 @@
 // @flow
 import React, { useMemo } from 'react'
 import { DropdownField, FormGroup, type Mount } from '@opentrons/components'
-import {
-  getLabwareDefURI,
-  type LabwareDefinition2,
-} from '@opentrons/shared-data'
+import { getLabwareDefURI } from '@opentrons/shared-data'
 import isEmpty from 'lodash/isEmpty'
 import reduce from 'lodash/reduce'
 import i18n from '../../../localization'
@@ -33,11 +30,7 @@
     const allDefs = getAllDefinitions()
     return reduce(
       allDefs,
-<<<<<<< HEAD
-      (acc, def: LabwareDefinition2) => {
-=======
       (acc, def: $Values<typeof allDefs>) => {
->>>>>>> bd7fb243
         if (def.metadata.displayCategory !== 'tipRack') return acc
         return [
           ...acc,
@@ -118,12 +111,12 @@
       </div>
 
       <div className={styles.diagrams}>
-        <TiprackDiagram containerType={values.left.tiprackDefURI} />
+        <TiprackDiagram definitionURI={values.left.tiprackDefURI} />
         <PipetteDiagram
           leftPipette={values.left.pipetteName}
           rightPipette={values.right.pipetteName}
         />
-        <TiprackDiagram containerType={values.right.tiprackDefURI} />
+        <TiprackDiagram definitionURI={values.right.tiprackDefURI} />
       </div>
     </React.Fragment>
   )
