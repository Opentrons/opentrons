// BlockingHint is an "are you sure" modal that can be dismissed.
// Instances of BlockingHint need to be individually placed by whatever component
// is controlling the flow that this modal will block, via useBlockingHint.
import * as React from 'react'
import { useTranslation } from 'react-i18next'
import { useDispatch, useSelector } from 'react-redux'
import { actions, selectors, HintKey } from '../../tutorial'
import { ContinueModal, DeprecatedCheckboxField } from '@opentrons/components'
import { Portal } from '../portals/MainPageModalPortal'
<<<<<<< HEAD
import { i18n } from '../../localization'
import styles from './hints.module.css'
=======
import styles from './hints.css'
>>>>>>> 1421fc27

export interface HintProps {
  hintKey: HintKey
  handleCancel: () => unknown
  handleContinue: () => unknown
  content: React.ReactNode
}

// This component handles the checkbox and dispatching `removeHint` action on continue/cancel
export const BlockingHint = (props: HintProps): JSX.Element => {
  const { t } = useTranslation('alert')
  const { hintKey, handleCancel, handleContinue } = props
  const dispatch = useDispatch()

  const [rememberDismissal, setRememberDismissal] = React.useState<boolean>(
    false
  )

  const toggleRememberDismissal = React.useCallback(() => {
    setRememberDismissal(prevDismissal => !prevDismissal)
  }, [])

  const onCancelClick = (): void => {
    dispatch(actions.removeHint(hintKey, rememberDismissal))
    handleCancel()
  }

  const onContinueClick = (): void => {
    dispatch(actions.removeHint(hintKey, rememberDismissal))
    handleContinue()
  }

  return (
    <Portal>
      <ContinueModal
        alertOverlay
        heading={t(`hint.${hintKey}.title`)}
        onCancelClick={onCancelClick}
        onContinueClick={onContinueClick}
      >
        <div className={styles.hint_contents}>{props.content}</div>
        <div>
          <DeprecatedCheckboxField
            className={styles.dont_show_again}
            label={t('hint.dont_show_again')}
            onChange={toggleRememberDismissal}
            value={rememberDismissal}
          />
        </div>
      </ContinueModal>
    </Portal>
  )
}

export interface HintArgs {
  /** `enabled` should be a condition that the parent uses to toggle whether the hint should be active or not.
   * If the hint is enabled but has been dismissed, it will automatically call `handleContinue` when enabled.
   * useBlockingHint expects the parent to disable the hint on cancel/continue */
  enabled: boolean
  hintKey: HintKey
  content: React.ReactNode
  handleCancel: () => unknown
  handleContinue: () => unknown
}

export const useBlockingHint = (args: HintArgs): JSX.Element | null => {
  const { enabled, hintKey, handleCancel, handleContinue, content } = args
  const isDismissed = useSelector(selectors.getDismissedHints).includes(hintKey)

  if (isDismissed) {
    if (enabled) {
      handleContinue()
    }
    return null
  }

  if (!enabled) {
    return null
  }

  return (
    <BlockingHint
      hintKey={hintKey}
      handleCancel={handleCancel}
      handleContinue={handleContinue}
      content={content}
    />
  )
}<|MERGE_RESOLUTION|>--- conflicted
+++ resolved
@@ -4,15 +4,11 @@
 import * as React from 'react'
 import { useTranslation } from 'react-i18next'
 import { useDispatch, useSelector } from 'react-redux'
+import { ContinueModal, DeprecatedCheckboxField } from '@opentrons/components'
 import { actions, selectors, HintKey } from '../../tutorial'
-import { ContinueModal, DeprecatedCheckboxField } from '@opentrons/components'
 import { Portal } from '../portals/MainPageModalPortal'
-<<<<<<< HEAD
 import { i18n } from '../../localization'
 import styles from './hints.module.css'
-=======
-import styles from './hints.css'
->>>>>>> 1421fc27
 
 export interface HintProps {
   hintKey: HintKey
