// @flow

import * as React from 'react'
import {connect} from 'react-redux'
import i18n from '../../localization'
import {
  actions as steplistActions,
  START_TERMINAL_ITEM_ID,
  type TerminalItemId
} from '../../steplist'
import {actions, selectors} from '../../tutorial'
import type {HintKey} from '../../tutorial'
import {AlertItem} from '@opentrons/components'
import type {BaseState, ThunkDispatch} from '../../types'
import styles from './Hints.css'

type SP = {hints: Array<HintKey>}
type DP = {
  removeHint: (HintKey) => mixed,
  selectTerminalItem: (TerminalItemId) => mixed
}
type Props = SP & DP

class Hints extends React.Component<Props> {
  makeHandleCloseClick = (hint) => () => this.props.removeHint(hint)

  renderHintContents = (hint) => {
    switch (hint) {
      case 'add_liquids_and_labware':
        return (
          <React.Fragment>
            {i18n.t('alert.hint.go_to')}
            <a
              className={styles.hint_nav_link}
              onClick={() => this.props.selectTerminalItem(START_TERMINAL_ITEM_ID)}>
              {i18n.t(`nav.terminal_item.${START_TERMINAL_ITEM_ID}`)}
            </a>
            {i18n.t('alert.hint.add_liquids_and_labware.directions')}
          </React.Fragment>
        )
      default:
        return null
    }
  }

  render () {
    return (
      <div>
        {this.props.hints.map((hint) => (
          <AlertItem
            type='warning'
            key={`hint:${hint}`}
            title={i18n.t(`alert.hint.${hint}.title`)}
            onCloseClick={this.makeHandleCloseClick(hint)}>
            {this.renderHintContents(hint)}
          </AlertItem>
        ))}
      </div>
    )
  }
}

const mapStateToProps = (state: BaseState): SP => ({
  hints: selectors.getHints(state),
})
<<<<<<< HEAD
const mapDispatchToProps = (dispatch: ThunkDispatch<*>): DP => ({
  removeHint: (hint) => dispatch(actions.removeHint(hint)),
  selectTerminalItem: (terminalId) => dispatch(steplistActions.selectTerminalItem(terminalId))
=======
const mapDispatchToProps = (dispatch: Dispatch<*>): DP => ({
  removeHint: (hint) => dispatch(actions.removeHint(hint)),
>>>>>>> d534c6fc
})

export default connect(mapStateToProps, mapDispatchToProps)(Hints)<|MERGE_RESOLUTION|>--- conflicted
+++ resolved
@@ -6,7 +6,7 @@
 import {
   actions as steplistActions,
   START_TERMINAL_ITEM_ID,
-  type TerminalItemId
+  type TerminalItemId,
 } from '../../steplist'
 import {actions, selectors} from '../../tutorial'
 import type {HintKey} from '../../tutorial'
@@ -17,7 +17,7 @@
 type SP = {hints: Array<HintKey>}
 type DP = {
   removeHint: (HintKey) => mixed,
-  selectTerminalItem: (TerminalItemId) => mixed
+  selectTerminalItem: (TerminalItemId) => mixed,
 }
 type Props = SP & DP
 
@@ -63,14 +63,9 @@
 const mapStateToProps = (state: BaseState): SP => ({
   hints: selectors.getHints(state),
 })
-<<<<<<< HEAD
 const mapDispatchToProps = (dispatch: ThunkDispatch<*>): DP => ({
   removeHint: (hint) => dispatch(actions.removeHint(hint)),
-  selectTerminalItem: (terminalId) => dispatch(steplistActions.selectTerminalItem(terminalId))
-=======
-const mapDispatchToProps = (dispatch: Dispatch<*>): DP => ({
-  removeHint: (hint) => dispatch(actions.removeHint(hint)),
->>>>>>> d534c6fc
+  selectTerminalItem: (terminalId) => dispatch(steplistActions.selectTerminalItem(terminalId)),
 })
 
 export default connect(mapStateToProps, mapDispatchToProps)(Hints)