--- conflicted
+++ resolved
@@ -1,12 +1,8 @@
 import * as React from 'react'
 import { useTranslation } from 'react-i18next'
 import { Icon } from '@opentrons/components'
-<<<<<<< HEAD
 import { i18n } from '../localization'
 import styles from './WellSelectionInstructions.module.css'
-=======
-import styles from './WellSelectionInstructions.css'
->>>>>>> 1421fc27
 
 export function WellSelectionInstructions(): JSX.Element {
   const { t } = useTranslation('well_selection')
