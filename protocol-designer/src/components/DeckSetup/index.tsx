--- conflicted
+++ resolved
@@ -4,10 +4,6 @@
 import values from 'lodash/values'
 import {
   COLORS,
-<<<<<<< HEAD
-  LEGACY_COLORS,
-=======
->>>>>>> 9147da8d
   DeckFromLayers,
   FlexTrash,
   Module,
