--- conflicted
+++ resolved
@@ -28,19 +28,7 @@
 } from '@opentrons/shared-data'
 import type { LabwareOnDeck } from '../../../step-forms'
 
-<<<<<<< HEAD
-interface DNDP {
-  isOver: boolean
-  connectDropTarget: (val: React.ReactNode) => JSX.Element
-  draggedItem: { labwareOnDeck: LabwareOnDeck } | null
-  itemType: string
-}
-
-interface OP {
-=======
-import styles from './LabwareOverlays.css'
 interface SlotControlsProps {
->>>>>>> 050cf4dd
   slotPosition: CoordinateTuple | null
   slotBoundingBox: Dimensions
   //  NOTE: slotId can be either AddressableAreaName or moduleId
@@ -200,75 +188,4 @@
       )}
     </g>
   )
-<<<<<<< HEAD
-}
-
-const mapStateToProps = (state: BaseState): SP => {
-  return {
-    customLabwareDefs: labwareDefSelectors.getCustomLabwareDefsByURI(state),
-  }
-}
-
-const mapDispatchToProps = (
-  dispatch: ThunkDispatch<any>,
-  ownProps: OP
-): DP => ({
-  addLabware: () => dispatch(openAddLabwareModal({ slot: ownProps.slotId })),
-  moveDeckItem: (sourceSlot, destSlot) =>
-    dispatch(moveDeckItem(sourceSlot, destSlot)),
-})
-
-const slotTarget = {
-  drop: (props: SlotControlsProps, monitor: DropTargetMonitor) => {
-    const draggedItem = monitor.getItem()
-    if (draggedItem) {
-      props.moveDeckItem(draggedItem.labwareOnDeck.slot, props.slotId)
-    }
-  },
-  hover: (props: SlotControlsProps) => {
-    if (props.handleDragHover) {
-      props.handleDragHover()
-    }
-  },
-  canDrop: (props: SlotControlsProps, monitor: DropTargetMonitor) => {
-    const draggedItem = monitor.getItem()
-    const draggedDef = draggedItem?.labwareOnDeck?.def
-    const moduleType = props.moduleType
-    console.assert(draggedDef, 'no labware def of dragged item, expected it on drop')
-
-    if (moduleType != null && draggedDef != null) {
-      // this is a module slot, prevent drop if the dragged labware is not compatible
-      const isCustomLabware = getLabwareIsCustom(
-        props.customLabwareDefs,
-        draggedItem.labwareOnDeck
-      )
-
-      return getLabwareIsCompatible(draggedDef, moduleType) || isCustomLabware
-    }
-    return true
-  },
-}
-const collectSlotTarget = (
-  connect: DropTargetConnector,
-  monitor: DropTargetMonitor
-): React.ReactNode => ({
-  // @ts-expect-error(BC, 12-13-2023): react dnd needs to be updated or removed to include proper type
-  connectDropTarget: connect.dropTarget(),
-  isOver: monitor.isOver(),
-  draggedItem: monitor.getItem(),
-  itemType: monitor.getItemType(),
-})
-
-export const SlotControls = connect(
-  mapStateToProps,
-  mapDispatchToProps
-)(
-  DropTarget(
-    DND_TYPES.LABWARE,
-    slotTarget,
-    collectSlotTarget
-  )(SlotControlsComponent)
-)
-=======
-}
->>>>>>> 050cf4dd
+}