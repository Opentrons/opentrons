--- conflicted
+++ resolved
@@ -4,13 +4,8 @@
 import cx from 'classnames'
 import { Icon, useOnClickOutside } from '@opentrons/components'
 import { renameLabware } from '../../../labware-ingred/actions'
-<<<<<<< HEAD
-import { i18n } from '../../../localization'
-import styles from './LabwareOverlays.module.css'
-=======
 import styles from './LabwareOverlays.css'
 
->>>>>>> 1421fc27
 import type { LabwareEntity } from '@opentrons/step-generation'
 import type { ThunkDispatch } from '../../../types'
 import type { LabwareOnDeck } from '../../../step-forms'
