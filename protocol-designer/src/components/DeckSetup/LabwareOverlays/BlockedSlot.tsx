--- conflicted
+++ resolved
@@ -1,12 +1,7 @@
 import * as React from 'react'
 import { useTranslation } from 'react-i18next'
 import { RobotCoordsForeignDiv } from '@opentrons/components'
-<<<<<<< HEAD
-import { i18n } from '../../../localization'
-import styles from './LabwareOverlays.module.css'
-=======
 import styles from './LabwareOverlays.css'
->>>>>>> 1421fc27
 
 type BlockedSlotMessage =
   | 'MODULE_INCOMPATIBLE_SINGLE_LABWARE'
