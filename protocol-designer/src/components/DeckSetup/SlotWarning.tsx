--- conflicted
+++ resolved
@@ -1,13 +1,7 @@
 import * as React from 'react'
-<<<<<<< HEAD
-import { i18n } from '../../localization'
-import { RobotCoordsForeignDiv } from '@opentrons/components'
-import styles from './SlotWarning.module.css'
-=======
 import { useTranslation } from 'react-i18next'
 import styled from 'styled-components'
 import { RobotCoordsForeignDiv, TYPOGRAPHY } from '@opentrons/components'
->>>>>>> 1421fc27
 import type { ModuleOrientation } from '@opentrons/shared-data'
 
 interface Props {
