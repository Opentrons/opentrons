--- conflicted
+++ resolved
@@ -7,9 +7,9 @@
   LabwareRender,
   useOnClickOutside,
   RobotWorkSpace,
-<<<<<<< HEAD
   RobotCoordsForeignDiv,
 } from '@opentrons/components'
+import { getLabwareHasQuirk } from '@opentrons/shared-data'
 import { getDeckDefinitions } from '@opentrons/components/src/deck/getDeckDefinitions'
 import i18n from '../../localization'
 import BrowseLabwareModal from '../labware/BrowseLabwareModal'
@@ -18,18 +18,6 @@
 import type { InitialDeckSetup, LabwareOnDeckType } from '../../step-forms'
 
 import { SlotControls, LabwareControls, DragPreview } from './LabwareOverlays'
-=======
-  RobotCoordsText,
-} from '@opentrons/components'
-import { getLabwareHasQuirk } from '@opentrons/shared-data'
-import { getDeckDefinitions } from '@opentrons/components/src/deck/getDeckDefinitions'
-import i18n from '../../localization'
-import BrowseLabwareModal from '../labware/BrowseLabwareModal'
-import { START_TERMINAL_ITEM_ID, type TerminalItemId } from '../../steplist'
-import type { InitialDeckSetup, LabwareOnDeck } from '../../step-forms'
-
-import { SlotControls, LabwareControls } from './LabwareOverlays'
->>>>>>> 9aa4eb60
 import styles from './DeckSetup.css'
 
 type Props = {|
@@ -61,18 +49,14 @@
         <div ref={wrapperRef} className={styles.deck_wrapper}>
           <RobotWorkSpace
             deckLayerBlacklist={[
-<<<<<<< HEAD
               // 'slotRidges',
               // 'slotNumbers',
               // 'fixedTrash',
               'calibrationMarkings',
-=======
->>>>>>> 9aa4eb60
               'fixedBase',
               'removableDeckOutline',
               'doorStops',
               'metalFrame',
-<<<<<<< HEAD
               'removalHandle',
               'screwHoles',
             ]}
@@ -104,47 +88,11 @@
                     props.initialDeckSetup.labware,
                     labware =>
                       labware.slot === slotId &&
-                      !(
-                        labware.def.parameters.quirks &&
-                        labware.def.parameters.quirks.includes('fixedTrash')
-                      )
-=======
-              'removalHandles',
-              'screwHoles',
-            ]}
-            deckDef={deckDef}
-            viewBox={`-10 -10 ${410} ${390}`}
-          >
-            {({ slots }) => (
-              <>
-                <RobotCoordsText
-                  x={0}
-                  y={370}
-                  className={styles.deck_instructions}
-                >
-                  {headerMessage}
-                </RobotCoordsText>
-                {map(slots, (slot, slotId) => {
-                  if (!slot.matingSurfaceUnitVector) return null // if slot has no mating surface, don't render labware or overlays
-
-                  const containedLabware: Array<LabwareOnDeck> = filter(
-                    props.initialDeckSetup.labware,
-                    labware =>
-                      labware.slot === slotId &&
                       !getLabwareHasQuirk(labware.def, 'fixedTrash')
-                  )
-                  let controls = (
-                    <SlotControls
-                      key={slot.id}
-                      slot={slot}
-                      selectedTerminalItemId={props.selectedTerminalItemId}
-                    />
->>>>>>> 9aa4eb60
                   )
 
                   if (some(containedLabware)) {
                     // NOTE: only controlling first contained labware for now!
-<<<<<<< HEAD
                     return (
                       <>
                         {map(containedLabware, labwareOnDeck => (
@@ -174,30 +122,6 @@
                       slot={slot}
                       selectedTerminalItemId={props.selectedTerminalItemId}
                     />
-=======
-                    controls = (
-                      <LabwareControls
-                        slot={slot}
-                        labwareOnDeck={containedLabware[0]}
-                        selectedTerminalItemId={props.selectedTerminalItemId}
-                      />
-                    )
-                  }
-                  return (
-                    <>
-                      {map(containedLabware, labwareOnDeck => (
-                        <g
-                          key={labwareOnDeck.id}
-                          transform={`translate(${
-                            slots[labwareOnDeck.slot].position[0]
-                          }, ${slots[labwareOnDeck.slot].position[1]})`}
-                        >
-                          <LabwareRender definition={labwareOnDeck.def} />
-                        </g>
-                      ))}
-                      {controls}
-                    </>
->>>>>>> 9aa4eb60
                   )
                 })}
               </>
