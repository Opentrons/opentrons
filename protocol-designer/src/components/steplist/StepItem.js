--- conflicted
+++ resolved
@@ -3,23 +3,16 @@
 
 import { PDTitledList } from '../lists'
 import { SourceDestSubstep } from './SourceDestSubstep'
-import styles from './StepItem.css'
-<<<<<<< HEAD
 import { AspirateDispenseHeader } from './AspirateDispenseHeader'
 import { MixHeader } from './MixHeader'
 import { PauseStepItems } from './PauseStepItems'
-import { MagnetStepItems } from './MagnetStepItems'
+import { ModuleStepItems } from './ModuleStepItems'
 import { StepDescription } from '../StepDescription'
-=======
-import AspirateDispenseHeader from './AspirateDispenseHeader'
-import MixHeader from './MixHeader'
-import { PauseStepItems } from './PauseStepItems'
-import { ModuleStepItems } from './ModuleStepItems'
-import StepDescription from '../StepDescription'
->>>>>>> 4297a548
 import { stepIconsByType } from '../../form-types'
-import i18n from '../../localization'
+import { i18n } from '../../localization'
 import { MAGDECK, TEMPDECK } from '../../constants'
+import styles from './StepItem.css'
+
 import type { FormData, StepIdType, StepType } from '../../form-types'
 import type {
   SubstepIdentifier,
