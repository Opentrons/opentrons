// @flow
import * as React from 'react'
import {SidePanel} from '@opentrons/components'

import StartingDeckStateTerminalItem from './StartingDeckStateTerminalItem'
import StepCreationButton from '../../containers/StepCreationButton'
import TerminalItem from './TerminalItem'
import {END_TERMINAL_TITLE} from '../../constants'
import {END_TERMINAL_ITEM_ID} from '../../steplist'

import type {StepIdType} from '../../form-types'
import {PortalRoot} from './TooltipPortal'
<<<<<<< HEAD
import ContextMenu from './ContextMenu'
=======
import DraggableStepItems from './DraggableStepItems'
>>>>>>> 7fe3f0fc

type Props = {
  orderedSteps: Array<StepIdType>,
  reorderSelectedStep: (delta: number) => mixed,
  reorderSteps: (Array<StepIdType>) => mixed,
}

export default class StepList extends React.Component<Props> {
  handleKeyDown = (e: SyntheticKeyboardEvent<*>) => {
    const {reorderSelectedStep} = this.props
    const key = e.key
    const altIsPressed = e.getModifierState('Alt')

    if (altIsPressed) {
      let delta = 0
      if (key === 'ArrowUp') {
        delta = -1
      } else if (key === 'ArrowDown') {
        delta = 1
      }
      if (!delta) return
      reorderSelectedStep(delta)
    }
  }

  componentDidMount () {
    global.addEventListener('keydown', this.handleKeyDown, false)
  }

  componentWillUnmount () {
    global.removeEventListener('keydown', this.handleKeyDown, false)
  }

  render () {
<<<<<<< HEAD
    const {orderedSteps} = this.props

    const stepItems = (
      <ContextMenu>
        {({makeStepOnContextMenu}) => orderedSteps.map((stepId: StepIdType) => (
          <StepItem
            key={stepId}
            onStepContextMenu={makeStepOnContextMenu(stepId)}
            stepId={stepId} />
        ))}
      </ContextMenu>
    )

=======
>>>>>>> 7fe3f0fc
    return (
      <React.Fragment>
        <SidePanel
          title='Protocol Timeline'>
          <StartingDeckStateTerminalItem />
          <DraggableStepItems
            orderedSteps={this.props.orderedSteps.slice()}
            reorderSteps={this.props.reorderSteps} />
          <StepCreationButton />
          <TerminalItem id={END_TERMINAL_ITEM_ID} title={END_TERMINAL_TITLE} />
        </SidePanel>
        <PortalRoot />
      </React.Fragment>
    )
  }
}<|MERGE_RESOLUTION|>--- conflicted
+++ resolved
@@ -10,11 +10,7 @@
 
 import type {StepIdType} from '../../form-types'
 import {PortalRoot} from './TooltipPortal'
-<<<<<<< HEAD
-import ContextMenu from './ContextMenu'
-=======
 import DraggableStepItems from './DraggableStepItems'
->>>>>>> 7fe3f0fc
 
 type Props = {
   orderedSteps: Array<StepIdType>,
@@ -49,22 +45,6 @@
   }
 
   render () {
-<<<<<<< HEAD
-    const {orderedSteps} = this.props
-
-    const stepItems = (
-      <ContextMenu>
-        {({makeStepOnContextMenu}) => orderedSteps.map((stepId: StepIdType) => (
-          <StepItem
-            key={stepId}
-            onStepContextMenu={makeStepOnContextMenu(stepId)}
-            stepId={stepId} />
-        ))}
-      </ContextMenu>
-    )
-
-=======
->>>>>>> 7fe3f0fc
     return (
       <React.Fragment>
         <SidePanel
