// @flow
import * as React from 'react'
import cx from 'classnames'
import sum from 'lodash/sum'
import { Icon } from '@opentrons/components'
import {
  MAGNETIC_MODULE_TYPE,
  TEMPERATURE_MODULE_TYPE,
  THERMOCYCLER_MODULE_TYPE,
} from '@opentrons/shared-data'
import { THERMOCYCLER_PROFILE, THERMOCYCLER_STATE } from '../../constants'
import { stepIconsByType, PROFILE_CYCLE } from '../../form-types'
import { i18n } from '../../localization'
import { makeLidLabelText, makeTemperatureText } from '../../utils'
import { PDListItem, TitledStepList } from '../lists'
import { TitledListNotes } from '../TitledListNotes'
import { AspirateDispenseHeader } from './AspirateDispenseHeader'
import { MixHeader } from './MixHeader'
import { ModuleStepItems, ModuleStepItemRow } from './ModuleStepItems'
import { PauseStepItems } from './PauseStepItems'
import { SourceDestSubstep } from './SourceDestSubstep'
import styles from './StepItem.css'

import {
  FormData,
  StepType,
  ProfileCycleItem,
  ProfileStepItem,
} from '../../form-types'
import {
  SubstepIdentifier,
  SubstepItemData,
  ThermocyclerProfileSubstepItem,
  WellIngredientNames,
} from '../../steplist/types'

export type StepItemProps = {
<<<<<<< HEAD
  description: string | null | undefined
  rawForm: FormData | null | undefined
  stepNumber: number
  stepType: StepType
  title?: string

  collapsed?: boolean
  error: boolean | null | undefined
  warning: boolean | null | undefined
  selected?: boolean
  isLastSelected?: boolean
  hovered?: boolean
  isMultiSelectMode?: boolean

  highlightStep: () => mixed
  onStepContextMenu?: (event?: React.MouseEvent) => mixed
  handleClick?: (event: React.MouseEvent) => mixed
  toggleStepCollapsed: () => mixed
  unhighlightStep: (event?: React.MouseEvent) => mixed
  children?: React.Node
=======
  description: string | null | undefined,
  rawForm: FormData | null | undefined,
  stepNumber: number,
  stepType: StepType,
  title?: string,

  collapsed?: boolean,
  error: boolean | null | undefined,
  warning: boolean | null | undefined,
  selected?: boolean,
  isLastSelected?: boolean,
  hovered?: boolean,
  isMultiSelectMode?: boolean,

  highlightStep: () => mixed,
  onStepContextMenu?: (event?: SyntheticEvent<>) => mixed,
  handleClick?: (event: SyntheticMouseEvent<>) => mixed,
  toggleStepCollapsed: () => mixed,
  unhighlightStep: (event?: SyntheticEvent<>) => mixed,
  children?: React.ReactNode,
>>>>>>> 2db1dafb
}

export const StepItem = (props: StepItemProps): JSX.Element => {
  const {
    stepType,
    stepNumber,

    collapsed,
    error,
    warning,
    selected,
    isLastSelected,
    hovered,

    unhighlightStep,
    handleClick,
    onStepContextMenu,
    toggleStepCollapsed,
    highlightStep,
    isMultiSelectMode,
  } = props

  const iconName = stepIconsByType[stepType]
  let iconClassName = ''
  if (error) {
    iconClassName = styles.error_icon
  } else if (warning) {
    iconClassName = styles.warning_icon
  }
  const Description = props.description ? (
    <TitledListNotes notes={props.description} />
  ) : null

  return (
    <TitledStepList
      className={cx(styles.step_item_wrapper)}
      description={Description}
      iconName={error || warning ? 'alert-circle' : iconName}
      iconProps={{ className: iconClassName }}
      data-test={`StepItem_${stepNumber}`}
      title={`${stepNumber}. ${
        props.title || i18n.t(`application.stepType.${stepType}`)
      }`}
      onClick={handleClick}
      onContextMenu={onStepContextMenu}
      onMouseEnter={highlightStep}
      onMouseLeave={unhighlightStep}
      onCollapseToggle={toggleStepCollapsed}
      {...{ selected, collapsed, hovered, isMultiSelectMode, isLastSelected }}
    >
      {props.children}
    </TitledStepList>
  )
}

export type StepItemContentsProps = {
  rawForm: FormData | null | undefined
  stepType: StepType
  substeps: SubstepItemData | null | undefined

  ingredNames: WellIngredientNames
  labwareNicknamesById: { [labwareId: string]: string }

  highlightSubstep: (substepIdentifier: SubstepIdentifier) => unknown
  hoveredSubstep: SubstepIdentifier | null | undefined
}

const makeDurationText = (
  durationMinutes: string,
  durationSeconds: string
): string => {
  const minutesText = Number(durationMinutes) > 0 ? `${durationMinutes}m ` : ''
  return `${minutesText}${durationSeconds || 0}s`
}

type ProfileStepSubstepRowProps = {
  step: ProfileStepItem
  stepNumber: number
  repetitionsDisplay: string | null | undefined
}
export const ProfileStepSubstepRow = (
  props: ProfileStepSubstepRowProps
): JSX.Element => {
  const { repetitionsDisplay, stepNumber } = props
  const { temperature, durationMinutes, durationSeconds } = props.step
  return (
    // TODO IMMEDIATELY: rename .step_subitem_channel_row class to more generic name
    <PDListItem
      className={cx(
        styles.step_subitem_channel_row,
        styles.profile_step_substep_row
      )}
    >
      <span
        className={cx(
          styles.profile_step_substep_column,
          styles.profile_step_number
        )}
      >
        {stepNumber}
      </span>
      <span className={styles.profile_block_temp}>
        {makeTemperatureText(temperature)}
      </span>
      <span
        className={cx(
          styles.profile_step_substep_column,
          styles.profile_center_column,
          styles.profile_step_time
        )}
      >
        {makeDurationText(durationMinutes, durationSeconds)}
      </span>
      <span className={styles.profile_step_substep_column}>
        {repetitionsDisplay ? `${repetitionsDisplay}x` : null}
      </span>
    </PDListItem>
  )
}

// this is a row under a cycle under a substep
<<<<<<< HEAD
type ProfileCycleRowProps = { step: ProfileStepItem; stepNumber: number }
const ProfileCycleRow = (props: ProfileCycleRowProps): React.Node => {
=======
type ProfileCycleRowProps = { step: ProfileStepItem, stepNumber: number }
const ProfileCycleRow = (props: ProfileCycleRowProps): JSX.Element => {
>>>>>>> 2db1dafb
  const { step, stepNumber } = props
  return (
    <div className={styles.cycle_step_row}>
      <span className={styles.profile_step_number}>{stepNumber}</span>
      <span className={styles.profile_block_temp}>
        {makeTemperatureText(step.temperature)}
      </span>
      <span className={styles.align_right}>
        {makeDurationText(step.durationMinutes, step.durationSeconds)}
      </span>
    </div>
  )
}

type ProfileCycleSubstepGroupProps = {
  cycle: ProfileCycleItem
  stepNumber: number
}
export const ProfileCycleSubstepGroup = (
  props: ProfileCycleSubstepGroupProps
): JSX.Element => {
  const { steps, repetitions } = props.cycle
  return (
    <div className={styles.profile_substep_cycle}>
      <div className={styles.cycle_group}>
        {steps.map((step, index) => (
          <ProfileCycleRow
            key={index}
            stepNumber={props.stepNumber + index}
            step={step}
          />
        ))}
      </div>
      <div className={styles.cycle_repetitions}>{`${repetitions}x`}</div>
    </div>
  )
}

type CollapsibleSubstepProps = {
<<<<<<< HEAD
  children: React.Node
  headerContent: React.Node
=======
  children: React.ReactNode,
  headerContent: React.ReactNode,
>>>>>>> 2db1dafb
}
const CollapsibleSubstep = (props: CollapsibleSubstepProps) => {
  const [contentCollapsed, setContentCollapsed] = React.useState<boolean>(true)
  return (
    <>
      <PDListItem border className={styles.step_subitem}>
        {props.headerContent}
        <span
          className={styles.inner_carat}
          onClick={() => setContentCollapsed(!contentCollapsed)}
        >
          <Icon name={contentCollapsed ? 'chevron-down' : 'chevron-up'} />
        </span>
      </PDListItem>
      {!contentCollapsed && props.children}
    </>
  )
}

const renderSubstepInfo = (substeps: ThermocyclerProfileSubstepItem) => {
  let stepNumber = 1
  const substepInfo: Array<
    | React.Element<typeof ProfileCycleSubstepGroup>
    | React.Element<typeof ProfileStepSubstepRow>
  > = []

  substeps.meta &&
    substeps.meta.rawProfileItems.forEach(item => {
      const prevStepNumber = stepNumber
      if (item.type === PROFILE_CYCLE) {
        stepNumber += item.steps.length
        substepInfo.push(
          <ProfileCycleSubstepGroup
            cycle={item}
            stepNumber={prevStepNumber}
            key={prevStepNumber}
          />
        )
      } else {
        stepNumber++
        substepInfo.push(
          <ProfileStepSubstepRow
            step={item}
            stepNumber={prevStepNumber}
            repetitionsDisplay="1"
            key={prevStepNumber}
          />
        )
      }
    })

  return substepInfo
}

export const StepItemContents = (props: StepItemContentsProps): JSX.Element => {
  const {
    rawForm,
    stepType,
    substeps,
    ingredNames,
    labwareNicknamesById,
    highlightSubstep,
    hoveredSubstep,
  } = props

  if (!rawForm) {
    return null
  }

  // pause substep component uses the delay args directly
  if (substeps && substeps.substepType === 'pause') {
    return <PauseStepItems pauseArgs={substeps.pauseStepArgs} />
  }

  if (substeps && substeps.substepType === 'magnet') {
    return (
      <ModuleStepItems
        labwareNickname={substeps.labwareNickname}
        message={substeps.message}
        action={i18n.t(`modules.actions.action`)}
        actionText={i18n.t(
          `modules.actions.${substeps.engage ? 'engage' : 'disengage'}`
        )}
        moduleType={MAGNETIC_MODULE_TYPE}
      />
    )
  }

  if (substeps && substeps.substepType === 'temperature') {
    const temperature = makeTemperatureText(substeps.temperature)

    return (
      <ModuleStepItems
        message={substeps.message}
        action={i18n.t(`modules.actions.go_to`)}
        actionText={temperature}
        moduleType={TEMPERATURE_MODULE_TYPE}
        labwareNickname={substeps.labwareNickname}
      />
    )
  }

  if (substeps && substeps.substepType === THERMOCYCLER_PROFILE) {
    return (
      <ModuleStepItems
        message={substeps.message}
        action={i18n.t(`modules.actions.profile`)}
        actionText={i18n.t(`modules.actions.cycling`)}
        moduleType={THERMOCYCLER_MODULE_TYPE}
        labwareNickname={substeps.labwareNickname}
      >
        <ModuleStepItemRow
          // NOTE: for TC Profile, lid label text always says "closed" bc Profile runs with lid closed.
          label={makeLidLabelText(false)}
          value={makeTemperatureText(substeps.profileTargetLidTemp)}
        />
        <CollapsibleSubstep
          headerContent={
            <span
              className={styles.collapsible_substep_header}
            >{`Profile steps (${Math.floor(
              sum(
                substeps.profileSteps.map(atomicStep => atomicStep.holdTime)
              ) / 60
            )}+ min)`}</span>
          }
        >
          <li className={cx(styles.profile_substep_header, styles.uppercase)}>
            <span className={styles.profile_step_substep_column} />
            <span className={styles.profile_step_substep_column}>
              block temp
            </span>
            <span
              className={cx(
                styles.profile_center_column,
                styles.profile_step_substep_column
              )}
            >
              duration{' '}
            </span>
            <span className={styles.profile_step_substep_column}>cycles</span>
          </li>
          {renderSubstepInfo(substeps)}
        </CollapsibleSubstep>

        <CollapsibleSubstep
          headerContent={
            <span className={styles.collapsible_substep_header}>
              Ending hold
            </span>
          }
        >
          <ModuleStepItems
            actionText={makeTemperatureText(substeps.blockTargetTempHold)}
            moduleType={THERMOCYCLER_MODULE_TYPE}
            hideHeader
            labwareNickname={substeps.labwareNickname}
          />
          <ModuleStepItemRow
            label={makeLidLabelText(substeps.lidOpenHold)}
            value={makeTemperatureText(substeps.lidTargetTempHold)}
          />
        </CollapsibleSubstep>
      </ModuleStepItems>
    )
  }

  if (substeps && substeps.substepType === THERMOCYCLER_STATE) {
    const blockTemperature = makeTemperatureText(substeps.blockTargetTemp)
    const lidTemperature = makeTemperatureText(substeps.lidTargetTemp)
    const lidLabelText = makeLidLabelText(substeps.lidOpen)

    return (
      <ModuleStepItems
        message={substeps.message}
        action={i18n.t(`modules.actions.hold`)}
        actionText={blockTemperature}
        moduleType={THERMOCYCLER_MODULE_TYPE}
        labwareNickname={substeps.labwareNickname}
      >
        <ModuleStepItemRow label={lidLabelText} value={lidTemperature} />
      </ModuleStepItems>
    )
  }

  if (substeps && substeps.substepType === 'awaitTemperature') {
    const temperature = makeTemperatureText(substeps.temperature)

    return (
      <ModuleStepItems
        message={substeps.message}
        action={i18n.t('modules.actions.await_temperature')}
        actionText={temperature}
        moduleType={TEMPERATURE_MODULE_TYPE}
        labwareNickname={substeps.labwareNickname}
      />
    )
  }

  const result = []

  // headers
  if (stepType === 'moveLiquid') {
    const sourceLabwareId = rawForm['aspirate_labware']
    const destLabwareId = rawForm['dispense_labware']

    result.push(
      <AspirateDispenseHeader
        key="moveLiquid-header"
        sourceLabwareNickname={labwareNicknamesById[sourceLabwareId]}
        destLabwareNickname={labwareNicknamesById[destLabwareId]}
      />
    )
  }

  if (stepType === 'mix') {
    const mixLabwareId = rawForm['labware']
    result.push(
      <MixHeader
        key="mix-header"
        volume={rawForm.volume}
        times={rawForm.times}
        labwareNickname={labwareNicknamesById[mixLabwareId]}
      />
    )
  }

  // non-header substeps
  if (
    substeps &&
    (substeps.commandCreatorFnName === 'transfer' ||
      substeps.commandCreatorFnName === 'consolidate' ||
      substeps.commandCreatorFnName === 'distribute' ||
      substeps.commandCreatorFnName === 'mix')
  ) {
    result.push(
      <SourceDestSubstep
        key="substeps"
        ingredNames={ingredNames}
        substeps={substeps}
        hoveredSubstep={hoveredSubstep}
        selectSubstep={highlightSubstep}
      />
    )
  }

  return result
}<|MERGE_RESOLUTION|>--- conflicted
+++ resolved
@@ -35,28 +35,6 @@
 } from '../../steplist/types'
 
 export type StepItemProps = {
-<<<<<<< HEAD
-  description: string | null | undefined
-  rawForm: FormData | null | undefined
-  stepNumber: number
-  stepType: StepType
-  title?: string
-
-  collapsed?: boolean
-  error: boolean | null | undefined
-  warning: boolean | null | undefined
-  selected?: boolean
-  isLastSelected?: boolean
-  hovered?: boolean
-  isMultiSelectMode?: boolean
-
-  highlightStep: () => mixed
-  onStepContextMenu?: (event?: React.MouseEvent) => mixed
-  handleClick?: (event: React.MouseEvent) => mixed
-  toggleStepCollapsed: () => mixed
-  unhighlightStep: (event?: React.MouseEvent) => mixed
-  children?: React.Node
-=======
   description: string | null | undefined,
   rawForm: FormData | null | undefined,
   stepNumber: number,
@@ -72,15 +50,14 @@
   isMultiSelectMode?: boolean,
 
   highlightStep: () => mixed,
-  onStepContextMenu?: (event?: SyntheticEvent<>) => mixed,
-  handleClick?: (event: SyntheticMouseEvent<>) => mixed,
+  onStepContextMenu?: (event?: React.MouseEvent) => mixed,
+  handleClick?: (event: React.MouseEvent) => mixed,
   toggleStepCollapsed: () => mixed,
-  unhighlightStep: (event?: SyntheticEvent<>) => mixed,
-  children?: React.ReactNode,
->>>>>>> 2db1dafb
-}
-
-export const StepItem = (props: StepItemProps): JSX.Element => {
+  unhighlightStep: (event?: React.MouseEvent) => mixed,
+  children?: React.ReactNode
+}
+
+export const StepItem = (props: StepItemProps): React.Node => {
   const {
     stepType,
     stepNumber,
@@ -134,15 +111,15 @@
 }
 
 export type StepItemContentsProps = {
-  rawForm: FormData | null | undefined
-  stepType: StepType
-  substeps: SubstepItemData | null | undefined
-
-  ingredNames: WellIngredientNames
-  labwareNicknamesById: { [labwareId: string]: string }
-
-  highlightSubstep: (substepIdentifier: SubstepIdentifier) => unknown
-  hoveredSubstep: SubstepIdentifier | null | undefined
+  rawForm: FormData | null | undefined,
+  stepType: StepType,
+  substeps: SubstepItemData | null | undefined,
+
+  ingredNames: WellIngredientNames,
+  labwareNicknamesById: { [labwareId: string]: string },
+
+  highlightSubstep: (substepIdentifier: SubstepIdentifier) => unknown,
+  hoveredSubstep: SubstepIdentifier | null | undefined,
 }
 
 const makeDurationText = (
@@ -154,13 +131,13 @@
 }
 
 type ProfileStepSubstepRowProps = {
-  step: ProfileStepItem
-  stepNumber: number
-  repetitionsDisplay: string | null | undefined
+  step: ProfileStepItem,
+  stepNumber: number,
+  repetitionsDisplay: string | null | undefined,
 }
 export const ProfileStepSubstepRow = (
   props: ProfileStepSubstepRowProps
-): JSX.Element => {
+): React.Node => {
   const { repetitionsDisplay, stepNumber } = props
   const { temperature, durationMinutes, durationSeconds } = props.step
   return (
@@ -199,13 +176,8 @@
 }
 
 // this is a row under a cycle under a substep
-<<<<<<< HEAD
-type ProfileCycleRowProps = { step: ProfileStepItem; stepNumber: number }
-const ProfileCycleRow = (props: ProfileCycleRowProps): React.Node => {
-=======
 type ProfileCycleRowProps = { step: ProfileStepItem, stepNumber: number }
 const ProfileCycleRow = (props: ProfileCycleRowProps): JSX.Element => {
->>>>>>> 2db1dafb
   const { step, stepNumber } = props
   return (
     <div className={styles.cycle_step_row}>
@@ -221,12 +193,12 @@
 }
 
 type ProfileCycleSubstepGroupProps = {
-  cycle: ProfileCycleItem
-  stepNumber: number
+  cycle: ProfileCycleItem,
+  stepNumber: number,
 }
 export const ProfileCycleSubstepGroup = (
   props: ProfileCycleSubstepGroupProps
-): JSX.Element => {
+): React.Node => {
   const { steps, repetitions } = props.cycle
   return (
     <div className={styles.profile_substep_cycle}>
@@ -245,13 +217,8 @@
 }
 
 type CollapsibleSubstepProps = {
-<<<<<<< HEAD
-  children: React.Node
-  headerContent: React.Node
-=======
   children: React.ReactNode,
   headerContent: React.ReactNode,
->>>>>>> 2db1dafb
 }
 const CollapsibleSubstep = (props: CollapsibleSubstepProps) => {
   const [contentCollapsed, setContentCollapsed] = React.useState<boolean>(true)
@@ -306,7 +273,7 @@
   return substepInfo
 }
 
-export const StepItemContents = (props: StepItemContentsProps): JSX.Element => {
+export const StepItemContents = (props: StepItemContentsProps): React.Node => {
   const {
     rawForm,
     stepType,
