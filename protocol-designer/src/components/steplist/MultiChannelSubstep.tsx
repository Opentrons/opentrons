import * as React from 'react'
import cx from 'classnames'

import { Icon } from '@opentrons/components'
import { PDListItem } from '../lists'
import { SubstepRow } from './SubstepRow'
<<<<<<< HEAD
import styles from './StepItem.module.css'
=======
>>>>>>> 1421fc27
import { formatVolume } from './utils'
import styles from './StepItem.css'

import type {
  StepItemSourceDestRow,
  SubstepIdentifier,
  WellIngredientNames,
} from '../../steplist/types'

const DEFAULT_COLLAPSED_STATE = true

interface MultiChannelSubstepProps {
  rowGroup: StepItemSourceDestRow[]
  ingredNames: WellIngredientNames
  stepId: string
  substepIndex: number
  selectSubstep: (substepIdentifier: SubstepIdentifier) => void
  highlighted?: boolean
}

export function MultiChannelSubstep(
  props: MultiChannelSubstepProps
): JSX.Element {
  const [collapsed, setCollapsed] = React.useState<Boolean>(
    DEFAULT_COLLAPSED_STATE
  )

  const {
    rowGroup,
    highlighted,
    stepId,
    selectSubstep,
    substepIndex,
    ingredNames,
  } = props

  const handleToggleCollapsed = (): void => {
    setCollapsed(!collapsed)
  }

  // NOTE: need verbose null check for flow to be happy
  const firstChannelSource = rowGroup[0].source
  const lastChannelSource = rowGroup[rowGroup.length - 1].source
  const sourceWellRange = `${
    firstChannelSource ? firstChannelSource.well : ''
  }:${lastChannelSource ? lastChannelSource.well : ''}`
  const firstChannelDest = rowGroup[0].dest
  const lastChannelDest = rowGroup[rowGroup.length - 1].dest
  const destWellRange = `${firstChannelDest ? firstChannelDest.well : ''}:${
    lastChannelDest ? lastChannelDest.well : ''
  }`
  return (
    <ol
      onMouseEnter={() => selectSubstep({ stepId, substepIndex })}
      onMouseLeave={() => selectSubstep(null)}
      className={cx({ [styles.highlighted]: highlighted })}
    >
      {/* Header row */}
      <PDListItem
        border
        className={cx(styles.step_subitem, {
          [styles.clear_border]: highlighted,
        })}
      >
        <span className={styles.multi_substep_header}>multi</span>
        <span className={styles.emphasized_cell}>
          {firstChannelSource ? sourceWellRange : ''}
        </span>
        <span className={styles.volume_cell}>{`${formatVolume(
          rowGroup[0].volume
        )} μL`}</span>
        <span className={styles.emphasized_cell}>
          {firstChannelDest ? destWellRange : ''}
        </span>
        <span className={styles.inner_carat} onClick={handleToggleCollapsed}>
          <Icon name={collapsed ? 'chevron-down' : 'chevron-up'} />
        </span>
      </PDListItem>

      {!collapsed &&
        rowGroup.map((row, rowKey) => {
          // Channel rows (1 for each channel in multi-channel pipette
          return (
            <SubstepRow
              key={rowKey}
              className={styles.step_subitem_channel_row}
              volume={row.volume}
              ingredNames={ingredNames}
              source={row.source}
              dest={row.dest}
              stepId={stepId}
              substepIndex={substepIndex}
            />
          )
        })}
    </ol>
  )
}<|MERGE_RESOLUTION|>--- conflicted
+++ resolved
@@ -4,12 +4,8 @@
 import { Icon } from '@opentrons/components'
 import { PDListItem } from '../lists'
 import { SubstepRow } from './SubstepRow'
-<<<<<<< HEAD
 import styles from './StepItem.module.css'
-=======
->>>>>>> 1421fc27
 import { formatVolume } from './utils'
-import styles from './StepItem.css'
 
 import type {
   StepItemSourceDestRow,
