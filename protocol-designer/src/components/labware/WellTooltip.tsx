// @flow
import * as React from 'react'

import { Popper, Reference, Manager } from 'react-popper'
import cx from 'classnames'
import { Portal } from '../portals/TopPortal'
import { PillTooltipContents } from '../steplist/SubstepRow'
import styles from './labware.css'
import { LocationLiquidState } from '@opentrons/step-generation'
import { WellIngredientNames } from '../../steplist/types'

const DEFAULT_TOOLTIP_OFFSET = 22
const WELL_BORDER_WIDTH = 4

type WellTooltipParams = {
  makeHandleMouseEnterWell: (
    wellName: string,
    wellIngreds: LocationLiquidState
  ) => (e: React.MouseEvent<any>) => void
  handleMouseLeaveWell: (val: unknown) => void
  tooltipWellName: string | null | undefined
}

type Props = {
<<<<<<< HEAD
  children: (wellTooltipParams: WellTooltipParams) => React.Node
  ingredNames: WellIngredientNames
=======
  children: (wellTooltipParams: WellTooltipParams) => React.ReactNode,
  ingredNames: WellIngredientNames,
>>>>>>> 2db1dafb
}

type State = {
  tooltipX: number | null | undefined
  tooltipY: number | null | undefined
  tooltipWellName: string | null | undefined
  tooltipWellIngreds: LocationLiquidState | null | undefined
  tooltipOffset: number | null | undefined
}
const initialState: State = {
  tooltipX: null,
  tooltipY: null,
  tooltipWellName: null,
  tooltipWellIngreds: null,
  tooltipOffset: DEFAULT_TOOLTIP_OFFSET,
}

export class WellTooltip extends React.Component<Props, State> {
  state: State = initialState

  makeHandleMouseEnterWell: (
    wellName: string,
    wellIngreds: LocationLiquidState
  ) => (e: React.MouseEvent) => void = (wellName, wellIngreds) => e => {
    const { target } = e
    if (target instanceof Element) {
      const wellBoundingRect = target.getBoundingClientRect()
      const { left, top, height, width } = wellBoundingRect
      if (Object.keys(wellIngreds).length > 0 && left && top) {
        this.setState({
          tooltipX: left + width / 2,
          tooltipY: top + height / 2,
          tooltipWellName: wellName,
          tooltipWellIngreds: wellIngreds,
          tooltipOffset: height / 2,
        })
      }
    }
  }

  handleMouseLeaveWell: () => void = () => {
    this.setState(initialState)
  }

  render(): React.ReactNode {
    const { tooltipX, tooltipY, tooltipOffset } = this.state

    return (
      <React.Fragment>
        <Manager>
          <Reference>
            {({ ref }) => (
              <Portal>
                <div
                  ref={ref}
                  className={styles.virtual_reference}
                  style={{ top: tooltipY, left: tooltipX }}
                />
              </Portal>
            )}
          </Reference>
          {this.props.children({
            makeHandleMouseEnterWell: this.makeHandleMouseEnterWell,
            handleMouseLeaveWell: this.handleMouseLeaveWell,
            tooltipWellName: this.state.tooltipWellName,
          })}
          {this.state.tooltipWellName && (
            <Popper
              modifiers={{
                offset: {
                  offset: `0, ${tooltipOffset + WELL_BORDER_WIDTH * 2}`,
                },
              }}
            >
              {({ ref, style, placement, arrowProps }) => {
                return (
                  <Portal>
                    <div
                      style={style}
                      ref={ref}
                      data-placement={placement}
                      className={styles.tooltip_box}
                    >
                      <PillTooltipContents
                        well={this.state.tooltipWellName || ''}
                        ingredNames={this.props.ingredNames}
                        ingreds={this.state.tooltipWellIngreds || {}}
                      />
                      <div
                        className={cx(styles.arrow, styles[placement])}
                        ref={arrowProps.ref}
                        style={arrowProps.style}
                      />
                    </div>
                  </Portal>
                )
              }}
            </Popper>
          )}
        </Manager>
      </React.Fragment>
    )
  }
}<|MERGE_RESOLUTION|>--- conflicted
+++ resolved
@@ -22,13 +22,8 @@
 }
 
 type Props = {
-<<<<<<< HEAD
-  children: (wellTooltipParams: WellTooltipParams) => React.Node
-  ingredNames: WellIngredientNames
-=======
   children: (wellTooltipParams: WellTooltipParams) => React.ReactNode,
   ingredNames: WellIngredientNames,
->>>>>>> 2db1dafb
 }
 
 type State = {
