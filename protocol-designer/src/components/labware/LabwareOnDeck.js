// @flow
import React from 'react'
import cx from 'classnames'
import {
  LabwareContainer,
  ContainerNameOverlay,
  EmptyDeckSlot,
  SLOT_WIDTH_MM,
  SLOT_HEIGHT_MM,
  humanizeLabwareType,
  type DeckSlot,
} from '@opentrons/components'
import styles from './labware.css'

import ClickableText from './ClickableText'
import SelectablePlate from '../../containers/SelectablePlate.js'
import NameThisLabwareOverlay from './NameThisLabwareOverlay.js'
import DisabledSelectSlotOverlay from './DisabledSelectSlotOverlay.js'
import BrowseLabwareOverlay from './BrowseLabwareOverlay.js'
import {type TerminalItemId, START_TERMINAL_ITEM_ID, END_TERMINAL_ITEM_ID} from '../../steplist'

function LabwareDeckSlotOverlay ({
  canAddIngreds,
  deleteLabware,
  editLiquids,
  moveLabwareSource,
}) {
  return (
    <g className={cx(styles.slot_overlay, styles.appear_on_mouseover)}>
      <rect className={styles.overlay_panel} />
      {canAddIngreds &&
        <ClickableText
          onClick={editLiquids}
          iconName='pencil' y='15%' text='Name & Liquids' />
      }
      <ClickableText
        onClick={moveLabwareSource}
        iconName='cursor-move' y='40%' text='Move' />
      <ClickableText
        onClick={deleteLabware}
        iconName='close' y='65%' text='Delete' />
    </g>
  )
}

// Including a labware type in `labwareImages` will use that image instead of an SVG
const IMG_TRASH = require('../../images/labware/Trash.png')
const labwareImages = {
  'trash-box': IMG_TRASH,
}

type SlotWithLabwareProps = {
  containerType: string,
  displayName: string,
  containerId: string,
}

function SlotWithLabware (props: SlotWithLabwareProps) {
  const {containerType, displayName, containerId} = props

  return (
    <g>
      {labwareImages[containerType]
        ? <image
          href={labwareImages[containerType]}
          width={SLOT_WIDTH_MM} height={SLOT_HEIGHT_MM}
        />
        : <SelectablePlate hoverable={false} containerId={containerId} cssFillParent />
      }
      <ContainerNameOverlay title={displayName || humanizeLabwareType(containerType)} />
    </g>
  )
}

type EmptyDestinationSlotOverlayProps = {
  moveLabwareDestination: (e?: SyntheticEvent<*>) => mixed,
}
function EmptyDestinationSlotOverlay (props: EmptyDestinationSlotOverlayProps) {
  const {moveLabwareDestination} = props

  const handleSelectMoveDestination = (e: SyntheticEvent<*>) => {
    e.preventDefault()
    moveLabwareDestination()
  }

  return (
    <g className={cx(styles.slot_overlay, styles.appear_on_mouseover)}>
    <rect className={styles.overlay_panel} onClick={moveLabwareDestination} />
    <ClickableText
      onClick={handleSelectMoveDestination}
      iconName='cursor-move'
      y='40%'
      text='Place Here'
    />
    </g>
  )
}

type EmptyDeckSlotOverlayProps = {
  addLabware: (e: SyntheticEvent<*>) => mixed,
}
function EmptyDeckSlotOverlay (props: EmptyDeckSlotOverlayProps) {
  const {addLabware} = props
  return (
    <g className={cx(styles.slot_overlay, styles.appear_on_mouseover, styles.add_labware)}>
      <rect className={styles.overlay_panel} />
      <ClickableText onClick={addLabware}
        iconName='plus' y='30%' text='Add Labware' />
      <ClickableText
        onClick={e => window.alert('NOT YET IMPLEMENTED: Add Copy') /* TODO: New Copy feature */}
        iconName='content-copy' y='55%' text='Add Copy' />
    </g>
  )
}

type LabwareOnDeckProps = {
  slot: DeckSlot,
  containerId: string,
  containerName: ?string,
  containerType: string,

  showNameOverlay: ?boolean,
  slotHasLabware: boolean,
  highlighted: boolean,

  addLabwareMode: boolean,
  canAddIngreds: boolean,
  isTiprack: boolean,
  selectedTerminalItem: ?TerminalItemId,
  moveLabwareMode: boolean,

  addLabware: () => mixed,
  editLiquids: () => mixed,
  drillDown: () => mixed,
  drillUp: () => mixed,
  deleteLabware: () => mixed,

  cancelMove: () => mixed,
  moveLabwareDestination: () => mixed,
  moveLabwareSource: () => mixed,
  slotToMoveFrom: ?DeckSlot,

  setLabwareName: (name: ?string) => mixed,
  setDefaultLabwareName: () => mixed,
}
<<<<<<< HEAD

// TODO: BC 2018-10-08 move these connections to lower lever components
=======
>>>>>>> 09f4eb33
class LabwareOnDeck extends React.Component<LabwareOnDeckProps> {
  shouldComponentUpdate (nextProps: LabwareOnDeckProps) {
    const shouldAlwaysUpdate = this.props.addLabwareMode ||
      nextProps.addLabwareMode ||
      this.props.moveLabwareMode ||
      nextProps.moveLabwareMode

<<<<<<< HEAD
    const labwarePresenceChange = (this.props.containerId && !nextProps.containerId) ||
      (!this.props.containerId && nextProps.containerId)
    const nameOverlayChange = (this.props.showNameOverlay && !nextProps.showNameOverlay) ||
      (!this.props.showNameOverlay && nextProps.showNameOverlay)
=======
    const labwarePresenceChange = this.props.containerId !== nextProps.containerId
    const nameOverlayChange = this.props.showNameOverlay !== nextProps.showNameOverlay

>>>>>>> 09f4eb33
    if (shouldAlwaysUpdate || labwarePresenceChange || nameOverlayChange) return true
    return this.props.highlighted !== nextProps.highlighted
  }
  render () {
    const {
      slot,
      containerId,
      containerName,
      containerType,

      showNameOverlay,
      slotHasLabware,
      highlighted,

      addLabwareMode,
      canAddIngreds,
<<<<<<< HEAD
      isTiprack,
      selectedTerminalItem,
      moveLabwareMode,
      drillDown,
      drillUp,
=======
      deckSetupMode,
      moveLabwareMode,
>>>>>>> 09f4eb33

      addLabware,
      editLiquids,
      deleteLabware,

      cancelMove,
      moveLabwareDestination,
      moveLabwareSource,
      slotToMoveFrom,

      setDefaultLabwareName,
      setLabwareName,
    } = this.props

    // determine what overlay to show
    let overlay = null
<<<<<<< HEAD
    if (selectedTerminalItem === START_TERMINAL_ITEM_ID && !addLabwareMode) {
=======
    if (deckSetupMode && !addLabwareMode) {
>>>>>>> 09f4eb33
      if (moveLabwareMode) {
        overlay = (slotToMoveFrom === slot)
          ? <DisabledSelectSlotOverlay
              onClickOutside={cancelMove}
              cancelMove={cancelMove} />
          : <EmptyDestinationSlotOverlay {...{moveLabwareDestination}}/>
      } else if (showNameOverlay) {
        overlay = <NameThisLabwareOverlay {...{
          setLabwareName,
          editLiquids,
        }}
        onClickOutside={setDefaultLabwareName} />
      } else {
        overlay = (slotHasLabware)
          ? <LabwareDeckSlotOverlay {...{
            canAddIngreds,
            deleteLabware,
            editLiquids,
            moveLabwareSource,
          }} />
<<<<<<< HEAD
          : <EmptyDeckSlotOverlay {...{addLabware}} />
      }
    } else if (selectedTerminalItem === END_TERMINAL_ITEM_ID && slotHasLabware && !isTiprack) {
      overlay = <BrowseLabwareOverlay drillDown={drillDown} drillUp={drillUp} />
=======
          : <EmptyDeckSlotOverlay {...{
            addLabware,
          }} />
      }
>>>>>>> 09f4eb33
    }

    const labwareOrSlot = (slotHasLabware)
      ? <SlotWithLabware
          {...{containerType, containerId}}
          displayName={containerName || containerType}
        />
      : <EmptyDeckSlot slot={slot} />

    return (
      <LabwareContainer {...{slot, highlighted}}>
        {labwareOrSlot}
        {overlay}
      </LabwareContainer>
    )
  }
}

export default LabwareOnDeck<|MERGE_RESOLUTION|>--- conflicted
+++ resolved
@@ -143,11 +143,8 @@
   setLabwareName: (name: ?string) => mixed,
   setDefaultLabwareName: () => mixed,
 }
-<<<<<<< HEAD
-
-// TODO: BC 2018-10-08 move these connections to lower lever components
-=======
->>>>>>> 09f4eb33
+
+// TODO: BC 2018-10-08 move these connections to lower level components
 class LabwareOnDeck extends React.Component<LabwareOnDeckProps> {
   shouldComponentUpdate (nextProps: LabwareOnDeckProps) {
     const shouldAlwaysUpdate = this.props.addLabwareMode ||
@@ -155,16 +152,9 @@
       this.props.moveLabwareMode ||
       nextProps.moveLabwareMode
 
-<<<<<<< HEAD
-    const labwarePresenceChange = (this.props.containerId && !nextProps.containerId) ||
-      (!this.props.containerId && nextProps.containerId)
-    const nameOverlayChange = (this.props.showNameOverlay && !nextProps.showNameOverlay) ||
-      (!this.props.showNameOverlay && nextProps.showNameOverlay)
-=======
     const labwarePresenceChange = this.props.containerId !== nextProps.containerId
     const nameOverlayChange = this.props.showNameOverlay !== nextProps.showNameOverlay
 
->>>>>>> 09f4eb33
     if (shouldAlwaysUpdate || labwarePresenceChange || nameOverlayChange) return true
     return this.props.highlighted !== nextProps.highlighted
   }
@@ -181,16 +171,11 @@
 
       addLabwareMode,
       canAddIngreds,
-<<<<<<< HEAD
       isTiprack,
       selectedTerminalItem,
       moveLabwareMode,
       drillDown,
       drillUp,
-=======
-      deckSetupMode,
-      moveLabwareMode,
->>>>>>> 09f4eb33
 
       addLabware,
       editLiquids,
@@ -207,11 +192,7 @@
 
     // determine what overlay to show
     let overlay = null
-<<<<<<< HEAD
     if (selectedTerminalItem === START_TERMINAL_ITEM_ID && !addLabwareMode) {
-=======
-    if (deckSetupMode && !addLabwareMode) {
->>>>>>> 09f4eb33
       if (moveLabwareMode) {
         overlay = (slotToMoveFrom === slot)
           ? <DisabledSelectSlotOverlay
@@ -232,17 +213,10 @@
             editLiquids,
             moveLabwareSource,
           }} />
-<<<<<<< HEAD
           : <EmptyDeckSlotOverlay {...{addLabware}} />
       }
     } else if (selectedTerminalItem === END_TERMINAL_ITEM_ID && slotHasLabware && !isTiprack) {
       overlay = <BrowseLabwareOverlay drillDown={drillDown} drillUp={drillUp} />
-=======
-          : <EmptyDeckSlotOverlay {...{
-            addLabware,
-          }} />
-      }
->>>>>>> 09f4eb33
     }
 
     const labwareOrSlot = (slotHasLabware)
