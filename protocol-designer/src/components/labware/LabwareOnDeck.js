// @flow
import React from 'react'
import cx from 'classnames'
import {
  LabwareContainer,
  ContainerNameOverlay,
  EmptyDeckSlot,
  SLOT_WIDTH_MM,
  SLOT_HEIGHT_MM,
  humanizeLabwareType,
  type DeckSlot,
} from '@opentrons/components'
import styles from './labware.css'

import ClickableText from './ClickableText'
import SelectablePlate from '../../containers/SelectablePlate.js'
import NameThisLabwareOverlay from './NameThisLabwareOverlay.js'
import DisabledSelectSlotOverlay from './DisabledSelectSlotOverlay.js'

function LabwareDeckSlotOverlay ({
  canAddIngreds,
  deleteLabware,
  editLiquids,
  moveLabwareSource,
}) {
  return (
    <g className={cx(styles.slot_overlay, styles.appear_on_mouseover)}>
      <rect className={styles.overlay_panel} />
      {canAddIngreds &&
        <ClickableText
          onClick={editLiquids}
          iconName='pencil' y='15%' text='Name & Liquids' />
      }
      <ClickableText
        onClick={moveLabwareSource}
        iconName='cursor-move' y='40%' text='Move' />
      <ClickableText
        onClick={deleteLabware}
        iconName='close' y='65%' text='Delete' />
    </g>
  )
}

// Including a labware type in `labwareImages` will use that image instead of an SVG
const IMG_TRASH = require('../../images/labware/Trash.png')
const labwareImages = {
  'trash-box': IMG_TRASH,
}

type SlotWithLabwareProps = {
  containerType: string,
  displayName: string,
  containerId: string,
}

function SlotWithLabware (props: SlotWithLabwareProps) {
  const {containerType, displayName, containerId} = props

  return (
    <g>
      {labwareImages[containerType]
        ? <image
          href={labwareImages[containerType]}
          width={SLOT_WIDTH_MM} height={SLOT_HEIGHT_MM}
        />
        : <SelectablePlate hoverable={false} containerId={containerId} cssFillParent />
      }
      <ContainerNameOverlay title={displayName || humanizeLabwareType(containerType)} />
    </g>
  )
}

type EmptyDestinationSlotOverlayProps = {
  moveLabwareDestination: (e?: SyntheticEvent<*>) => mixed,
}
function EmptyDestinationSlotOverlay (props: EmptyDestinationSlotOverlayProps) {
  const {moveLabwareDestination} = props

  const handleSelectMoveDestination = (e: SyntheticEvent<*>) => {
    e.preventDefault()
    moveLabwareDestination()
  }

  return (
    <g className={cx(styles.slot_overlay, styles.appear_on_mouseover)}>
    <rect className={styles.overlay_panel} onClick={moveLabwareDestination} />
    <ClickableText
      onClick={handleSelectMoveDestination}
      iconName='cursor-move'
      y='40%'
      text='Place Here'
    />
    </g>
  )
}

type EmptyDeckSlotOverlayProps = {
  addLabware: (e: SyntheticEvent<*>) => mixed,
}
function EmptyDeckSlotOverlay (props: EmptyDeckSlotOverlayProps) {
  const {addLabware} = props
  return (
    <g className={cx(styles.slot_overlay, styles.appear_on_mouseover, styles.add_labware)}>
      <rect className={styles.overlay_panel} />
      <ClickableText onClick={addLabware}
        iconName='plus' y='30%' text='Add Labware' />
      <ClickableText
        onClick={e => window.alert('NOT YET IMPLEMENTED: Add Copy') /* TODO: New Copy feature */}
        iconName='content-copy' y='55%' text='Add Copy' />
    </g>
  )
}

type LabwareOnDeckProps = {
  slot: DeckSlot,
  containerId: string,
  containerName: ?string,
  containerType: string,

  showNameOverlay: ?boolean,
  slotHasLabware: boolean,
  highlighted: boolean,

  addLabwareMode: boolean,
  canAddIngreds: boolean,
  deckSetupMode: boolean,
  moveLabwareMode: boolean,

  addLabware: () => mixed,
  editLiquids: () => mixed,
  deleteLabware: () => mixed,

  cancelMove: () => mixed,
  moveLabwareDestination: () => mixed,
  moveLabwareSource: () => mixed,
  slotToMoveFrom: ?DeckSlot,

  setLabwareName: (name: ?string) => mixed,
  setDefaultLabwareName: () => mixed,
}
<<<<<<< HEAD
class LabwareOnDeck extends React.Component<LabwareOnDeckProps> {
  shouldComponentUpdate (nextProps: LabwareOnDeckProps) {
    const shouldAlwaysUpdate = this.props.addLabwareMode ||
      nextProps.addLabwareMode ||
      this.props.moveLabwareMode ||
      nextProps.moveLabwareMode

    if (shouldAlwaysUpdate) {
      return true
=======
export default function LabwareOnDeck (props: LabwareOnDeckProps) {
  const {
    slot,
    containerId,
    containerName,
    containerType,

    showNameOverlay,
    slotHasLabware,
    highlighted,

    addLabwareMode,
    canAddIngreds,
    deckSetupMode,
    moveLabwareMode,

    addLabware,
    editLiquids,
    deleteLabware,

    cancelMove,
    moveLabwareDestination,
    moveLabwareSource,
    slotToMoveFrom,

    setDefaultLabwareName,
    setLabwareName,
  } = props

  // determine what overlay to show
  let overlay = null
  if (deckSetupMode && !addLabwareMode) {
    if (moveLabwareMode) {
      overlay = (slotToMoveFrom === slot)
        ? <DisabledSelectSlotOverlay
            onClickOutside={cancelMove}
            cancelMove={cancelMove} />
        : <EmptyDestinationSlotOverlay {...{moveLabwareDestination}}/>
    } else if (showNameOverlay) {
      overlay = <NameThisLabwareOverlay {...{
        setLabwareName,
        editLiquids,
      }}
      onClickOutside={setDefaultLabwareName} />
>>>>>>> 6246951c
    } else {
      return this.props.highlighted !== nextProps.highlighted
    }
  }
  render () {
    const {
      slot,
      containerId,
      containerName,
      containerType,

      showNameOverlay,
      slotHasLabware,
      highlighted,

      addLabwareMode,
      canAddIngreds,
      deckSetupMode,
      moveLabwareMode,

      addLabware,
      editLiquids,
      deleteLabware,

      cancelMove,
      moveLabwareDestination,
      moveLabwareSource,
      slotToMoveFrom,

      setDefaultLabwareName,
      setLabwareName,
    } = this.props

    // determine what overlay to show
    let overlay = null
    if (deckSetupMode && !addLabwareMode) {
      if (moveLabwareMode) {
        overlay = (slotToMoveFrom === slot)
          ? <DisabledSelectSlotOverlay
              onClickOutside={cancelMove}
              cancelMove={cancelMove} />
          : <EmptyDestinationSlotOverlay {...{moveLabwareDestination}}/>
      } else if (showNameOverlay) {
        overlay = <EnhancedNameThisLabwareOverlay {...{
          setLabwareName,
          deleteLabware,
        }}
        onClickOutside={setDefaultLabwareName} />
      } else {
        overlay = (slotHasLabware)
          ? <LabwareDeckSlotOverlay {...{
            canAddIngreds,
            deleteLabware,
            editLiquids,
            moveLabwareSource,
          }} />
          : <EmptyDeckSlotOverlay {...{
            addLabware,
          }} />
      }
    }

    const labwareOrSlot = (slotHasLabware)
      ? <SlotWithLabware
          {...{containerType, containerId}}
          displayName={containerName || containerType}
        />
      : <EmptyDeckSlot slot={slot} />

    return (
      <LabwareContainer {...{slot, highlighted}}>
        {labwareOrSlot}
        {overlay}
      </LabwareContainer>
    )
  }
}

export default LabwareOnDeck<|MERGE_RESOLUTION|>--- conflicted
+++ resolved
@@ -138,7 +138,6 @@
   setLabwareName: (name: ?string) => mixed,
   setDefaultLabwareName: () => mixed,
 }
-<<<<<<< HEAD
 class LabwareOnDeck extends React.Component<LabwareOnDeckProps> {
   shouldComponentUpdate (nextProps: LabwareOnDeckProps) {
     const shouldAlwaysUpdate = this.props.addLabwareMode ||
@@ -148,52 +147,6 @@
 
     if (shouldAlwaysUpdate) {
       return true
-=======
-export default function LabwareOnDeck (props: LabwareOnDeckProps) {
-  const {
-    slot,
-    containerId,
-    containerName,
-    containerType,
-
-    showNameOverlay,
-    slotHasLabware,
-    highlighted,
-
-    addLabwareMode,
-    canAddIngreds,
-    deckSetupMode,
-    moveLabwareMode,
-
-    addLabware,
-    editLiquids,
-    deleteLabware,
-
-    cancelMove,
-    moveLabwareDestination,
-    moveLabwareSource,
-    slotToMoveFrom,
-
-    setDefaultLabwareName,
-    setLabwareName,
-  } = props
-
-  // determine what overlay to show
-  let overlay = null
-  if (deckSetupMode && !addLabwareMode) {
-    if (moveLabwareMode) {
-      overlay = (slotToMoveFrom === slot)
-        ? <DisabledSelectSlotOverlay
-            onClickOutside={cancelMove}
-            cancelMove={cancelMove} />
-        : <EmptyDestinationSlotOverlay {...{moveLabwareDestination}}/>
-    } else if (showNameOverlay) {
-      overlay = <NameThisLabwareOverlay {...{
-        setLabwareName,
-        editLiquids,
-      }}
-      onClickOutside={setDefaultLabwareName} />
->>>>>>> 6246951c
     } else {
       return this.props.highlighted !== nextProps.highlighted
     }
@@ -237,9 +190,9 @@
               cancelMove={cancelMove} />
           : <EmptyDestinationSlotOverlay {...{moveLabwareDestination}}/>
       } else if (showNameOverlay) {
-        overlay = <EnhancedNameThisLabwareOverlay {...{
+        overlay = <NameThisLabwareOverlay {...{
           setLabwareName,
-          deleteLabware,
+          editLiquids,
         }}
         onClickOutside={setDefaultLabwareName} />
       } else {
