--- conflicted
+++ resolved
@@ -7,11 +7,7 @@
   selectors as stepFormSelectors,
   getIsCrashablePipetteSelected,
 } from '../../step-forms'
-<<<<<<< HEAD
-
-=======
 import { selectors as featureFlagSelectors } from '../../feature-flags'
->>>>>>> 4297a548
 import { SUPPORTED_MODULE_TYPES } from '../../modules'
 import { THERMOCYCLER } from '../../constants'
 import { CrashInfoBox } from './CrashInfoBox'
