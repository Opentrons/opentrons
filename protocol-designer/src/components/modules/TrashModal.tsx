--- conflicted
+++ resolved
@@ -96,11 +96,7 @@
   const flexDeck = getDeckDefFromRobotType(FLEX_ROBOT_TYPE)
 
   return (
-<<<<<<< HEAD
-    <Form placeholder="">
-=======
     <>
->>>>>>> 7ceefb1f
       <Box paddingX={SPACING.spacing32} paddingTop={SPACING.spacing16}>
         <Flex
           justifyContent={
