import * as React from 'react'
import { useTranslation } from 'react-i18next'
import { useSelector, useDispatch } from 'react-redux'
import {
  Control,
  Controller,
  ControllerRenderProps,
  useForm,
  useWatch,
} from 'react-hook-form'
import {
  BUTTON_TYPE_SUBMIT,
  OutlineButton,
  ModalShell,
  Flex,
  SPACING,
  DIRECTION_ROW,
  Box,
  Text,
  ALIGN_CENTER,
  JUSTIFY_FLEX_END,
  JUSTIFY_END,
  DeckConfigurator,
  DIRECTION_COLUMN,
} from '@opentrons/components'
import {
  CutoutId,
  DeckConfiguration,
  SINGLE_RIGHT_SLOT_FIXTURE,
  STAGING_AREA_CUTOUTS,
  STAGING_AREA_RIGHT_SLOT_FIXTURE,
} from '@opentrons/shared-data'
import { getStagingAreaSlots } from '../../utils'
import {
  createDeckFixture,
  deleteDeckFixture,
} from '../../step-forms/actions/additionalItems'
import { getSlotIsEmpty } from '../../step-forms'
import { getInitialDeckSetup } from '../../step-forms/selectors'
import { PDAlert } from '../alerts/PDAlert'
import type { AdditionalEquipmentEntity } from '@opentrons/step-generation'

export interface StagingAreasValues {
  selectedSlots: string[]
}

interface StagingAreaModalComponentProps extends StagingAreasModalProps {
  control: Control<StagingAreasValues, 'selectedSlots'>
  stagingAreaLocations: string[] | null
}

const StagingAreasModalComponent = (
  props: StagingAreaModalComponentProps
): JSX.Element => {
  const { t } = useTranslation(['button', 'alert'])
  const { onCloseClick, stagingAreas, control, stagingAreaLocations } = props
  const initialDeckSetup = useSelector(getInitialDeckSetup)
  const hasWasteChute =
    Object.values(initialDeckSetup.additionalEquipmentOnDeck).find(
      aE => aE.name === 'wasteChute'
    ) != null
  const selectedSlots = useWatch({
    control,
    name: 'selectedSlots',
    defaultValue: stagingAreaLocations ?? [],
  })

  const areSlotsEmpty = selectedSlots.map(slot => {
    if (slot === 'cutoutD3' && hasWasteChute) {
      return true
    } else {
      return getSlotIsEmpty(initialDeckSetup, slot)
    }
  })

  const hasConflictedSlot = areSlotsEmpty.includes(false)

  const mappedStagingAreas: DeckConfiguration = stagingAreas.flatMap(area => {
    return area.location != null
      ? [
          {
            cutoutId: area.location as CutoutId,
            cutoutFixtureId: STAGING_AREA_RIGHT_SLOT_FIXTURE,
          },
        ]
      : []
  })
  const STANDARD_EMPTY_SLOTS: DeckConfiguration = STAGING_AREA_CUTOUTS.map(
    cutoutId => ({
      cutoutId,
      cutoutFixtureId: SINGLE_RIGHT_SLOT_FIXTURE,
    })
  )

  STANDARD_EMPTY_SLOTS.forEach(emptySlot => {
    if (
      !mappedStagingAreas.some(
        ({ cutoutId }) => cutoutId === emptySlot.cutoutId
      )
    ) {
      mappedStagingAreas.push(emptySlot)
    }
  })

  const selectableSlots =
    mappedStagingAreas.length > 0 ? mappedStagingAreas : STANDARD_EMPTY_SLOTS
  const [updatedSlots, setUpdatedSlots] = React.useState<DeckConfiguration>(
    selectableSlots
  )

  const handleClickAdd = (
    cutoutId: string,
    field: ControllerRenderProps<StagingAreasValues, 'selectedSlots'>
  ): void => {
    const modifiedSlots: DeckConfiguration = updatedSlots.map(slot => {
      if (slot.cutoutId === cutoutId) {
        return {
          ...slot,
          cutoutFixtureId: STAGING_AREA_RIGHT_SLOT_FIXTURE,
        }
      }
      return slot
    })
    setUpdatedSlots(modifiedSlots)
    const updatedSelectedSlots = [...selectedSlots, cutoutId]
    field.onChange(updatedSelectedSlots)
  }

  const handleClickRemove = (
    cutoutId: string,
    field: ControllerRenderProps<StagingAreasValues, 'selectedSlots'>
  ): void => {
    const modifiedSlots: DeckConfiguration = updatedSlots.map(slot => {
      if (slot.cutoutId === cutoutId) {
        return { ...slot, cutoutFixtureId: SINGLE_RIGHT_SLOT_FIXTURE }
      }
      return slot
    })
    setUpdatedSlots(modifiedSlots)

    field.onChange(selectedSlots.filter(item => item !== cutoutId))
  }

  return (
<<<<<<< HEAD
    <Form placeholder="">
=======
    <>
>>>>>>> 7ceefb1f
      <Flex height="23rem" flexDirection={DIRECTION_COLUMN}>
        <Flex
          justifyContent={JUSTIFY_END}
          alignItems={ALIGN_CENTER}
          height="4rem"
          paddingX={SPACING.spacing32}
        >
          <Box>
            {hasConflictedSlot ? (
              <PDAlert
                alertType="warning"
                title={t(
                  'alert:deck_config_placement.SLOT_OCCUPIED.staging_area'
                )}
                description={''}
              />
            ) : null}
          </Box>
        </Flex>
        <Controller
          name="selectedSlots"
          control={control}
          defaultValue={stagingAreaLocations ?? []}
          render={({ field }) => (
            <DeckConfigurator
              deckConfig={updatedSlots}
              handleClickAdd={cutoutId => handleClickAdd(cutoutId, field)}
              handleClickRemove={cutoutId => handleClickRemove(cutoutId, field)}
              showExpansion={false}
            />
          )}
        ></Controller>
      </Flex>
      <Flex
        flexDirection={DIRECTION_ROW}
        justifyContent={JUSTIFY_FLEX_END}
        paddingRight={SPACING.spacing32}
        paddingBottom={SPACING.spacing32}
        gridGap={SPACING.spacing8}
      >
        <OutlineButton onClick={onCloseClick}>{t('cancel')}</OutlineButton>
        <OutlineButton type={BUTTON_TYPE_SUBMIT} disabled={hasConflictedSlot}>
          {t('save')}
        </OutlineButton>
      </Flex>
    </>
  )
}

export interface StagingAreasModalProps {
  onCloseClick: () => void
  stagingAreas: AdditionalEquipmentEntity[]
}

export const StagingAreasModal = (
  props: StagingAreasModalProps
): JSX.Element => {
  const { onCloseClick, stagingAreas } = props
  const { t } = useTranslation('modules')
  const dispatch = useDispatch()
  const { control, handleSubmit } = useForm<StagingAreasValues>()
  const stagingAreaLocations = getStagingAreaSlots(stagingAreas)

  const onSaveClick = (data: StagingAreasValues): void => {
    onCloseClick()

    data.selectedSlots.forEach(slot => {
      if (!stagingAreaLocations?.includes(slot)) {
        dispatch(createDeckFixture('stagingArea', slot))
      }
    })
    Object.values(stagingAreas).forEach(area => {
      if (!data.selectedSlots.includes(area.location as string)) {
        dispatch(deleteDeckFixture(area.id))
      }
    })
  }

  return (
    <form onSubmit={handleSubmit(onSaveClick)}>
      <ModalShell width="48rem">
        <Box marginTop={SPACING.spacing32} paddingX={SPACING.spacing32}>
          <Text as="h2">
            {t(`additional_equipment_display_names.stagingAreas`)}
          </Text>
        </Box>
        <StagingAreasModalComponent
          onCloseClick={onCloseClick}
          stagingAreas={stagingAreas}
          control={control}
          stagingAreaLocations={stagingAreaLocations}
        />
      </ModalShell>
    </form>
  )
}<|MERGE_RESOLUTION|>--- conflicted
+++ resolved
@@ -142,11 +142,7 @@
   }
 
   return (
-<<<<<<< HEAD
-    <Form placeholder="">
-=======
     <>
->>>>>>> 7ceefb1f
       <Flex height="23rem" flexDirection={DIRECTION_COLUMN}>
         <Flex
           justifyContent={JUSTIFY_END}
