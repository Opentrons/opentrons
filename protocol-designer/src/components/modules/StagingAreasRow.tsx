--- conflicted
+++ resolved
@@ -19,13 +19,8 @@
 import { StagingAreasModal } from './StagingAreasModal'
 import { FlexSlotMap } from './FlexSlotMap'
 
-<<<<<<< HEAD
 import styles from './styles.module.css'
-import type { Cutout } from '@opentrons/shared-data'
-=======
-import styles from './styles.css'
 import type { CutoutId } from '@opentrons/shared-data'
->>>>>>> 1421fc27
 import type { AdditionalEquipmentEntity } from '@opentrons/step-generation'
 
 interface StagingAreasRowProps {
