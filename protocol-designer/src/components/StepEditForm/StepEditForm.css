@import '@opentrons/components';

@lost gutter 0.5rem;

/* "Advanced options" columns.
 * Row should add up to 15/16 max to accomodate carat on right.
 */

.left_settings_column,
.middle_settings_column,
.right_settings_column {
  & > * {
    margin: 1rem 0;
  }
}

.left_settings_column {
  lost-column: 7/16;
}

.middle_settings_column {
  lost-column: 5/16;
}

.right_settings_column {
  lost-column: 4/16;
}

/* Special fields: default sizes.
 * Row of these fields should add up to max of 15/16
 * to accommodate carat on right.
 */

/* .well_selection_input {
  lost-column: 2/16;
}

.labware_field {
  lost-column: 6/16;
}

.volume_field {
  lost-column: 7/16;
}

.pipette_field {
  lost-column: 7/16;
} */

/* Style overrides for particular step types */

.consolidate {
  & .pipette_field,
  & .volume_field {
    lost-column: 4/16;
  }

  & .labware_field {
    lost-column: 5/16;
  }
}

/* ------------------- */

.repetitions_row {
  padding: 1.5rem 0;
}

/* form buttons */

.form_footer {
  margin: 2rem 0 1rem 0;
}

.form_button {
  width: 6.25rem;
}

.form_button:not(:last-child) {
  margin-right: 0.625rem;
}

.sub_select_label {
  @apply --font-body-1-dark;

  display: flex;
  align-items: center;
  line-height: 1;
  flex: 0 0 auto;
  padding: 0 0.5rem;
  margin: 0.5em 0 0.5em 20px;
}

/* .button_row {
  lost-utility: clearfix;
  margin-top: 2rem;

  & > * {
    lost-column: 1/6;
  }
} */

/* NEW STYLES */

.form_row {
  min-height: 2.25rem;
  display: flex;
  flex-direction: row;
  justify-content: space-between;
}

.start_group {
  display: flex;
  flex-direction: row;
  justify-content: flex-start;
}

.end_group {
  display: flex;
  flex-direction: row;
  justify-content: flex-end;
}

.wrap_group {
  display: flex;
  flex-direction: row;
  justify-content: flex-start;
}

.fixed_width {
  width: 17rem;
}

.large_field {
  font-size: var(--fs-body-1);
  width: 14rem;
  margin-right: 0.5rem;
}

.medium_field {
  font-size: var(--fs-body-1);
  width: 12em;
  margin-right: 0.5rem;
}

.small_field {
  font-size: var(--fs-body-1);
  width: 5rem;
  margin-right: 0.5rem;
}

.orphan_field {
  margin: 0;
}

.checkbox_row {
  margin-top: 0.25rem;
<<<<<<< HEAD
  height: 1.5rem;
=======
>>>>>>> b00166b0
  display: flex;
  flex-direction: row;
  justify-content: space-between;
}

.checkbox_field {
  font-size: var(--fs-body-1);
}

.hidden_fields {
  margin: 0 1rem 0 2.5rem;
  min-width: 14.5rem;
}

<<<<<<< HEAD
.mix_hidden_fields {
  margin: 0 0 0 1rem;
  min-width: 0;
  width: 14rem;
}

=======
>>>>>>> b00166b0
.no_label {
  margin-top: 0.5rem;
}

.advanced_settings_button_wrapper {
  height: 2.25rem;
  width: 2.25rem;
  margin-top: 0.375rem;
}

.advanced_settings_button {
  padding: 0.375rem;
}

.section_divider {
  height: 1px;
  width: 100%;
  background-color: var(--c-light-gray);
  margin: 1em 0;
}

.path_option {
  width: 2.275rem;
  height: 1.55rem;
  margin-right: 0.25rem;
  border-radius: 2px;
  border: 1px solid var(--c-med-gray);
  cursor: pointer;
}

.path_option.selected {
  background-color: var(--c-light-gray);
}

.path_option.disabled {
  color: var(--c-light-gray);
  opacity: 0.16;
  cursor: default;
}

.path_options {
  display: flex;
  flex-direction: row;
  list-style: none;
}

.disposal_vol_wrapper {
  min-height: 3.5rem;
}

.multi_dispense_options {
  min-width: 14.25rem;
}

@media screen and (max-width: 1279px) {
  .form_row {
    flex-wrap: wrap;
  }
}<|MERGE_RESOLUTION|>--- conflicted
+++ resolved
@@ -1,106 +1,4 @@
 @import '@opentrons/components';
-
-@lost gutter 0.5rem;
-
-/* "Advanced options" columns.
- * Row should add up to 15/16 max to accomodate carat on right.
- */
-
-.left_settings_column,
-.middle_settings_column,
-.right_settings_column {
-  & > * {
-    margin: 1rem 0;
-  }
-}
-
-.left_settings_column {
-  lost-column: 7/16;
-}
-
-.middle_settings_column {
-  lost-column: 5/16;
-}
-
-.right_settings_column {
-  lost-column: 4/16;
-}
-
-/* Special fields: default sizes.
- * Row of these fields should add up to max of 15/16
- * to accommodate carat on right.
- */
-
-/* .well_selection_input {
-  lost-column: 2/16;
-}
-
-.labware_field {
-  lost-column: 6/16;
-}
-
-.volume_field {
-  lost-column: 7/16;
-}
-
-.pipette_field {
-  lost-column: 7/16;
-} */
-
-/* Style overrides for particular step types */
-
-.consolidate {
-  & .pipette_field,
-  & .volume_field {
-    lost-column: 4/16;
-  }
-
-  & .labware_field {
-    lost-column: 5/16;
-  }
-}
-
-/* ------------------- */
-
-.repetitions_row {
-  padding: 1.5rem 0;
-}
-
-/* form buttons */
-
-.form_footer {
-  margin: 2rem 0 1rem 0;
-}
-
-.form_button {
-  width: 6.25rem;
-}
-
-.form_button:not(:last-child) {
-  margin-right: 0.625rem;
-}
-
-.sub_select_label {
-  @apply --font-body-1-dark;
-
-  display: flex;
-  align-items: center;
-  line-height: 1;
-  flex: 0 0 auto;
-  padding: 0 0.5rem;
-  margin: 0.5em 0 0.5em 20px;
-}
-
-/* .button_row {
-  lost-utility: clearfix;
-  margin-top: 2rem;
-
-  & > * {
-    lost-column: 1/6;
-  }
-} */
-
-/* NEW STYLES */
 
 .form_row {
   min-height: 2.25rem;
@@ -155,10 +53,7 @@
 
 .checkbox_row {
   margin-top: 0.25rem;
-<<<<<<< HEAD
   height: 1.5rem;
-=======
->>>>>>> b00166b0
   display: flex;
   flex-direction: row;
   justify-content: space-between;
@@ -173,17 +68,37 @@
   min-width: 14.5rem;
 }
 
-<<<<<<< HEAD
 .mix_hidden_fields {
   margin: 0 0 0 1rem;
   min-width: 0;
   width: 14rem;
 }
 
-=======
->>>>>>> b00166b0
 .no_label {
   margin-top: 0.5rem;
+}
+
+.form_footer {
+  margin: 2rem 0 1rem 0;
+}
+
+.form_button {
+  width: 6.25rem;
+}
+
+.form_button:not(:last-child) {
+  margin-right: 0.625rem;
+}
+
+.sub_select_label {
+  @apply --font-body-1-dark;
+
+  display: flex;
+  align-items: center;
+  line-height: 1;
+  flex: 0 0 auto;
+  padding: 0 0.5rem;
+  margin: 0.5em 0 0.5em 20px;
 }
 
 .advanced_settings_button_wrapper {
