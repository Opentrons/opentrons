--- conflicted
+++ resolved
@@ -215,7 +215,6 @@
 export const getFieldDefaultTooltip = (name: string): string =>
   i18n.t([`tooltip.step_fields.defaults.${name}`, ''])
 
-<<<<<<< HEAD
 export const getSingleSelectDisabledTooltip = (
   name: string,
   stepType: string
@@ -225,7 +224,6 @@
     `tooltip.step_fields.${stepType}.disabled.$generic`,
     '',
   ])
-=======
 // TODO(IL, 2021-03-03): keys for fieldMap are more strictly of TipOffsetFields type,
 // but since utils like addFieldNamePrefix return StepFieldName/string instead
 // of strict TipOffsetFields, we have to be more lenient with the types
@@ -243,5 +241,4 @@
     mix_touchTip_mmFromBottom: 'labware',
   }
   return fieldMap[name]
-}
->>>>>>> fb7f814b
+}