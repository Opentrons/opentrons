--- conflicted
+++ resolved
@@ -4,29 +4,19 @@
 import get from 'lodash/get'
 import without from 'lodash/without'
 import cx from 'classnames'
-<<<<<<< HEAD
-=======
-import {
-  PrimaryButton,
-  OutlineButton
-} from '@opentrons/components'
->>>>>>> 73f75289
 
-import {selectors} from '../../steplist'
+import {selectors, actions} from '../../steplist'
 import type {StepFieldName} from '../../steplist/fieldLevel'
 import type {FormData, StepType} from '../../form-types'
-import type {BaseState} from '../../types'
+import type {BaseState, ThunkDispatch} from '../../types'
 import formStyles from '../forms.css'
 import styles from './StepEditForm.css'
 import FormAlerts from './FormAlerts'
 import MixForm from './MixForm'
 import TransferLikeForm from './TransferLikeForm'
 import PauseForm from './PauseForm'
-<<<<<<< HEAD
 import ButtonRow from './ButtonRow'
-=======
 import ConfirmDeleteModal from './ConfirmDeleteModal'
->>>>>>> 73f75289
 
 type StepForm = typeof MixForm | typeof PauseForm | typeof TransferLikeForm
 const STEP_FORM_MAP: {[StepType]: StepForm} = {
@@ -44,38 +34,20 @@
   onFieldBlur: (StepFieldName) => void
 }
 
-<<<<<<< HEAD
 type SP = {
   formData?: ?FormData,
   isNewStep?: boolean
 }
+type DP = {onDelete: () => mixed}
 type StepEditFormState = {
+  showConfirmDeleteModal: boolean,
   focusedField: StepFieldName | null,
   dirtyFields: Array<StepFieldName>
 }
-
-class StepEditForm extends React.Component<SP, StepEditFormState> {
-  constructor (props) {
-=======
-type SP = {formData?: ?FormData, canSave?: ?boolean, isNewStep?: boolean}
-type DP = {
-  handleChange: (accessor: string) => (event: SyntheticEvent<HTMLInputElement> | SyntheticEvent<HTMLSelectElement>) => void,
-  onClickMoreOptions: (event: SyntheticEvent<>) => mixed,
-  onDelete: () => mixed,
-  onCancel: (event: SyntheticEvent<>) => mixed,
-  onSave: (event: SyntheticEvent<>) => mixed,
-}
-type StepEditFormState = {
-  showConfirmDeleteModal: boolean,
-  focusedField: StepFieldName | null, // TODO: BC make this a real enum of field names
-  dirtyFields: Array<string> // TODO: BC make this an array of a real enum of field names
-}
-
 type Props = SP & DP
 
 class StepEditForm extends React.Component<Props, StepEditFormState> {
-  constructor (props: Props) {
->>>>>>> 73f75289
+  constructor (props) {
     super(props)
     this.state = {
       showConfirmDeleteModal: false,
@@ -115,30 +87,12 @@
 
   render () {
     if (!this.props.formData) return null // early-exit if connected formData is absent
-<<<<<<< HEAD
-    const {formData} = this.props
-=======
-    const {formData, onClickMoreOptions, onDelete, onCancel, onSave, canSave} = this.props
->>>>>>> 73f75289
+    const {formData, onDelete} = this.props
     const FormComponent: any = get(STEP_FORM_MAP, formData.stepType)
     if (!FormComponent) { // early-exit if step form doesn't exist
       return <div className={formStyles.form}><div>Todo: support {formData && formData.stepType} step</div></div>
     }
     return (
-<<<<<<< HEAD
-      <div className={cx(formStyles.form, styles[formData.stepType])}>
-        <FormAlerts focusedField={this.state.focusedField} dirtyFields={this.state.dirtyFields} />
-        <FormComponent
-          stepType={formData.stepType}
-          focusHandlers={{
-            focusedField: this.state.focusedField,
-            dirtyFields: this.state.dirtyFields,
-            onFieldFocus: this.onFieldFocus,
-            onFieldBlur: this.onFieldBlur
-          }} />
-        <ButtonRow />
-      </div>
-=======
       <React.Fragment>
         {this.state.showConfirmDeleteModal && <ConfirmDeleteModal
           onCancelClick={this.toggleConfirmDeleteModal}
@@ -149,7 +103,7 @@
         />}
 
         <div className={cx(formStyles.form, styles[formData.stepType])}>
-          { /* TODO: insert form level validation */ }
+          <FormAlerts focusedField={this.state.focusedField} dirtyFields={this.state.dirtyFields} />
           <FormComponent
             stepType={formData.stepType}
             focusHandlers={{
@@ -158,15 +112,9 @@
               onFieldFocus: this.onFieldFocus,
               onFieldBlur: this.onFieldBlur
             }} />
-          <div className={styles.button_row}>
-            <OutlineButton onClick={this.toggleConfirmDeleteModal}>DELETE</OutlineButton>
-            <OutlineButton onClick={onClickMoreOptions}>NOTES</OutlineButton>
-            <PrimaryButton className={styles.cancel_button} onClick={onCancel}>CANCEL</PrimaryButton>
-            <PrimaryButton disabled={!canSave} onClick={onSave}>SAVE</PrimaryButton>
-          </div>
+          <ButtonRow toggleConfirmDeleteModal={this.toggleConfirmDeleteModal}/>
         </div>
       </React.Fragment>
->>>>>>> 73f75289
     )
   }
 }
@@ -176,25 +124,6 @@
   isNewStep: selectors.isNewStepForm(state)
 })
 
-<<<<<<< HEAD
-export default connect(mapStateToProps)(StepEditForm)
-=======
-const mapDispatchToProps = (dispatch: ThunkDispatch<*>): DP => ({
-  onDelete: () => dispatch(actions.deleteStep()),
-  onCancel: () => dispatch(actions.cancelStepForm()),
-  onSave: () => dispatch(actions.saveStepForm()),
-  onClickMoreOptions: () => dispatch(actions.openMoreOptionsModal()),
-  handleChange: (accessor: string) => (e: SyntheticEvent<HTMLInputElement> | SyntheticEvent<HTMLSelectElement>) => {
-    // TODO Ian 2018-01-26 factor this nasty type handling out
-    const dispatchEvent = value => dispatch(actions.changeFormInput({update: {[accessor]: value}}))
+const mapDispatchToProps = (dispatch: ThunkDispatch<*>): DP => ({ onDelete: () => dispatch(actions.deleteStep()) })
 
-    if (e.target instanceof HTMLInputElement && e.target.type === 'checkbox') {
-      dispatchEvent(e.target.checked)
-    } else if (e.target instanceof HTMLInputElement || e.target instanceof HTMLSelectElement) {
-      dispatchEvent(e.target.value)
-    }
-  }
-})
-
-export default connect(mapStateToProps, mapDispatchToProps)(StepEditForm)
->>>>>>> 73f75289
+export default connect(mapStateToProps, mapDispatchToProps)(StepEditForm)