import * as React from 'react'
import cx from 'classnames'
import { DragDropContext } from 'react-dnd'
import MouseBackEnd from 'react-dnd-mouse-backend'
import { ComputingSpinner } from '../components/ComputingSpinner'
import { ConnectedNav } from '../containers/ConnectedNav'
import { ConnectedSidebar } from '../containers/ConnectedSidebar'
import { ConnectedTitleBar } from '../containers/ConnectedTitleBar'
import { ConnectedMainPanel } from '../containers/ConnectedMainPanel'
import { PortalRoot as MainPageModalPortalRoot } from '../components/portals/MainPageModalPortal'
import { MAIN_CONTENT_FORCED_SCROLL_CLASSNAME } from '../ui/steps/utils'
import { PrereleaseModeIndicator } from './PrereleaseModeIndicator'
import { PortalRoot as TopPortalRoot } from './portals/TopPortal'
import { NewFileModal } from './modals/NewFileModal'
import { FileUploadMessageModal } from './modals/FileUploadMessageModal'
import { LabwareUploadMessageModal } from './modals/LabwareUploadMessageModal'
import { GateModal } from './modals/GateModal'
import { AnnouncementModal } from './modals/AnnouncementModal'
import styles from './ProtocolEditor.css'
import { connect } from 'react-redux'
import { selectors } from '../navigation'
import { BaseState } from '../types'
import { RobotDataFields, selectors as fileSelectors } from '../file-data'
import {
  OT2_STANDARD_DECKID,
  OT3_STANDARD_DECKID,
} from '@opentrons/shared-data'

const showGateModal =
  process.env.NODE_ENV === 'production' || process.env.OT_PD_SHOW_GATE
export interface Props {
  children?: React.ReactNode
  page: string
  robot: RobotDataFields
}

function ProtocolEditorComponent(props: Props): JSX.Element {
  const {
    page,
    robot: { deckId },
  } = props
<<<<<<< HEAD
  const pages = ['landing-page', 'new-flex-file-form', 'file-detail']
  const conditionalStyle = pages.includes(page)
    ? cx(styles.flex_main_page_content, MAIN_CONTENT_FORCED_SCROLL_CLASSNAME)
    : cx(styles.main_page_content, MAIN_CONTENT_FORCED_SCROLL_CLASSNAME)
=======
  const conditionalStyle =
    deckId === OT2_STANDARD_DECKID && page === 'file-detail'
      ? cx(styles.main_page_content, MAIN_CONTENT_FORCED_SCROLL_CLASSNAME)
      : cx(styles.flex_main_page_content, MAIN_CONTENT_FORCED_SCROLL_CLASSNAME)
>>>>>>> 29a9207c
  const notLandingPage = page !== 'landing-page'
  return (
    <div>
      <ComputingSpinner />
      <TopPortalRoot />
      {showGateModal ? <GateModal /> : null}
      <PrereleaseModeIndicator />
      <div className={styles.wrapper}>
        {notLandingPage && (
          <>
            <ConnectedNav />
            {deckId === OT3_STANDARD_DECKID && page !== 'file-detail' && (
              <ConnectedSidebar />
            )}
            {deckId === OT2_STANDARD_DECKID && <ConnectedSidebar />}
          </>
        )}

        <div className={styles.main_page_wrapper}>
          {notLandingPage && <ConnectedTitleBar />}

          <div id="main-page" className={conditionalStyle}>
            <AnnouncementModal />
            <NewFileModal showProtocolFields />
            <FileUploadMessageModal />
            <MainPageModalPortalRoot />
            <LabwareUploadMessageModal />
            <ConnectedMainPanel />
          </div>
        </div>
      </div>
    </div>
  )
}

function mapStateToProps(state: BaseState): Props {
  return {
    page: selectors.getCurrentPage(state),
    robot: fileSelectors.protocolRobotModelName(state),
  }
}

export const ProtocolEditorOne = DragDropContext(MouseBackEnd)(
  ProtocolEditorComponent
)

export const ProtocolEditor = connect(mapStateToProps)(ProtocolEditorOne)<|MERGE_RESOLUTION|>--- conflicted
+++ resolved
@@ -39,17 +39,10 @@
     page,
     robot: { deckId },
   } = props
-<<<<<<< HEAD
-  const pages = ['landing-page', 'new-flex-file-form', 'file-detail']
-  const conditionalStyle = pages.includes(page)
-    ? cx(styles.flex_main_page_content, MAIN_CONTENT_FORCED_SCROLL_CLASSNAME)
-    : cx(styles.main_page_content, MAIN_CONTENT_FORCED_SCROLL_CLASSNAME)
-=======
   const conditionalStyle =
     deckId === OT2_STANDARD_DECKID && page === 'file-detail'
       ? cx(styles.main_page_content, MAIN_CONTENT_FORCED_SCROLL_CLASSNAME)
       : cx(styles.flex_main_page_content, MAIN_CONTENT_FORCED_SCROLL_CLASSNAME)
->>>>>>> 29a9207c
   const notLandingPage = page !== 'landing-page'
   return (
     <div>
