import React, { useState } from 'react'
import {
  RoundTab,
  Flex,
  DIRECTION_COLUMN,
  Box,
  COLORS,
  BORDERS,
  SPACING,
  NewPrimaryBtn,
} from '@opentrons/components'
import { Formik } from 'formik'
import { i18n } from '../localization'
import { FlexProtocolName } from './FlexProtocolName'
import styles from './FlexComponents.css'
<<<<<<< HEAD
import { StyledText } from './StyledText'
import { RadioSelect } from './RadioSelect'
=======
>>>>>>> 48bc634e

const RoundTabs = (props: any): JSX.Element => {
  const { setCurrentTab, currentTab } = props
  const tabs = [
    {
      name: i18n.t('flex.name_and_description.title'),
      id: 1,
    },
    {
      name: i18n.t('flex.pipettes_selection.title'),
      id: 2,
    },
    {
      name: i18n.t('flex.modules_selection.title'),
      id: 3,
    },
  ]

  return (
    <>
      {tabs.map(({ name, id }, index) => {
        return (
          <RoundTab
            key={index}
            isCurrent={currentTab === id}
            onClick={() => setCurrentTab(id)}
          >
            <h3>{name}</h3>
          </RoundTab>
        )
      })}
    </>
  )
}

const selectComponent = (selectedTab: Number, props: any): any => {
  switch (selectedTab) {
    case 1:
      return <FlexProtocolName formProps={props} />
    case 2:
      return <PipettesComponent formProps={props} />
    case 3:
      return <ModulesComponent />
    default:
      return null
  }
}

function FlexProtocolEditorComponent(): JSX.Element {
  const [selectedTab, setTab] = useState<number>(1)

  const handleNext = (selectedTab: number): any => {
    const setTabNumber =
      selectedTab > 0 && selectedTab < 3 ? selectedTab + 1 : selectedTab
    setTab(setTabNumber)
  }
  const handlePrevious = (selectedTab: number): any => {
    const setTabNumber =
      selectedTab > 1 && selectedTab <= 3 ? selectedTab - 1 : selectedTab
    setTab(setTabNumber)
  }

  const nextButton =
    selectedTab === 3
      ? i18n.t('flex.round_tabs.go_to_liquids_page')
      : i18n.t('flex.round_tabs.next')

  const getInitialValues = {
    fields: {
      pndName: '',
      pndOrgAuthor: '',
      pndDescription: '',
    },
    pipetteSelectionData: {
      firstPipette: {

      },
      secondPipette: {

      }
    }
  }

  return (
    <Flex flexDirection={DIRECTION_COLUMN}>
      <Flex>
        <RoundTabs setCurrentTab={setTab} currentTab={selectedTab} />
      </Flex>
      <Box
        backgroundColor={COLORS.white}
        border={BORDERS.lineBorder}
        // remove left upper corner border radius when first tab is active
        borderRadius={selectedTab === 1 ? '0' : BORDERS.radiusSoftCorners}
        padding={SPACING.spacing4}
      >
        {
          <Formik
            enableReinitialize
            initialValues={getInitialValues}
            validateOnChange={false}
            onSubmit={(values, actions) => {
              console.log({ values, actions })
            }}
          >
            {(props: any) => (
              <form onSubmit={props.handleSubmit}>
                <section className={styles.editor_form}>
                  {selectComponent(selectedTab, props)}
                </section>
                <div className={styles.flex_round_tabs_button_wrapper}>
                  {selectedTab !== 1 && (
                    <NewPrimaryBtn
                      tabIndex={5}
                      onClick={() => handlePrevious(selectedTab)}
                      className={styles.flex_round_tabs_button_50p}
                    >
                      {i18n.t('flex.round_tabs.previous')}
                    </NewPrimaryBtn>
                  )}
                  <NewPrimaryBtn
                    tabIndex={4}
                    type="submit"
                    onClick={() => handleNext(selectedTab)}
                    className={
                      selectedTab !== 1
                        ? styles.flex_round_tabs_button_50p
                        : styles.flex_round_tabs_button_100p
                    }
                  >
                    {nextButton}
                  </NewPrimaryBtn>
                </div>
              </form>
            )}
          </Formik>
        }
      </Box>
    </Flex>
  )
}

<<<<<<< HEAD
const PipettesComponent = ({ formProps }: any) => {
  const { values: { pipetteSelectionData } } = formProps
  return (
    <>
      <RadioSelect propsData={formProps} pipetteName={"pipetteSelectionData.firstPipette"} pipetteType={pipetteSelectionData.firstPipette} />
      <br />
      <RadioSelect propsData={formProps} pipetteName={"pipetteSelectionData.secondPipette"} pipetteType={pipetteSelectionData.secondPipette} />
    </>
  )
=======
const PipettesComponent = (): JSX.Element => {
  return <h1>Pipettes Component</h1>
>>>>>>> 48bc634e
}

const ModulesComponent = (): JSX.Element => {
  return <h1>Modules Component</h1>
}

export const FlexProtocolEditor = FlexProtocolEditorComponent<|MERGE_RESOLUTION|>--- conflicted
+++ resolved
@@ -13,11 +13,8 @@
 import { i18n } from '../localization'
 import { FlexProtocolName } from './FlexProtocolName'
 import styles from './FlexComponents.css'
-<<<<<<< HEAD
 import { StyledText } from './StyledText'
 import { RadioSelect } from './RadioSelect'
-=======
->>>>>>> 48bc634e
 
 const RoundTabs = (props: any): JSX.Element => {
   const { setCurrentTab, currentTab } = props
@@ -45,7 +42,7 @@
             isCurrent={currentTab === id}
             onClick={() => setCurrentTab(id)}
           >
-            <h3>{name}</h3>
+            <StyledText>{name}</StyledText>
           </RoundTab>
         )
       })}
@@ -159,7 +156,6 @@
   )
 }
 
-<<<<<<< HEAD
 const PipettesComponent = ({ formProps }: any) => {
   const { values: { pipetteSelectionData } } = formProps
   return (
@@ -169,10 +165,6 @@
       <RadioSelect propsData={formProps} pipetteName={"pipetteSelectionData.secondPipette"} pipetteType={pipetteSelectionData.secondPipette} />
     </>
   )
-=======
-const PipettesComponent = (): JSX.Element => {
-  return <h1>Pipettes Component</h1>
->>>>>>> 48bc634e
 }
 
 const ModulesComponent = (): JSX.Element => {
