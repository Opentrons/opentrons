"""Module to convert message errors to exceptions."""
from typing import Dict, Optional, Tuple
import logging

from opentrons_shared_data.errors.exceptions import (
    InternalMessageFormatError,
    RoboticsControlError,
    RoboticsInteractionError,
    CommandTimedOutError,
    EStopActivatedError,
    StallOrCollisionDetectedError,
    PipetteOverpressureError,
    LabwareDroppedError,
    PythonException,
<<<<<<< HEAD
    MotorDriverError,
=======
    HepaUVFailedError,
>>>>>>> fce980f4
)

from opentrons_hardware.firmware_bindings.messages.message_definitions import (
    ErrorMessage,
)
from opentrons_hardware.firmware_bindings.messages import MessageDefinition
from opentrons_hardware.firmware_bindings.constants import (
    ErrorSeverity,
    ErrorCode,
    NodeId,
)
from opentrons_hardware.firmware_bindings.arbitration_id import ArbitrationId


log = logging.getLogger(__name__)


def nice_name_for_error(code: ErrorCode) -> str:
    """Build a quick nice name for an error code instance."""
    return code.name.replace("_", " ")


def _safe_details_from_message(
    message: ErrorMessage, arbitration_id: Optional[ArbitrationId]
) -> Tuple[Optional[NodeId], ErrorCode, ErrorSeverity]:

    detail_dict = {
        "hardware-error": str(message.payload.error_code.value),
        "hardware-severity": str(message.payload.severity.value),
    }
    if arbitration_id:
        detail_dict["hardware-node"] = str(arbitration_id.parts.originating_node_id)
        try:
            originator = NodeId(arbitration_id.parts.originating_node_id)
        except BaseException as e:
            raise InternalMessageFormatError(
                message="Invalid or unknown message sender",
                detail=detail_dict,
                wrapping=[PythonException(e)],
            )
        node: Optional[NodeId] = originator
    else:
        node = None
    try:
        error_code = ErrorCode(message.payload.error_code.value)
    except BaseException as e:
        raise InternalMessageFormatError(
            message="Invalid or unknown error code",
            detail=detail_dict,
            wrapping=[PythonException(e)],
        )
    try:
        error_severity = ErrorSeverity(message.payload.severity.value)
    except BaseException as e:
        raise InternalMessageFormatError(
            message="Invalid or unknown error severity",
            detail=detail_dict,
            wrapping=[PythonException(e)],
        )
    return node, error_code, error_severity


def raise_from_error_message(  # noqa: C901
    message: ErrorMessage,
    arbitration_id: Optional[ArbitrationId] = None,
    *,
    detail: Optional[Dict[str, str]] = None,
    ignore_severity: bool = False,
) -> ErrorMessage:
    """Raise a proper enumerated error based on an error message if required, or return."""
    detail_dict = detail or {}
    maybe_node, error_code, error_severity = _safe_details_from_message(
        message, arbitration_id
    )
    if error_severity == ErrorSeverity.warning and not ignore_severity:
        return message
    if error_code == ErrorCode.ok and not ignore_severity:
        log.warning(f"Error message with ok error code: {message}")
        return message

    detail_dict["error-code"] = error_code.name
    detail_dict["error-severity"] = error_severity.name
    if maybe_node:
        detail_dict["node"] = maybe_node.name

    if error_code in (
        ErrorCode.invalid_size,
        ErrorCode.bad_checksum,
        ErrorCode.invalid_input,
    ):
        raise InternalMessageFormatError(
            message=f"Message format error: {nice_name_for_error(error_code)}",
            detail=detail_dict,
        )

    if error_code in (ErrorCode.motor_busy,):
        raise RoboticsInteractionError(
            message="Motor busy when operation requested", detail=detail_dict
        )

    if error_code in (ErrorCode.door_open, ErrorCode.reed_open):
        raise HepaUVFailedError(message="Hepa UV failed", detail=detail_dict)

    if error_code in (ErrorCode.timeout,):
        raise CommandTimedOutError(
            message="Command timeout from hardware", detail=detail_dict
        )

    if error_code in (ErrorCode.estop_detected,):
        raise EStopActivatedError(detail=detail_dict)

    if error_code in (ErrorCode.collision_detected,):
        raise StallOrCollisionDetectedError(detail=detail_dict)

    if error_code in (ErrorCode.over_pressure,):
        raise PipetteOverpressureError(detail=detail_dict)

    if error_code in (ErrorCode.labware_dropped,):
        raise LabwareDroppedError(detail=detail_dict)

    if error_code in (ErrorCode.stop_requested, ErrorCode.estop_released):
        raise RoboticsControlError(
            message="Unexpected robotics error", detail=detail_dict
        )
    
    if error_code in (ErrorCode.motor_driver_error_detected,):
        raise MotorDriverError(detail=detail_dict)

    raise RoboticsControlError(message="Hardware error", detail=detail_dict)


def message_or_raise(
    message: MessageDefinition,
    arbitration_id: Optional[ArbitrationId] = None,
    *,
    detail: Optional[Dict[str, str]] = None,
) -> MessageDefinition:
    """Raise an error for an error message or return a non-error message."""
    if isinstance(message, ErrorMessage):
        return raise_from_error_message(message, arbitration_id, detail=detail)
    return message<|MERGE_RESOLUTION|>--- conflicted
+++ resolved
@@ -12,11 +12,8 @@
     PipetteOverpressureError,
     LabwareDroppedError,
     PythonException,
-<<<<<<< HEAD
+    HepaUVFailedError,
     MotorDriverError,
-=======
-    HepaUVFailedError,
->>>>>>> fce980f4
 )
 
 from opentrons_hardware.firmware_bindings.messages.message_definitions import (
