--- conflicted
+++ resolved
@@ -110,10 +110,6 @@
 
     if not brief_prompt:
         write_choices()
-<<<<<<< HEAD
-    user = ""
-=======
->>>>>>> ea1febca
     while True:
         user = (
             get_user_input(f"choose {enum_type.__name__} (? for list): ")
@@ -128,12 +124,8 @@
         try:
             return parse_input(user)
         except InvalidInput as e:
-<<<<<<< HEAD
-            output_func(str(e) + "\n")
-=======
             log.exception("Invalid Input")
             output_func(in_red(str(e)) + "\n")
->>>>>>> ea1febca
 
 
 def prompt_payload(
