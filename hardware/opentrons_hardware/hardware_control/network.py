"""Utilities for managing the CANbus network on the OT3."""
import asyncio
from dataclasses import dataclass
import logging
from typing import Any, Dict, Set, Optional, Union
from opentrons_hardware.firmware_bindings import ArbitrationId
from opentrons_hardware.firmware_bindings.constants import NodeId
from opentrons_hardware.drivers.can_bus.can_messenger import (
    CanMessenger,
)
from opentrons_hardware.firmware_bindings.messages.message_definitions import (
    DeviceInfoRequest,
    DeviceInfoResponse,
)
from opentrons_hardware.firmware_bindings.messages.messages import MessageDefinition

log = logging.getLogger(__name__)


@dataclass
class DeviceInfoCache:
    node_id: NodeId
    version: int
    shortsha: str
    flags: Any

    def __repr__(self) -> str:
        return f"<{self.__class__.__name__}: node={self.node_id}, version={self.version}, sha={self.shortsha}>"


class NetworkInfo:
    """This class is responsible for keeping track of nodes on the can bus."""

    def __init__(self, can_messenger: CanMessenger) -> None:
        """Construct.

        Args:
            can_messenger: The Can messenger
        """
        self._can_messenger = can_messenger
        self._device_info_cache: Dict[NodeId, DeviceInfoCache] = dict()

    @property
    def device_info(self) -> Dict[NodeId, DeviceInfoCache]:
        return self._device_info_cache

    @property
    def nodes(self) -> Set[NodeId]:
        return set(self._device_info_cache)

    async def probe(
        self, expected: Optional[Set[NodeId]], timeout: float = 1.0
    ) -> Dict[NodeId, DeviceInfoCache]:
        """Probe the bus and discover connected devices.

        Sends a status request to the broadcast address and waits for responses. Ends either
        when all nodes in expected respond or when a timeout happens, whichever is first. A
        None timeout is infinite and is not recommended, but could be useful if this is
        wrapped in a task and cancelled externally.

        The ideal call pattern is to build an expectation for nodes on the bus (i.e., fixed
        nodes such as gantry controllers and head plus whatever tools the head indicates
        are attached) and use this method to verify the assumption.

        Args:
            expected: Set of NodeIds to expect
            timeout: time in seconds to wait for can message responses
        """
        event = asyncio.Event()
        nodes: Dict[NodeId, DeviceInfoCache] = dict()

        def listener(message: MessageDefinition, arbitration_id: ArbitrationId) -> None:
            if isinstance(message, DeviceInfoResponse):
                device_info_cache = _parse_device_info_response(message, arbitration_id)
                if device_info_cache:
                    nodes[device_info_cache.node_id] = device_info_cache
            if expected and expected.issubset(nodes):
                event.set()

        self._can_messenger.add_listener(listener)
        await self._can_messenger.send(
            node_id=NodeId.broadcast,
            message=DeviceInfoRequest(),
        )
        try:
            await asyncio.wait_for(event.wait(), timeout)
        except asyncio.TimeoutError:
            if expected:
                log.warning(
                    "probe timed out before expected nodes found, missing "
                    f"{expected.difference(nodes)}"
                )
            else:
                log.debug("probe terminated (no expected set)")
        finally:
            self._can_messenger.remove_listener(listener)
            self._device_info_cache = nodes
        return nodes


def _parse_device_info_response(
    message: MessageDefinition, arbitration_id: ArbitrationId
) -> Union[DeviceInfoCache, None]:
    """Parses the DeviceInfoRequest message and returns DeviceInfoCache."""
    if isinstance(message, DeviceInfoResponse):
        try:
            node = NodeId(arbitration_id.parts.originating_node_id)
        except ValueError:
            log.error(
                "unknown node id on network: "
                f"0x{arbitration_id.parts.originating_node_id:x}"
            )
            return None
        try:
            return DeviceInfoCache(
                node_id=node,
                version=int(message.payload.version.value),
                shortsha=message.payload.shortsha.value.decode(),
                flags=message.payload.flags.value,
<<<<<<< HEAD
                shortsha=message.payload.shortsha.value.decode(),
            )

        if expected and expected.issubset(nodes):
            event.set()

    can_messenger.add_listener(listener)
    await can_messenger.send(
        node_id=NodeId.broadcast,
        message=DeviceInfoRequest(),
    )
    try:
        await asyncio.wait_for(event.wait(), timeout)
    except asyncio.TimeoutError:
        if expected:
            mod_log.warning(
                "probe timed out before expected nodes found, missing "
                f"{expected.difference(nodes)}"
=======
>>>>>>> e6233750
            )
        except (ValueError, UnicodeDecodeError) as e:
            log.error(f"Could not parse DeviceInfoResponse {e}")
    return None<|MERGE_RESOLUTION|>--- conflicted
+++ resolved
@@ -117,27 +117,6 @@
                 version=int(message.payload.version.value),
                 shortsha=message.payload.shortsha.value.decode(),
                 flags=message.payload.flags.value,
-<<<<<<< HEAD
-                shortsha=message.payload.shortsha.value.decode(),
-            )
-
-        if expected and expected.issubset(nodes):
-            event.set()
-
-    can_messenger.add_listener(listener)
-    await can_messenger.send(
-        node_id=NodeId.broadcast,
-        message=DeviceInfoRequest(),
-    )
-    try:
-        await asyncio.wait_for(event.wait(), timeout)
-    except asyncio.TimeoutError:
-        if expected:
-            mod_log.warning(
-                "probe timed out before expected nodes found, missing "
-                f"{expected.difference(nodes)}"
-=======
->>>>>>> e6233750
             )
         except (ValueError, UnicodeDecodeError) as e:
             log.error(f"Could not parse DeviceInfoResponse {e}")
