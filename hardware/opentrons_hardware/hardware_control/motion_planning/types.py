--- conflicted
+++ resolved
@@ -23,10 +23,7 @@
 
 AxisNames = Literal["X", "Y", "Z", "A", "B", "C"]
 AXIS_NAMES: List[AxisNames] = ["X", "Y", "Z", "A", "B", "C"]
-<<<<<<< HEAD
-=======
-
->>>>>>> 09be15a7
+
 
 @dataclasses.dataclass
 class Coordinates:
@@ -229,11 +226,7 @@
         return cls(position=position, max_speed=np.float64(max_speed))
 
 
-<<<<<<< HEAD
-@dataclasses.dataclass(frozen=False)
-=======
-@dataclasses.dataclass
->>>>>>> 09be15a7
+@dataclasses.dataclass
 class AxisConstraints:
     """Axis intrinsic constraints."""
 
