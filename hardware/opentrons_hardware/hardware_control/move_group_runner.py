"""Class that schedules motion on can bus."""
import asyncio
import logging
from typing import List, Set, Tuple

from opentrons_hardware.firmware_bindings import ArbitrationId
from opentrons_hardware.firmware_bindings.constants import NodeId
from opentrons_hardware.drivers.can_bus.can_messenger import CanMessenger
from opentrons_hardware.firmware_bindings.messages import MessageDefinition
from opentrons_hardware.firmware_bindings.messages.message_definitions import (
    ClearAllMoveGroupsRequest,
    AddLinearMoveRequest,
    MoveCompleted,
    ExecuteMoveGroupRequest,
    HomeRequest,
)
from opentrons_hardware.firmware_bindings.messages.payloads import (
    AddLinearMoveRequestPayload,
    ExecuteMoveGroupRequestPayload,
<<<<<<< HEAD
    EmptyPayload,
    HomeRequestPayload,
=======
>>>>>>> a66abe6b
)
from .constants import interrupts_per_sec
from opentrons_hardware.hardware_control.motion import (
    MoveGroups,
    MoveGroupSingleAxisStep,
    MoveType,
)
from opentrons_hardware.firmware_bindings.utils import (
    UInt8Field,
    UInt32Field,
    Int32Field,
)
from opentrons_hardware.hardware_control.motion_planning.move_utils import (
    MoveConditionNotMet,
)
from opentrons_hardware.hardware_control.motion import MoveStopCondition

log = logging.getLogger(__name__)


class MoveGroupRunner:
    """A move command scheduler."""

    def __init__(self, move_groups: MoveGroups) -> None:
        """Constructor.

        Args:
            move_groups: The move groups to run.
        """
        self._move_groups = move_groups

    async def run(self, can_messenger: CanMessenger) -> None:
        """Run the move group.

        Args:
            can_messenger: a can messenger
        """
        if not self._move_groups:
            log.debug("No moves. Nothing to do.")
            return

        await self._clear_groups(can_messenger)
        await self._send_groups(can_messenger)
        await self._move(can_messenger)

    async def _clear_groups(self, can_messenger: CanMessenger) -> None:
        """Send commands to clear the message groups.

        Args:
            can_messenger: a can messenger
        """
        await can_messenger.send(
            node_id=NodeId.broadcast,
            message=ClearAllMoveGroupsRequest(),
        )

    async def _send_groups(self, can_messenger: CanMessenger) -> None:
        """Send commands to set up the message groups."""
        for group_i, group in enumerate(self._move_groups):
            for seq_i, sequence in enumerate(group):
                for node, step in sequence.items():
                    await can_messenger.send(
                        node_id=node,
                        message=self._get_message_type(step, group_i, seq_i),
                    )

    def _get_message_type(
        self, step: MoveGroupSingleAxisStep, group: int, seq: int
    ) -> MessageDefinition:
        """Return the correct payload type."""
        if step.move_type == MoveType.home:
            home_payload = HomeRequestPayload(
                group_id=UInt8Field(group),
                seq_id=UInt8Field(seq),
                duration=UInt32Field(int(step.duration_sec * interrupts_per_sec)),
                velocity=Int32Field(
                    int((step.velocity_mm_sec / interrupts_per_sec) * (2**31))
                ),
            )
            return HomeRequest(payload=home_payload)

        else:
            linear_payload = AddLinearMoveRequestPayload(
                request_stop_condition=UInt8Field(step.stop_condition),
                group_id=UInt8Field(group),
                seq_id=UInt8Field(seq),
                duration=UInt32Field(int(step.duration_sec * interrupts_per_sec)),
                acceleration=Int32Field(
                    int(
                        (
                            step.acceleration_mm_sec_sq
                            / interrupts_per_sec
                            / interrupts_per_sec
                        )
                        * (2**31)
                    )
                ),
                velocity=Int32Field(
                    int((step.velocity_mm_sec / interrupts_per_sec) * (2**31))
                ),
            )
            return AddLinearMoveRequest(payload=linear_payload)

    async def _move(self, can_messenger: CanMessenger) -> None:
        """Run all the move groups."""
        scheduler = MoveScheduler(self._move_groups)
        try:
            can_messenger.add_listener(scheduler)
            await scheduler.run(can_messenger)
        finally:
            can_messenger.remove_listener(scheduler)


class MoveScheduler:
    """A message listener that manages the sending of execute move group messages."""

    def __init__(self, move_groups: MoveGroups) -> None:
        """Constructor."""
        # For each move group create a set identifying the node and seq id.
        self._moves: List[Set[Tuple[int, int]]] = []
        self._durations: List[float] = []
        self._stop_condition: List[MoveStopCondition] = []
        for move_group in move_groups:
            move_set = set()
            duration = 0.0
            for seq_id, move in enumerate(move_group):
                move_set.update(set((k.value, seq_id) for k in move.keys()))
                duration += list(move.values())[0].duration_sec
                for step in move_group[seq_id]:
                    self._stop_condition.append(move_group[seq_id][step].stop_condition)

            self._moves.append(move_set)
            self._durations.append(duration)
        log.info(f"Move scheduler running for groups {move_groups}")

        self._event = asyncio.Event()

    def __call__(
        self, message: MessageDefinition, arbitration_id: ArbitrationId
    ) -> None:
        """Incoming message handler."""
        if isinstance(message, MoveCompleted):
            seq_id = message.payload.seq_id.value
            group_id = message.payload.group_id.value
            ack_id = message.payload.ack_id.value
            node_id = arbitration_id.parts.originating_node_id
            log.info(
                f"Received completion for {node_id} group {group_id} seq {seq_id}"
                ", which "
                f"{'is' if (node_id, seq_id) in self._moves[group_id] else 'isn''t'}"
                " in group"
            )
            self._moves[group_id].remove((node_id, seq_id))
            if not self._moves[group_id]:
                log.info(f"Move group {group_id} has completed.")
                self._event.set()
            if self._stop_condition[
                group_id
            ] == MoveStopCondition.limit_switch and ack_id != UInt8Field(2):
                raise MoveConditionNotMet()
                if ack_id == UInt8Field(1):
                    condition = "Homing timed out."
                log.warning(f"Homing failed. Condition: {condition}")

    async def run(self, can_messenger: CanMessenger) -> None:
        """Start each move group after the prior has completed."""
        for group_id in range(len(self._moves)):
            self._event.clear()

            log.info(f"Executing move group {group_id}.")
            await can_messenger.send(
                node_id=NodeId.broadcast,
                message=ExecuteMoveGroupRequest(
                    payload=ExecuteMoveGroupRequestPayload(
                        group_id=UInt8Field(group_id),
                        # TODO (al, 2021-11-8): The triggers should be populated
                        #  with actual values.
                        start_trigger=UInt8Field(0),
                        cancel_trigger=UInt8Field(0),
                    )
                ),
            )

            try:
                await asyncio.wait_for(
                    self._event.wait(), self._durations[group_id] * 1.1
                )
            except asyncio.TimeoutError:
                log.warning("Move set timed out")<|MERGE_RESOLUTION|>--- conflicted
+++ resolved
@@ -17,11 +17,8 @@
 from opentrons_hardware.firmware_bindings.messages.payloads import (
     AddLinearMoveRequestPayload,
     ExecuteMoveGroupRequestPayload,
-<<<<<<< HEAD
     EmptyPayload,
     HomeRequestPayload,
-=======
->>>>>>> a66abe6b
 )
 from .constants import interrupts_per_sec
 from opentrons_hardware.hardware_control.motion import (
