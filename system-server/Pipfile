[[source]]
url = "https://pypi.org/simple"
verify_ssl = true
name = "pypi"

[packages]
fastapi = "==0.68.1"
uvicorn = "==0.14.0"
anyio = "==3.3.0"
typing-extensions = ">=4.0.0,<5"
pyjwt = "==2.6.0"
python-dotenv = "==0.19.0"
python-multipart = "==0.0.5"
pydantic = "==1.8.2"
sqlalchemy = "==1.4.32"
systemd-python = { version = "==234", sys_platform = "== 'linux'" }
<<<<<<< HEAD
server-utils = {editable = true, path = "./../server-utils"}
=======
importlib-metadata = ">=4.13.0,<5"
>>>>>>> 799ea179

[dev-packages]
system_server = {path = ".", editable = true}
flake8 = "~=3.9.0"
flake8-annotations = "~=2.6.2"
flake8-docstrings = "~=1.6.0"
flake8-noqa = "~=1.2.1"
pytest = "~=6.1"
pytest-asyncio = "==0.18"
pytest-cov = "==2.10.1"
pytest-lazy-fixture = "==0.6.3"
pytest-xdist = "~=2.2.1"
coverage = "==5.1"
# atomicwrites and colorama are pytest dependencies on windows,
# spec'd here to force lockfile inclusion
# https://github.com/pypa/pipenv/issues/4408#issuecomment-668324177
atomicwrites = { version = "==1.4.0", sys_platform = "== 'win32'" }
colorama = { version = "==0.4.4", sys_platform = "== 'win32'" }
sqlalchemy2-stubs = "==0.0.2a21"
mypy = "==0.910"
black = "==22.3.0"
decoy = "~=1.10"
mock = "~=4.0.2"
types-mock = "==4.0.1"
types-requests = "==2.25.6"
requests = "==2.26.0"

[requires]
python_version = "3.7"<|MERGE_RESOLUTION|>--- conflicted
+++ resolved
@@ -14,11 +14,8 @@
 pydantic = "==1.8.2"
 sqlalchemy = "==1.4.32"
 systemd-python = { version = "==234", sys_platform = "== 'linux'" }
-<<<<<<< HEAD
+importlib-metadata = ">=4.13.0,<5"
 server-utils = {editable = true, path = "./../server-utils"}
-=======
-importlib-metadata = ">=4.13.0,<5"
->>>>>>> 799ea179
 
 [dev-packages]
 system_server = {path = ".", editable = true}
