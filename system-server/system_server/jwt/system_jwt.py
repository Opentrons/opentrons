--- conflicted
+++ resolved
@@ -59,6 +59,8 @@
 
         now: The time to use as the `iat` (issued at) claim. If `None`, the current time is used.
 
+        id: If provided, this should be a unique-ish ID for this token instance
+
     Returns:
         An encoded JWT
     """
@@ -72,17 +74,9 @@
         "ot_aid": registrant.agent_id,
         "aud": audience,
     }
-<<<<<<< HEAD
     if id is not None:
         claims["jti"] = id
-    try:
-        return jwt.encode(payload=claims, key=signing_key, algorithm=_JWT_ALGORITHM)
-    except Exception as e:
-        _log.error(f"Error during JWT creation: {type(e)}:{e}")
-        raise e
-=======
     return jwt.encode(payload=claims, key=signing_key, algorithm=_JWT_ALGORITHM)
->>>>>>> da812c17
 
 
 def jwt_is_valid(signing_key: str, token: str, audience: str) -> bool:
