import type {
  MAGNETIC_MODULE_TYPE,
  TEMPERATURE_MODULE_TYPE,
  THERMOCYCLER_MODULE_TYPE,
  HEATERSHAKER_MODULE_TYPE,
  MAGNETIC_BLOCK_TYPE,
  ABSORBANCE_READER_TYPE,
  CreateCommand,
  LabwareDefinition2,
  ModuleType,
  ModuleModel,
  PipetteName,
  NozzleConfigurationStyle,
  LabwareLocation,
  PipetteMount as Mount,
  PipetteV2Specs,
} from '@opentrons/shared-data'
import type {
  AtomicProfileStep,
  EngageMagnetParams,
  ModuleOnlyParams,
} from '@opentrons/shared-data/protocol/types/schemaV4'
import type { Command } from '@opentrons/shared-data/protocol/types/schemaV5Addendum'
import type {
  TEMPERATURE_DEACTIVATED,
  TEMPERATURE_AT_TARGET,
  TEMPERATURE_APPROACHING_TARGET,
} from './constants'
import type { ShakeSpeedParams } from '@opentrons/shared-data/protocol/types/schemaV6/command/module'

export type { Command }

// Copied from PD
export type DeckSlot = string
type THERMOCYCLER_STATE = 'thermocyclerState'
type THERMOCYCLER_PROFILE = 'thermocyclerProfile'
export interface LabwareTemporalProperties {
  slot: DeckSlot
}

export interface PipetteTemporalProperties {
  mount: Mount
  nozzles?: NozzleConfigurationStyle
}

export interface MagneticModuleState {
  type: typeof MAGNETIC_MODULE_TYPE
  engaged: boolean
}

export type TemperatureStatus =
  | typeof TEMPERATURE_DEACTIVATED
  | typeof TEMPERATURE_AT_TARGET
  | typeof TEMPERATURE_APPROACHING_TARGET

export interface TemperatureModuleState {
  type: typeof TEMPERATURE_MODULE_TYPE
  status: TemperatureStatus
  targetTemperature: number | null
}
export interface ThermocyclerModuleState {
  type: typeof THERMOCYCLER_MODULE_TYPE
  blockTargetTemp: number | null // null means block is deactivated
  lidTargetTemp: number | null // null means lid is deactivated
  lidOpen: boolean | null // if false, closed. If null, unknown
}

export interface HeaterShakerModuleState {
  type: typeof HEATERSHAKER_MODULE_TYPE
  targetTemp: number | null
  targetSpeed: number | null
  latchOpen: boolean | null
}
export interface MagneticBlockState {
  type: typeof MAGNETIC_BLOCK_TYPE
}
<<<<<<< HEAD

export type ModuleState =
  | MagneticModuleState
  | TemperatureModuleState
  | ThermocyclerModuleState
  | HeaterShakerModuleState
  | MagneticBlockState
export interface ModuleTemporalProperties {
  slot: DeckSlot
  moduleState: ModuleState
=======
export interface AbsorbanceReaderState {
  type: typeof ABSORBANCE_READER_TYPE
}
export interface ModuleTemporalProperties {
  slot: DeckSlot
  moduleState:
    | MagneticModuleState
    | TemperatureModuleState
    | ThermocyclerModuleState
    | HeaterShakerModuleState
    | MagneticBlockState
    | AbsorbanceReaderState
>>>>>>> a647963f
}

export interface LabwareEntity {
  id: string
  labwareDefURI: string
  def: LabwareDefinition2
}
export interface LabwareEntities {
  [labwareId: string]: LabwareEntity
}

export interface ModuleEntity {
  id: string
  type: ModuleType
  model: ModuleModel
}

export interface ModuleEntities {
  [moduleId: string]: ModuleEntity
}

export interface NormalizedPipetteById {
  [pipetteId: string]: {
    name: PipetteName
    id: string
    tiprackDefURI: string[]
  }
}

export interface NormalizedAdditionalEquipmentById {
  [additionalEquipmentId: string]: {
    name: 'gripper' | 'wasteChute' | 'stagingArea' | 'trashBin'
    id: string
    location?: string
  }
}

export type AdditionalEquipmentEntity = NormalizedAdditionalEquipmentById[keyof NormalizedAdditionalEquipmentById]
export interface AdditionalEquipmentEntities {
  [additionalEquipmentId: string]: AdditionalEquipmentEntity
}

export type NormalizedPipette = NormalizedPipetteById[keyof NormalizedPipetteById]

// "entities" have only properties that are time-invariant
// when they are de-normalized, the definitions they reference are baked in
// =========== PIPETTES ========
export type PipetteEntity = NormalizedPipette & {
  tiprackLabwareDef: LabwareDefinition2[]
  spec: PipetteV2Specs
}

export interface PipetteEntities {
  [pipetteId: string]: PipetteEntity
}

export interface LiquidEntity {
  displayName: string
  description: string
  displayColor: string
}
export interface LiquidEntities {
  [liquidId: string]: LiquidEntity
}

// ===== MIX-IN TYPES =====
export type ChangeTipOptions =
  | 'always'
  | 'once'
  | 'never'
  | 'perDest'
  | 'perSource'

export interface InnerMixArgs {
  volume: number
  times: number
}

export interface InnerDelayArgs {
  seconds: number
  mmFromBottom: number
}

interface CommonArgs {
  /** Optional user-readable name for this step */
  name: string | null | undefined
  /** Optional user-readable description/notes for this step */
  description: string | null | undefined
}

// ===== Processed form types. Used as args to call command creator fns =====

export type SharedTransferLikeArgs = CommonArgs & {
  tipRack: string // tipRackDefUri
  pipette: string // PipetteId
  nozzles: NozzleConfigurationStyle | null // setting for 96-channel
  sourceLabware: string
  destLabware: string
  /** volume is interpreted differently by different Step types */
  volume: number
  /** drop tip location entity id */
  dropTipLocation: string
  // ===== ASPIRATE SETTINGS =====
  /** Pre-wet tip with ??? uL liquid from the first source well. */
  preWetTip: boolean
  /** Touch tip after every aspirate */
  touchTipAfterAspirate: boolean
  /** Optional offset for touch tip after aspirate (if null, use PD default) */
  touchTipAfterAspirateOffsetMmFromBottom: number
  /** changeTip is interpreted differently by different Step types */
  changeTip: ChangeTipOptions
  /** Delay after every aspirate */
  aspirateDelay: InnerDelayArgs | null | undefined
  /** Air gap after every aspirate */
  aspirateAirGapVolume: number | null
  /** Flow rate in uL/sec for all aspirates */
  aspirateFlowRateUlSec: number
  /** offset from bottom of well in mm */
  aspirateOffsetFromBottomMm: number
  /** x offset mm */
  aspirateXOffset: number
  /** y offset mm */
  aspirateYOffset: number

  // ===== DISPENSE SETTINGS =====
  /** Air gap after dispense */
  dispenseAirGapVolume: number | null
  /** Delay after every dispense */
  dispenseDelay: InnerDelayArgs | null | undefined
  /** Touch tip in destination well after dispense */
  touchTipAfterDispense: boolean
  /** Optional offset for touch tip after dispense (if null, use PD default) */
  touchTipAfterDispenseOffsetMmFromBottom: number
  /** Flow rate in uL/sec for all dispenses */
  dispenseFlowRateUlSec: number
  /** offset from bottom of well in mm */
  dispenseOffsetFromBottomMm: number
  /** x offset mm */
  dispenseXOffset: number
  /** y offset mm */
  dispenseYOffset: number
}

export type ConsolidateArgs = SharedTransferLikeArgs & {
  commandCreatorFnName: 'consolidate'

  sourceWells: string[]
  destWell: string | null

  /** If given, blow out in the specified destination after dispense at the end of each asp-asp-dispense cycle */
  blowoutLocation: string | null | undefined
  blowoutFlowRateUlSec: number
  blowoutOffsetFromTopMm: number

  /** Mix in first well in chunk */
  mixFirstAspirate: InnerMixArgs | null | undefined
  /** Mix in destination well after dispense */
  mixInDestination: InnerMixArgs | null | undefined
}

export type TransferArgs = SharedTransferLikeArgs & {
  commandCreatorFnName: 'transfer'

  sourceWells: string[]
  destWells: string[] | null

  /** If given, blow out in the specified destination after dispense at the end of each asp-dispense cycle */
  blowoutLocation: string | null | undefined
  blowoutFlowRateUlSec: number
  blowoutOffsetFromTopMm: number

  /** Mix in first well in chunk */
  mixBeforeAspirate: InnerMixArgs | null | undefined
  /** Mix in destination well after dispense */
  mixInDestination: InnerMixArgs | null | undefined
}

export type DistributeArgs = SharedTransferLikeArgs & {
  commandCreatorFnName: 'distribute'

  sourceWell: string
  destWells: string[]

  /** Disposal volume is added to the volume of the first aspirate of each asp-asp-disp cycle */
  disposalVolume: number | null | undefined
  /** pass to blowout **/
  /** If given, blow out in the specified destination after dispense at the end of each asp-dispense cycle */
  blowoutLocation: string | null | undefined
  blowoutFlowRateUlSec: number
  blowoutOffsetFromTopMm: number

  /** Mix in first well in chunk */
  mixBeforeAspirate: InnerMixArgs | null | undefined
}

export type MixArgs = CommonArgs & {
  commandCreatorFnName: 'mix'
  tipRack: string // tipRackDefUri
  labware: string
  pipette: string
  nozzles: NozzleConfigurationStyle | null // setting for 96-channel
  wells: string[]
  /** Mix volume (should not exceed pipette max) */
  volume: number
  /** Times to mix (should be integer) */
  times: number
  /** Touch tip after mixing */
  touchTip: boolean
  touchTipMmFromBottom: number
  /** change tip: see comments in step-generation/mix.js */
  changeTip: ChangeTipOptions
  /** drop tip location entity id */
  dropTipLocation: string
  /** If given, blow out in the specified destination after mixing each well */
  blowoutLocation: string | null | undefined
  blowoutFlowRateUlSec: number
  blowoutOffsetFromTopMm: number

  /** offset from bottom of well in mm */
  aspirateOffsetFromBottomMm: number
  dispenseOffsetFromBottomMm: number
  /** x offset */
  aspirateXOffset: number
  dispenseXOffset: number
  /** y offset */
  aspirateYOffset: number
  dispenseYOffset: number
  /** flow rates in uL/sec */
  aspirateFlowRateUlSec: number
  dispenseFlowRateUlSec: number
  /** delays */
  aspirateDelaySeconds: number | null | undefined
  dispenseDelaySeconds: number | null | undefined
}

export type PauseArgs = CommonArgs & {
  commandCreatorFnName: 'delay'
  message?: string
  wait: number | true
  pauseTemperature?: number | null
  meta:
    | {
        hours?: number
        minutes?: number
        seconds?: number
      }
    | null
    | undefined
}

export interface WaitForTemperatureArgs {
  module: string | null
  commandCreatorFnName: 'waitForTemperature'
  temperature: number
  message?: string
}

export type EngageMagnetArgs = EngageMagnetParams & {
  module: string
  commandCreatorFnName: 'engageMagnet'
  message?: string
}

export type DisengageMagnetArgs = ModuleOnlyParams & {
  module: string
  commandCreatorFnName: 'disengageMagnet'
  message?: string
}

export interface SetTemperatureArgs {
  module: string | null
  commandCreatorFnName: 'setTemperature'
  targetTemperature: number
  message?: string
}

export interface DeactivateTemperatureArgs {
  module: string | null
  commandCreatorFnName: 'deactivateTemperature'
  message?: string
}

export type SetShakeSpeedArgs = ShakeSpeedParams & {
  moduleId: string
  commandCreatorFnName: 'setShakeSpeed'
  message?: string
}

export interface HeaterShakerArgs {
  module: string | null
  rpm: number | null
  commandCreatorFnName: 'heaterShaker'
  targetTemperature: number | null
  latchOpen: boolean
  timerMinutes: number | null
  timerSeconds: number | null
  message?: string
}

const PROFILE_CYCLE: 'profileCycle' = 'profileCycle'
const PROFILE_STEP: 'profileStep' = 'profileStep'

interface ProfileStepItem {
  type: typeof PROFILE_STEP
  id: string
  title: string
  temperature: string
  durationMinutes: string
  durationSeconds: string
}

interface ProfileCycleItem {
  type: typeof PROFILE_CYCLE
  id: string
  steps: ProfileStepItem[]
  repetitions: string
}

// TODO IMMEDIATELY: ProfileStepItem -> ProfileStep, ProfileCycleItem -> ProfileCycle
export type ProfileItem = ProfileStepItem | ProfileCycleItem

export interface ThermocyclerProfileStepArgs {
  module: string
  commandCreatorFnName: THERMOCYCLER_PROFILE
  blockTargetTempHold: number | null
  lidOpenHold: boolean
  lidTargetTempHold: number | null
  message?: string
  profileSteps: AtomicProfileStep[]
  profileTargetLidTemp: number
  profileVolume: number
  meta?: {
    rawProfileItems: ProfileItem[]
  }
}

export interface ThermocyclerStateStepArgs {
  module: string
  commandCreatorFnName: THERMOCYCLER_STATE
  blockTargetTemp: number | null
  lidTargetTemp: number | null
  lidOpen: boolean
  message?: string
}

export interface MoveLabwareArgs extends CommonArgs {
  commandCreatorFnName: 'moveLabware'
  labware: string
  useGripper: boolean
  newLocation: LabwareLocation
}

export type CommandCreatorArgs =
  | ConsolidateArgs
  | DistributeArgs
  | MixArgs
  | PauseArgs
  | TransferArgs
  | EngageMagnetArgs
  | DisengageMagnetArgs
  | SetTemperatureArgs
  | WaitForTemperatureArgs
  | DeactivateTemperatureArgs
  | ThermocyclerProfileStepArgs
  | ThermocyclerStateStepArgs
  | HeaterShakerArgs
  | MoveLabwareArgs

export interface LocationLiquidState {
  [ingredGroup: string]: { volume: number }
}

export interface SingleLabwareLiquidState {
  [well: string]: LocationLiquidState
}

export interface LabwareLiquidState {
  [labwareId: string]: SingleLabwareLiquidState
}

export interface SourceAndDest {
  source: LocationLiquidState
  dest: LocationLiquidState
}

// Data that never changes across time
export interface Config {
  OT_PD_DISABLE_MODULE_RESTRICTIONS: boolean
}
export interface InvariantContext {
  labwareEntities: LabwareEntities
  moduleEntities: ModuleEntities
  pipetteEntities: PipetteEntities
  liquidEntities: LiquidEntities
  additionalEquipmentEntities: AdditionalEquipmentEntities
  config: Config
}

export interface TimelineFrame {
  pipettes: {
    [pipetteId: string]: PipetteTemporalProperties
  }
  labware: {
    [labwareId: string]: LabwareTemporalProperties
  }
  modules: {
    [moduleId: string]: ModuleTemporalProperties
  }
  tipState: {
    tipracks: {
      [labwareId: string]: {
        [wellName: string]: boolean // true if tip is in there
      }
    }
    pipettes: {
      [pipetteId: string]: boolean // true if pipette has tip(s)
    }
  }
  liquidState: {
    pipettes: {
      [pipetteId: string]: {
        /** tips are numbered 0-7. 0 is the furthest to the back of the robot.
         * For an 8-channel, on a 96-flat, Tip 0 is in row A, Tip 7 is in row H.
         */
        [tipId: string]: LocationLiquidState
      }
    }
    labware: {
      [labwareId: string]: {
        [well: string]: LocationLiquidState
      }
    }
    additionalEquipment: {
      /** for the waste chute and trash bin */
      [additionalEquipmentId: string]: LocationLiquidState
    }
  }
}
export type RobotState = TimelineFrame // legacy name alias

export type ErrorType =
  | 'CANNOT_MOVE_WITH_GRIPPER'
  | 'DROP_TIP_LOCATION_DOES_NOT_EXIST'
  | 'EQUIPMENT_DOES_NOT_EXIST'
  | 'GRIPPER_REQUIRED'
  | 'HEATER_SHAKER_EAST_WEST_LATCH_OPEN'
  | 'HEATER_SHAKER_EAST_WEST_MULTI_CHANNEL'
  | 'HEATER_SHAKER_IS_SHAKING'
  | 'HEATER_SHAKER_LATCH_CLOSED'
  | 'HEATER_SHAKER_LATCH_OPEN'
  | 'HEATER_SHAKER_NORTH_SOUTH__OF_NON_TIPRACK_WITH_MULTI_CHANNEL'
  | 'HEATER_SHAKER_NORTH_SOUTH_EAST_WEST_SHAKING'
  | 'INSUFFICIENT_TIPS'
  | 'INVALID_SLOT'
  | 'LABWARE_DISCARDED_IN_WASTE_CHUTE'
  | 'LABWARE_DOES_NOT_EXIST'
  | 'LABWARE_OFF_DECK'
  | 'LABWARE_ON_ANOTHER_ENTITY'
  | 'MISMATCHED_SOURCE_DEST_WELLS'
  | 'MISSING_96_CHANNEL_TIPRACK_ADAPTER'
  | 'MISSING_MODULE'
  | 'MISSING_TEMPERATURE_STEP'
  | 'MODULE_PIPETTE_COLLISION_DANGER'
  | 'NO_TIP_ON_PIPETTE'
  | 'NO_TIP_SELECTED'
  | 'PIPETTE_DOES_NOT_EXIST'
  | 'PIPETTE_HAS_TIP'
  | 'PIPETTE_VOLUME_EXCEEDED'
  | 'PIPETTING_INTO_COLUMN_4'
  | 'POSSIBLE_PIPETTE_COLLISION'
  | 'REMOVE_96_CHANNEL_TIPRACK_ADAPTER'
  | 'TALL_LABWARE_EAST_WEST_OF_HEATER_SHAKER'
  | 'THERMOCYCLER_LID_CLOSED'
  | 'TIP_VOLUME_EXCEEDED'

export interface CommandCreatorError {
  message: string
  type: ErrorType
}

export type WarningType =
  | 'ASPIRATE_MORE_THAN_WELL_CONTENTS'
  | 'ASPIRATE_FROM_PRISTINE_WELL'
  | 'LABWARE_IN_WASTE_CHUTE_HAS_LIQUID'
  | 'TIPRACK_IN_WASTE_CHUTE_HAS_TIPS'

export interface CommandCreatorWarning {
  message: string
  type: WarningType
}

export interface CommandsAndRobotState {
  commands: CreateCommand[]
  robotState: RobotState
  warnings?: CommandCreatorWarning[]
}

export interface CommandCreatorErrorResponse {
  errors: CommandCreatorError[]
  warnings?: CommandCreatorWarning[]
}

export interface CommandsAndWarnings {
  commands: CreateCommand[]
  warnings?: CommandCreatorWarning[]
}
export type CommandCreatorResult =
  | CommandsAndWarnings
  | CommandCreatorErrorResponse
export type CommandCreator<Args> = (
  args: Args,
  invariantContext: InvariantContext,
  prevRobotState: RobotState
) => CommandCreatorResult
export type CurriedCommandCreator = (
  invariantContext: InvariantContext,
  prevRobotState: RobotState
) => CommandCreatorResult

export interface Timeline {
  timeline: CommandsAndRobotState[] // TODO: Ian 2018-06-14 avoid timeline.timeline shape, better names
  errors?: CommandCreatorError[] | null
}

export interface RobotStateAndWarnings {
  robotState: RobotState
  warnings: CommandCreatorWarning[]
}<|MERGE_RESOLUTION|>--- conflicted
+++ resolved
@@ -74,7 +74,10 @@
 export interface MagneticBlockState {
   type: typeof MAGNETIC_BLOCK_TYPE
 }
-<<<<<<< HEAD
+
+export interface AbsorbanceReaderState {
+  type: typeof ABSORBANCE_READER_TYPE
+}
 
 export type ModuleState =
   | MagneticModuleState
@@ -82,23 +85,10 @@
   | ThermocyclerModuleState
   | HeaterShakerModuleState
   | MagneticBlockState
+  | AbsorbanceReaderState
 export interface ModuleTemporalProperties {
   slot: DeckSlot
   moduleState: ModuleState
-=======
-export interface AbsorbanceReaderState {
-  type: typeof ABSORBANCE_READER_TYPE
-}
-export interface ModuleTemporalProperties {
-  slot: DeckSlot
-  moduleState:
-    | MagneticModuleState
-    | TemperatureModuleState
-    | ThermocyclerModuleState
-    | HeaterShakerModuleState
-    | MagneticBlockState
-    | AbsorbanceReaderState
->>>>>>> a647963f
 }
 
 export interface LabwareEntity {
