import type { Mount } from '@opentrons/components'
import {
  MAGNETIC_MODULE_TYPE,
  TEMPERATURE_MODULE_TYPE,
  THERMOCYCLER_MODULE_TYPE,
  HEATERSHAKER_MODULE_TYPE,
  MAGNETIC_BLOCK_TYPE,
  LabwareLocation,
} from '@opentrons/shared-data'
import type {
  CreateCommand,
  LabwareDefinition2,
  ModuleType,
  ModuleModel,
  PipetteNameSpecs,
  PipetteName,
} from '@opentrons/shared-data'
import type {
  AtomicProfileStep,
  EngageMagnetParams,
  ModuleOnlyParams,
} from '@opentrons/shared-data/protocol/types/schemaV4'
import type { Command } from '@opentrons/shared-data/protocol/types/schemaV5Addendum'
import type {
  TEMPERATURE_DEACTIVATED,
  TEMPERATURE_AT_TARGET,
  TEMPERATURE_APPROACHING_TARGET,
} from './constants'
import { ShakeSpeedParams } from '@opentrons/shared-data/protocol/types/schemaV6/command/module'

export type { Command }

// Copied from PD
export type DeckSlot = string
type THERMOCYCLER_STATE = 'thermocyclerState'
type THERMOCYCLER_PROFILE = 'thermocyclerProfile'
export interface LabwareTemporalProperties {
  slot: DeckSlot
}

export interface PipetteTemporalProperties {
  mount: Mount
}

export interface MagneticModuleState {
  type: typeof MAGNETIC_MODULE_TYPE
  engaged: boolean
}

export type TemperatureStatus =
  | typeof TEMPERATURE_DEACTIVATED
  | typeof TEMPERATURE_AT_TARGET
  | typeof TEMPERATURE_APPROACHING_TARGET

export interface TemperatureModuleState {
  type: typeof TEMPERATURE_MODULE_TYPE
  status: TemperatureStatus
  targetTemperature: number | null
}
export interface ThermocyclerModuleState {
  type: typeof THERMOCYCLER_MODULE_TYPE
  blockTargetTemp: number | null // null means block is deactivated
  lidTargetTemp: number | null // null means lid is deactivated
  lidOpen: boolean | null // if false, closed. If null, unknown
}

export interface HeaterShakerModuleState {
  type: typeof HEATERSHAKER_MODULE_TYPE
  targetTemp: number | null
  targetSpeed: number | null
  latchOpen: boolean | null
}
<<<<<<< HEAD

export type ModuleState =
  | MagneticModuleState
  | TemperatureModuleState
  | ThermocyclerModuleState
  | HeaterShakerModuleState
export interface ModuleTemporalProperties {
  slot: DeckSlot
  moduleState: ModuleState
=======
export interface MagneticBlockState {
  type: typeof MAGNETIC_BLOCK_TYPE
}
export interface ModuleTemporalProperties {
  slot: DeckSlot
  moduleState:
    | MagneticModuleState
    | TemperatureModuleState
    | ThermocyclerModuleState
    | HeaterShakerModuleState
    | MagneticBlockState
>>>>>>> 869b992c
}

export interface LabwareEntity {
  id: string
  labwareDefURI: string
  def: LabwareDefinition2
}
export interface LabwareEntities {
  [labwareId: string]: LabwareEntity
}

export interface ModuleEntity {
  id: string
  type: ModuleType
  model: ModuleModel
}

export interface ModuleEntities {
  [moduleId: string]: ModuleEntity
}

export interface NormalizedPipetteById {
  [pipetteId: string]: {
    name: PipetteName
    id: string
    tiprackDefURI: string
  }
}

export interface NormalizedAdditionalEquipmentById {
  [additionalEquipmentId: string]: {
    name: 'gripper'
    id: string
  }
}

export type NormalizedPipette = NormalizedPipetteById[keyof NormalizedPipetteById]

// "entities" have only properties that are time-invariant
// when they are de-normalized, the definitions they reference are baked in
// =========== PIPETTES ========
export type PipetteEntity = NormalizedPipette & {
  tiprackLabwareDef: LabwareDefinition2
  spec: PipetteNameSpecs
}

export interface PipetteEntities {
  [pipetteId: string]: PipetteEntity
}
<<<<<<< HEAD

export interface LiquidEntity {
  displayName: string
  description: string
  displayColor: string
}
export interface LiquidEntities {
  [liquidId: string]: LiquidEntity
}

=======
>>>>>>> 869b992c
// ===== MIX-IN TYPES =====
export type ChangeTipOptions =
  | 'always'
  | 'once'
  | 'never'
  | 'perDest'
  | 'perSource'

export interface InnerMixArgs {
  volume: number
  times: number
}

export interface InnerDelayArgs {
  seconds: number
  mmFromBottom: number
}

interface CommonArgs {
  /** Optional user-readable name for this step */
  name: string | null | undefined
  /** Optional user-readable description/notes for this step */
  description: string | null | undefined
}

// ===== Processed form types. Used as args to call command creator fns =====

export type SharedTransferLikeArgs = CommonArgs & {
  pipette: string // PipetteId

  sourceLabware: string
  destLabware: string
  /** volume is interpreted differently by different Step types */
  volume: number

  // ===== ASPIRATE SETTINGS =====
  /** Pre-wet tip with ??? uL liquid from the first source well. */
  preWetTip: boolean
  /** Touch tip after every aspirate */
  touchTipAfterAspirate: boolean
  /** Optional offset for touch tip after aspirate (if null, use PD default) */
  touchTipAfterAspirateOffsetMmFromBottom: number
  /** changeTip is interpreted differently by different Step types */
  changeTip: ChangeTipOptions
  /** Delay after every aspirate */
  aspirateDelay: InnerDelayArgs | null | undefined
  /** Air gap after every aspirate */
  aspirateAirGapVolume: number | null
  /** Flow rate in uL/sec for all aspirates */
  aspirateFlowRateUlSec: number
  /** offset from bottom of well in mm */
  aspirateOffsetFromBottomMm: number

  // ===== DISPENSE SETTINGS =====
  /** Air gap after dispense */
  dispenseAirGapVolume: number | null
  /** Delay after every dispense */
  dispenseDelay: InnerDelayArgs | null | undefined
  /** Touch tip in destination well after dispense */
  touchTipAfterDispense: boolean
  /** Optional offset for touch tip after dispense (if null, use PD default) */
  touchTipAfterDispenseOffsetMmFromBottom: number
  /** Flow rate in uL/sec for all dispenses */
  dispenseFlowRateUlSec: number
  /** offset from bottom of well in mm */
  dispenseOffsetFromBottomMm: number
}

export type ConsolidateArgs = SharedTransferLikeArgs & {
  commandCreatorFnName: 'consolidate'

  sourceWells: string[]
  destWell: string

  /** If given, blow out in the specified destination after dispense at the end of each asp-asp-dispense cycle */
  blowoutLocation: string | null | undefined
  blowoutFlowRateUlSec: number
  blowoutOffsetFromTopMm: number

  /** Mix in first well in chunk */
  mixFirstAspirate: InnerMixArgs | null | undefined
  /** Mix in destination well after dispense */
  mixInDestination: InnerMixArgs | null | undefined
}

export type TransferArgs = SharedTransferLikeArgs & {
  commandCreatorFnName: 'transfer'

  sourceWells: string[]
  destWells: string[]

  /** If given, blow out in the specified destination after dispense at the end of each asp-dispense cycle */
  blowoutLocation: string | null | undefined
  blowoutFlowRateUlSec: number
  blowoutOffsetFromTopMm: number

  /** Mix in first well in chunk */
  mixBeforeAspirate: InnerMixArgs | null | undefined
  /** Mix in destination well after dispense */
  mixInDestination: InnerMixArgs | null | undefined
}

export type DistributeArgs = SharedTransferLikeArgs & {
  commandCreatorFnName: 'distribute'

  sourceWell: string
  destWells: string[]

  /** Disposal volume is added to the volume of the first aspirate of each asp-asp-disp cycle */
  disposalVolume: number | null | undefined
  /** pass to blowout **/
  /** If given, blow out in the specified destination after dispense at the end of each asp-dispense cycle */
  blowoutLocation: string | null | undefined
  blowoutFlowRateUlSec: number
  blowoutOffsetFromTopMm: number

  /** Mix in first well in chunk */
  mixBeforeAspirate: InnerMixArgs | null | undefined
}

export type MixArgs = CommonArgs & {
  commandCreatorFnName: 'mix'
  labware: string
  pipette: string
  wells: string[]
  /** Mix volume (should not exceed pipette max) */
  volume: number
  /** Times to mix (should be integer) */
  times: number
  /** Touch tip after mixing */
  touchTip: boolean
  touchTipMmFromBottom: number
  /** change tip: see comments in step-generation/mix.js */
  changeTip: ChangeTipOptions

  /** If given, blow out in the specified destination after mixing each well */
  blowoutLocation: string | null | undefined
  blowoutFlowRateUlSec: number
  blowoutOffsetFromTopMm: number

  /** offset from bottom of well in mm */
  aspirateOffsetFromBottomMm: number
  dispenseOffsetFromBottomMm: number
  /** flow rates in uL/sec */
  aspirateFlowRateUlSec: number
  dispenseFlowRateUlSec: number
  /** delays */
  aspirateDelaySeconds: number | null | undefined
  dispenseDelaySeconds: number | null | undefined
}

export type PauseArgs = CommonArgs & {
  commandCreatorFnName: 'delay'
  message?: string
  wait: number | true
  pauseTemperature?: number | null
  meta:
    | {
        hours?: number
        minutes?: number
        seconds?: number
      }
    | null
    | undefined
}

export interface WaitForTemperatureArgs {
  module: string | null
  commandCreatorFnName: 'waitForTemperature'
  temperature: number
  message?: string
}

export type EngageMagnetArgs = EngageMagnetParams & {
  module: string
  commandCreatorFnName: 'engageMagnet'
  message?: string
}

export type DisengageMagnetArgs = ModuleOnlyParams & {
  module: string
  commandCreatorFnName: 'disengageMagnet'
  message?: string
}

export interface SetTemperatureArgs {
  module: string | null
  commandCreatorFnName: 'setTemperature'
  targetTemperature: number
  message?: string
}

export interface DeactivateTemperatureArgs {
  module: string | null
  commandCreatorFnName: 'deactivateTemperature'
  message?: string
}

export type SetShakeSpeedArgs = ShakeSpeedParams & {
  moduleId: string
  commandCreatorFnName: 'setShakeSpeed'
  message?: string
}

export interface HeaterShakerArgs {
  module: string | null
  rpm: number | null
  commandCreatorFnName: 'heaterShaker'
  targetTemperature: number | null
  latchOpen: boolean
  timerMinutes: number | null
  timerSeconds: number | null
  message?: string
}

const PROFILE_CYCLE: 'profileCycle' = 'profileCycle'
const PROFILE_STEP: 'profileStep' = 'profileStep'

interface ProfileStepItem {
  type: typeof PROFILE_STEP
  id: string
  title: string
  temperature: string
  durationMinutes: string
  durationSeconds: string
}

interface ProfileCycleItem {
  type: typeof PROFILE_CYCLE
  id: string
  steps: ProfileStepItem[]
  repetitions: string
}

// TODO IMMEDIATELY: ProfileStepItem -> ProfileStep, ProfileCycleItem -> ProfileCycle
export type ProfileItem = ProfileStepItem | ProfileCycleItem

export interface ThermocyclerProfileStepArgs {
  module: string
  commandCreatorFnName: THERMOCYCLER_PROFILE
  blockTargetTempHold: number | null
  lidOpenHold: boolean
  lidTargetTempHold: number | null
  message?: string
  profileSteps: AtomicProfileStep[]
  profileTargetLidTemp: number
  profileVolume: number
  meta?: {
    rawProfileItems: ProfileItem[]
  }
}

export interface ThermocyclerStateStepArgs {
  module: string
  commandCreatorFnName: THERMOCYCLER_STATE
  blockTargetTemp: number | null
  lidTargetTemp: number | null
  lidOpen: boolean
  message?: string
}

export interface MoveLabwareArgs extends CommonArgs {
  commandCreatorFnName: 'moveLabware'
  labware: string
  useGripper: boolean
  newLocation: LabwareLocation
}

export type CommandCreatorArgs =
  | ConsolidateArgs
  | DistributeArgs
  | MixArgs
  | PauseArgs
  | TransferArgs
  | EngageMagnetArgs
  | DisengageMagnetArgs
  | SetTemperatureArgs
  | WaitForTemperatureArgs
  | DeactivateTemperatureArgs
  | ThermocyclerProfileStepArgs
  | ThermocyclerStateStepArgs
  | HeaterShakerArgs
  | MoveLabwareArgs

export interface LocationLiquidState {
  [ingredGroup: string]: { volume: number }
}

export interface SingleLabwareLiquidState {
  [well: string]: LocationLiquidState
}

export interface LabwareLiquidState {
  [labwareId: string]: SingleLabwareLiquidState
}

export interface SourceAndDest {
  source: LocationLiquidState
  dest: LocationLiquidState
}

// Data that never changes across time
export interface Config {
  OT_PD_DISABLE_MODULE_RESTRICTIONS: boolean
}
export interface InvariantContext {
  labwareEntities: LabwareEntities
  moduleEntities: ModuleEntities
  pipetteEntities: PipetteEntities
  liquidEntities: LiquidEntities
  config: Config
}

// TODO Ian 2018-02-09 Rename this so it's less ambigious with what we call "robot state": `TimelineFrame`?
export interface RobotState {
  pipettes: {
    [pipetteId: string]: PipetteTemporalProperties
  }
  labware: {
    [labwareId: string]: LabwareTemporalProperties
  }
  modules: {
    [moduleId: string]: ModuleTemporalProperties
  }
  tipState: {
    tipracks: {
      [labwareId: string]: {
        [wellName: string]: boolean // true if tip is in there
      }
    }
    pipettes: {
      [pipetteId: string]: boolean // true if pipette has tip(s)
    }
  }
  liquidState: {
    pipettes: {
      [pipetteId: string]: {
        /** tips are numbered 0-7. 0 is the furthest to the back of the robot.
         * For an 8-channel, on a 96-flat, Tip 0 is in row A, Tip 7 is in row H.
         */
        [tipId: string]: LocationLiquidState
      }
    }
    labware: {
      [labwareId: string]: {
        [well: string]: LocationLiquidState
      }
    }
  }
}

export type ErrorType =
  | 'INSUFFICIENT_TIPS'
  | 'LABWARE_DOES_NOT_EXIST'
  | 'MISMATCHED_SOURCE_DEST_WELLS'
  | 'MISSING_MODULE'
  | 'MODULE_PIPETTE_COLLISION_DANGER'
  | 'NO_TIP_ON_PIPETTE'
  | 'PIPETTE_DOES_NOT_EXIST'
  | 'PIPETTE_VOLUME_EXCEEDED'
  | 'TIP_VOLUME_EXCEEDED'
  | 'MISSING_TEMPERATURE_STEP'
  | 'THERMOCYCLER_LID_CLOSED'
  | 'INVALID_SLOT'
  | 'HEATER_SHAKER_LATCH_OPEN'
  | 'HEATER_SHAKER_IS_SHAKING'
  | 'TALL_LABWARE_EAST_WEST_OF_HEATER_SHAKER'
  | 'HEATER_SHAKER_EAST_WEST_LATCH_OPEN'
  | 'HEATER_SHAKER_NORTH_SOUTH_EAST_WEST_SHAKING'
  | 'HEATER_SHAKER_EAST_WEST_MULTI_CHANNEL'
  | 'HEATER_SHAKER_NORTH_SOUTH__OF_NON_TIPRACK_WITH_MULTI_CHANNEL'
  | 'HEATER_SHAKER_LATCH_CLOSED'
  | 'LABWARE_OFF_DECK'

export interface CommandCreatorError {
  message: string
  type: ErrorType
}

export type WarningType =
  | 'ASPIRATE_MORE_THAN_WELL_CONTENTS'
  | 'ASPIRATE_FROM_PRISTINE_WELL'

export interface CommandCreatorWarning {
  message: string
  type: WarningType
}

export interface CommandsAndRobotState {
  commands: CreateCommand[]
  robotState: RobotState
  warnings?: CommandCreatorWarning[]
}

export interface CommandCreatorErrorResponse {
  errors: CommandCreatorError[]
  warnings?: CommandCreatorWarning[]
}

export interface CommandsAndWarnings {
  commands: CreateCommand[]
  warnings?: CommandCreatorWarning[]
}
export type CommandCreatorResult =
  | CommandsAndWarnings
  | CommandCreatorErrorResponse
export type CommandCreator<Args> = (
  args: Args,
  invariantContext: InvariantContext,
  prevRobotState: RobotState
) => CommandCreatorResult
export type CurriedCommandCreator = (
  invariantContext: InvariantContext,
  prevRobotState: RobotState
) => CommandCreatorResult

export interface Timeline {
  timeline: CommandsAndRobotState[] // TODO: Ian 2018-06-14 avoid timeline.timeline shape, better names
  errors?: CommandCreatorError[] | null
}

export interface RobotStateAndWarnings {
  robotState: RobotState
  warnings: CommandCreatorWarning[]
}

// Copied from PD
export type WellOrderOption = 'l2r' | 'r2l' | 't2b' | 'b2t'<|MERGE_RESOLUTION|>--- conflicted
+++ resolved
@@ -70,29 +70,19 @@
   targetSpeed: number | null
   latchOpen: boolean | null
 }
-<<<<<<< HEAD
+export interface MagneticBlockState {
+  type: typeof MAGNETIC_BLOCK_TYPE
+}
 
 export type ModuleState =
   | MagneticModuleState
   | TemperatureModuleState
   | ThermocyclerModuleState
   | HeaterShakerModuleState
+  | MagneticBlockState
 export interface ModuleTemporalProperties {
   slot: DeckSlot
   moduleState: ModuleState
-=======
-export interface MagneticBlockState {
-  type: typeof MAGNETIC_BLOCK_TYPE
-}
-export interface ModuleTemporalProperties {
-  slot: DeckSlot
-  moduleState:
-    | MagneticModuleState
-    | TemperatureModuleState
-    | ThermocyclerModuleState
-    | HeaterShakerModuleState
-    | MagneticBlockState
->>>>>>> 869b992c
 }
 
 export interface LabwareEntity {
@@ -142,7 +132,6 @@
 export interface PipetteEntities {
   [pipetteId: string]: PipetteEntity
 }
-<<<<<<< HEAD
 
 export interface LiquidEntity {
   displayName: string
@@ -153,8 +142,6 @@
   [liquidId: string]: LiquidEntity
 }
 
-=======
->>>>>>> 869b992c
 // ===== MIX-IN TYPES =====
 export type ChangeTipOptions =
   | 'always'
