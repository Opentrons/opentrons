{
  "name": "@opentrons/app-shell",
  "private": true,
  "productName": "Opentrons",
  "version": "6.1.0",
  "description": "Opentrons desktop application",
  "main": "lib/main.js",
  "types": "lib/main.d.ts",
  "scripts": {
    "start": "make dev",
    "postinstall": "patch-package"
  },
  "repository": {
    "type": "git",
    "url": "https://github.com/Opentrons/opentrons.git"
  },
  "author": {
    "name": "Opentrons Labworks",
    "email": "engineering@opentrons.com"
  },
  "license": "Apache-2.0",
  "bugs": {
    "url": "https://github.com/Opentrons/opentrons/issues"
  },
  "homepage": "https://github.com/Opentrons/opentrons",
  "workspaces": {
    "nohoist": [
      "**"
    ]
  },
  "devDependencies": {
<<<<<<< HEAD
    "@opentrons/app": "6.1.0",
    "@opentrons/discovery-client": "6.1.0",
    "@opentrons/shared-data": "6.1.0"
=======
    "@opentrons/app": "6.0.1",
    "@opentrons/discovery-client": "6.0.1",
    "@opentrons/shared-data": "6.0.1",
    "patch-package": "^6.4.7",
    "postinstall-postinstall": "^2.1.0"
>>>>>>> aad418f7
  },
  "dependencies": {
    "@thi.ng/paths": "1.6.5",
    "@types/dateformat": "^3.0.1",
    "@types/fs-extra": "9.0.13",
    "@types/lodash": "^4.14.168",
    "@types/pump": "^1.1.0",
    "@types/uuid": "^3.4.7",
    "ajv": "6.10.2",
    "dateformat": "3.0.3",
    "electron-context-menu": "^3.3.0",
    "electron-debug": "3.0.1",
    "electron-devtools-installer": "3.1.1",
    "electron-dl": "1.14.0",
    "electron-store": "5.1.1",
    "electron-updater": "5.2.3",
    "execa": "4.0.0",
    "form-data": "2.5.0",
    "fs-extra": "10.0.0",
    "get-stream": "5.1.0",
    "merge-options": "1.0.1",
    "node-fetch": "2.6.0",
    "node-stream-zip": "1.8.2",
    "pump": "3.0.0",
    "semver": "5.5.0",
    "tempy": "0.3.0",
    "uuid": "3.2.1",
    "winston": "3.1.0",
    "yargs-parser": "10.0.0"
  },
  "optionalDependencies": {
    "usb-detection": "4.14.1"
  }
}<|MERGE_RESOLUTION|>--- conflicted
+++ resolved
@@ -29,17 +29,11 @@
     ]
   },
   "devDependencies": {
-<<<<<<< HEAD
     "@opentrons/app": "6.1.0",
     "@opentrons/discovery-client": "6.1.0",
-    "@opentrons/shared-data": "6.1.0"
-=======
-    "@opentrons/app": "6.0.1",
-    "@opentrons/discovery-client": "6.0.1",
-    "@opentrons/shared-data": "6.0.1",
+    "@opentrons/shared-data": "6.1.0",
     "patch-package": "^6.4.7",
     "postinstall-postinstall": "^2.1.0"
->>>>>>> aad418f7
   },
   "dependencies": {
     "@thi.ng/paths": "1.6.5",
