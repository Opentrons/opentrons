--- conflicted
+++ resolved
@@ -16,17 +16,9 @@
 const {PythonEnvManager} = require('./envmanager.js')
 const {waitUntilServerResponds} = require('./util.js')
 
-<<<<<<< HEAD
 let appWindowUrl = 'http://localhost:31950/'
 let mainWindow
 let serverManager = new ServerManager()
-=======
-const deskmetrics = require('deskmetrics')
-
-let serverManager = new ServerManager()
-let mainWindow
-let appWindowUrl = 'http://localhost:31950/'
->>>>>>> 54871207
 
 if (process.env.NODE_ENV === 'development'){
   // require('vue-devtools').install()
@@ -61,17 +53,6 @@
   createAndSetAppDataDir()
   const mainLogger = getLogger('electron-main')
 
-  deskmetrics.start({ appId: '8d9af03aa1', version:  app.getVersion()}).then(function() {
-    // Set properties
-    console.log('App version is', app.getVersion());
-    deskmetrics.setProperty('version', app.getVersion())
-    deskmetrics.setProperty('build', app.getVersion())
-  })
-  ipcMain.on('analytics', (event, appEvent, appEventMetadata) => {
-    // console.log('Sending event', appEvent, appEventMetadata)
-    deskmetrics.send(appEvent, appEventMetadata)
-  })
-
   // NOTE: vue-devtools can only be installed after app the 'ready' event
   if (process.env.NODE_ENV === 'development'){
     require('vue-devtools').install()
@@ -86,10 +67,6 @@
 
   serverManager.start()
   waitUntilServerResponds(
-<<<<<<< HEAD
-=======
-    //() => createWindow('http://localhost:8090/'),
->>>>>>> 54871207
     () => createWindow(appWindowUrl),
     'http://localhost:31950/'
   )
