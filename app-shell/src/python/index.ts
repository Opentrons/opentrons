import path from 'path'
import fs from 'fs-extra'
import execa from 'execa'
import uuid from 'uuid/v4'

import { createLogger } from '../log'
import { getConfig } from '../config'

const log = createLogger('python')

let pythonPath: string | null = null

export function initializePython(): void {
  const pathToPythonOverride: string | null = getConfig('python')
    .pathToPythonOverride

  let pythonCandidates = [
    // Linux + macOS
    path.join(process.resourcesPath ?? './', 'python', 'bin', 'python3'),
    // Windows
    path.join(process.resourcesPath ?? './', 'python'),
  ]

  if (pathToPythonOverride != null) {
    pythonCandidates = [
      pathToPythonOverride,
      // Linux + macOS
      path.join(pathToPythonOverride, 'bin/python3'),
      // Windows
      path.join(pathToPythonOverride, 'python'),
      ...pythonCandidates,
    ]
  }

  pythonPath = pythonCandidates.filter(testPythonPath)[0] ?? null

  if (pythonPath != null)
    log.info('Python environment selected', { pythonPath })
  else {
    log.error('No valid Python environment found')
  }
}

export function analyzeProtocolSource(
  srcFilePath: string,
  destFilePath: string
): Promise<void> {
  if (pythonPath === null) {
    return Promise.reject(
      new Error('No Python interpreter set, was `initializePython` called?')
    )
  }

  return execa(pythonPath, [
    '-m',
    'opentrons.cli',
    'analyze',
    '--json',
    srcFilePath,
  ])
    .then(output => {
      log.debug('python output: ', output)
      fs.writeFile(destFilePath, output.stdout)
    })
    .catch(e => {
      log.error(e)
    })
}

<<<<<<< HEAD
  if (pythonPath != null) {
    return execa(pythonPath, [
      '-m',
      'opentrons.cli',
      'analyze',
      '--json',
      srcFilePath,
    ])
      .then(output => {
        log.debug('python output: ', output)
        fs.writeFile(destFilePath, output.stdout)
      })
      .catch((e: Error) => {
        log.error(e)
        fs.writeJSON(destFilePath, {
          errors: [
            {
              id: uuid(),
              errorType: 'AnalysisError',
              createdAt: new Date().getTime(),
              detail: e.message,
            },
          ],
          files: [],
          config: {},
          metadata: [],
          commands: [],
        })
      })
  } else {
    return Promise.reject(new Error('Python interpreter could not be found'))
=======
function testPythonPath(candidatePath: string): boolean {
  try {
    fs.accessSync(candidatePath, fs.constants.X_OK)
    const stats = fs.statSync(candidatePath)

    if (stats.isFile()) {
      return true
    }
  } catch (error) {
    log.debug('Python candidate not executable, skipping', {
      candidatePath,
      error,
    })
>>>>>>> 077f914e
  }

  return false
}<|MERGE_RESOLUTION|>--- conflicted
+++ resolved
@@ -64,42 +64,23 @@
     })
     .catch(e => {
       log.error(e)
+      fs.writeJSON(destFilePath, {
+        errors: [
+          {
+            id: uuid(),
+            errorType: 'AnalysisError',
+            createdAt: new Date().getTime(),
+            detail: e.message,
+          },
+        ],
+        files: [],
+        config: {},
+        metadata: [],
+        commands: [],
+      })
     })
 }
 
-<<<<<<< HEAD
-  if (pythonPath != null) {
-    return execa(pythonPath, [
-      '-m',
-      'opentrons.cli',
-      'analyze',
-      '--json',
-      srcFilePath,
-    ])
-      .then(output => {
-        log.debug('python output: ', output)
-        fs.writeFile(destFilePath, output.stdout)
-      })
-      .catch((e: Error) => {
-        log.error(e)
-        fs.writeJSON(destFilePath, {
-          errors: [
-            {
-              id: uuid(),
-              errorType: 'AnalysisError',
-              createdAt: new Date().getTime(),
-              detail: e.message,
-            },
-          ],
-          files: [],
-          config: {},
-          metadata: [],
-          commands: [],
-        })
-      })
-  } else {
-    return Promise.reject(new Error('Python interpreter could not be found'))
-=======
 function testPythonPath(candidatePath: string): boolean {
   try {
     fs.accessSync(candidatePath, fs.constants.X_OK)
@@ -113,7 +94,6 @@
       candidatePath,
       error,
     })
->>>>>>> 077f914e
   }
 
   return false
