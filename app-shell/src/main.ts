--- conflicted
+++ resolved
@@ -96,11 +96,8 @@
     registerSystemInfo(dispatch),
     registerProtocolStorage(dispatch),
     registerUsb(dispatch),
-<<<<<<< HEAD
     registerNotify(dispatch, mainWindow),
-=======
     registerReloadUi(mainWindow),
->>>>>>> f1945761
   ]
 
   ipcMain.on('dispatch', (_, action) => {
