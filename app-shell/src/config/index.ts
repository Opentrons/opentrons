--- conflicted
+++ resolved
@@ -100,15 +100,9 @@
 
 export function getConfig<P extends keyof Config>(path: P): Config[P]
 export function getConfig(): Config
-<<<<<<< HEAD
-export function getConfig(path?: string): any {
-  const result = path == null ? null : store().get(path)
-  const over = getOverrides(path)
-=======
 export function getConfig(path?: any): any {
   const result = store().get(path)
   const over = getOverrides(path as string | undefined)
->>>>>>> a8633213
 
   if (over != null) {
     if (typeof result === 'object' && result != null) {
