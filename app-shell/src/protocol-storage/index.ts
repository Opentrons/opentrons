import fse from 'fs-extra'
import path from 'path'
import { shell } from 'electron'

import {
  ADD_PROTOCOL,
  ANALYZE_PROTOCOL,
  FETCH_PROTOCOLS,
  INITIAL,
  OPEN_PROTOCOL_DIRECTORY,
  POLL,
  PROTOCOL_ADDITION,
  REMOVE_PROTOCOL,
  UI_INITIALIZED,
  VIEW_PROTOCOL_SOURCE_FOLDER,
} from '../constants'
import {
  analyzeProtocol,
  analyzeProtocolFailure,
  analyzeProtocolSuccess,
  updateProtocolList,
  updateProtocolListFailure,
} from '../config/actions'
import * as FileSystem from './file-system'
import * as UI from '../ui'
import { createFailedAnalysis } from '../protocol-analysis/writeFailedAnalysis'

import type { ProtocolAnalysisOutput } from '@opentrons/shared-data'
import type { ProtocolListActionSource as ListSource } from '@opentrons/app/src/redux/protocol-storage/types'
import type { Action, Dispatch } from '../types'

const ensureDir: (dir: string) => Promise<void> = fse.ensureDir

export const getUnixTimeFromAnalysisPath = (analysisPath: string): number =>
  Number(path.basename(analysisPath, path.extname(analysisPath)))

export const getParsedAnalysisFromPath = (
  analysisPath: string
): ProtocolAnalysisOutput | undefined => {
  try {
    return fse.readJsonSync(analysisPath)
  } catch (error) {
    const errorMessage =
      error instanceof Error && error?.message != null
        ? error.message
        : 'protocol analysis file cannot be parsed'
    return createFailedAnalysis(errorMessage)
  }
}

// Revert a v7.0.0 pre-parity stop-gap solution.
const migrateProtocolsFromTempDirectory = preParityMigrateProtocolsFrom(
  FileSystem.PRE_V7_PARITY_DIRECTORY_PATH,
  FileSystem.PROTOCOLS_DIRECTORY_PATH
)
export function preParityMigrateProtocolsFrom(
  src: string,
  dest: string
): () => Promise<void> {
  let hasCheckedForMigration = false

  return function (): Promise<void> {
    return new Promise((resolve, reject) => {
      if (hasCheckedForMigration) resolve()
      hasCheckedForMigration = true

      fse
        .stat(src)
        .then(doesSrcExist => {
          if (!doesSrcExist.isDirectory()) resolve()

          console.log(
            `Performing protocol migration to ${FileSystem.PROTOCOLS_DIRECTORY_NAME}...`
          )

          return migrateProtocols(src, dest).then(() => {
            console.log('Protocol migration complete.')
            resolve()
          })
        })
        .catch(e => {
          console.log(
            `Error migrating protocols to ${FileSystem.PROTOCOLS_DIRECTORY_NAME}: ${e}`
          )
          resolve()
        })
    })
  }

  function migrateProtocols(src: string, dest: string): Promise<void> {
    return fse
      .readdir(src)
      .then(items => {
        const protocols = items.map(item => {
          const srcItem = path.join(src, item)
          const destItem = path.join(dest, item)

          return fse.copy(srcItem, destItem, {
            overwrite: false,
          })
        })
        // Delete the tmp directory.
        return Promise.all(protocols).then(() =>
          fse.rm(src, {
            recursive: true,
            force: true,
          })
        )
      })
      .catch(e => Promise.reject(e))
  }
}

export const fetchProtocols = (
  dispatch: Dispatch,
  source: ListSource
): Promise<void> => {
  return ensureDir(FileSystem.PROTOCOLS_DIRECTORY_PATH)
    .then(() => migrateProtocolsFromTempDirectory())
    .then(() =>
      FileSystem.readDirectoriesWithinDirectory(
        FileSystem.PROTOCOLS_DIRECTORY_PATH
      )
    )
    .then(FileSystem.parseProtocolDirs)
    .then(storedProtocols => {
      const storedProtocolsData = storedProtocols.map(storedProtocolDir => {
        const mostRecentAnalysisFilePath = storedProtocolDir.analysisFilePaths.reduce<
          string | null
        >((acc, analysisFilePath) => {
          if (acc !== null) {
            if (
              getUnixTimeFromAnalysisPath(analysisFilePath) >
              getUnixTimeFromAnalysisPath(acc)
            ) {
              return analysisFilePath
            }
            return acc
          }
          return analysisFilePath
        }, null)
        const mostRecentAnalysis =
          mostRecentAnalysisFilePath != null
            ? getParsedAnalysisFromPath(mostRecentAnalysisFilePath) ?? null
            : null

        return {
          protocolKey: path.parse(storedProtocolDir.dirPath).base,
          modified: storedProtocolDir.modified,
          srcFileNames: storedProtocolDir.srcFilePaths.map(
            filePath => path.parse(filePath).base
          ),
          srcFiles: storedProtocolDir.srcFilePaths.map(srcFilePath => {
            const buffer = fse.readFileSync(srcFilePath)
            return Buffer.from(buffer, buffer.byteOffset, buffer.byteLength)
          }),
          mostRecentAnalysis,
        }
      })
      dispatch(updateProtocolList(storedProtocolsData, source))
    })
    .catch((error: Error) => {
      dispatch(updateProtocolListFailure(error.message, source))
    })
}

export function registerProtocolStorage(dispatch: Dispatch): Dispatch {
  return function handleActionForProtocolStorage(action: Action) {
    switch (action.type) {
      case FETCH_PROTOCOLS:
      case UI_INITIALIZED: {
        const source = action.type === FETCH_PROTOCOLS ? POLL : INITIAL
        fetchProtocols(dispatch, source)
        break
      }

      case ADD_PROTOCOL: {
        FileSystem.addProtocolFile(
          action.payload.protocolFilePath,
          FileSystem.PROTOCOLS_DIRECTORY_PATH
        ).then(protocolKey => {
          fetchProtocols(dispatch, PROTOCOL_ADDITION)
          dispatch(analyzeProtocol(protocolKey))
        })
        break
      }

      case ANALYZE_PROTOCOL: {
        FileSystem.analyzeProtocolByKey(
          action.payload.protocolKey,
          FileSystem.PROTOCOLS_DIRECTORY_PATH
        )
          .then(() => {
            dispatch(analyzeProtocolSuccess(action.payload.protocolKey))
            return fetchProtocols(dispatch, PROTOCOL_ADDITION)
          })
          .catch((_e: Error) => {
            dispatch(analyzeProtocolFailure(action.payload.protocolKey))
          })
        break
      }

      case REMOVE_PROTOCOL: {
        FileSystem.removeProtocolByKey(
          action.payload.protocolKey,
          FileSystem.PROTOCOLS_DIRECTORY_PATH
        ).then(() => fetchProtocols(dispatch, PROTOCOL_ADDITION))
        break
      }

      case VIEW_PROTOCOL_SOURCE_FOLDER: {
        FileSystem.viewProtocolSourceFolder(
          action.payload.protocolKey,
          FileSystem.PROTOCOLS_DIRECTORY_PATH
        )
        break
      }

<<<<<<< HEAD
      case ProtocolStorageActions.EDIT_PROTOCOL: {
        FileSystem.editProtocol(
          action.payload.protocolKey,
          FileSystem.PROTOCOLS_DIRECTORY_PATH
        )
        break
      }

      case ProtocolStorageActions.OPEN_PROTOCOL_DIRECTORY: {
=======
      case OPEN_PROTOCOL_DIRECTORY: {
>>>>>>> f44872b4
        shell.openPath(FileSystem.PROTOCOLS_DIRECTORY_PATH)
        break
      }
    }
  }
}<|MERGE_RESOLUTION|>--- conflicted
+++ resolved
@@ -5,6 +5,7 @@
 import {
   ADD_PROTOCOL,
   ANALYZE_PROTOCOL,
+  EDIT_PROTOCOL,
   FETCH_PROTOCOLS,
   INITIAL,
   OPEN_PROTOCOL_DIRECTORY,
@@ -22,9 +23,7 @@
   updateProtocolListFailure,
 } from '../config/actions'
 import * as FileSystem from './file-system'
-import * as UI from '../ui'
 import { createFailedAnalysis } from '../protocol-analysis/writeFailedAnalysis'
-
 import type { ProtocolAnalysisOutput } from '@opentrons/shared-data'
 import type { ProtocolListActionSource as ListSource } from '@opentrons/app/src/redux/protocol-storage/types'
 import type { Action, Dispatch } from '../types'
@@ -216,8 +215,7 @@
         break
       }
 
-<<<<<<< HEAD
-      case ProtocolStorageActions.EDIT_PROTOCOL: {
+      case EDIT_PROTOCOL: {
         FileSystem.editProtocol(
           action.payload.protocolKey,
           FileSystem.PROTOCOLS_DIRECTORY_PATH
@@ -225,10 +223,7 @@
         break
       }
 
-      case ProtocolStorageActions.OPEN_PROTOCOL_DIRECTORY: {
-=======
       case OPEN_PROTOCOL_DIRECTORY: {
->>>>>>> f44872b4
         shell.openPath(FileSystem.PROTOCOLS_DIRECTORY_PATH)
         break
       }
