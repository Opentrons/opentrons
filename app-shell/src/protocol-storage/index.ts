--- conflicted
+++ resolved
@@ -24,19 +24,11 @@
   try {
     return fse.readJsonSync(analysisPath)
   } catch (error) {
-<<<<<<< HEAD
-    if (error instanceof Error) {
-      return createFailedAnalysis(
-        error?.message ?? 'protocol analysis file cannot be parsed'
-      )
-    }
-=======
     const errorMessage =
       error instanceof Error && error?.message != null
         ? error.message
         : 'protocol analysis file cannot be parsed'
     return createFailedAnalysis(errorMessage)
->>>>>>> 7ceefb1f
   }
 }
 
