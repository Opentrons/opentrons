--- conflicted
+++ resolved
@@ -3,7 +3,6 @@
 
 ---
 
-<<<<<<< HEAD
 # Internal Release 0.11.0
 
 This is 0.11.0, an internal release for the app supporting the Opentrons Flex.
@@ -26,22 +25,6 @@
 
 - The HTTP API will now accept both styles of deck slot name: coordinates like "C2", and integers like "5". Flexes will now return the "C2" style, and OT-2s will continue to return the "5" style.
 
-# Internal Release 0.9.0
-=======
-# Internal Release 0.10.0
->>>>>>> b63584c8
-
-This is 0.10.0, an internal release for the app supporting the Opentrons Flex.
-
-This is still pretty early in the process, so some things are known not to work, and are listed below. Some things that may surprise you do work, and are also listed below. There may also be some littler things of note, and those are at the bottom.
-
-## Smaller Known Issues In This Release
-- Gripper calibration occasionally seems like it "skipped a step", going straight from front to rear calibration. If this happens, exit and rerun. This is because of a server error that isn't getting properly reported. We're working on both fixing the error and its reporting, but in the meantime exiting and rerunning the process should fix it. This is RQA-844.
-
-## New Stuff In This Release
-- Magnetic block support in the protocol setup phase!
-- Better handling of unplugging a USB-connected robot
-
 ## Big Things That Don't Work Yet So Don't Report Bugs About Them
 - Attach, detach, and calibration flows for anything from the protocol setup page
 - Pipette/gripper firmware update on attach: if you need to attach a new instrument, attach it and then power-cycle the robot
