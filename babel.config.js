'use strict'

module.exports = {
  env: {
    // Note(isk: 3/2/20): Must have babel-plugin-styled-components in each env,
    // see here for further details: s https://styled-components.com/docs/tooling#babel-plugin
    production: {
      plugins: ['babel-plugin-styled-components', 'babel-plugin-unassert'],
    },
    development: {
      plugins: ['babel-plugin-styled-components'],
    },
    test: {
      plugins: [
        // NOTE(mc, 2020-05-08): disable ssr, displayName to fix toHaveStyleRule
        // https://github.com/styled-components/jest-styled-components/issues/294
        ['babel-plugin-styled-components', { ssr: false, displayName: false }],
        '@babel/plugin-transform-modules-commonjs',
        'babel-plugin-dynamic-import-node',
      ],
    },
  },
  plugins: [
    // ensure TS files are transpiled prior to running additional class-related plugins
    // allows use of declare keyword
    ['@babel/plugin-transform-typescript', { allowDeclareFields: true }],
    '@babel/plugin-proposal-class-properties',
    // ensure opentrons packages written in TS resolve to source code in
    // unit tests and bundling by rewriting import statements with babel
    [
      'babel-plugin-module-resolver',
      {
        alias: {
          '^@opentrons/discovery-client$': `@opentrons/discovery-client/src/index.ts`,
          '^@opentrons/components$': `@opentrons/components/src/index.ts`,
          '^@opentrons/shared-data$': `@opentrons/shared-data/js/index.ts`,
          '^@opentrons/step-generation$': `@opentrons/step-generation/src/index.ts`,
          '^@opentrons/api-client$': `@opentrons/api-client/src/index.ts`,
          '^@opentrons/react-api-client$': `@opentrons/react-api-client/src/index.ts`,
          '^@opentrons/usb-bridge/node-client$': `@opentrons/usb-bridge/node-client/src/index.ts`,
        },
      },
    ],
  ],
  presets: [
    '@babel/preset-react',
    ['@babel/preset-env', { modules: false, useBuiltIns: false }],
  ],
  overrides: [
    {
      test: ['**/*.ts', '**/*.tsx'],
      presets: ['@babel/preset-typescript'],
    },
    {
      test: 'app-shell/**/*',
<<<<<<< HEAD
      plugins: [['react-hot-loader/babel', false]],
      presets: [['@babel/preset-env', { targets: { electron: '27.1.2' } }]],
    },
    {
      test: 'app-shell-odd/**/*',
      plugins: [['react-hot-loader/babel', false]],
      presets: [['@babel/preset-env', { targets: { electron: '27.1.2' } }]],
    },
    {
      test: ['discovery-client/**/*'],
      plugins: [['react-hot-loader/babel', false]],
      presets: [['@babel/preset-env', { targets: { node: '20' } }]],
=======
      presets: [['@babel/preset-env', { targets: { electron: '6' } }]],
    },
    {
      test: 'app-shell-odd/**/*',
      presets: [['@babel/preset-env', { targets: { electron: '6' } }]],
    },
    {
      test: ['discovery-client/**/*'],
      presets: [['@babel/preset-env', { targets: { node: '8' } }]],
>>>>>>> 6a0e3fe2
    },
    // apps that should be polyfilled
    // these projects require `core-js` in their package.json `dependencies`
    {
      test: [
        'app/**/*',
        'labware-library/**/*',
        'protocol-designer/**/*',
        'react-api-client/**/*',
        'api-client/**/*',
      ],
      presets: [['@babel/preset-env', { useBuiltIns: 'usage', corejs: 3 }]],
    },
  ],
}<|MERGE_RESOLUTION|>--- conflicted
+++ resolved
@@ -53,20 +53,6 @@
     },
     {
       test: 'app-shell/**/*',
-<<<<<<< HEAD
-      plugins: [['react-hot-loader/babel', false]],
-      presets: [['@babel/preset-env', { targets: { electron: '27.1.2' } }]],
-    },
-    {
-      test: 'app-shell-odd/**/*',
-      plugins: [['react-hot-loader/babel', false]],
-      presets: [['@babel/preset-env', { targets: { electron: '27.1.2' } }]],
-    },
-    {
-      test: ['discovery-client/**/*'],
-      plugins: [['react-hot-loader/babel', false]],
-      presets: [['@babel/preset-env', { targets: { node: '20' } }]],
-=======
       presets: [['@babel/preset-env', { targets: { electron: '6' } }]],
     },
     {
@@ -76,7 +62,6 @@
     {
       test: ['discovery-client/**/*'],
       presets: [['@babel/preset-env', { targets: { node: '8' } }]],
->>>>>>> 6a0e3fe2
     },
     // apps that should be polyfilled
     // these projects require `core-js` in their package.json `dependencies`
