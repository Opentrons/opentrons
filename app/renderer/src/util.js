<<<<<<< HEAD
module.exports = {
  instrumentHref,
  placeableHref,
  mapRoutes
}

function placeableHref(placeable, instrument) {
  return '/calibrate/' + instrument.axis + '/' + placeable.label
}

function instrumentHref(instrument) {
  return '/calibrate/' + instrument.axis
}

function mapRoutes(tasks){
	tasks.map((instrument) => {
	    instrument.href = instrumentHref(instrument)
	    instrument.placeables.map((placeable) => {
	      placeable.href = placeableHref(placeable, instrument)
	    })
	  })
	return tasks
=======
module.exports = {addHrefs}

function addHrefs(tasks) {
  tasks.map((instrument) => {
    instrument.href = '/calibrate/' + instrument.axis
    instrument.placeables.map((placeable) => {
      placeable.href = '/calibrate/' + instrument.axis + '/' + placeable.label
    })
  })
>>>>>>> 717065f2
}<|MERGE_RESOLUTION|>--- conflicted
+++ resolved
@@ -1,27 +1,3 @@
-<<<<<<< HEAD
-module.exports = {
-  instrumentHref,
-  placeableHref,
-  mapRoutes
-}
-
-function placeableHref(placeable, instrument) {
-  return '/calibrate/' + instrument.axis + '/' + placeable.label
-}
-
-function instrumentHref(instrument) {
-  return '/calibrate/' + instrument.axis
-}
-
-function mapRoutes(tasks){
-	tasks.map((instrument) => {
-	    instrument.href = instrumentHref(instrument)
-	    instrument.placeables.map((placeable) => {
-	      placeable.href = placeableHref(placeable, instrument)
-	    })
-	  })
-	return tasks
-=======
 module.exports = {addHrefs}
 
 function addHrefs(tasks) {
@@ -31,5 +7,4 @@
       placeable.href = '/calibrate/' + instrument.axis + '/' + placeable.label
     })
   })
->>>>>>> 717065f2
 }