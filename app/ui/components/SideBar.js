import React from 'react'
import PropTypes from 'prop-types'
import classnames from 'classnames'
import NavPanel from './NavPanel'
<<<<<<< HEAD
import ToolTip from './ToolTip'
import styles from './SideBar.css'

function NavLink (props) {
  const {name, iconSrc, onClick, isDisabled, isActive, msg} = props
  return (
    <li key={name} className='tooltip_parent'>
      <button
        onClick={onClick}
        disabled={isDisabled}
        className={classnames({[styles.active]: isActive}, styles.nav_icon)}
      >
        <img src={iconSrc} alt={name} />
        <ToolTip msg={msg} pos='left' />
      </button>

=======
import styles from './SideBar.css'

function NavLink (props) {
  const {name, iconSrc, onClick, isDisabled, to} = props

  return (
    <li key={name}>
      <button
        to={to}
        onClick={onClick}
        disabled={isDisabled}
        className={styles.nav_icon}
      >
        <img src={iconSrc} alt={name} />
      </button>
>>>>>>> f6983dc7
    </li>
  )
}

const ConnectionIndicator = props => {
  const {isConnected, onNavIconClick, isActive} = props
  // TODO(mc): handle connection in progress (state is in place for this)
  const style = isConnected
    ? styles.connected
    : styles.disconnected
  const toolTipMessage = 'Connect Robot'
  return (
    <div className={classnames({[styles.active]: isActive}, styles.connection_status, 'tooltip_parent')} onClick={onNavIconClick('connect')}>
      <div className={styles.status}>
        <div className={style} />
      </div>
      <ToolTip msg={toolTipMessage} pos='left' />
    </div>
  )
}

ConnectionIndicator.propTypes = {
  isConnected: PropTypes.bool.isRequired
}

export default function SideBar (props) {
<<<<<<< HEAD
  const {isNavPanelOpen, onNavIconClick, currentNavPanelTask, toggleNavOpen} = props
  const style = classnames(styles.sidebar, {[styles.open]: isNavPanelOpen, 'tooltip_hidden': isNavPanelOpen})
=======
  const {isNavPanelOpen, onNavIconClick} = props
>>>>>>> f6983dc7
  const navLinks = props.navLinks.map((link) => NavLink({
    onClick: onNavIconClick(link.name),
    ...link
  }))

<<<<<<< HEAD
  const connectIsActive = isNavPanelOpen && currentNavPanelTask === 'connect'

  return (
    <div className={style}>
      <nav className={styles.nav_icons} >
        <ol className={styles.nav_icon_list}>
          {navLinks}
        </ol>
        <ConnectionIndicator {...props} isActive={connectIsActive} />
      </nav>
      <section className={styles.nav_info}>
        <span className={styles.close} onClick={toggleNavOpen}>X</span>
=======
  return (
    <aside className={classnames(styles.sidebar, { [styles.open]: isNavPanelOpen })}>
      <nav className={styles.nav_icons} >
        <ConnectionIndicator {...props} />
        <ol className={styles.nav_icon_list}>
          {navLinks}
        </ol>
      </nav>
      <section className={styles.nav_info}>
>>>>>>> f6983dc7
        <NavPanel {...props} />
      </section>
    </div>
  )
}

SideBar.propTypes = {
  navLinks: PropTypes.arrayOf(PropTypes.shape({
    name: PropTypes.string.isRequired,
    iconSrc: PropTypes.string.isRequired,
    isDisabled: PropTypes.bool.isRequired
  })).isRequired,
  isConnected: PropTypes.bool.isRequired,
  isNavPanelOpen: PropTypes.bool.isRequired,
  toggleNavOpen: PropTypes.func.isRequired,
  onNavIconClick: PropTypes.func.isRequired,
  currentNavPanelTask: PropTypes.string.isRequired
}<|MERGE_RESOLUTION|>--- conflicted
+++ resolved
@@ -2,7 +2,6 @@
 import PropTypes from 'prop-types'
 import classnames from 'classnames'
 import NavPanel from './NavPanel'
-<<<<<<< HEAD
 import ToolTip from './ToolTip'
 import styles from './SideBar.css'
 
@@ -18,24 +17,6 @@
         <img src={iconSrc} alt={name} />
         <ToolTip msg={msg} pos='left' />
       </button>
-
-=======
-import styles from './SideBar.css'
-
-function NavLink (props) {
-  const {name, iconSrc, onClick, isDisabled, to} = props
-
-  return (
-    <li key={name}>
-      <button
-        to={to}
-        onClick={onClick}
-        disabled={isDisabled}
-        className={styles.nav_icon}
-      >
-        <img src={iconSrc} alt={name} />
-      </button>
->>>>>>> f6983dc7
     </li>
   )
 }
@@ -62,18 +43,13 @@
 }
 
 export default function SideBar (props) {
-<<<<<<< HEAD
   const {isNavPanelOpen, onNavIconClick, currentNavPanelTask, toggleNavOpen} = props
   const style = classnames(styles.sidebar, {[styles.open]: isNavPanelOpen, 'tooltip_hidden': isNavPanelOpen})
-=======
-  const {isNavPanelOpen, onNavIconClick} = props
->>>>>>> f6983dc7
   const navLinks = props.navLinks.map((link) => NavLink({
     onClick: onNavIconClick(link.name),
     ...link
   }))
 
-<<<<<<< HEAD
   const connectIsActive = isNavPanelOpen && currentNavPanelTask === 'connect'
 
   return (
@@ -86,17 +62,6 @@
       </nav>
       <section className={styles.nav_info}>
         <span className={styles.close} onClick={toggleNavOpen}>X</span>
-=======
-  return (
-    <aside className={classnames(styles.sidebar, { [styles.open]: isNavPanelOpen })}>
-      <nav className={styles.nav_icons} >
-        <ConnectionIndicator {...props} />
-        <ol className={styles.nav_icon_list}>
-          {navLinks}
-        </ol>
-      </nav>
-      <section className={styles.nav_info}>
->>>>>>> f6983dc7
         <NavPanel {...props} />
       </section>
     </div>
