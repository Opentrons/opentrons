<<<<<<< HEAD
module.exports = {
  addHrefs,
  getCustomUserId,
  getUserEmail,
  getUserId,
  getUserProfile,
  isAuthenticated,
  processProtocol,
  processTasks
}

import uuidV4 from 'uuid/v4'

function addHrefs (tasks) {
  tasks.map((instrument) => {
    instrument.href = '/calibrate/' + instrument.axis
    instrument.placeables.map((placeable) => {
      placeable.href = '/calibrate/' + instrument.axis + '/' + placeable.slot + '/' + placeable.label
    })
  })
}

function getCustomUserId () {
  if (!localStorage.getItem('CustomUserID')) {
    localStorage.setItem('CustomUserID', 'opentrons|' + uuidV4())
  }
  return localStorage.getItem('CustomUserID')
}

function getUserId () {
  return getUserProfile().user_id || getCustomUserId()
}

function getUserEmail () {
  return getUserProfile().email || getCustomUserId() + '@opentrons.com'
=======
// utility functions

export function getUserId () {
  return getUserProfile().user_id || null
}

export function getUserEmail () {
  return getUserProfile().email || null
>>>>>>> 3be8463c
}

export function getUserProfile () {
  return JSON.parse(localStorage.getItem('profile') || '{}')
}

export function isAuthenticated () {
  const profile = localStorage.getItem('profile')
  const idToken = localStorage.getItem('id_token')
  if (profile == null) return false
  if (idToken == null) return false
  return true
}

export function makeActionName (moduleName, actionName) {
  return `${moduleName}:${actionName}`
}<|MERGE_RESOLUTION|>--- conflicted
+++ resolved
@@ -1,40 +1,3 @@
-<<<<<<< HEAD
-module.exports = {
-  addHrefs,
-  getCustomUserId,
-  getUserEmail,
-  getUserId,
-  getUserProfile,
-  isAuthenticated,
-  processProtocol,
-  processTasks
-}
-
-import uuidV4 from 'uuid/v4'
-
-function addHrefs (tasks) {
-  tasks.map((instrument) => {
-    instrument.href = '/calibrate/' + instrument.axis
-    instrument.placeables.map((placeable) => {
-      placeable.href = '/calibrate/' + instrument.axis + '/' + placeable.slot + '/' + placeable.label
-    })
-  })
-}
-
-function getCustomUserId () {
-  if (!localStorage.getItem('CustomUserID')) {
-    localStorage.setItem('CustomUserID', 'opentrons|' + uuidV4())
-  }
-  return localStorage.getItem('CustomUserID')
-}
-
-function getUserId () {
-  return getUserProfile().user_id || getCustomUserId()
-}
-
-function getUserEmail () {
-  return getUserProfile().email || getCustomUserId() + '@opentrons.com'
-=======
 // utility functions
 
 export function getUserId () {
@@ -43,7 +6,6 @@
 
 export function getUserEmail () {
   return getUserProfile().email || null
->>>>>>> 3be8463c
 }
 
 export function getUserProfile () {
