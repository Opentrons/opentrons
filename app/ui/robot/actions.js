// robot actions and action types
// action helpers
import {makeActionName} from '../util'
import {_NAME as NAME} from './constants'

const makeRobotActionName = (action) => makeActionName(NAME, action)
const makeRobotAction = (action) => ({...action, meta: {robotCommand: true}})

export const actionTypes = {
  // connect and disconnect
  CONNECT: makeRobotActionName('CONNECT'),
  CONNECT_RESPONSE: makeRobotActionName('CONNECT_RESPONSE'),
  DISCONNECT: makeRobotActionName('DISCONNECT'),
  DISCONNECT_RESPONSE: makeRobotActionName('DISCONNECT_RESPONSE'),

  // protocol loading
  SESSION: makeRobotActionName('SESSION'),
  SESSION_RESPONSE: makeRobotActionName('SESSION_RESPONSE'),

  // calibration
  SET_LABWARE_REVIEWED: makeRobotActionName('SET_LABWARE_REVIEWED'),
  SET_CURRENT_LABWARE: makeRobotActionName('SET_CURRENT_LABWARE'),
  SET_CURRENT_INSTRUMENT: makeRobotActionName('SET_CURRENT_INSTRUMENT'),
<<<<<<< HEAD
  // HOME: makeRobotActionName('HOME'),
  // HOME_RESPONSE: makeRobotActionName('HOME_RESPONSE'),
=======
  HOME: makeRobotActionName('HOME'),
  HOME_RESPONSE: makeRobotActionName('HOME_RESPONSE'),
>>>>>>> f6983dc7
  MOVE_TO_FRONT: makeRobotActionName('MOVE_TO_FRONT'),
  MOVE_TO_FRONT_RESPONSE: makeRobotActionName('MOVE_TO_FRONT_RESPONSE'),
  PROBE_TIP: makeRobotActionName('PROBE_TIP'),
  PROBE_TIP_RESPONSE: makeRobotActionName('PROBE_TIP_RESPONSE'),
  MOVE_TO: makeRobotActionName('MOVE_TO'),
  MOVE_TO_RESPONSE: makeRobotActionName('MOVE_TO_RESPONSE'),
  JOG: makeRobotActionName('JOG'),
  JOG_RESPONSE: makeRobotActionName('JOG_RESPONSE'),
  UPDATE_OFFSET: makeRobotActionName('UPDATE_OFFSET'),
  UPDATE_OFFSET_RESPONSE: makeRobotActionName('UPDATE_OFFSET_RESPONSE'),
<<<<<<< HEAD
  CONFIRM_LABWARE: makeRobotActionName('CONFIRM_LABWARE'),
=======
  SET_LABWARE_CONFIRMED: makeRobotActionName('SET_LABWARE_CONFIRMED'),
>>>>>>> f6983dc7

  // protocol run controls
  RUN: makeRobotActionName('RUN'),
  RUN_RESPONSE: makeRobotActionName('RUN_RESPONSE'),
  PAUSE: makeRobotActionName('PAUSE'),
  PAUSE_RESPONSE: makeRobotActionName('PAUSE_RESPONSE'),
  RESUME: makeRobotActionName('RESUME'),
  RESUME_RESPONSE: makeRobotActionName('RESUME_RESPONSE'),
  CANCEL: makeRobotActionName('CANCEL'),
  CANCEL_RESPONSE: makeRobotActionName('CANCEL_RESPONSE'),

  TICK_RUN_TIME: makeRobotActionName('TICK_RUN_TIME')
}

export const actions = {
  // TODO(mc): connect should take a URL or robot identifier
  connect () {
    return makeRobotAction({type: actionTypes.CONNECT})
  },

<<<<<<< HEAD
  connectResponse (error) {
    const didError = error != null
    const action = {type: actionTypes.CONNECT_RESPONSE, error: didError}
    if (didError) action.payload = error

    return action
=======
  // TODO(mc, 2017-10-04): make this action FSA compliant (error [=] bool)
  connectResponse (error = null) {
    return {type: actionTypes.CONNECT_RESPONSE, error}
>>>>>>> f6983dc7
  },

  // TODO(mc, 2017-09-07): disconnect should take a URL or robot identifier
  disconnect () {
    return makeRobotAction({type: actionTypes.DISCONNECT})
  },

<<<<<<< HEAD
  disconnectResponse (error) {
    const didError = error != null
    const action = {type: actionTypes.DISCONNECT_RESPONSE, error: didError}
    if (didError) action.payload = error

    return action
=======
  // TODO(mc, 2017-10-04): make this action FSA compliant (error [=] bool)
  disconnectResponse (error = null) {
    return {type: actionTypes.DISCONNECT_RESPONSE, error}
>>>>>>> f6983dc7
  },

  // get session or make new session with protocol file
  session (file) {
    return makeRobotAction({type: actionTypes.SESSION, payload: {file}})
  },

  // TODO(mc, 2017-10-04): make this action FSA compliant (error [=] bool)
<<<<<<< HEAD
  sessionResponse (error, session) {
    const didError = error != null

    return {
      type: actionTypes.SESSION_RESPONSE,
      error: didError,
      payload: !didError
        ? session
        : error
    }
  },

  setLabwareReviewed (payload) {
    return {type: actionTypes.SET_LABWARE_REVIEWED, payload}
  },

  moveToFront (instrument) {
    return makeRobotAction({
      type: actionTypes.MOVE_TO_FRONT,
      payload: {instrument}
    })
  },

  moveToFrontResponse (error = null, instrument) {
    const action = {
      type: actionTypes.MOVE_TO_FRONT_RESPONSE,
      error: error != null
    }
    if (error) action.payload = error

    return action
  },

  probeTip (instrument) {
    return makeRobotAction({type: actionTypes.PROBE_TIP, payload: {instrument}})
  },

  probeTipResponse (error = null) {
    const action = {type: actionTypes.PROBE_TIP_RESPONSE, error: error != null}
    if (error) action.payload = error

    return action
  },

  moveTo (instrument, labware) {
    return makeRobotAction({
      type: actionTypes.MOVE_TO,
      payload: {instrument, labware}
    })
  },

  moveToResponse (error = null) {
    const action = {type: actionTypes.MOVE_TO_RESPONSE, error: error != null}
    if (error) action.payload = error

    return action
  },

  jog (instrument, axis, direction) {
    return makeRobotAction({
      type: actionTypes.JOG,
      payload: {instrument, axis, direction}
    })
  },

  jogResponse (error = null) {
    const action = {type: actionTypes.JOG_RESPONSE, error: error != null}
    if (error) action.payload = error

    return action
  },

  updateOffset (instrument, labware) {
    return makeRobotAction({
      type: actionTypes.UPDATE_OFFSET,
      payload: {instrument, labware}
    })
  },

  updateOffsetResponse (error = null) {
    const action = {
      type: actionTypes.UPDATE_OFFSET_RESPONSE,
      error: error != null
    }
    if (error) action.payload = error
=======
  sessionResponse (error = null, session) {
    return {type: actionTypes.SESSION_RESPONSE, payload: {session}, error}
  },

  setCurrentInstrument (instrument) {
    return {type: actionTypes.SET_CURRENT_INSTRUMENT, payload: {instrument}}
  },

  setCurrentLabware (labware) {
    return {type: actionTypes.SET_CURRENT_LABWARE, payload: {labware}}
  },

  setLabwareReviewed () {
    return {type: actionTypes.SET_LABWARE_REVIEWED}
  },

  home (axes) {
    const action = makeRobotAction({type: actionTypes.HOME})
    if (axes != null) action.payload = {axes}
>>>>>>> f6983dc7

    return action
  },

<<<<<<< HEAD
  confirmLabware (labware) {
    return {type: actionTypes.CONFIRM_LABWARE, payload: {labware}}
=======
  // TODO(mc, 2017-10-04): make this action FSA compliant (error [=] bool)
  homeResponse (error = null) {
    return {type: actionTypes.HOME_RESPONSE, error}
>>>>>>> f6983dc7
  },

  moveToFront (instrument) {
    return makeRobotAction({
      type: actionTypes.MOVE_TO_FRONT,
      payload: {instrument}
    })
  },

  moveToFrontResponse (error = null, instrument) {
    const action = {
      type: actionTypes.MOVE_TO_FRONT_RESPONSE,
      error: error != null
    }
    if (error) action.payload = error

    return action
  },

  probeTip (instrument) {
    return makeRobotAction({type: actionTypes.PROBE_TIP, payload: {instrument}})
  },

  probeTipResponse (error = null) {
    const action = {type: actionTypes.PROBE_TIP_RESPONSE, error: error != null}
    if (error) action.payload = error

    return action
  },

  moveTo (instrument, labware) {
    return makeRobotAction({
      type: actionTypes.MOVE_TO,
      payload: {instrument, labware}
    })
  },

  moveToResponse (error = null) {
    const action = {type: actionTypes.MOVE_TO_RESPONSE, error: error != null}
    if (error) action.payload = error

    return action
  },

  jog (instrument, axis, direction) {
    return makeRobotAction({
      type: actionTypes.JOG,
      payload: {instrument, axis, direction}
    })
  },

  jogResponse (error = null) {
    const action = {type: actionTypes.JOG_RESPONSE, error: error != null}
    if (error) action.payload = error

    return action
  },

  updateOffset (instrument, labware) {
    return makeRobotAction({
      type: actionTypes.UPDATE_OFFSET,
      payload: {instrument, labware}
    })
  },

  updateOffsetResponse (error = null) {
    const action = {
      type: actionTypes.UPDATE_OFFSET_RESPONSE,
      error: error != null
    }
    if (error) action.payload = error

    return action
  },

  setLabwareConfirmed (labware) {
    return {type: actionTypes.SET_LABWARE_CONFIRMED, payload: {labware}}
  },

  run () {
    return makeRobotAction({type: actionTypes.RUN})
  },

<<<<<<< HEAD
  runResponse (error) {
    const didError = error != null
    const action = {type: actionTypes.RUN_RESPONSE, error: didError}
    if (didError) action.payload = error

    return action
=======
  // TODO(mc, 2017-10-04): make this action FSA compliant (error [=] bool)
  runResponse (error = null) {
    return {type: actionTypes.RUN_RESPONSE, error}
>>>>>>> f6983dc7
  },

  pause () {
    return makeRobotAction({type: actionTypes.PAUSE})
  },

  // TODO(mc, 2017-10-04): make this action FSA compliant (error [=] bool)
  pauseResponse (error) {
    const didError = error != null
    const action = {type: actionTypes.PAUSE_RESPONSE, error: didError}
    if (didError) action.payload = error

    return action
  },

  resume () {
    return makeRobotAction({type: actionTypes.RESUME})
  },

  // TODO(mc, 2017-10-04): make this action FSA compliant (error [=] bool)
  resumeResponse (error) {
    const didError = error != null
    const action = {type: actionTypes.RESUME_RESPONSE, error: didError}
    if (didError) action.payload = error

    return action
  },

  cancel () {
    return makeRobotAction({type: actionTypes.CANCEL})
  },

  // TODO(mc, 2017-10-04): make this action FSA compliant (error [=] bool)
  cancelResponse (error) {
    const didError = error != null
    const action = {type: actionTypes.CANCEL_RESPONSE, error: didError}
    if (didError) action.payload = error

    return action
  },

  tickRunTime () {
    return {type: actionTypes.TICK_RUN_TIME}
  }
}<|MERGE_RESOLUTION|>--- conflicted
+++ resolved
@@ -21,13 +21,8 @@
   SET_LABWARE_REVIEWED: makeRobotActionName('SET_LABWARE_REVIEWED'),
   SET_CURRENT_LABWARE: makeRobotActionName('SET_CURRENT_LABWARE'),
   SET_CURRENT_INSTRUMENT: makeRobotActionName('SET_CURRENT_INSTRUMENT'),
-<<<<<<< HEAD
   // HOME: makeRobotActionName('HOME'),
   // HOME_RESPONSE: makeRobotActionName('HOME_RESPONSE'),
-=======
-  HOME: makeRobotActionName('HOME'),
-  HOME_RESPONSE: makeRobotActionName('HOME_RESPONSE'),
->>>>>>> f6983dc7
   MOVE_TO_FRONT: makeRobotActionName('MOVE_TO_FRONT'),
   MOVE_TO_FRONT_RESPONSE: makeRobotActionName('MOVE_TO_FRONT_RESPONSE'),
   PROBE_TIP: makeRobotActionName('PROBE_TIP'),
@@ -38,11 +33,7 @@
   JOG_RESPONSE: makeRobotActionName('JOG_RESPONSE'),
   UPDATE_OFFSET: makeRobotActionName('UPDATE_OFFSET'),
   UPDATE_OFFSET_RESPONSE: makeRobotActionName('UPDATE_OFFSET_RESPONSE'),
-<<<<<<< HEAD
   CONFIRM_LABWARE: makeRobotActionName('CONFIRM_LABWARE'),
-=======
-  SET_LABWARE_CONFIRMED: makeRobotActionName('SET_LABWARE_CONFIRMED'),
->>>>>>> f6983dc7
 
   // protocol run controls
   RUN: makeRobotActionName('RUN'),
@@ -63,18 +54,12 @@
     return makeRobotAction({type: actionTypes.CONNECT})
   },
 
-<<<<<<< HEAD
   connectResponse (error) {
     const didError = error != null
     const action = {type: actionTypes.CONNECT_RESPONSE, error: didError}
     if (didError) action.payload = error
 
     return action
-=======
-  // TODO(mc, 2017-10-04): make this action FSA compliant (error [=] bool)
-  connectResponse (error = null) {
-    return {type: actionTypes.CONNECT_RESPONSE, error}
->>>>>>> f6983dc7
   },
 
   // TODO(mc, 2017-09-07): disconnect should take a URL or robot identifier
@@ -82,18 +67,12 @@
     return makeRobotAction({type: actionTypes.DISCONNECT})
   },
 
-<<<<<<< HEAD
   disconnectResponse (error) {
     const didError = error != null
     const action = {type: actionTypes.DISCONNECT_RESPONSE, error: didError}
     if (didError) action.payload = error
 
     return action
-=======
-  // TODO(mc, 2017-10-04): make this action FSA compliant (error [=] bool)
-  disconnectResponse (error = null) {
-    return {type: actionTypes.DISCONNECT_RESPONSE, error}
->>>>>>> f6983dc7
   },
 
   // get session or make new session with protocol file
@@ -102,7 +81,6 @@
   },
 
   // TODO(mc, 2017-10-04): make this action FSA compliant (error [=] bool)
-<<<<<<< HEAD
   sessionResponse (error, session) {
     const didError = error != null
 
@@ -188,112 +166,12 @@
       error: error != null
     }
     if (error) action.payload = error
-=======
-  sessionResponse (error = null, session) {
-    return {type: actionTypes.SESSION_RESPONSE, payload: {session}, error}
-  },
-
-  setCurrentInstrument (instrument) {
-    return {type: actionTypes.SET_CURRENT_INSTRUMENT, payload: {instrument}}
-  },
-
-  setCurrentLabware (labware) {
-    return {type: actionTypes.SET_CURRENT_LABWARE, payload: {labware}}
-  },
-
-  setLabwareReviewed () {
-    return {type: actionTypes.SET_LABWARE_REVIEWED}
-  },
-
-  home (axes) {
-    const action = makeRobotAction({type: actionTypes.HOME})
-    if (axes != null) action.payload = {axes}
->>>>>>> f6983dc7
-
-    return action
-  },
-
-<<<<<<< HEAD
+
+    return action
+  },
+
   confirmLabware (labware) {
     return {type: actionTypes.CONFIRM_LABWARE, payload: {labware}}
-=======
-  // TODO(mc, 2017-10-04): make this action FSA compliant (error [=] bool)
-  homeResponse (error = null) {
-    return {type: actionTypes.HOME_RESPONSE, error}
->>>>>>> f6983dc7
-  },
-
-  moveToFront (instrument) {
-    return makeRobotAction({
-      type: actionTypes.MOVE_TO_FRONT,
-      payload: {instrument}
-    })
-  },
-
-  moveToFrontResponse (error = null, instrument) {
-    const action = {
-      type: actionTypes.MOVE_TO_FRONT_RESPONSE,
-      error: error != null
-    }
-    if (error) action.payload = error
-
-    return action
-  },
-
-  probeTip (instrument) {
-    return makeRobotAction({type: actionTypes.PROBE_TIP, payload: {instrument}})
-  },
-
-  probeTipResponse (error = null) {
-    const action = {type: actionTypes.PROBE_TIP_RESPONSE, error: error != null}
-    if (error) action.payload = error
-
-    return action
-  },
-
-  moveTo (instrument, labware) {
-    return makeRobotAction({
-      type: actionTypes.MOVE_TO,
-      payload: {instrument, labware}
-    })
-  },
-
-  moveToResponse (error = null) {
-    const action = {type: actionTypes.MOVE_TO_RESPONSE, error: error != null}
-    if (error) action.payload = error
-
-    return action
-  },
-
-  jog (instrument, axis, direction) {
-    return makeRobotAction({
-      type: actionTypes.JOG,
-      payload: {instrument, axis, direction}
-    })
-  },
-
-  jogResponse (error = null) {
-    const action = {type: actionTypes.JOG_RESPONSE, error: error != null}
-    if (error) action.payload = error
-
-    return action
-  },
-
-  updateOffset (instrument, labware) {
-    return makeRobotAction({
-      type: actionTypes.UPDATE_OFFSET,
-      payload: {instrument, labware}
-    })
-  },
-
-  updateOffsetResponse (error = null) {
-    const action = {
-      type: actionTypes.UPDATE_OFFSET_RESPONSE,
-      error: error != null
-    }
-    if (error) action.payload = error
-
-    return action
   },
 
   setLabwareConfirmed (labware) {
@@ -304,18 +182,12 @@
     return makeRobotAction({type: actionTypes.RUN})
   },
 
-<<<<<<< HEAD
   runResponse (error) {
     const didError = error != null
     const action = {type: actionTypes.RUN_RESPONSE, error: didError}
     if (didError) action.payload = error
 
     return action
-=======
-  // TODO(mc, 2017-10-04): make this action FSA compliant (error [=] bool)
-  runResponse (error = null) {
-    return {type: actionTypes.RUN_RESPONSE, error}
->>>>>>> f6983dc7
   },
 
   pause () {
