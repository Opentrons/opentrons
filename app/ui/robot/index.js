--- conflicted
+++ resolved
@@ -1,10 +1,7 @@
 // robot state module
 // split up into reducer.js, action.js, etc if / when necessary
-<<<<<<< HEAD
 import path from 'path'
-=======
 import {makeActionName} from '../util'
->>>>>>> f511d54e
 import api from './api-client'
 
 export const NAME = 'robot'
@@ -43,21 +40,16 @@
 }
 
 export const selectors = {
-<<<<<<< HEAD
-  getProtocolFile (state) {
-    return state.protocol
-  },
-
-  getProtocolName (state) {
-    return path.basename(selectors.getProtocolFile(state))
-  },
-
-  getConnectionStatus (state) {
-=======
+  getProtocolFile (allState) {
+    return getModuleState(allState).protocol
+  },
+
+  getProtocolName (allState) {
+    return path.basename(selectors.getProtocolFile(allState))
+  },
+
   getConnectionStatus (allState) {
     const state = getModuleState(allState)
-
->>>>>>> f511d54e
     if (state.isConnected) return constants.CONNECTED
     if (state.connectRequest.inProgress) return constants.CONNECTING
     return constants.DISCONNECTED
@@ -68,33 +60,21 @@
 
 export const actionTypes = {
   // requests and responses
-<<<<<<< HEAD
-  CONNECT: makeActionName('CONNECT'),
-  CONNECT_RESPONSE: makeActionName('CONNECT_RESPONSE'),
-  LOAD_PROTOCOL: makeActionName('LOAD_PROTOCOL'),
-  HOME: makeActionName('HOME'),
-  HOME_RESPONSE: makeActionName('HOME_RESPONSE'),
-  RUN: makeActionName('RUN'),
-  RUN_RESPONSE: makeActionName('RUN_RESPONSE'),
-
-  // instantaneous state
-  SET_IS_CONNECTED: makeActionName('SET_IS_CONNECTED'),
-  // TODO(mc, 2017-08-23): consider combining set commands and set protocol
-  // error into a single loadProtocolResponse action
-  SET_COMMANDS: makeActionName('SET_COMMANDS'),
-  SET_PROTOCOL_ERROR: makeActionName('SET_PROTOCOL_ERROR'),
-  TICK_CURRENT_COMMAND: makeActionName('TICK_CURRENT_COMMAND')
-=======
   CONNECT: makeRobotActionName('CONNECT'),
   CONNECT_RESPONSE: makeRobotActionName('CONNECT_RESPONSE'),
+  LOAD_PROTOCOL: makeRobotActionName('LOAD_PROTOCOL'),
   HOME: makeRobotActionName('HOME'),
   HOME_RESPONSE: makeRobotActionName('HOME_RESPONSE'),
   RUN: makeRobotActionName('RUN'),
   RUN_RESPONSE: makeRobotActionName('RUN_RESPONSE'),
 
   // instantaneous state
-  SET_IS_CONNECTED: makeRobotActionName('SET_IS_CONNECTED')
->>>>>>> f511d54e
+  SET_IS_CONNECTED: makeRobotActionName('SET_IS_CONNECTED'),
+  // TODO(mc, 2017-08-23): consider combining set commands and set protocol
+  // error into a single loadProtocolResponse action
+  SET_COMMANDS: makeRobotActionName('SET_COMMANDS'),
+  SET_PROTOCOL_ERROR: makeRobotActionName('SET_PROTOCOL_ERROR'),
+  TICK_CURRENT_COMMAND: makeRobotActionName('TICK_CURRENT_COMMAND')
 }
 
 export const actions = {
