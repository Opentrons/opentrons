import * as React from 'react'
import { useTranslation } from 'react-i18next'
import { useHistory } from 'react-router-dom'
import {
  useCreateProtocolAnalysisMutation,
  useCreateRunMutation,
  useHost,
  useUploadCsvFileMutation,
} from '@opentrons/react-api-client'
import { useQueryClient } from 'react-query'
import {
  ALIGN_CENTER,
  DIRECTION_COLUMN,
  Flex,
  SPACING,
} from '@opentrons/components'
import {
  formatRunTimeParameterValue,
  sortRuntimeParameters,
} from '@opentrons/shared-data'

import { getRunTimeParameterValuesForRun } from '../Devices/utils'
import { ChildNavigation } from '../ChildNavigation'
import { ResetValuesModal } from './ResetValuesModal'
import { ChooseEnum } from './ChooseEnum'
import { ChooseNumber } from './ChooseNumber'
import { ChooseCsvFile } from './ChooseCsvFile'
import { useFeatureFlag } from '../../redux/config'
import { useToaster } from '../ToasterOven'
import { ProtocolSetupStep } from '../../pages/ProtocolSetup'
import type {
  CompletedProtocolAnalysis,
  ChoiceParameter,
  CsvFileParameter,
  NumberParameter,
  RunTimeParameter,
  ValueRunTimeParameter,
<<<<<<< HEAD
  CsvFileParameterFileData,
=======
  CsvFileFileType,
>>>>>>> 6f1c11f1
} from '@opentrons/shared-data'
import type { ProtocolSetupStepStatus } from '../../pages/ProtocolSetup'
import type { FileData, LabwareOffsetCreateData } from '@opentrons/api-client'

interface ProtocolSetupParametersProps {
  protocolId: string
  runTimeParameters: RunTimeParameter[]
  labwareOffsets?: LabwareOffsetCreateData[]
  mostRecentAnalysis?: CompletedProtocolAnalysis | null
}

export function ProtocolSetupParameters({
  protocolId,
  labwareOffsets,
  runTimeParameters,
  mostRecentAnalysis,
}: ProtocolSetupParametersProps): JSX.Element {
  const { t } = useTranslation('protocol_setup')
  const enableCsvFile = useFeatureFlag('enableCsvFile')
  const history = useHistory()
  const host = useHost()
  const queryClient = useQueryClient()
  const [
    chooseValueScreen,
    setChooseValueScreen,
  ] = React.useState<ChoiceParameter | null>(null)
  const [
    showNumericalInputScreen,
    setShowNumericalInputScreen,
  ] = React.useState<NumberParameter | null>(null)
  const [
    chooseCsvFileScreen,
    setChooseCsvFileScreen,
  ] = React.useState<CsvFileParameter | null>(null)
  const [resetValuesModal, showResetValuesModal] = React.useState<boolean>(
    false
  )
  const [startSetup, setStartSetup] = React.useState<boolean>(false)
  const [
    runTimeParametersOverrides,
    setRunTimeParametersOverrides,
  ] = React.useState<RunTimeParameter[]>(
    runTimeParameters.map(parameter =>
      parameter.type === 'csv_file'
        ? { ...parameter, file: null }
        : // TODO (nd: 06/13/2024) create individual ChoiceParameter types for correct narrowing
          // eslint-disable-next-line
          ({ ...parameter, value: parameter.default } as ValueRunTimeParameter)
    )
  )
  const hasMissingFileParam =
    runTimeParametersOverrides?.some(
      parameter =>
        parameter.type === 'csv_file' &&
        ((parameter.file?.id == null && parameter.file?.file == null) ||
          parameter.file?.filePath == null)
    ) ?? false
  const { makeSnackbar } = useToaster()

  const updateParameters = (
<<<<<<< HEAD
    value: boolean | string | number | CsvFileParameterFileData,
=======
    value: boolean | string | number | CsvFileFileType,
>>>>>>> 6f1c11f1
    variableName: string
  ): void => {
    const updatedParameters = runTimeParametersOverrides.map(parameter => {
      if (parameter.variableName === variableName) {
        return { ...parameter, value }
      }
      return parameter
    })
    setRunTimeParametersOverrides(updatedParameters as RunTimeParameter[])
    if (chooseValueScreen && chooseValueScreen.variableName === variableName) {
      const updatedParameter = updatedParameters.find(
        parameter => parameter.variableName === variableName
      )
      if (updatedParameter != null && 'choices' in updatedParameter) {
        setChooseValueScreen(updatedParameter as ChoiceParameter)
      }
    }
    if (
      showNumericalInputScreen &&
      showNumericalInputScreen.variableName === variableName
    ) {
      const updatedParameter = updatedParameters.find(
        parameter => parameter.variableName === variableName
      )
      if (updatedParameter != null) {
        setShowNumericalInputScreen(updatedParameter as NumberParameter)
      }
    }
    if (
      chooseCsvFileScreen &&
      chooseCsvFileScreen.variableName === variableName
    ) {
      const updatedParameter = updatedParameters.find(
        parameter => parameter.variableName === variableName
      )
      if (updatedParameter != null && updatedParameter.type === 'csv_file') {
        setChooseCsvFileScreen(updatedParameter as CsvFileParameter)
      }
    }
  }

  const runTimeParameterValues = getRunTimeParameterValuesForRun(
    runTimeParametersOverrides
  )
  const { createProtocolAnalysis } = useCreateProtocolAnalysisMutation(
    protocolId,
    host
  )

  const { uploadCsvFile } = useUploadCsvFileMutation({}, host)

  const { createRun, isLoading } = useCreateRunMutation({
    onSuccess: data => {
      queryClient.invalidateQueries([host, 'runs']).catch((e: Error) => {
        console.error(`could not invalidate runs cache: ${e.message}`)
      })
    },
  })
  const handleConfirmValues = (): void => {
    if (enableCsvFile) {
      if (hasMissingFileParam) {
        makeSnackbar(t('protocol_requires_csv') as string)
      } else {
        const dataFilesForProtocolMap = runTimeParametersOverrides.reduce<
          Record<string, FileData>
        >((acc, parameter) => {
          // create {variableName: FileData} map for sending to /dataFiles endpoint
          if (
            parameter.type === 'csv_file' &&
            parameter.file?.id == null &&
            parameter.file?.file != null
          ) {
            return { [parameter.variableName]: parameter.file.file }
          } else if (
            parameter.type === 'csv_file' &&
            parameter.file?.id == null &&
            parameter.file?.filePath != null
          ) {
            return { [parameter.variableName]: parameter.file.filePath }
          }
          return acc
        }, {})
        void Promise.all(
          Object.entries(dataFilesForProtocolMap).map(([key, fileData]) => {
            const fileResponse = uploadCsvFile(fileData)
            const varName = Promise.resolve(key)
            return Promise.all([fileResponse, varName])
          })
        ).then(responseTuples => {
          const mappedResolvedCsvVariableToFileId = responseTuples.reduce<
            Record<string, string>
          >((acc, [uploadedFileResponse, variableName]) => {
            return { ...acc, [variableName]: uploadedFileResponse.data.id }
          }, {})
          const runTimeParameterValues = getRunTimeParameterValuesForRun(
            runTimeParametersOverrides,
            mappedResolvedCsvVariableToFileId
          )
          createProtocolAnalysis({
            protocolKey: protocolId,
            runTimeParameterValues,
          })
          createRun({
            protocolId,
            labwareOffsets,
            runTimeParameterValues,
          })
        })
      }
    } else {
      setStartSetup(true)
      createProtocolAnalysis({
        protocolKey: protocolId,
        runTimeParameterValues: runTimeParameterValues,
      })
      createRun({
        protocolId,
        labwareOffsets,
        runTimeParameterValues: getRunTimeParameterValuesForRun(
          runTimeParametersOverrides
        ),
      })
    }
  }

  const handleSetParameter = (parameter: RunTimeParameter): void => {
    if ('choices' in parameter) {
      setChooseValueScreen(parameter)
    } else if (parameter.type === 'bool') {
      updateParameters(!parameter.value, parameter.variableName)
    } else if (parameter.type === 'int' || parameter.type === 'float') {
      setShowNumericalInputScreen(parameter)
    } else if (parameter.type === 'csv_file') {
      setChooseCsvFileScreen(parameter)
    } else {
      // bad param
      console.error('error: bad param. not expected to reach this')
    }
  }

  let children = (
    <>
      <ChildNavigation
        header={t('parameters')}
        onClickBack={() => {
          history.goBack()
        }}
        onClickButton={handleConfirmValues}
        buttonText={t('confirm_values')}
        ariaDisabled={enableCsvFile && hasMissingFileParam}
        buttonIsDisabled={enableCsvFile && hasMissingFileParam}
        iconName={isLoading || startSetup ? 'ot-spinner' : undefined}
        iconPlacement="startIcon"
        secondaryButtonProps={{
          buttonType: 'tertiaryLowLight',
          buttonText: t('restore_defaults'),
          disabled: isLoading || startSetup,
          onClick: () => {
            showResetValuesModal(true)
          },
        }}
      />
      <Flex
        marginTop="7.75rem"
        alignItems={ALIGN_CENTER}
        flexDirection={DIRECTION_COLUMN}
        gridGap={SPACING.spacing8}
        paddingX={SPACING.spacing40}
        paddingBottom={SPACING.spacing40}
      >
        {sortRuntimeParameters(runTimeParametersOverrides).map(
          (parameter, index) => {
            let detail: string = ''
            let setupStatus: ProtocolSetupStepStatus
            if (enableCsvFile && parameter.type === 'csv_file') {
              if (parameter.file?.fileName == null) {
                detail = t('required')
                setupStatus = 'not ready'
              } else {
                detail = parameter.file.fileName
                setupStatus = 'ready'
              }
            } else {
              detail = formatRunTimeParameterValue(parameter, t)
              setupStatus = 'inform'
            }
            return (
              <React.Fragment key={`${parameter.displayName}_${index}`}>
                <ProtocolSetupStep
                  hasRightIcon={!(parameter.type === 'bool')}
                  hasLeftIcon={false}
                  status={setupStatus}
                  title={
                    parameter.type === 'csv_file'
                      ? t('csv_file')
                      : parameter.displayName
                  }
                  onClickSetupStep={() => {
                    handleSetParameter(parameter)
                  }}
                  detail={detail}
                  description={
                    parameter.type === 'csv_file' ? null : parameter.description
                  }
                  fontSize="h4"
                  disabled={startSetup}
                />
              </React.Fragment>
            )
          }
        )}
      </Flex>
    </>
  )

  // ToDo (kk:06/18/2024) ff will be removed when we freeze the code
  if (enableCsvFile && chooseCsvFileScreen != null) {
    children = (
      <ChooseCsvFile
        protocolId={protocolId}
        handleGoBack={() => {
          setChooseCsvFileScreen(null)
        }}
        parameter={chooseCsvFileScreen}
        setParameter={updateParameters}
      />
    )
  }
  if (chooseValueScreen != null) {
    children = (
      <ChooseEnum
        handleGoBack={() => {
          setChooseValueScreen(null)
        }}
        parameter={chooseValueScreen}
        setParameter={updateParameters}
        rawValue={chooseValueScreen.value}
      />
    )
  }
  if (showNumericalInputScreen != null) {
    children = (
      <ChooseNumber
        handleGoBack={() => {
          setShowNumericalInputScreen(null)
        }}
        parameter={showNumericalInputScreen}
        setParameter={updateParameters}
      />
    )
  }

  return (
    <>
      {resetValuesModal ? (
        <ResetValuesModal
          runTimeParametersOverrides={runTimeParametersOverrides}
          setRunTimeParametersOverrides={setRunTimeParametersOverrides}
          handleGoBack={() => {
            showResetValuesModal(false)
          }}
        />
      ) : null}
      {children}
    </>
  )
}<|MERGE_RESOLUTION|>--- conflicted
+++ resolved
@@ -35,11 +35,7 @@
   NumberParameter,
   RunTimeParameter,
   ValueRunTimeParameter,
-<<<<<<< HEAD
   CsvFileParameterFileData,
-=======
-  CsvFileFileType,
->>>>>>> 6f1c11f1
 } from '@opentrons/shared-data'
 import type { ProtocolSetupStepStatus } from '../../pages/ProtocolSetup'
 import type { FileData, LabwareOffsetCreateData } from '@opentrons/api-client'
@@ -100,11 +96,7 @@
   const { makeSnackbar } = useToaster()
 
   const updateParameters = (
-<<<<<<< HEAD
     value: boolean | string | number | CsvFileParameterFileData,
-=======
-    value: boolean | string | number | CsvFileFileType,
->>>>>>> 6f1c11f1
     variableName: string
   ): void => {
     const updatedParameters = runTimeParametersOverrides.map(parameter => {
