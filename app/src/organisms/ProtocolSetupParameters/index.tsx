import * as React from 'react'
import { useTranslation } from 'react-i18next'
import { useHistory } from 'react-router-dom'
import {
  useCreateProtocolAnalysisMutation,
  useCreateRunMutation,
  useHost,
} from '@opentrons/react-api-client'
import { useQueryClient } from 'react-query'
import {
  ALIGN_CENTER,
  DIRECTION_COLUMN,
  Flex,
  SPACING,
} from '@opentrons/components'
import {
  formatRunTimeParameterValue,
  sortRuntimeParameters,
} from '@opentrons/shared-data'

import { ProtocolSetupStep } from '../../pages/ProtocolSetup'
import { getRunTimeParameterValuesForRun } from '../Devices/utils'
import { ChildNavigation } from '../ChildNavigation'
import { ResetValuesModal } from './ResetValuesModal'
import { ChooseEnum } from './ChooseEnum'
import { ChooseNumber } from './ChooseNumber'
<<<<<<< HEAD
import { ChooseCsvFile } from './ChooseCsvFile'
=======
>>>>>>> 5ab5f9bd
import { useFeatureFlag } from '../../redux/config'

import type {
  CompletedProtocolAnalysis,
  ChoiceParameter,
  CsvFileParameter,
  NumberParameter,
  RunTimeParameter,
  ValueRunTimeParameter,
} from '@opentrons/shared-data'
import type { LabwareOffsetCreateData } from '@opentrons/api-client'

interface ProtocolSetupParametersProps {
  protocolId: string
  runTimeParameters: RunTimeParameter[]
  labwareOffsets?: LabwareOffsetCreateData[]
  mostRecentAnalysis?: CompletedProtocolAnalysis | null
}

export function ProtocolSetupParameters({
  protocolId,
  labwareOffsets,
  runTimeParameters,
  mostRecentAnalysis,
}: ProtocolSetupParametersProps): JSX.Element {
  const { t } = useTranslation('protocol_setup')
  const enableCsvFile = useFeatureFlag('enableCsvFile')
  const history = useHistory()
  const host = useHost()
  const queryClient = useQueryClient()
  const [
    chooseValueScreen,
    setChooseValueScreen,
  ] = React.useState<ChoiceParameter | null>(null)
  const [
    showNumericalInputScreen,
    setShowNumericalInputScreen,
  ] = React.useState<NumberParameter | null>(null)
  const [
    chooseCsvFileScreen,
    setChooseCsvFileScreen,
  ] = React.useState<CsvFileParameter | null>(null)
  const [resetValuesModal, showResetValuesModal] = React.useState<boolean>(
    false
  )
  const [startSetup, setStartSetup] = React.useState<boolean>(false)
  const [
    runTimeParametersOverrides,
    setRunTimeParametersOverrides,
  ] = React.useState<RunTimeParameter[]>(
    runTimeParameters.map(parameter =>
      parameter.type === 'csv_file'
        ? { ...parameter, file: null }
        : // TODO (nd: 06/13/2024) create individual ChoiceParameter types for correct narrowing
          // eslint-disable-next-line
          ({ ...parameter, value: parameter.default } as ValueRunTimeParameter)
    )
  )

  const csvFileParameter = runTimeParameters.find(
    (param): param is CsvFileParameter => param.type === 'csv_file'
  )
  const initialFileInfo = csvFileParameter?.file?.id ?? ''
  const [csvFileInfo, setCSVFileInfo] = React.useState<string>(initialFileInfo)

  // ToDo (kk:06/18/2024) this will be removed when we freeze the code
  const enableCsvFile = useFeatureFlag('enableCsvFile')

  const updateParameters = (
    value: boolean | string | number,
    variableName: string
  ): void => {
    const updatedParameters = runTimeParametersOverrides.map(parameter => {
      if (parameter.variableName === variableName) {
        return { ...parameter, value }
      }
      return parameter
    })
    setRunTimeParametersOverrides(updatedParameters as RunTimeParameter[])
    if (chooseValueScreen && chooseValueScreen.variableName === variableName) {
      const updatedParameter = updatedParameters.find(
        parameter => parameter.variableName === variableName
      )
      if (updatedParameter != null && 'choices' in updatedParameter) {
        setChooseValueScreen(updatedParameter as ChoiceParameter)
      }
    }
    if (
      showNumericalInputScreen &&
      showNumericalInputScreen.variableName === variableName
    ) {
      const updatedParameter = updatedParameters.find(
        parameter => parameter.variableName === variableName
      )
      if (updatedParameter != null) {
        setShowNumericalInputScreen(updatedParameter as NumberParameter)
      }
    }
    if (
      chooseCsvFileScreen &&
      chooseCsvFileScreen.variableName === variableName
    ) {
      const updatedParameter = updatedParameters.find(
        parameter => parameter.variableName === variableName
      )
      if (updatedParameter != null && updatedParameter.type === 'csv_file') {
        setChooseCsvFileScreen(updatedParameter as CsvFileParameter)
      }
    }
  }

  const runTimeParameterValues = getRunTimeParameterValuesForRun(
    runTimeParametersOverrides
  )
  const { createProtocolAnalysis } = useCreateProtocolAnalysisMutation(
    protocolId,
    host
  )

  const { createRun, isLoading } = useCreateRunMutation({
    onSuccess: data => {
      queryClient.invalidateQueries([host, 'runs']).catch((e: Error) => {
        console.error(`could not invalidate runs cache: ${e.message}`)
      })
    },
  })
  const handleConfirmValues = (): void => {
    setStartSetup(true)
    createProtocolAnalysis({
      protocolKey: protocolId,
      runTimeParameterValues: runTimeParameterValues,
    })
    createRun({
      protocolId,
      labwareOffsets,
      runTimeParameterValues: getRunTimeParameterValuesForRun(
        runTimeParametersOverrides
      ),
    })
  }

  const handleSetParameter = (parameter: RunTimeParameter): void => {
    if ('choices' in parameter) {
      setChooseValueScreen(parameter)
    } else if (parameter.type === 'bool') {
      updateParameters(!parameter.value, parameter.variableName)
    } else if (parameter.type === 'int' || parameter.type === 'float') {
      setShowNumericalInputScreen(parameter)
    } else if (parameter.type === 'csv_file') {
      setChooseCsvFileScreen(parameter)
    } else {
      // bad param
      console.log('error')
    }
  }

  // ToDo (kk:06/18/2024)
  // This mock variable will be removed when be is ready
  const mockCsvRtp = {
    displayName: 'CSV File',
    variableName: 'csv_file_var',
    description: '',
    type: 'csv_file',
    file: {
      id: 'mockFileId',
      file: new File([], 'mock.csv'),
    },
  }

  const runTimeParametersOverridesWithMockCSV = [
    ...runTimeParametersOverrides,
    mockCsvRtp,
  ] as RunTimeParameter[]

  let children = (
    <>
      <ChildNavigation
        header={t('parameters')}
        onClickBack={() => {
          history.goBack()
        }}
        onClickButton={handleConfirmValues}
        buttonText={t('confirm_values')}
        buttonIsDisabled={
          enableCsvFile &&
          mostRecentAnalysis?.result === 'parameter-value-required'
        }
        iconName={isLoading || startSetup ? 'ot-spinner' : undefined}
        iconPlacement="startIcon"
        secondaryButtonProps={{
          buttonType: 'tertiaryLowLight',
          buttonText: t('restore_defaults'),
          disabled: isLoading || startSetup,
          onClick: () => {
            showResetValuesModal(true)
          },
        }}
      />
      <Flex
        marginTop="7.75rem"
        alignItems={ALIGN_CENTER}
        flexDirection={DIRECTION_COLUMN}
        gridGap={SPACING.spacing8}
        paddingX={SPACING.spacing40}
        paddingBottom={SPACING.spacing40}
      >
<<<<<<< HEAD
        {sortRuntimeParameters(
          enableCsvFile
            ? runTimeParametersOverridesWithMockCSV
            : runTimeParametersOverrides
        ).map((parameter, index) => {
          return (
            <React.Fragment key={`${parameter.displayName}_${index}`}>
              <ProtocolSetupStep
                hasRightIcon={!(parameter.type === 'bool')}
                hasLeftIcon={false}
                status={parameter.type === 'csv_file' ? 'not ready' : 'inform'}
                title={parameter.displayName}
                onClickSetupStep={() => {
                  handleSetParameter(parameter)
                }}
                detail={
                  parameter.type === 'csv_file'
                    ? t('required')
                    : formatRunTimeParameterValue(parameter, t)
                }
                description={
                  parameter.type === 'csv_file' ? null : parameter.description
                }
                fontSize="h4"
                disabled={startSetup}
              />
            </React.Fragment>
          )
        })}
=======
        {sortRuntimeParameters(runTimeParametersOverrides).map(
          (parameter, index) => {
            const detailLabelForCsv =
              mostRecentAnalysis?.result === 'parameter-value-required'
                ? t('required')
                : parameter.displayName

            let setupStatus: 'ready' | 'not ready' | 'general' | 'inform' =
              'inform'
            if (
              enableCsvFile &&
              parameter.type === 'csv_file' &&
              mostRecentAnalysis?.result === 'parameter-value-required'
            ) {
              setupStatus = 'not ready'
            }
            if (
              enableCsvFile &&
              parameter.type === 'csv_file' &&
              mostRecentAnalysis?.result === 'ok'
            ) {
              setupStatus = 'ready'
            }
            return (
              <React.Fragment key={`${parameter.displayName}_${index}`}>
                <ProtocolSetupStep
                  hasRightIcon={!(parameter.type === 'bool')}
                  hasLeftIcon={false}
                  status={setupStatus}
                  title={
                    parameter.type === 'csv_file'
                      ? t('csv_file')
                      : parameter.displayName
                  }
                  onClickSetupStep={() => {
                    handleSetParameter(parameter)
                  }}
                  detail={
                    enableCsvFile && parameter.type === 'csv_file'
                      ? detailLabelForCsv
                      : formatRunTimeParameterValue(parameter, t)
                  }
                  description={
                    parameter.type === 'csv_file' ? null : parameter.description
                  }
                  fontSize="h4"
                  disabled={startSetup}
                />
              </React.Fragment>
            )
          }
        )}
>>>>>>> 5ab5f9bd
      </Flex>
    </>
  )

  // ToDo (kk:06/18/2024) ff will be removed when we freeze the code
  if (enableCsvFile && chooseCsvFileScreen != null) {
    children = (
      <ChooseCsvFile
        protocolId={protocolId}
        handleGoBack={() => {
          console.log('clicked go back csv')
          setChooseCsvFileScreen(null)
        }}
        parameter={chooseCsvFileScreen}
        setParameter={updateParameters}
        csvFileInfo={csvFileInfo}
        setCsvFileInfo={setCSVFileInfo}
      />
    )
  }
  if (chooseValueScreen != null) {
    children = (
      <ChooseEnum
        handleGoBack={() => {
          setChooseValueScreen(null)
        }}
        parameter={chooseValueScreen}
        setParameter={updateParameters}
        rawValue={chooseValueScreen.value}
      />
    )
  }
  if (showNumericalInputScreen != null) {
    children = (
      <ChooseNumber
        handleGoBack={() => {
          setShowNumericalInputScreen(null)
        }}
        parameter={showNumericalInputScreen}
        setParameter={updateParameters}
      />
    )
  }

  return (
    <>
      {resetValuesModal ? (
        <ResetValuesModal
          runTimeParametersOverrides={runTimeParametersOverrides}
          setRunTimeParametersOverrides={setRunTimeParametersOverrides}
          handleGoBack={() => {
            showResetValuesModal(false)
          }}
        />
      ) : null}
      {children}
    </>
  )
}<|MERGE_RESOLUTION|>--- conflicted
+++ resolved
@@ -24,10 +24,7 @@
 import { ResetValuesModal } from './ResetValuesModal'
 import { ChooseEnum } from './ChooseEnum'
 import { ChooseNumber } from './ChooseNumber'
-<<<<<<< HEAD
 import { ChooseCsvFile } from './ChooseCsvFile'
-=======
->>>>>>> 5ab5f9bd
 import { useFeatureFlag } from '../../redux/config'
 
 import type {
@@ -90,11 +87,8 @@
   const csvFileParameter = runTimeParameters.find(
     (param): param is CsvFileParameter => param.type === 'csv_file'
   )
-  const initialFileInfo = csvFileParameter?.file?.id ?? ''
+  const initialFileInfo: string = csvFileParameter?.file?.id ?? ''
   const [csvFileInfo, setCSVFileInfo] = React.useState<string>(initialFileInfo)
-
-  // ToDo (kk:06/18/2024) this will be removed when we freeze the code
-  const enableCsvFile = useFeatureFlag('enableCsvFile')
 
   const updateParameters = (
     value: boolean | string | number,
@@ -186,21 +180,21 @@
 
   // ToDo (kk:06/18/2024)
   // This mock variable will be removed when be is ready
-  const mockCsvRtp = {
-    displayName: 'CSV File',
-    variableName: 'csv_file_var',
-    description: '',
-    type: 'csv_file',
-    file: {
-      id: 'mockFileId',
-      file: new File([], 'mock.csv'),
-    },
-  }
-
-  const runTimeParametersOverridesWithMockCSV = [
-    ...runTimeParametersOverrides,
-    mockCsvRtp,
-  ] as RunTimeParameter[]
+  // const mockCsvRtp = {
+  //   displayName: 'CSV File',
+  //   variableName: 'csv_file_var',
+  //   description: '',
+  //   type: 'csv_file',
+  //   file: {
+  //     id: 'mockFileId',
+  //     file: new File([], 'mock.csv'),
+  //   },
+  // }
+
+  // const runTimeParametersOverridesWithMockCSV = [
+  //   ...runTimeParametersOverrides,
+  //   mockCsvRtp,
+  // ] as RunTimeParameter[]
 
   let children = (
     <>
@@ -234,37 +228,6 @@
         paddingX={SPACING.spacing40}
         paddingBottom={SPACING.spacing40}
       >
-<<<<<<< HEAD
-        {sortRuntimeParameters(
-          enableCsvFile
-            ? runTimeParametersOverridesWithMockCSV
-            : runTimeParametersOverrides
-        ).map((parameter, index) => {
-          return (
-            <React.Fragment key={`${parameter.displayName}_${index}`}>
-              <ProtocolSetupStep
-                hasRightIcon={!(parameter.type === 'bool')}
-                hasLeftIcon={false}
-                status={parameter.type === 'csv_file' ? 'not ready' : 'inform'}
-                title={parameter.displayName}
-                onClickSetupStep={() => {
-                  handleSetParameter(parameter)
-                }}
-                detail={
-                  parameter.type === 'csv_file'
-                    ? t('required')
-                    : formatRunTimeParameterValue(parameter, t)
-                }
-                description={
-                  parameter.type === 'csv_file' ? null : parameter.description
-                }
-                fontSize="h4"
-                disabled={startSetup}
-              />
-            </React.Fragment>
-          )
-        })}
-=======
         {sortRuntimeParameters(runTimeParametersOverrides).map(
           (parameter, index) => {
             const detailLabelForCsv =
@@ -317,7 +280,6 @@
             )
           }
         )}
->>>>>>> 5ab5f9bd
       </Flex>
     </>
   )
