--- conflicted
+++ resolved
@@ -35,10 +35,6 @@
     makeSnackbar(t('reset_setup'))
   }
 
-<<<<<<< HEAD
-  //  TODO(jr, 3/18/24): remove mockData
-=======
->>>>>>> 8bb14f4e
   const parameters = mostRecentAnalysis?.runTimeParameters ?? []
 
   return (
