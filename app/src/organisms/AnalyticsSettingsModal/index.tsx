import * as React from 'react'
import { createPortal } from 'react-dom'
import { useSelector, useDispatch } from 'react-redux'

import {
  getAnalyticsOptInSeen,
  setAnalyticsOptInSeen,
} from '../../redux/analytics'

import { Modal, OutlineButton, SPACING } from '@opentrons/components'
import { AnalyticsToggle } from './AnalyticsToggle'
<<<<<<< HEAD
import { getModalPortalEl } from '../../App/portal'
=======
import { Portal } from '../../App/portal'
>>>>>>> d6d9416c
import type { Dispatch } from '../../redux/types'

// TODO(bc, 2021-02-04): i18n
const TITLE = 'Privacy Settings'
const CONTINUE = 'continue'

// TODO(mc, 2020-05-07): move render logic to `state.alerts`
export function AnalyticsSettingsModal(): JSX.Element | null {
  const dispatch = useDispatch<Dispatch>()
  const seen = useSelector(getAnalyticsOptInSeen)
  const setSeen = (): unknown => dispatch(setAnalyticsOptInSeen())

<<<<<<< HEAD
  return !seen
    ? createPortal(
=======
  return !seen ? (
    <Portal>
>>>>>>> d6d9416c
      <Modal onCloseClick={setSeen} heading={TITLE} alertOverlay>
        <AnalyticsToggle />
        <OutlineButton
          onClick={setSeen}
          float="right"
          margin={SPACING.spacing12}
        >
          {CONTINUE}
        </OutlineButton>
<<<<<<< HEAD
     </Modal>,
        getModalPortalEl()
=======
      </Modal>
    </Portal>
>>>>>>> d6d9416c
  ) : null
}<|MERGE_RESOLUTION|>--- conflicted
+++ resolved
@@ -1,3 +1,4 @@
+//
 import * as React from 'react'
 import { createPortal } from 'react-dom'
 import { useSelector, useDispatch } from 'react-redux'
@@ -9,11 +10,7 @@
 
 import { Modal, OutlineButton, SPACING } from '@opentrons/components'
 import { AnalyticsToggle } from './AnalyticsToggle'
-<<<<<<< HEAD
 import { getModalPortalEl } from '../../App/portal'
-=======
-import { Portal } from '../../App/portal'
->>>>>>> d6d9416c
 import type { Dispatch } from '../../redux/types'
 
 // TODO(bc, 2021-02-04): i18n
@@ -26,13 +23,8 @@
   const seen = useSelector(getAnalyticsOptInSeen)
   const setSeen = (): unknown => dispatch(setAnalyticsOptInSeen())
 
-<<<<<<< HEAD
   return !seen
     ? createPortal(
-=======
-  return !seen ? (
-    <Portal>
->>>>>>> d6d9416c
       <Modal onCloseClick={setSeen} heading={TITLE} alertOverlay>
         <AnalyticsToggle />
         <OutlineButton
@@ -42,12 +34,7 @@
         >
           {CONTINUE}
         </OutlineButton>
-<<<<<<< HEAD
      </Modal>,
         getModalPortalEl()
-=======
-      </Modal>
-    </Portal>
->>>>>>> d6d9416c
   ) : null
 }