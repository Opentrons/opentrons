--- conflicted
+++ resolved
@@ -89,17 +89,12 @@
       trackProtocolRunEvent({ name: ANALYTICS_PROTOCOL_RUN_ACTION.CANCEL })
       dismissCurrentRun(runId)
       if (!isActiveRun) {
-<<<<<<< HEAD
         if (isQuickTransfer && protocolId != null) {
-          history.push(`/quick-transfer/${protocolId}`)
+          navigate(`/quick-transfer/${protocolId}`)
         } else if (isQuickTransfer) {
-          history.push('/quick-transfer')
+          navigate('/quick-transfer')
         } else if (protocolId != null) {
-          history.push(`/protocols/${protocolId}`)
-=======
-        if (protocolId != null) {
           navigate(`/protocols/${protocolId}`)
->>>>>>> 18dfeac2
         } else {
           navigate('/protocols')
         }
