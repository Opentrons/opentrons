--- conflicted
+++ resolved
@@ -59,19 +59,12 @@
       onSuccess: () => {
         trackProtocolRunEvent({ name: ANALYTICS_PROTOCOL_RUN_CANCEL })
         dismissCurrentRun(runId)
-<<<<<<< HEAD
         if (!isActiveRun) {
           if (protocolId != null) {
             history.push(`/protocols/${protocolId}`)
           } else {
             history.push(`/protocols`)
           }
-=======
-        if (isActiveRun) {
-          history.push(`/protocols/${runId}/summary`)
-        } else {
-          history.push('/dashboard')
->>>>>>> 5657658c
         }
       },
       onError: () => {
