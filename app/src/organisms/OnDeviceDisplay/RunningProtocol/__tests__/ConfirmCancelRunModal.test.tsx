import * as React from 'react'
import { when } from 'vitest-when'
import { MemoryRouter } from 'react-router-dom'
import { fireEvent, screen } from '@testing-library/react'
import { afterEach, beforeEach, describe, expect, it, vi } from 'vitest'

import { RUN_STATUS_IDLE, RUN_STATUS_STOPPED } from '@opentrons/api-client'
import {
  useStopRunMutation,
  useDismissCurrentRunMutation,
} from '@opentrons/react-api-client'

import { renderWithProviders } from '../../../../__testing-utils__'
import { i18n } from '../../../../i18n'
import { useTrackProtocolRunEvent } from '../../../../organisms/Devices/hooks'
import { useRunStatus } from '../../../../organisms/RunTimeControl/hooks'
import { useTrackEvent } from '../../../../redux/analytics'
import { getLocalRobot } from '../../../../redux/discovery'
import { mockConnectedRobot } from '../../../../redux/discovery/__fixtures__'
import { ConfirmCancelRunModal } from '../ConfirmCancelRunModal'
import { CancelingRunModal } from '../CancelingRunModal'

<<<<<<< HEAD
import type { useHistory } from 'react-router-dom'

vi.mock('@opentrons/react-api-client')
vi.mock('../../../../organisms/Devices/hooks')
vi.mock('../../../../organisms/RunTimeControl/hooks')
vi.mock('../../../../redux/analytics')
vi.mock('../../../ProtocolUpload/hooks')
vi.mock('../CancelingRunModal')

const mockPush = vi.fn()
const mockStopRun = vi.fn()
const mockDismissCurrentRun = vi.fn()
const mockTrackEvent = vi.fn()
const mockTrackProtocolRunEvent = vi.fn(
  () => new Promise(resolve => resolve({}))
)

vi.mock('react-router-dom', async importOriginal => {
  const actual = await importOriginal<typeof useHistory>()
=======
jest.mock('@opentrons/react-api-client')
jest.mock('../../../../organisms/Devices/hooks')
jest.mock('../../../../organisms/RunTimeControl/hooks')
jest.mock('../../../../redux/analytics')
jest.mock('../../../ProtocolUpload/hooks')
jest.mock('../CancelingRunModal')
jest.mock('../../../../redux/discovery')

const mockPush = jest.fn()
let mockStopRun: jest.Mock
let mockDismissCurrentRun: jest.Mock
let mockTrackEvent: jest.Mock
let mockTrackProtocolRunEvent: jest.Mock

jest.mock('react-router-dom', () => {
  const reactRouterDom = jest.requireActual('react-router-dom')
>>>>>>> 050cf4dd
  return {
    ...actual,
    useHistory: () => ({ push: mockPush } as any),
  }
})

<<<<<<< HEAD
=======
const mockUseTrackProtocolRunEvent = useTrackProtocolRunEvent as jest.MockedFunction<
  typeof useTrackProtocolRunEvent
>
const mockUseTrackEvent = useTrackEvent as jest.MockedFunction<
  typeof useTrackEvent
>
const mockUseStopRunMutation = useStopRunMutation as jest.MockedFunction<
  typeof useStopRunMutation
>
const mockUseDismissCurrentRunMutation = useDismissCurrentRunMutation as jest.MockedFunction<
  typeof useDismissCurrentRunMutation
>
const mockCancelingRunModal = CancelingRunModal as jest.MockedFunction<
  typeof CancelingRunModal
>
const mockUseRunStatus = useRunStatus as jest.MockedFunction<
  typeof useRunStatus
>
const mockGetLocalRobot = getLocalRobot as jest.MockedFunction<
  typeof getLocalRobot
>

>>>>>>> 050cf4dd
const render = (props: React.ComponentProps<typeof ConfirmCancelRunModal>) => {
  return renderWithProviders(
    <MemoryRouter>
      <ConfirmCancelRunModal {...props} />
    </MemoryRouter>,
    {
      i18nInstance: i18n,
    }
  )
}

const RUN_ID = 'mock_runID'
<<<<<<< HEAD
const mockFn = vi.fn()
=======
const ROBOT_NAME = 'otie'
const mockFn = jest.fn()
>>>>>>> 050cf4dd

describe('ConfirmCancelRunModal', () => {
  let props: React.ComponentProps<typeof ConfirmCancelRunModal>

  beforeEach(() => {
    props = {
      isActiveRun: true,
      runId: RUN_ID,
      setShowConfirmCancelRunModal: mockFn,
    }
<<<<<<< HEAD

    vi.mocked(useStopRunMutation).mockReturnValue({
      stopRun: mockStopRun,
    } as any)
    vi.mocked(useDismissCurrentRunMutation).mockReturnValue({
      dismissCurrentRun: mockDismissCurrentRun,
      isLoading: false,
    } as any)
    vi.mocked(useTrackEvent).mockReturnValue(mockTrackEvent)
    when(useTrackProtocolRunEvent).calledWith(RUN_ID).thenReturn({
      trackProtocolRunEvent: mockTrackProtocolRunEvent,
    })
    vi.mocked(CancelingRunModal).mockReturnValue(
      <div>mock CancelingRunModal</div>
    )
    when(useRunStatus).calledWith(RUN_ID).thenReturn(RUN_STATUS_IDLE)
=======
    mockTrackEvent = jest.fn()
    mockStopRun = jest.fn()
    mockDismissCurrentRun = jest.fn()
    mockTrackProtocolRunEvent = jest.fn(
      () => new Promise(resolve => resolve({}))
    )
    mockGetLocalRobot.mockReturnValue({
      ...mockConnectedRobot,
      name: ROBOT_NAME,
    })
    mockUseStopRunMutation.mockReturnValue({ stopRun: mockStopRun } as any)
    mockUseDismissCurrentRunMutation.mockReturnValue({
      dismissCurrentRun: mockDismissCurrentRun,
      isLoading: false,
    } as any)
    mockUseTrackEvent.mockReturnValue(mockTrackEvent)
    when(mockUseTrackProtocolRunEvent)
      .calledWith(RUN_ID, ROBOT_NAME)
      .mockReturnValue({
        trackProtocolRunEvent: mockTrackProtocolRunEvent,
      })
    mockCancelingRunModal.mockReturnValue(<div>mock CancelingRunModal</div>)
    when(mockUseRunStatus).calledWith(RUN_ID).mockReturnValue(RUN_STATUS_IDLE)
>>>>>>> 050cf4dd
  })

  afterEach(() => {
    vi.restoreAllMocks()
  })

  it('should render text and buttons', () => {
    render(props)
    screen.getByText('Are you sure you want to cancel this run?')
    screen.getByText(
      'Doing so will terminate this run, drop any attached tips in the trash container and home your robot.'
    )
    screen.getByText(
      'Additionally, any hardware modules used within the protocol will remain active and maintain their current states until deactivated.'
    )
    expect(screen.getAllByRole('button').length).toBe(2)
    screen.getByText('Go back')
    screen.getByText('Cancel run')
  })

  it('shoudler render the canceling run modal when run is dismissing', () => {
    vi.mocked(useDismissCurrentRunMutation).mockReturnValue({
      dismissCurrentRun: mockDismissCurrentRun,
      isLoading: true,
    } as any)
    render(props)
    screen.getByText('mock CancelingRunModal')
  })

  it('when tapping go back, the mock function is called', () => {
    render(props)
    const button = screen.getByText('Go back')
    fireEvent.click(button)
    expect(mockFn).toHaveBeenCalled()
  })

  it('when tapping cancel run, the run is stopped', () => {
    render(props)
    const button = screen.getByText('Cancel run')
    fireEvent.click(button)
    expect(mockStopRun).toHaveBeenCalled()
  })

  it('when run is stopped, the run is dismissed and the modal closes', () => {
    when(useRunStatus).calledWith(RUN_ID).thenReturn(RUN_STATUS_STOPPED)
    render(props)

    expect(mockDismissCurrentRun).toHaveBeenCalled()
    expect(mockTrackProtocolRunEvent).toHaveBeenCalled()
  })

  it('when run is stopped, the run is dismissed and the modal closes - in prepare to run', () => {
    props = {
      ...props,
      isActiveRun: false,
    }
    when(useRunStatus).calledWith(RUN_ID).thenReturn(RUN_STATUS_STOPPED)
    render(props)

    expect(mockDismissCurrentRun).toHaveBeenCalled()
    expect(mockTrackProtocolRunEvent).toHaveBeenCalled()
    expect(mockPush).toHaveBeenCalledWith('/protocols')
  })
})<|MERGE_RESOLUTION|>--- conflicted
+++ resolved
@@ -20,7 +20,6 @@
 import { ConfirmCancelRunModal } from '../ConfirmCancelRunModal'
 import { CancelingRunModal } from '../CancelingRunModal'
 
-<<<<<<< HEAD
 import type { useHistory } from 'react-router-dom'
 
 vi.mock('@opentrons/react-api-client')
@@ -40,55 +39,12 @@
 
 vi.mock('react-router-dom', async importOriginal => {
   const actual = await importOriginal<typeof useHistory>()
-=======
-jest.mock('@opentrons/react-api-client')
-jest.mock('../../../../organisms/Devices/hooks')
-jest.mock('../../../../organisms/RunTimeControl/hooks')
-jest.mock('../../../../redux/analytics')
-jest.mock('../../../ProtocolUpload/hooks')
-jest.mock('../CancelingRunModal')
-jest.mock('../../../../redux/discovery')
-
-const mockPush = jest.fn()
-let mockStopRun: jest.Mock
-let mockDismissCurrentRun: jest.Mock
-let mockTrackEvent: jest.Mock
-let mockTrackProtocolRunEvent: jest.Mock
-
-jest.mock('react-router-dom', () => {
-  const reactRouterDom = jest.requireActual('react-router-dom')
->>>>>>> 050cf4dd
   return {
     ...actual,
     useHistory: () => ({ push: mockPush } as any),
   }
 })
 
-<<<<<<< HEAD
-=======
-const mockUseTrackProtocolRunEvent = useTrackProtocolRunEvent as jest.MockedFunction<
-  typeof useTrackProtocolRunEvent
->
-const mockUseTrackEvent = useTrackEvent as jest.MockedFunction<
-  typeof useTrackEvent
->
-const mockUseStopRunMutation = useStopRunMutation as jest.MockedFunction<
-  typeof useStopRunMutation
->
-const mockUseDismissCurrentRunMutation = useDismissCurrentRunMutation as jest.MockedFunction<
-  typeof useDismissCurrentRunMutation
->
-const mockCancelingRunModal = CancelingRunModal as jest.MockedFunction<
-  typeof CancelingRunModal
->
-const mockUseRunStatus = useRunStatus as jest.MockedFunction<
-  typeof useRunStatus
->
-const mockGetLocalRobot = getLocalRobot as jest.MockedFunction<
-  typeof getLocalRobot
->
-
->>>>>>> 050cf4dd
 const render = (props: React.ComponentProps<typeof ConfirmCancelRunModal>) => {
   return renderWithProviders(
     <MemoryRouter>
@@ -101,12 +57,9 @@
 }
 
 const RUN_ID = 'mock_runID'
-<<<<<<< HEAD
+const ROBOT_NAME = 'otie'
+
 const mockFn = vi.fn()
-=======
-const ROBOT_NAME = 'otie'
-const mockFn = jest.fn()
->>>>>>> 050cf4dd
 
 describe('ConfirmCancelRunModal', () => {
   let props: React.ComponentProps<typeof ConfirmCancelRunModal>
@@ -117,7 +70,6 @@
       runId: RUN_ID,
       setShowConfirmCancelRunModal: mockFn,
     }
-<<<<<<< HEAD
 
     vi.mocked(useStopRunMutation).mockReturnValue({
       stopRun: mockStopRun,
@@ -127,38 +79,18 @@
       isLoading: false,
     } as any)
     vi.mocked(useTrackEvent).mockReturnValue(mockTrackEvent)
-    when(useTrackProtocolRunEvent).calledWith(RUN_ID).thenReturn({
+    when(useTrackProtocolRunEvent).calledWith(RUN_ID, ROBOT_NAME).thenReturn({
       trackProtocolRunEvent: mockTrackProtocolRunEvent,
     })
     vi.mocked(CancelingRunModal).mockReturnValue(
       <div>mock CancelingRunModal</div>
     )
-    when(useRunStatus).calledWith(RUN_ID).thenReturn(RUN_STATUS_IDLE)
-=======
-    mockTrackEvent = jest.fn()
-    mockStopRun = jest.fn()
-    mockDismissCurrentRun = jest.fn()
-    mockTrackProtocolRunEvent = jest.fn(
-      () => new Promise(resolve => resolve({}))
-    )
-    mockGetLocalRobot.mockReturnValue({
+
+    vi.mocked(getLocalRobot).mockReturnValue({
       ...mockConnectedRobot,
       name: ROBOT_NAME,
     })
-    mockUseStopRunMutation.mockReturnValue({ stopRun: mockStopRun } as any)
-    mockUseDismissCurrentRunMutation.mockReturnValue({
-      dismissCurrentRun: mockDismissCurrentRun,
-      isLoading: false,
-    } as any)
-    mockUseTrackEvent.mockReturnValue(mockTrackEvent)
-    when(mockUseTrackProtocolRunEvent)
-      .calledWith(RUN_ID, ROBOT_NAME)
-      .mockReturnValue({
-        trackProtocolRunEvent: mockTrackProtocolRunEvent,
-      })
-    mockCancelingRunModal.mockReturnValue(<div>mock CancelingRunModal</div>)
-    when(mockUseRunStatus).calledWith(RUN_ID).mockReturnValue(RUN_STATUS_IDLE)
->>>>>>> 050cf4dd
+    when(useRunStatus).calledWith(RUN_ID).thenReturn(RUN_STATUS_IDLE)
   })
 
   afterEach(() => {
