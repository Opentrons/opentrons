import * as React from 'react'
import { useTranslation } from 'react-i18next'
import { useHistory } from 'react-router-dom'
import { css } from 'styled-components'

import {
  ALIGN_FLEX_START,
  BORDERS,
<<<<<<< HEAD
  LEGACY_COLORS,
=======
>>>>>>> e1f5673b
  COLORS,
  DIRECTION_COLUMN,
  Flex,
  OVERFLOW_AUTO,
  SPACING,
  TYPOGRAPHY,
} from '@opentrons/components'
import { useStopRunMutation } from '@opentrons/react-api-client'

import { StyledText } from '../../../atoms/text'
import { SmallButton } from '../../../atoms/buttons'
import { Modal } from '../../../molecules/Modal'

import type { ModalHeaderBaseProps } from '../../../molecules/Modal/types'
import type { RunError } from '@opentrons/api-client'

interface RunFailedModalProps {
  runId: string
  setShowRunFailedModal: (showRunFailedModal: boolean) => void
  errors?: RunError[]
}

export function RunFailedModal({
  runId,
  setShowRunFailedModal,
  errors,
}: RunFailedModalProps): JSX.Element | null {
  const { t, i18n } = useTranslation(['run_details', 'shared'])
  const history = useHistory()
  const { stopRun } = useStopRunMutation()
  const [isCanceling, setIsCanceling] = React.useState(false)

  if (errors == null || errors.length === 0) return null
  const modalHeader: ModalHeaderBaseProps = {
    title: t('run_failed_modal_title'),
  }

  const highestPriorityError = getHighestPriorityError(errors)

  const handleClose = (): void => {
    setIsCanceling(true)
    setShowRunFailedModal(false)
    stopRun(runId, {
      onSuccess: () => {
        // ToDo do we need to track this event?
        // If need, runCancel or runFailure something
        // trackProtocolRunEvent({ name: 'runCancel' })
        history.push('/dashboard')
      },
      onError: () => {
        setIsCanceling(false)
      },
    })
  }
  return (
    <Modal
      header={modalHeader}
      onOutsideClick={() => setShowRunFailedModal(false)}
    >
      <Flex
        flexDirection={DIRECTION_COLUMN}
        gridGap={SPACING.spacing40}
        width="100%"
        css={css`
          word-break: break-all;
        `}
      >
        <Flex
          flexDirection={DIRECTION_COLUMN}
          gridGap={SPACING.spacing16}
          alignItems={ALIGN_FLEX_START}
        >
          <StyledText as="p" fontWeight={TYPOGRAPHY.fontWeightBold}>
            {t('error_info', {
              errorType: highestPriorityError.errorType,
              errorCode: highestPriorityError.errorCode,
            })}
          </StyledText>
          <Flex
            width="100%"
            flexDirection={DIRECTION_COLUMN}
            gridGap={SPACING.spacing8}
            maxHeight="11rem"
            backgroundColor={COLORS.light1}
            borderRadius={BORDERS.borderRadiusSize3}
            padding={`${SPACING.spacing16} ${SPACING.spacing20}`}
          >
            <Flex flexDirection={DIRECTION_COLUMN} css={SCROLL_BAR_STYLE}>
              <StyledText as="p" textAlign={TYPOGRAPHY.textAlignLeft}>
                {highestPriorityError.detail}
              </StyledText>
            </Flex>
          </Flex>
          <StyledText
            as="p"
            textAlign={TYPOGRAPHY.textAlignLeft}
            css={css`
              word-break: break-word;
            `}
          >
            {t('contact_information')}
          </StyledText>
        </Flex>
        <SmallButton
          width="100%"
          buttonType="alert"
          buttonText={i18n.format(t('shared:close'), 'capitalize')}
          onClick={handleClose}
          disabled={isCanceling}
        />
      </Flex>
    </Modal>
  )
}

const SCROLL_BAR_STYLE = css`
  overflow-y: ${OVERFLOW_AUTO};

  &::-webkit-scrollbar {
    width: 0.75rem;
    background-color: ${COLORS.light1};
  }

  &::-webkit-scrollbar-track {
    margin-top: ${SPACING.spacing16};
    margin-bottom: ${SPACING.spacing16};
  }

  &::-webkit-scrollbar-thumb {
    background: ${COLORS.grey50};
    border-radius: 11px;
  }
`

const _getHighestPriorityError = (error: RunError): RunError => {
  if (
    error == null ||
    error.wrappedErrors == null ||
    error.wrappedErrors.length === 0
  ) {
    return error
  }

  let highestPriorityError = error

  error.wrappedErrors.forEach(wrappedError => {
    const e = _getHighestPriorityError(wrappedError)
    const isHigherPriority = _getIsHigherPriority(
      e.errorCode,
      highestPriorityError.errorCode
    )
    if (isHigherPriority) {
      highestPriorityError = e
    }
  })
  return highestPriorityError
}

/**
 * returns true if the first error code is higher priority than the second, false otherwise
 */
const _getIsHigherPriority = (
  errorCode1: string,
  errorCode2: string
): boolean => {
  const errorNumber1 = Number(errorCode1)
  const errorNumber2 = Number(errorCode2)

  const isSameCategory =
    Math.floor(errorNumber1 / 1000) === Math.floor(errorNumber2 / 1000)
  const isCode1GenericError = errorNumber1 % 1000 === 0

  let isHigherPriority = null

  if (
    (isSameCategory && !isCode1GenericError) ||
    (!isSameCategory && errorNumber1 < errorNumber2)
  ) {
    isHigherPriority = true
  } else {
    isHigherPriority = false
  }

  return isHigherPriority
}

export const getHighestPriorityError = (errors: RunError[]): RunError => {
  const highestFirstWrappedError = _getHighestPriorityError(errors[0])
  return [highestFirstWrappedError, ...errors.slice(1)].reduce((acc, val) => {
    const e = _getHighestPriorityError(val)
    const isHigherPriority = _getIsHigherPriority(e.errorCode, acc.errorCode)
    if (isHigherPriority) {
      return e
    }
    return acc
  })
}<|MERGE_RESOLUTION|>--- conflicted
+++ resolved
@@ -6,10 +6,6 @@
 import {
   ALIGN_FLEX_START,
   BORDERS,
-<<<<<<< HEAD
-  LEGACY_COLORS,
-=======
->>>>>>> e1f5673b
   COLORS,
   DIRECTION_COLUMN,
   Flex,
