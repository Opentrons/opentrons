--- conflicted
+++ resolved
@@ -44,7 +44,6 @@
     showDetailsTab,
     setShowDetailsTab,
   ] = React.useState<ConnectionType | null>(null)
-<<<<<<< HEAD
   const [showInterfaceTitle, setShowInterfaceTitle] = React.useState<boolean>(
     true
   )
@@ -54,9 +53,6 @@
     isUsbConnected,
     activeSsid,
   } = networkConnection
-=======
-  const { isWifiConnected, isEthernetConnected, activeSsid } = networkConnection
->>>>>>> b44b8e7d
   const localRobot = useSelector(getLocalRobot)
   const robotName = localRobot?.name != null ? localRobot.name : 'no name'
   const list = useWifiList(robotName)
@@ -134,19 +130,6 @@
               chipText={handleChipText(isEthernetConnected)}
               displayDetailsTab={() => setShowDetailsTab('ethernet')}
             />
-<<<<<<< HEAD
-            <NetworkSettingButton
-              buttonTitle={t('usb')}
-              buttonBackgroundColor={handleButtonBackgroundColor(
-                isUsbConnected
-              )}
-              iconName="usb"
-              chipType={handleChipType(isUsbConnected)}
-              chipText={handleChipText(isUsbConnected)}
-              displayDetailsTab={() => console.log('Not Implemented')}
-            />
-=======
->>>>>>> b44b8e7d
           </Flex>
         )
     }
