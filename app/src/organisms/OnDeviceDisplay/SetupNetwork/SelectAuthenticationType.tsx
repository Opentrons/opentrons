import * as React from 'react'
import { useDispatch, useSelector } from 'react-redux'
import { useTranslation } from 'react-i18next'
import { useHistory } from 'react-router-dom'

import {
  Flex,
  DIRECTION_COLUMN,
  DIRECTION_ROW,
  ALIGN_CENTER,
  JUSTIFY_SPACE_BETWEEN,
  COLORS,
  SPACING,
  Btn,
  Icon,
  JUSTIFY_CENTER,
  BORDERS,
} from '@opentrons/components'

import { StyledText } from '../../../atoms/text'
import { TertiaryButton } from '../../../atoms/buttons'
import { getLocalRobot } from '../../../redux/discovery'
import { getNetworkInterfaces, fetchStatus } from '../../../redux/networking'

import type { Dispatch, State } from '../../../redux/types'
import type { NetworkChangeState } from '../../Devices/RobotSettings/ConnectNetwork/types'
import type { AuthType } from '../../../pages/OnDeviceDisplay/ConnectViaWifi'

interface SelectAuthenticationTypeProps {
  ssid: string
  fromWifiList?: boolean
  selectedAuthType: AuthType
  setShowSelectAuthenticationType: (
    isShowSelectAuthenticationType: boolean
  ) => void
  setSelectedAuthType: (authType: AuthType) => void
  setChangeState: (changeState: NetworkChangeState) => void
}

export function SelectAuthenticationType({
  ssid,
  fromWifiList,
  selectedAuthType,
  setShowSelectAuthenticationType,
  setSelectedAuthType,
  setChangeState,
}: SelectAuthenticationTypeProps): JSX.Element {
  const { t } = useTranslation(['device_settings', 'shared'])
  const history = useHistory()
  const dispatch = useDispatch<Dispatch>()
  const localRobot = useSelector(getLocalRobot)
  const robotName = localRobot?.name != null ? localRobot.name : 'no name'
  const { wifi } = useSelector((state: State) =>
    getNetworkInterfaces(state, robotName)
  )

  const handleClickBack = (): void => {
    if (fromWifiList != null) {
      // back to wifi list
      setChangeState({ type: null })
    } else {
      // back to set wifi ssid
      // Note: This will be updated by PR-#11917
      console.log('go back to SetWifiSsid screen')
    }
  }

  React.useEffect(() => {
    dispatch(fetchStatus(robotName))
  }, [robotName, dispatch])

  return (
    <Flex
      flexDirection={DIRECTION_COLUMN}
      padding={`${String(SPACING.spacing32)} ${String(
        SPACING.spacing40
      )} ${String(SPACING.spacing40)}`}
    >
      <Flex
        flexDirection={DIRECTION_ROW}
        justifyContent={JUSTIFY_SPACE_BETWEEN}
        alignItems={ALIGN_CENTER}
        marginBottom="2.2625rem"
      >
        <Btn onClick={handleClickBack}>
          <Flex flexDirection={DIRECTION_ROW}>
            <Icon
              name="chevron-left"
              marginRight={SPACING.spacing4}
              size="1.875rem"
            />
            <StyledText
              fontSize="1.625rem"
              lineHeight="2.1875rem"
              fontWeight="700"
            >
              {t('shared:back')}
            </StyledText>
          </Flex>
        </Btn>

        <StyledText fontSize="2rem" lineHeight="2.75rem" fontWeight="700">
          {t('connect_to', { ssid: ssid })}
        </StyledText>
        <TertiaryButton
          width="8.9375rem"
          height="3.75rem"
          fontSize="1.5rem"
          fontWeight="500"
          lineHeight="2.0425rem"
          borderRadius="42px"
          onClick={() => {
            setShowSelectAuthenticationType(false)
          }}
        >
          {t('shared:next')}
        </TertiaryButton>
      </Flex>
      <Flex alignItems={ALIGN_CENTER} flexDirection={DIRECTION_COLUMN}>
        <StyledText fontSize="1.375rem" lineHeight="1.875rem" fontWeight="500">
          {t('select_authentication_method')}
        </StyledText>
        <Flex
          marginTop={SPACING.spacing24}
          flexDirection={DIRECTION_ROW}
          justifyContent={JUSTIFY_CENTER}
          alignItems={ALIGN_CENTER}
          gridGap="1.375rem"
        >
          <Btn
            backgroundColor={
              selectedAuthType === 'wpa-psk' ? COLORS.medBlue : ''
            }
            padding={`${String(SPACING.spacing16)} ${String(
              SPACING.spacing32
            )}`}
            borderRadius="3.5625rem"
            onClick={() => {
              setSelectedAuthType('wpa-psk')
            }}
          >
            <StyledText
              fontSize="2rem"
              lineHeight="2.75rem"
              fontWeight="600"
              color={COLORS.blueEnabled}
            >
              {t('wpa2_personal')}
            </StyledText>
          </Btn>
          <Btn
            backgroundColor={selectedAuthType === 'none' ? COLORS.medBlue : ''}
            borderRadius="3.5625rem"
            padding={`${String(SPACING.spacing16)} ${String(
              SPACING.spacing32
            )}`}
            onClick={() => {
              setSelectedAuthType('none')
            }}
          >
            <StyledText fontSize="2rem" lineHeight="2.75rem" fontWeight="600">
              {t('shared:none')}
            </StyledText>
          </Btn>
        </Flex>
        <Flex
          flexDirection={DIRECTION_ROW}
          gridGap={SPACING.spacing4}
          marginTop="7.8125rem"
        >
          <StyledText
            fontSize="1.5rem"
            lineHeight="2.0625rem"
            fontWeight="400"
            color={COLORS.black}
          >
            {'MAC Address:'}
          </StyledText>
          <StyledText
            fontSize="1.5rem"
            lineHeight="2.0625rem"
            fontWeight="400"
            color={COLORS.black}
          >
            {wifi?.macAddress != null ? wifi?.macAddress : t('shared:no_data')}
          </StyledText>
        </Flex>
        <Flex
<<<<<<< HEAD
          marginTop={SPACING.spacing24}
          backgroundColor={COLORS.light_two}
          padding={SPACING.spacing24}
=======
          marginTop={SPACING.spacing5}
          backgroundColor={COLORS.light2}
          padding={SPACING.spacing5}
>>>>>>> bf32bde3
          width="100%"
          height="6.75rem"
          borderRadius={BORDERS.size_three}
          flexDirection={DIRECTION_ROW}
          alignItems={ALIGN_CENTER}
        >
          <StyledText
            fontSize="1.375rem"
            lineHeight="1.875rem"
            fontWeight="500"
            width="665px"
          >
            {t('switch_to_usb_description')}
          </StyledText>
          <Btn
            marginLeft={SPACING.spacingSM}
            padding={`0.75rem ${String(SPACING.spacing24)}`}
            width="13.8125rem"
            onClick={() => history.push('/network-setup/usb')}
          >
            <StyledText
              fontSize="1.375rem"
              lineHeight="1.875rem"
              fontWeight="600"
            >
              {t('connect_via', { type: t('usb') })}
            </StyledText>
          </Btn>
        </Flex>
      </Flex>
    </Flex>
  )
}<|MERGE_RESOLUTION|>--- conflicted
+++ resolved
@@ -186,15 +186,9 @@
           </StyledText>
         </Flex>
         <Flex
-<<<<<<< HEAD
           marginTop={SPACING.spacing24}
-          backgroundColor={COLORS.light_two}
+          backgroundColor={COLORS.light2}
           padding={SPACING.spacing24}
-=======
-          marginTop={SPACING.spacing5}
-          backgroundColor={COLORS.light2}
-          padding={SPACING.spacing5}
->>>>>>> bf32bde3
           width="100%"
           height="6.75rem"
           borderRadius={BORDERS.size_three}
