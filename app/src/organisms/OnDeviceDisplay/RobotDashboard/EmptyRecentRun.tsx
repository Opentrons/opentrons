--- conflicted
+++ resolved
@@ -24,16 +24,8 @@
       backgroundColor={COLORS.darkBlack20}
       flexDirection={DIRECTION_COLUMN}
       height="27.25rem"
-<<<<<<< HEAD
-      backgroundColor={`${COLORS.darkBlackEnabled}${COLORS.opacity15HexCode}`}
+      justifyContent={JUSTIFY_CENTER}
       borderRadius={BORDERS.borderRadiusSize3}
-      flexDirection={DIRECTION_COLUMN}
-      alignItems={ALIGN_CENTER}
-      padding="5.25rem 3.75rem"
-=======
-      justifyContent={JUSTIFY_CENTER}
-      borderRadius={BORDERS.size3}
->>>>>>> dd0ad44d
     >
       <img
         src={abstractImage}
