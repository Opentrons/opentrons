--- conflicted
+++ resolved
@@ -6,12 +6,7 @@
 
 import { useAllRunsQuery, useProtocolQuery } from '@opentrons/react-api-client'
 import { RUN_STATUS_FAILED } from '@opentrons/api-client'
-<<<<<<< HEAD
-import { LEGACY_COLORS,
-  COLORS, renderWithProviders } from '@opentrons/components'
-=======
 import { COLORS, renderWithProviders } from '@opentrons/components'
->>>>>>> e1f5673b
 
 import { i18n } from '../../../../i18n'
 import { Skeleton } from '../../../../atoms/Skeleton'
