import * as React from 'react'
import { css } from 'styled-components'
import { useTranslation } from 'react-i18next'
import { useHistory } from 'react-router-dom'
import { formatDistance } from 'date-fns'

import {
  BORDERS,
  COLORS,
  Chip,
  DIRECTION_COLUMN,
  Flex,
  Icon,
  JUSTIFY_SPACE_BETWEEN,
  OVERFLOW_WRAP_BREAK_WORD,
  SPACING,
  StyledText,
  TYPOGRAPHY,
} from '@opentrons/components'
import { useProtocolQuery } from '@opentrons/react-api-client'
import {
  RUN_STATUS_FAILED,
  RUN_STATUS_STOPPED,
  RUN_STATUS_SUCCEEDED,
  Run,
  RunData,
  RunStatus,
} from '@opentrons/api-client'

<<<<<<< HEAD
import { StyledText } from '../../../atoms/text'
=======
import { Chip } from '../../../atoms/Chip'
>>>>>>> fa382262
import { ODD_FOCUS_VISIBLE } from '../../../atoms/buttons//constants'
import { useTrackEvent } from '../../../redux/analytics'
import { Skeleton } from '../../../atoms/Skeleton'
import { useMissingProtocolHardware } from '../../../pages/Protocols/hooks'
import { useCloneRun } from '../../ProtocolUpload/hooks'
import { useHardwareStatusText } from './hooks'
import {
  useRobotInitializationStatus,
  INIT_STATUS,
} from '../../../resources/health/hooks'

import type { ProtocolResource } from '@opentrons/shared-data'

interface RecentRunProtocolCardProps {
  runData: RunData
}

export function RecentRunProtocolCard({
  runData,
}: RecentRunProtocolCardProps): JSX.Element | null {
  const { data, isLoading } = useProtocolQuery(runData.protocolId ?? null)
  const protocolData = data?.data ?? null
  const isProtocolFetching = isLoading
  return protocolData == null ? null : (
    <ProtocolWithLastRun
      protocolData={protocolData}
      runData={runData}
      isProtocolFetching={isProtocolFetching}
    />
  )
}

interface ProtocolWithLastRunProps {
  runData: RunData
  protocolData: ProtocolResource
  isProtocolFetching: boolean
}

export function ProtocolWithLastRun({
  runData,
  protocolData,
  isProtocolFetching,
}: ProtocolWithLastRunProps): JSX.Element {
  const { t, i18n } = useTranslation('device_details')
  const {
    missingProtocolHardware,
    isLoading: isLookingForHardware,
    conflictedSlots,
  } = useMissingProtocolHardware(protocolData.id)
  const history = useHistory()
  const isReadyToBeReRun = missingProtocolHardware.length === 0
  const chipText = useHardwareStatusText(
    missingProtocolHardware,
    conflictedSlots
  )
  const trackEvent = useTrackEvent()
  // TODO(BC, 08/29/23): reintroduce this analytics event when we refactor the hook to fetch data lazily (performance concern)
  // const { trackProtocolRunEvent } = useTrackProtocolRunEvent(runData.id)
  const onResetSuccess = (createRunResponse: Run): void =>
    history.push(`runs/${createRunResponse.data.id}/setup`)
  const { cloneRun } = useCloneRun(runData.id, onResetSuccess)
  const robotInitStatus = useRobotInitializationStatus()
  const isRobotInitializing =
    robotInitStatus === INIT_STATUS.INITIALIZING || robotInitStatus == null
  const [showSpinner, setShowSpinner] = React.useState<boolean>(false)

  const protocolName =
    protocolData.metadata.protocolName ?? protocolData.files[0].name

  const PROTOCOL_CARD_STYLE = css`
    flex: 1 0 0;
    &:active {
      background-color: ${isReadyToBeReRun ? COLORS.green40 : COLORS.yellow40};
    }
    &:focus-visible {
      box-shadow: ${ODD_FOCUS_VISIBLE};
    }
  `

  const PROTOCOL_CARD_CLICKED_STYLE = css`
    flex: 1 0 0;
    background-color: ${isReadyToBeReRun ? COLORS.green40 : COLORS.yellow40};
    &:focus-visible {
      box-shadow: ${ODD_FOCUS_VISIBLE};
    }
  `

  const PROTOCOL_TEXT_STYLE = css`
    display: -webkit-box;
    -webkit-box-orient: vertical;
    -webkit-line-clamp: 5;
    overflow: hidden;
    overflow-wrap: ${OVERFLOW_WRAP_BREAK_WORD};
    height: max-content;
  `

  const handleCardClick = (): void => {
    setShowSpinner(true)
    cloneRun()
    trackEvent({
      name: 'proceedToRun',
      properties: { sourceLocation: 'RecentRunProtocolCard' },
    })
    // TODO(BC, 08/29/23): reintroduce this analytics event when we refactor the hook to fetch data lazily (performance concern)
    // trackProtocolRunEvent({ name: 'runAgain' })
  }

  const terminationTypeMap: { [runStatus in RunStatus]?: string } = {
    [RUN_STATUS_STOPPED]: t('canceled'),
    [RUN_STATUS_SUCCEEDED]: t('completed'),
    [RUN_STATUS_FAILED]: t('failed'),
  }
  // TODO(BC, 2023-06-05): see if addSuffix false allow can remove usage of .replace here
  const formattedLastRunTime = formatDistance(
    new Date(runData.createdAt),
    new Date(),
    {
      addSuffix: true,
    }
  ).replace('about ', '')

  return isProtocolFetching || isLookingForHardware || isRobotInitializing ? (
    <Skeleton
      height="24.5rem"
      width="25.8125rem"
      backgroundSize="64rem"
      borderRadius={BORDERS.borderRadius12}
    />
  ) : (
    <Flex
      aria-label="RecentRunProtocolCard"
      css={!showSpinner ? PROTOCOL_CARD_STYLE : PROTOCOL_CARD_CLICKED_STYLE}
      flexDirection={DIRECTION_COLUMN}
      padding={SPACING.spacing24}
      gridGap={SPACING.spacing24}
      backgroundColor={isReadyToBeReRun ? COLORS.green35 : COLORS.yellow35}
      width="25.8125rem"
      height="24.5rem"
      borderRadius={BORDERS.borderRadius16}
      onClick={handleCardClick}
    >
      <Flex justifyContent={JUSTIFY_SPACE_BETWEEN}>
        <Chip
          paddingLeft="0"
          type={isReadyToBeReRun ? 'success' : 'warning'}
          background={false}
          text={i18n.format(chipText, 'capitalize')}
        />
        {showSpinner && (
          <Icon
            name="ot-spinner"
            aria-label="icon_ot-spinner"
            spin={true}
            size="2.5rem"
            color={COLORS.black90}
          />
        )}
      </Flex>
      <Flex width="100%" height="14rem">
        <StyledText
          fontSize={TYPOGRAPHY.fontSize32}
          fontWeight={TYPOGRAPHY.fontWeightBold}
          lineHeight={TYPOGRAPHY.lineHeight42}
          css={PROTOCOL_TEXT_STYLE}
        >
          {protocolName}
        </StyledText>
      </Flex>
      <StyledText
        fontSize={TYPOGRAPHY.fontSize22}
        fontWeight={TYPOGRAPHY.fontWeightRegular}
        lineHeight={TYPOGRAPHY.lineHeight28}
        color={COLORS.grey60}
      >
        {i18n.format(
          `${terminationTypeMap[runData.status] ?? ''} ${formattedLastRunTime}`,
          'capitalize'
        )}
      </StyledText>
    </Flex>
  )
}<|MERGE_RESOLUTION|>--- conflicted
+++ resolved
@@ -27,11 +27,6 @@
   RunStatus,
 } from '@opentrons/api-client'
 
-<<<<<<< HEAD
-import { StyledText } from '../../../atoms/text'
-=======
-import { Chip } from '../../../atoms/Chip'
->>>>>>> fa382262
 import { ODD_FOCUS_VISIBLE } from '../../../atoms/buttons//constants'
 import { useTrackEvent } from '../../../redux/analytics'
 import { Skeleton } from '../../../atoms/Skeleton'
