import * as React from 'react'
import { css } from 'styled-components'
import { useTranslation } from 'react-i18next'
import { useHistory } from 'react-router-dom'
import { formatDistance } from 'date-fns'

import {
  Flex,
  Icon,
  COLORS,
<<<<<<< HEAD
  LEGACY_COLORS,
=======
>>>>>>> 9147da8d
  SPACING,
  TYPOGRAPHY,
  DIRECTION_COLUMN,
  BORDERS,
  JUSTIFY_SPACE_BETWEEN,
} from '@opentrons/components'
import { useProtocolQuery } from '@opentrons/react-api-client'

import { StyledText } from '../../../atoms/text'
import { Chip } from '../../../atoms/Chip'
import { ODD_FOCUS_VISIBLE } from '../../../atoms/buttons//constants'
import { useTrackEvent } from '../../../redux/analytics'
import { Skeleton } from '../../../atoms/Skeleton'
import { useMissingProtocolHardware } from '../../../pages/Protocols/hooks'
import { useCloneRun } from '../../ProtocolUpload/hooks'
import { useHardwareStatusText } from './hooks'
import {
  RUN_STATUS_FAILED,
  RUN_STATUS_STOPPED,
  RUN_STATUS_SUCCEEDED,
  Run,
  RunData,
  RunStatus,
} from '@opentrons/api-client'
import type { ProtocolResource } from '@opentrons/shared-data'

interface RecentRunProtocolCardProps {
  runData: RunData
}

export function RecentRunProtocolCard({
  runData,
}: RecentRunProtocolCardProps): JSX.Element | null {
  const { data, isLoading } = useProtocolQuery(runData.protocolId ?? null)
  const protocolData = data?.data ?? null
  const isProtocolFetching = isLoading
  return protocolData == null ? null : (
    <ProtocolWithLastRun
      protocolData={protocolData}
      runData={runData}
      isProtocolFetching={isProtocolFetching}
    />
  )
}

interface ProtocolWithLastRunProps {
  runData: RunData
  protocolData: ProtocolResource
  isProtocolFetching: boolean
}

export function ProtocolWithLastRun({
  runData,
  protocolData,
  isProtocolFetching,
}: ProtocolWithLastRunProps): JSX.Element {
  const { t, i18n } = useTranslation('device_details')
  const {
    missingProtocolHardware,
    isLoading: isLookingForHardware,
    conflictedSlots,
  } = useMissingProtocolHardware(protocolData.id)
  const history = useHistory()
  const isReadyToBeReRun = missingProtocolHardware.length === 0
  const chipText = useHardwareStatusText(
    missingProtocolHardware,
    conflictedSlots
  )
  const trackEvent = useTrackEvent()
  // TODO(BC, 08/29/23): reintroduce this analytics event when we refactor the hook to fetch data lazily (performance concern)
  // const { trackProtocolRunEvent } = useTrackProtocolRunEvent(runData.id)
  const onResetSuccess = (createRunResponse: Run): void =>
    history.push(`runs/${createRunResponse.data.id}/setup`)
  const { cloneRun } = useCloneRun(runData.id, onResetSuccess)
  const [showSpinner, setShowSpinner] = React.useState<boolean>(false)

  const protocolName =
    protocolData.metadata.protocolName ?? protocolData.files[0].name

  const PROTOCOL_CARD_STYLE = css`
    flex: 1 0 0;
    &:active {
      background-color: ${isReadyToBeReRun
<<<<<<< HEAD
        ? COLORS.green40
        : LEGACY_COLORS.yellow3Pressed};
=======
        ? COLORS.green3Pressed
        : COLORS.yellow3Pressed};
>>>>>>> 9147da8d
    }
    &:focus-visible {
      box-shadow: ${ODD_FOCUS_VISIBLE};
    }
  `

  const PROTOCOL_CARD_CLICKED_STYLE = css`
    flex: 1 0 0;
    background-color: ${isReadyToBeReRun
<<<<<<< HEAD
      ? COLORS.green40
      : LEGACY_COLORS.yellow3Pressed};
=======
      ? COLORS.green3Pressed
      : COLORS.yellow3Pressed};
>>>>>>> 9147da8d
    &:focus-visible {
      box-shadow: ${ODD_FOCUS_VISIBLE};
    }
  `

  const PROTOCOL_TEXT_STYLE = css`
    display: -webkit-box;
    -webkit-box-orient: vertical;
    -webkit-line-clamp: 5;
    overflow: hidden;
    overflow-wrap: break-word;
    height: max-content;
  `

  const handleCardClick = (): void => {
    setShowSpinner(true)
    cloneRun()
    trackEvent({
      name: 'proceedToRun',
      properties: { sourceLocation: 'RecentRunProtocolCard' },
    })
    // TODO(BC, 08/29/23): reintroduce this analytics event when we refactor the hook to fetch data lazily (performance concern)
    // trackProtocolRunEvent({ name: 'runAgain' })
  }

  const terminationTypeMap: { [runStatus in RunStatus]?: string } = {
    [RUN_STATUS_STOPPED]: t('canceled'),
    [RUN_STATUS_SUCCEEDED]: t('completed'),
    [RUN_STATUS_FAILED]: t('failed'),
  }
  // TODO(BC, 2023-06-05): see if addSuffix false allow can remove usage of .replace here
  const formattedLastRunTime = formatDistance(
    new Date(runData.createdAt),
    new Date(),
    {
      addSuffix: true,
    }
  ).replace('about ', '')

  return isProtocolFetching || isLookingForHardware ? (
    <Skeleton
      height="24.5rem"
      width="25.8125rem"
      backgroundSize="64rem"
      borderRadius={BORDERS.borderRadiusSize3}
    />
  ) : (
    <Flex
      aria-label="RecentRunProtocolCard"
      css={!showSpinner ? PROTOCOL_CARD_STYLE : PROTOCOL_CARD_CLICKED_STYLE}
      flexDirection={DIRECTION_COLUMN}
      padding={SPACING.spacing24}
      gridGap={SPACING.spacing24}
<<<<<<< HEAD
      backgroundColor={
        isReadyToBeReRun ? COLORS.green35 : LEGACY_COLORS.yellow3
      }
=======
      backgroundColor={isReadyToBeReRun ? COLORS.green3 : COLORS.yellow3}
>>>>>>> 9147da8d
      width="25.8125rem"
      height="24.5rem"
      borderRadius={BORDERS.borderRadiusSize4}
      onClick={handleCardClick}
    >
      <Flex justifyContent={JUSTIFY_SPACE_BETWEEN}>
        <Chip
          paddingLeft="0"
          type={isReadyToBeReRun ? 'success' : 'warning'}
          background={false}
          text={i18n.format(chipText, 'capitalize')}
        />
        {showSpinner && (
          <Icon
            name="ot-spinner"
            aria-label="icon_ot-spinner"
            spin={true}
            size="2.5rem"
<<<<<<< HEAD
            color={COLORS.black90}
=======
            color={COLORS.darkBlack100}
>>>>>>> 9147da8d
          />
        )}
      </Flex>
      <Flex width="100%" height="14rem">
        <StyledText
          fontSize={TYPOGRAPHY.fontSize32}
          fontWeight={TYPOGRAPHY.fontWeightBold}
          lineHeight={TYPOGRAPHY.lineHeight42}
          css={PROTOCOL_TEXT_STYLE}
        >
          {protocolName}
        </StyledText>
      </Flex>
      <StyledText
        fontSize={TYPOGRAPHY.fontSize22}
        fontWeight={TYPOGRAPHY.fontWeightRegular}
        lineHeight={TYPOGRAPHY.lineHeight28}
        color={COLORS.grey60}
      >
        {i18n.format(
          `${terminationTypeMap[runData.status] ?? ''} ${formattedLastRunTime}`,
          'capitalize'
        )}
      </StyledText>
    </Flex>
  )
}<|MERGE_RESOLUTION|>--- conflicted
+++ resolved
@@ -8,10 +8,6 @@
   Flex,
   Icon,
   COLORS,
-<<<<<<< HEAD
-  LEGACY_COLORS,
-=======
->>>>>>> 9147da8d
   SPACING,
   TYPOGRAPHY,
   DIRECTION_COLUMN,
@@ -95,13 +91,8 @@
     flex: 1 0 0;
     &:active {
       background-color: ${isReadyToBeReRun
-<<<<<<< HEAD
-        ? COLORS.green40
-        : LEGACY_COLORS.yellow3Pressed};
-=======
         ? COLORS.green3Pressed
         : COLORS.yellow3Pressed};
->>>>>>> 9147da8d
     }
     &:focus-visible {
       box-shadow: ${ODD_FOCUS_VISIBLE};
@@ -111,13 +102,8 @@
   const PROTOCOL_CARD_CLICKED_STYLE = css`
     flex: 1 0 0;
     background-color: ${isReadyToBeReRun
-<<<<<<< HEAD
-      ? COLORS.green40
-      : LEGACY_COLORS.yellow3Pressed};
-=======
       ? COLORS.green3Pressed
       : COLORS.yellow3Pressed};
->>>>>>> 9147da8d
     &:focus-visible {
       box-shadow: ${ODD_FOCUS_VISIBLE};
     }
@@ -171,13 +157,7 @@
       flexDirection={DIRECTION_COLUMN}
       padding={SPACING.spacing24}
       gridGap={SPACING.spacing24}
-<<<<<<< HEAD
-      backgroundColor={
-        isReadyToBeReRun ? COLORS.green35 : LEGACY_COLORS.yellow3
-      }
-=======
       backgroundColor={isReadyToBeReRun ? COLORS.green3 : COLORS.yellow3}
->>>>>>> 9147da8d
       width="25.8125rem"
       height="24.5rem"
       borderRadius={BORDERS.borderRadiusSize4}
@@ -196,11 +176,7 @@
             aria-label="icon_ot-spinner"
             spin={true}
             size="2.5rem"
-<<<<<<< HEAD
-            color={COLORS.black90}
-=======
             color={COLORS.darkBlack100}
->>>>>>> 9147da8d
           />
         )}
       </Flex>
