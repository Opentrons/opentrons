--- conflicted
+++ resolved
@@ -1,17 +1,7 @@
 import * as React from 'react'
 import reduce from 'lodash/reduce'
 
-<<<<<<< HEAD
 import { COLORS, Labware, RobotCoordinateSpace } from '@opentrons/components'
-=======
-import {
-  COLORS,
-  LabwareRender,
-  RobotCoordinateSpace,
-  WELL_LABEL_OPTIONS,
-} from '@opentrons/components'
-
->>>>>>> 2cebd067
 import {
   arrayToWellGroup,
   getCollidingWells,
@@ -141,11 +131,11 @@
 
   const labwareRender = (
     <RobotCoordinateSpace viewBox="0 0 128 86">
-      <LabwareRender
+      <Labware
         definition={definition}
         hideOutline
         isInteractive
-        wellLabelOption={WELL_LABEL_OPTIONS.SHOW_LABEL_INSIDE}
+        showLabels={true}
         wellFill={wellFill}
         wellStroke={wellStroke}
       />
@@ -165,20 +155,7 @@
       onSelectionMove={handleSelectionMove}
       onSelectionDone={handleSelectionDone}
     >
-<<<<<<< HEAD
-      <RobotCoordinateSpace viewBox="0 0 128 86">
-        <Labware
-          definition={definition}
-          hideOutline
-          isInteractive
-          showLabels={true}
-          wellFill={wellFill}
-          wellStroke={wellStroke}
-        />
-      </RobotCoordinateSpace>
-=======
       {labwareRender}
->>>>>>> 2cebd067
     </SelectionRect>
   )
 }