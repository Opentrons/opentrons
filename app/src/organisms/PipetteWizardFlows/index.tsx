import * as React from 'react'
import { createPortal } from 'react-dom'
import { useSelector } from 'react-redux'
import { useTranslation } from 'react-i18next'
import NiceModal, { useModal } from '@ebay/nice-modal-react'

import { useConditionalConfirm, COLORS } from '@opentrons/components'
import {
  LEFT,
  NINETY_SIX_CHANNEL,
  RIGHT,
  LoadedPipette,
  CreateCommand,
} from '@opentrons/shared-data'
import {
  useHost,
  useDeleteMaintenanceRunMutation,
  ApiHostProvider,
} from '@opentrons/react-api-client'

import {
  useCreateTargetedMaintenanceRunMutation,
  useChainMaintenanceCommands,
} from '../../resources/runs/hooks'
import { useNotifyCurrentMaintenanceRun } from '../../resources/maintenance_runs/useNotifyCurrentMaintenanceRun'
import { LegacyModalShell } from '../../molecules/LegacyModal'
<<<<<<< HEAD
import { getTopPortalEl } from '../../App/portal'
=======
import { Portal } from '../../App/portal'
>>>>>>> d6d9416c
import { WizardHeader } from '../../molecules/WizardHeader'
import { FirmwareUpdateModal } from '../FirmwareUpdateModal'
import { getIsOnDevice } from '../../redux/config'
import { useAttachedPipettesFromInstrumentsQuery } from '../Devices/hooks'
import { usePipetteFlowWizardHeaderText } from './hooks'
import { getPipetteWizardSteps } from './getPipetteWizardSteps'
import { getPipetteWizardStepsForProtocol } from './getPipetteWizardStepsForProtocol'
import { FLOWS, SECTIONS } from './constants'
import { BeforeBeginning } from './BeforeBeginning'
import { AttachProbe } from './AttachProbe'
import { DetachProbe } from './DetachProbe'
import { Results } from './Results'
import { ExitModal } from './ExitModal'
import { MountPipette } from './MountPipette'
import { DetachPipette } from './DetachPipette'
import { Carriage } from './Carriage'
import { MountingPlate } from './MountingPlate'
import { UnskippableModal } from './UnskippableModal'

import type { PipetteMount } from '@opentrons/shared-data'
import type { CommandData, HostConfig } from '@opentrons/api-client'
import type { PipetteWizardFlow, SelectablePipettes } from './types'
import { SimpleWizardBody } from '../../molecules/SimpleWizardBody'

const RUN_REFETCH_INTERVAL = 5000

interface PipetteWizardFlowsProps {
  flowType: PipetteWizardFlow
  mount: PipetteMount
  selectedPipette: SelectablePipettes
  closeFlow: () => void
  onComplete?: () => void
  pipetteInfo?: LoadedPipette[]
}

export const PipetteWizardFlows = (
  props: PipetteWizardFlowsProps
): JSX.Element | null => {
  const { flowType, mount, closeFlow, selectedPipette, onComplete } = props
  const isOnDevice = useSelector(getIsOnDevice)
  const { t } = useTranslation('pipette_wizard_flows')

  const attachedPipettes = useAttachedPipettesFromInstrumentsQuery()
  const memoizedPipetteInfo = React.useMemo(() => props.pipetteInfo ?? null, [])
  const isGantryEmpty = React.useMemo(
    () => attachedPipettes[LEFT] == null && attachedPipettes[RIGHT] == null,
    []
  )

  const pipetteWizardSteps = React.useMemo(
    () =>
      memoizedPipetteInfo == null
        ? getPipetteWizardSteps(flowType, mount, selectedPipette, isGantryEmpty)
        : getPipetteWizardStepsForProtocol(
            attachedPipettes,
            memoizedPipetteInfo,
            mount
          ),
    []
  )
  const requiredPipette = memoizedPipetteInfo?.find(
    pipette => pipette.mount === mount
  )
  const host = useHost()
  const [currentStepIndex, setCurrentStepIndex] = React.useState<number>(0)
  const totalStepCount = pipetteWizardSteps ? pipetteWizardSteps.length - 1 : 0
  const currentStep = pipetteWizardSteps?.[currentStepIndex] ?? null
  const [isFetchingPipettes, setIsFetchingPipettes] = React.useState<boolean>(
    false
  )
  const memoizedAttachedPipettes = React.useMemo(() => attachedPipettes, [])
  const hasCalData =
    memoizedAttachedPipettes[mount]?.data.calibratedOffset?.last_modified !=
    null
  const wizardTitle = usePipetteFlowWizardHeaderText({
    flowType,
    mount,
    selectedPipette,
    hasCalData,
    isGantryEmpty,
    attachedPipettes: memoizedAttachedPipettes,
    pipetteInfo: memoizedPipetteInfo,
  })
  const memoizedWizardTitle = React.useMemo(() => wizardTitle, [])
  const [createdMaintenanceRunId, setCreatedMaintenanceRunId] = React.useState<
    string | null
  >(null)
  // we should start checking for run deletion only after the maintenance run is created
  // and the useCurrentRun poll has returned that created id
  const [
    monitorMaintenanceRunForDeletion,
    setMonitorMaintenanceRunForDeletion,
  ] = React.useState<boolean>(false)

  const goBack = (): void => {
    setCurrentStepIndex(
      currentStepIndex !== totalStepCount ? 0 : currentStepIndex
    )
  }
  const { data: maintenanceRunData } = useNotifyCurrentMaintenanceRun({
    refetchInterval: RUN_REFETCH_INTERVAL,
    enabled: createdMaintenanceRunId != null,
  })

  const {
    chainRunCommands,
    isCommandMutationLoading,
  } = useChainMaintenanceCommands()

  const {
    createTargetedMaintenanceRun,
    isLoading: isCreateLoading,
  } = useCreateTargetedMaintenanceRunMutation(
    {
      onSuccess: response => {
        setCreatedMaintenanceRunId(response.data.id)
      },
    },
    host
  )

  // this will close the modal in case the run was deleted by the terminate
  // activity modal on the ODD
  React.useEffect(() => {
    if (
      createdMaintenanceRunId !== null &&
      maintenanceRunData?.data.id === createdMaintenanceRunId
    ) {
      setMonitorMaintenanceRunForDeletion(true)
    }
    if (
      maintenanceRunData?.data.id !== createdMaintenanceRunId &&
      monitorMaintenanceRunForDeletion
    ) {
      closeFlow()
    }
  }, [
    maintenanceRunData?.data.id,
    createdMaintenanceRunId,
    monitorMaintenanceRunForDeletion,
    closeFlow,
  ])

  const [errorMessage, setShowErrorMessage] = React.useState<null | string>(
    null
  )
  const [isExiting, setIsExiting] = React.useState<boolean>(false)
  const proceed = (): void => {
    if (!isCommandMutationLoading) {
      setCurrentStepIndex(
        currentStepIndex !== totalStepCount
          ? currentStepIndex + 1
          : currentStepIndex
      )
    }
  }
  const handleClose = (): void => {
<<<<<<< HEAD
    if (onComplete != null) onComplete()
    if (maintenanceRunData != null) {
      deleteMaintenanceRun(maintenanceRunData?.data.id)
    }
    closeFlow()
=======
>>>>>>> d6d9416c
    if (onComplete != null) onComplete()
    if (maintenanceRunData != null) {
      deleteMaintenanceRun(maintenanceRunData?.data.id)
    }
    closeFlow()
  }

  const { deleteMaintenanceRun } = useDeleteMaintenanceRunMutation({})

  const handleCleanUpAndClose = (): void => {
    if (maintenanceRunData?.data.id == null) handleClose()
    else {
      chainRunCommands(
        maintenanceRunData?.data.id,
        [{ commandType: 'home' as const, params: {} }],
        false
      )
        .then(() => {
          handleClose()
        })
        .catch(error => {
          setIsExiting(true)
          setShowErrorMessage(error.message)
        })
    }
  }
  const {
    confirm: confirmExit,
    showConfirmation: showConfirmExit,
    cancel: cancelExit,
  } = useConditionalConfirm(handleCleanUpAndClose, true)

  let chainMaintenanceRunCommands
  if (maintenanceRunData?.data.id != null) {
    chainMaintenanceRunCommands = (
      commands: CreateCommand[],
      continuePastCommandFailure: boolean
    ): Promise<CommandData[]> =>
      chainRunCommands(
        maintenanceRunData.data.id,
        commands,
        continuePastCommandFailure
      )
  }

  const maintenanceRunId =
    maintenanceRunData?.data.id != null &&
    maintenanceRunData?.data.id === createdMaintenanceRunId
      ? createdMaintenanceRunId
      : undefined
  const calibrateBaseProps = {
    chainRunCommands: chainMaintenanceRunCommands,
    isRobotMoving: isCommandMutationLoading,
    proceed,
    maintenanceRunId,
    goBack,
    attachedPipettes,
    setShowErrorMessage,
    errorMessage,
    selectedPipette,
    isOnDevice,
  }
  const is96ChannelUnskippableStep =
    currentStep?.section === SECTIONS.CARRIAGE ||
    currentStep?.section === SECTIONS.MOUNTING_PLATE ||
    (selectedPipette === NINETY_SIX_CHANNEL &&
      currentStep?.section === SECTIONS.DETACH_PIPETTE)

  const exitModal = is96ChannelUnskippableStep ? (
    <UnskippableModal
      proceed={handleCleanUpAndClose}
      goBack={cancelExit}
      isOnDevice={isOnDevice}
      isRobotMoving={isCommandMutationLoading}
    />
  ) : (
    <ExitModal
      isRobotMoving={isCommandMutationLoading}
      goBack={cancelExit}
      proceed={handleCleanUpAndClose}
      flowType={flowType}
      isOnDevice={isOnDevice}
    />
  )

  let onExit
  if (currentStep == null) return null
  let modalContent: JSX.Element = <div>UNASSIGNED STEP</div>
  if (isExiting && errorMessage != null) {
    modalContent = (
      <SimpleWizardBody
        isSuccess={false}
        iconColor={COLORS.red50}
        header={t('shared:error_encountered')}
        subHeader={errorMessage}
      />
    )
  } else if (currentStep.section === SECTIONS.BEFORE_BEGINNING) {
    onExit = handleCleanUpAndClose
    modalContent = (
      <BeforeBeginning
        {...currentStep}
        {...calibrateBaseProps}
        createMaintenanceRun={createTargetedMaintenanceRun}
        createdMaintenanceRunId={createdMaintenanceRunId}
        isCreateLoading={isCreateLoading}
        requiredPipette={requiredPipette}
      />
    )
  } else if (currentStep.section === SECTIONS.ATTACH_PROBE) {
    onExit = confirmExit
    modalContent = showConfirmExit ? (
      exitModal
    ) : (
      <AttachProbe
        {...currentStep}
        {...calibrateBaseProps}
        isExiting={isExiting}
      />
    )
  } else if (currentStep.section === SECTIONS.DETACH_PROBE) {
    onExit = confirmExit
    modalContent = showConfirmExit ? (
      exitModal
    ) : (
      <DetachProbe
        {...currentStep}
        {...calibrateBaseProps}
        proceed={errorMessage != null ? handleCleanUpAndClose : proceed}
      />
    )
  } else if (currentStep.section === SECTIONS.RESULTS) {
    onExit = confirmExit
    modalContent = showConfirmExit ? (
      exitModal
    ) : (
      <Results
        {...currentStep}
        {...calibrateBaseProps}
        handleCleanUpAndClose={handleCleanUpAndClose}
        currentStepIndex={currentStepIndex}
        totalStepCount={totalStepCount}
        isFetching={isFetchingPipettes}
        setFetching={setIsFetchingPipettes}
        hasCalData={hasCalData}
        requiredPipette={requiredPipette}
      />
    )
  } else if (currentStep.section === SECTIONS.MOUNT_PIPETTE) {
    onExit = confirmExit
    modalContent = showConfirmExit ? (
      exitModal
    ) : (
      <MountPipette
        {...currentStep}
        {...calibrateBaseProps}
        isFetching={isFetchingPipettes}
        setFetching={setIsFetchingPipettes}
      />
    )
  } else if (currentStep.section === SECTIONS.FIRMWARE_UPDATE) {
    modalContent = (
      <FirmwareUpdateModal
        proceed={proceed}
        subsystem={
          currentStep.mount === LEFT ? 'pipette_left' : 'pipette_right'
        }
        description={t('firmware_updating')}
        proceedDescription={t('firmware_up_to_date')}
        isOnDevice={isOnDevice}
      />
    )
  } else if (currentStep.section === SECTIONS.DETACH_PIPETTE) {
    onExit = confirmExit
    modalContent = showConfirmExit ? (
      exitModal
    ) : (
      <DetachPipette
        {...currentStep}
        {...calibrateBaseProps}
        isFetching={isFetchingPipettes}
        setFetching={setIsFetchingPipettes}
      />
    )
  } else if (currentStep.section === SECTIONS.CARRIAGE) {
    onExit = confirmExit
    modalContent = showConfirmExit ? (
      exitModal
    ) : (
      <Carriage {...currentStep} {...calibrateBaseProps} />
    )
  } else if (currentStep.section === SECTIONS.MOUNTING_PLATE) {
    onExit = confirmExit
    modalContent = showConfirmExit ? (
      exitModal
    ) : (
      <MountingPlate {...currentStep} {...calibrateBaseProps} />
    )
  }

  let exitWizardButton = onExit
  if (isCommandMutationLoading) {
    exitWizardButton = undefined
  } else if (errorMessage != null && isExiting) {
    exitWizardButton = handleClose
  } else if (showConfirmExit) {
    exitWizardButton = handleCleanUpAndClose
  }

  const progressBarForCalError =
    currentStep.section === SECTIONS.DETACH_PROBE && errorMessage != null

  const wizardHeader = (
    <WizardHeader
      exitDisabled={isCommandMutationLoading || isFetchingPipettes}
      title={memoizedWizardTitle}
      currentStep={
        progressBarForCalError ? currentStepIndex - 1 : currentStepIndex
      }
      totalSteps={totalStepCount}
      onExit={exitWizardButton}
    />
  )

  return createPortal(
    isOnDevice ? (
      <LegacyModalShell>
        {wizardHeader}
        {modalContent}
      </LegacyModalShell>
    ) : (
      <LegacyModalShell
        width="47rem"
        height={
          //  changing modal height for now on BeforeBeginning 96 channel attach flow
          //  until we do design qa to normalize the modal sizes
          currentStep.section === SECTIONS.BEFORE_BEGINNING &&
          selectedPipette === NINETY_SIX_CHANNEL &&
          flowType === FLOWS.ATTACH
            ? '70%'
            : 'auto'
        }
        header={wizardHeader}
      >
        {modalContent}
      </LegacyModalShell>
    ),
    getTopPortalEl()
  )
}

type PipetteWizardFlowsPropsWithHost = PipetteWizardFlowsProps & {
  host: HostConfig
}

export const handlePipetteWizardFlows = (
  props: PipetteWizardFlowsPropsWithHost
): void => {
  NiceModal.show(NiceModalPipetteWizardFlows, props)
}

const NiceModalPipetteWizardFlows = NiceModal.create(
  (props: PipetteWizardFlowsPropsWithHost): JSX.Element => {
    const modal = useModal()
    const closeFlowAndModal = (): void => {
      props.closeFlow()
      modal.remove()
    }

    return (
      <ApiHostProvider {...props.host}>
        <PipetteWizardFlows {...props} closeFlow={closeFlowAndModal} />
      </ApiHostProvider>
    )
  }
)<|MERGE_RESOLUTION|>--- conflicted
+++ resolved
@@ -1,3 +1,4 @@
+//
 import * as React from 'react'
 import { createPortal } from 'react-dom'
 import { useSelector } from 'react-redux'
@@ -24,11 +25,7 @@
 } from '../../resources/runs/hooks'
 import { useNotifyCurrentMaintenanceRun } from '../../resources/maintenance_runs/useNotifyCurrentMaintenanceRun'
 import { LegacyModalShell } from '../../molecules/LegacyModal'
-<<<<<<< HEAD
 import { getTopPortalEl } from '../../App/portal'
-=======
-import { Portal } from '../../App/portal'
->>>>>>> d6d9416c
 import { WizardHeader } from '../../molecules/WizardHeader'
 import { FirmwareUpdateModal } from '../FirmwareUpdateModal'
 import { getIsOnDevice } from '../../redux/config'
@@ -186,24 +183,18 @@
     }
   }
   const handleClose = (): void => {
-<<<<<<< HEAD
     if (onComplete != null) onComplete()
     if (maintenanceRunData != null) {
       deleteMaintenanceRun(maintenanceRunData?.data.id)
     }
     closeFlow()
-=======
->>>>>>> d6d9416c
     if (onComplete != null) onComplete()
-    if (maintenanceRunData != null) {
-      deleteMaintenanceRun(maintenanceRunData?.data.id)
-    }
-    closeFlow()
   }
 
   const { deleteMaintenanceRun } = useDeleteMaintenanceRunMutation({})
 
   const handleCleanUpAndClose = (): void => {
+    setIsExiting(true)
     if (maintenanceRunData?.data.id == null) handleClose()
     else {
       chainRunCommands(
