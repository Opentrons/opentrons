import * as React from 'react'
import { useSelector } from 'react-redux'
import { useTranslation } from 'react-i18next'
import { useConditionalConfirm } from '@opentrons/components'
import {
  LEFT,
  NINETY_SIX_CHANNEL,
  RIGHT,
  LoadedPipette,
  CreateCommand,
} from '@opentrons/shared-data'
import {
  useHost,
  useDeleteMaintenanceRunMutation,
  useCurrentMaintenanceRun,
} from '@opentrons/react-api-client'
import {
  useCreateTargetedMaintenanceRunMutation,
  useChainMaintenanceCommands,
} from '../../resources/runs/hooks'

import { LegacyModalShell } from '../../molecules/LegacyModal'
import { Portal } from '../../App/portal'
import { InProgressModal } from '../../molecules/InProgressModal/InProgressModal'
import { WizardHeader } from '../../molecules/WizardHeader'
import { FirmwareUpdateModal } from '../FirmwareUpdateModal'
import { getIsOnDevice } from '../../redux/config'
import { useAttachedPipettesFromInstrumentsQuery } from '../Devices/hooks'
import { usePipetteFlowWizardHeaderText } from './hooks'
import { getPipetteWizardSteps } from './getPipetteWizardSteps'
import { getPipetteWizardStepsForProtocol } from './getPipetteWizardStepsForProtocol'
import { FLOWS, SECTIONS } from './constants'
import { BeforeBeginning } from './BeforeBeginning'
import { AttachProbe } from './AttachProbe'
import { DetachProbe } from './DetachProbe'
import { Results } from './Results'
import { ExitModal } from './ExitModal'
import { MountPipette } from './MountPipette'
import { DetachPipette } from './DetachPipette'
import { Carriage } from './Carriage'
import { MountingPlate } from './MountingPlate'
import { UnskippableModal } from './UnskippableModal'

import type { PipetteMount } from '@opentrons/shared-data'
import type { CommandData } from '@opentrons/api-client'
import type { PipetteWizardFlow, SelectablePipettes } from './types'

const RUN_REFETCH_INTERVAL = 5000

interface PipetteWizardFlowsProps {
  flowType: PipetteWizardFlow
  mount: PipetteMount
  selectedPipette: SelectablePipettes
  closeFlow: () => void
  onComplete?: () => void
  pipetteInfo?: LoadedPipette[]
}

export const PipetteWizardFlows = (
  props: PipetteWizardFlowsProps
): JSX.Element | null => {
  const { flowType, mount, closeFlow, selectedPipette, onComplete } = props
  const isOnDevice = useSelector(getIsOnDevice)
  const { t } = useTranslation('pipette_wizard_flows')

  const attachedPipettes = useAttachedPipettesFromInstrumentsQuery()
  const memoizedPipetteInfo = React.useMemo(() => props.pipetteInfo ?? null, [])
  const isGantryEmpty =
    attachedPipettes[LEFT] == null && attachedPipettes[RIGHT] == null
  const pipetteWizardSteps = React.useMemo(
    () =>
      memoizedPipetteInfo == null
        ? getPipetteWizardSteps(flowType, mount, selectedPipette, isGantryEmpty)
        : getPipetteWizardStepsForProtocol(
            attachedPipettes,
            memoizedPipetteInfo,
            mount
          ),
    []
  )
  const requiredPipette = memoizedPipetteInfo?.find(
    pipette => pipette.mount === mount
  )
  const host = useHost()
  const [currentStepIndex, setCurrentStepIndex] = React.useState<number>(0)
  const totalStepCount = pipetteWizardSteps.length - 1
  const currentStep = pipetteWizardSteps?.[currentStepIndex]
  const [isFetchingPipettes, setIsFetchingPipettes] = React.useState<boolean>(
    false
  )
  const hasCalData =
    attachedPipettes[mount]?.data.calibratedOffset?.last_modified != null
  const memoizedAttachedPipettes = React.useMemo(() => attachedPipettes, [])
  const wizardTitle = usePipetteFlowWizardHeaderText({
    flowType,
    mount,
    selectedPipette,
    hasCalData,
    isGantryEmpty,
    attachedPipettes: memoizedAttachedPipettes,
    pipetteInfo: memoizedPipetteInfo,
  })
  const [createdMaintenanceRunId, setCreatedMaintenanceRunId] = React.useState<
    string | null
  >(null)
  // we should start checking for run deletion only after the maintenance run is created
  // and the useCurrentRun poll has returned that created id
  const [
    monitorMaintenanceRunForDeletion,
    setMonitorMaintenanceRunForDeletion,
  ] = React.useState<boolean>(false)

  const goBack = (): void => {
    setCurrentStepIndex(
      currentStepIndex !== totalStepCount ? 0 : currentStepIndex
    )
  }
  const { data: maintenanceRunData } = useCurrentMaintenanceRun({
    refetchInterval: RUN_REFETCH_INTERVAL,
    enabled: createdMaintenanceRunId != null,
  })

  const {
    chainRunCommands,
    isCommandMutationLoading,
  } = useChainMaintenanceCommands()

  const {
    createTargetedMaintenanceRun,
    isLoading: isCreateLoading,
  } = useCreateTargetedMaintenanceRunMutation(
    {
      onSuccess: response => {
        setCreatedMaintenanceRunId(response.data.id)
      },
    },
    host
  )

  // this will close the modal in case the run was deleted by the terminate
  // activity modal on the ODD
  React.useEffect(() => {
    if (
      createdMaintenanceRunId !== null &&
      maintenanceRunData?.data.id === createdMaintenanceRunId
    ) {
      setMonitorMaintenanceRunForDeletion(true)
    }
    if (
      maintenanceRunData?.data.id !== createdMaintenanceRunId &&
      monitorMaintenanceRunForDeletion
    ) {
      closeFlow()
    }
  }, [
    maintenanceRunData?.data.id,
    createdMaintenanceRunId,
    monitorMaintenanceRunForDeletion,
    closeFlow,
  ])

  const [errorMessage, setShowErrorMessage] = React.useState<null | string>(
    null
  )
  const [isExiting, setIsExiting] = React.useState<boolean>(false)
  const proceed = (): void => {
    if (!isCommandMutationLoading) {
      setCurrentStepIndex(
        currentStepIndex !== totalStepCount
          ? currentStepIndex + 1
          : currentStepIndex
      )
    }
  }
  const handleClose = (): void => {
    setIsExiting(false)
    closeFlow()
    if (onComplete != null) onComplete()
  }

  const { deleteMaintenanceRun } = useDeleteMaintenanceRunMutation({
    onSuccess: () => handleClose(),
    onError: () => handleClose(),
  })

  const handleCleanUpAndClose = (): void => {
    setIsExiting(true)
    if (maintenanceRunData?.data.id == null) handleClose()
    else {
      chainRunCommands(
        maintenanceRunData?.data.id,
        [{ commandType: 'home' as const, params: {} }],
        false
      )
        .then(() => {
          deleteMaintenanceRun(maintenanceRunData?.data.id)
        })
        .catch(error => {
          console.error(error.message)
          handleClose()
        })
    }
  }
  const {
    confirm: confirmExit,
    showConfirmation: showConfirmExit,
    cancel: cancelExit,
  } = useConditionalConfirm(handleCleanUpAndClose, true)

  const [isRobotMoving, setIsRobotMoving] = React.useState<boolean>(false)

  React.useEffect(() => {
    if (isCommandMutationLoading || isExiting) {
      setIsRobotMoving(true)
    } else {
      setIsRobotMoving(false)
    }
  }, [isCommandMutationLoading, isExiting])

  let chainMaintenanceRunCommands
  if (maintenanceRunData?.data.id != null) {
    chainMaintenanceRunCommands = (
      commands: CreateCommand[],
      continuePastCommandFailure: boolean
    ): Promise<CommandData[]> =>
      chainRunCommands(
        maintenanceRunData.data.id,
        commands,
        continuePastCommandFailure
      )
  }

  const maintenanceRunId =
    maintenanceRunData?.data.id != null &&
    maintenanceRunData?.data.id === createdMaintenanceRunId
      ? createdMaintenanceRunId
      : undefined
  const calibrateBaseProps = {
    chainRunCommands: chainMaintenanceRunCommands,
    isRobotMoving,
    proceed,
    maintenanceRunId,
    goBack,
    attachedPipettes,
    setShowErrorMessage,
    errorMessage,
    selectedPipette,
    isOnDevice,
  }
  const exitModal = (
    <ExitModal
      isRobotMoving={isRobotMoving}
      goBack={cancelExit}
      proceed={handleCleanUpAndClose}
      flowType={flowType}
      isOnDevice={isOnDevice}
    />
  )
  const [
    showUnskippableStepModal,
    setIsUnskippableStep,
  ] = React.useState<boolean>(false)
  const unskippableModal = (
    <UnskippableModal
      goBack={() => setIsUnskippableStep(false)}
      isOnDevice={isOnDevice}
    />
  )
  let onExit
  if (currentStep == null) return null
  let modalContent: JSX.Element = <div>UNASSIGNED STEP</div>
  if (isExiting) {
    modalContent = <InProgressModal description={t('stand_back')} />
  }
  if (currentStep.section === SECTIONS.BEFORE_BEGINNING) {
    onExit = handleCleanUpAndClose
    modalContent = (
      <BeforeBeginning
        {...currentStep}
        {...calibrateBaseProps}
<<<<<<< HEAD
        createMaintenanceRun={createTargetedMaintenanceRun}
=======
        createMaintenanceRun={createMaintenanceRun}
        createdMaintenanceRunId={createdMaintenanceRunId}
>>>>>>> 966f06a9
        isCreateLoading={isCreateLoading}
        requiredPipette={requiredPipette}
      />
    )
  } else if (currentStep.section === SECTIONS.ATTACH_PROBE) {
    onExit = confirmExit
    modalContent = showConfirmExit ? (
      exitModal
    ) : (
      <AttachProbe
        {...currentStep}
        {...calibrateBaseProps}
        isExiting={isExiting}
      />
    )
  } else if (currentStep.section === SECTIONS.DETACH_PROBE) {
    onExit = confirmExit
    modalContent = showConfirmExit ? (
      exitModal
    ) : (
      <DetachProbe
        {...currentStep}
        {...calibrateBaseProps}
        proceed={errorMessage != null ? handleCleanUpAndClose : proceed}
      />
    )
  } else if (currentStep.section === SECTIONS.RESULTS) {
    onExit = confirmExit
    modalContent = showConfirmExit ? (
      exitModal
    ) : (
      <Results
        {...currentStep}
        {...calibrateBaseProps}
        handleCleanUpAndClose={handleCleanUpAndClose}
        currentStepIndex={currentStepIndex}
        totalStepCount={totalStepCount}
        isFetching={isFetchingPipettes}
        setFetching={setIsFetchingPipettes}
        hasCalData={hasCalData}
        requiredPipette={requiredPipette}
      />
    )
  } else if (currentStep.section === SECTIONS.MOUNT_PIPETTE) {
    onExit = confirmExit
    modalContent = showConfirmExit ? (
      exitModal
    ) : (
      <MountPipette
        {...currentStep}
        {...calibrateBaseProps}
        isFetching={isFetchingPipettes}
        setFetching={setIsFetchingPipettes}
      />
    )
  } else if (currentStep.section === SECTIONS.FIRMWARE_UPDATE) {
    modalContent = (
      <FirmwareUpdateModal
        proceed={proceed}
        subsystem={mount === LEFT ? 'pipette_left' : 'pipette_right'}
        description={t('firmware_updating')}
      />
    )
  } else if (currentStep.section === SECTIONS.DETACH_PIPETTE) {
    onExit = confirmExit
    modalContent = (
      <DetachPipette
        {...currentStep}
        {...calibrateBaseProps}
        isFetching={isFetchingPipettes}
        setFetching={setIsFetchingPipettes}
      />
    )
    if (showConfirmExit) {
      modalContent = exitModal
    } else if (showUnskippableStepModal) {
      modalContent = unskippableModal
    }
  } else if (currentStep.section === SECTIONS.CARRIAGE) {
    onExit = confirmExit
    modalContent = showUnskippableStepModal ? (
      unskippableModal
    ) : (
      <Carriage {...currentStep} {...calibrateBaseProps} />
    )
  } else if (currentStep.section === SECTIONS.MOUNTING_PLATE) {
    onExit = confirmExit
    modalContent = showUnskippableStepModal ? (
      unskippableModal
    ) : (
      <MountingPlate {...currentStep} {...calibrateBaseProps} />
    )
  }
  const is96ChannelUnskippableStep =
    currentStep.section === SECTIONS.CARRIAGE ||
    currentStep.section === SECTIONS.MOUNTING_PLATE ||
    (selectedPipette === NINETY_SIX_CHANNEL &&
      currentStep.section === SECTIONS.DETACH_PIPETTE)

  let exitWizardButton = onExit
  if (isRobotMoving || showUnskippableStepModal) {
    exitWizardButton = undefined
  } else if (is96ChannelUnskippableStep) {
    exitWizardButton = () => setIsUnskippableStep(true)
  } else if (showConfirmExit || errorMessage != null) {
    exitWizardButton = handleCleanUpAndClose
  }

  const progressBarForCalError =
    currentStep.section === SECTIONS.DETACH_PROBE && errorMessage != null

  const wizardHeader = (
    <WizardHeader
      exitDisabled={isRobotMoving || isFetchingPipettes}
      title={wizardTitle}
      currentStep={
        progressBarForCalError ? currentStepIndex - 1 : currentStepIndex
      }
      totalSteps={totalStepCount}
      onExit={exitWizardButton}
    />
  )

  return (
    <Portal level="top">
      {isOnDevice ? (
        <LegacyModalShell>
          {wizardHeader}
          {modalContent}
        </LegacyModalShell>
      ) : (
        <LegacyModalShell
          width="47rem"
          height={
            //  changing modal height for now on BeforeBeginning 96 channel attach flow
            //  until we do design qa to normalize the modal sizes
            currentStep.section === SECTIONS.BEFORE_BEGINNING &&
            selectedPipette === NINETY_SIX_CHANNEL &&
            flowType === FLOWS.ATTACH
              ? '70%'
              : 'auto'
          }
          header={wizardHeader}
        >
          {modalContent}
        </LegacyModalShell>
      )}
    </Portal>
  )
}<|MERGE_RESOLUTION|>--- conflicted
+++ resolved
@@ -278,12 +278,8 @@
       <BeforeBeginning
         {...currentStep}
         {...calibrateBaseProps}
-<<<<<<< HEAD
         createMaintenanceRun={createTargetedMaintenanceRun}
-=======
-        createMaintenanceRun={createMaintenanceRun}
         createdMaintenanceRunId={createdMaintenanceRunId}
->>>>>>> 966f06a9
         isCreateLoading={isCreateLoading}
         requiredPipette={requiredPipette}
       />
