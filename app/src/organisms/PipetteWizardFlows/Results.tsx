import * as React from 'react'
import { css } from 'styled-components'
import { useTranslation } from 'react-i18next'
import {
  Btn,
  COLORS,
  RESPONSIVENESS,
  TYPOGRAPHY,
  SPACING,
  PrimaryButton,
  SecondaryButton,
} from '@opentrons/components'
import {
  getPipetteNameSpecs,
  LEFT,
  LoadedPipette,
  MotorAxes,
  NINETY_SIX_CHANNEL,
} from '@opentrons/shared-data'
import { InProgressModal } from '../../molecules/InProgressModal/InProgressModal'
import { SimpleWizardBody } from '../../molecules/SimpleWizardBody'
import { SmallButton } from '../../atoms/buttons'
import { StyledText } from '../../atoms/text'
import { CheckPipetteButton } from './CheckPipetteButton'
import { FLOWS } from './constants'
import type { PipetteWizardStepProps } from './types'

interface ResultsProps extends PipetteWizardStepProps {
  handleCleanUpAndClose: () => void
  currentStepIndex: number
  totalStepCount: number
  isFetching: boolean
  setFetching: React.Dispatch<React.SetStateAction<boolean>>
  hasCalData: boolean
  requiredPipette?: LoadedPipette
}

export const Results = (props: ResultsProps): JSX.Element => {
  const {
    goBack,
    proceed,
    flowType,
    attachedPipettes,
    mount,
    handleCleanUpAndClose,
    chainRunCommands,
    currentStepIndex,
    totalStepCount,
    selectedPipette,
    isOnDevice,
    isFetching,
    setFetching,
    hasCalData,
    isRobotMoving,
    requiredPipette,
    setShowErrorMessage,
  } = props
  const { t, i18n } = useTranslation(['pipette_wizard_flows', 'shared'])
  const pipetteName =
    attachedPipettes[mount] != null ? attachedPipettes[mount]?.displayName : ''

  const isCorrectPipette =
    requiredPipette != null &&
    requiredPipette.pipetteName === attachedPipettes[mount]?.instrumentName
  const requiredPipDisplayName =
    requiredPipette != null
      ? getPipetteNameSpecs(requiredPipette.pipetteName)?.displayName
      : null
  const [numberOfTryAgains, setNumberOfTryAgains] = React.useState<number>(0)
  let header: string = 'unknown results screen'
  let iconColor: string = COLORS.successEnabled
  let isSuccess: boolean = true
  let buttonText: string = i18n.format(t('shared:exit'), 'capitalize')
  let subHeader
  switch (flowType) {
    case FLOWS.CALIBRATE: {
      header = t(hasCalData ? 'pip_recal_success' : 'pip_cal_success', {
        pipetteName: pipetteName,
      })
      break
    }
    case FLOWS.ATTACH: {
      // attachment flow success
      if (
        (attachedPipettes[mount] != null && requiredPipette == null) ||
        Boolean(isCorrectPipette)
      ) {
        header = t('pipette_attached', { pipetteName: pipetteName })
        buttonText = t('cal_pipette')
        // attached wrong pipette
      } else if (
        attachedPipettes[mount] != null &&
        Boolean(!isCorrectPipette)
      ) {
        header = i18n.format(t('wrong_pip'), 'capitalize')
        buttonText = i18n.format(t('detach_and_retry'), 'capitalize')
        iconColor = COLORS.errorEnabled
        isSuccess = false
      } else {
        // attachment flow fail
        header = i18n.format(t('pipette_failed_to_attach'), 'capitalize')
        iconColor = COLORS.errorEnabled
        isSuccess = false
      }
      break
    }
    case FLOWS.DETACH: {
      if (attachedPipettes[mount] != null) {
        header = t('pipette_failed_to_detach', { pipetteName: pipetteName })
        iconColor = COLORS.errorEnabled
        isSuccess = false
      } else {
        header = i18n.format(t('pipette_detached'), 'capitalize')
        if (requiredPipette != null) {
          buttonText = t('attach_pip')
        }
        if (selectedPipette === NINETY_SIX_CHANNEL) {
          if (currentStepIndex === totalStepCount) {
            header = t('ninety_six_detached_success', {
              pipetteName: NINETY_SIX_CHANNEL,
            })
          } else {
            header = t('all_pipette_detached')
            subHeader = t('gantry_empty_for_96_channel_success')
            buttonText = t('attach_pip')
          }
        }
      }
      break
    }
  }

  const handleProceed = (): void => {
    if (currentStepIndex === totalStepCount || !isSuccess) {
      handleCleanUpAndClose()
    } else if (
      isSuccess &&
      flowType === FLOWS.ATTACH &&
      currentStepIndex !== totalStepCount
    ) {
      const axes: MotorAxes =
        mount === LEFT ? ['leftPlunger'] : ['rightPlunger']
      chainRunCommands(
        [
          {
            commandType: 'loadPipette' as const,
            params: {
              pipetteName: attachedPipettes[mount]?.instrumentName ?? '',
              pipetteId: attachedPipettes[mount]?.serialNumber ?? '',
              mount: mount,
            },
          },
          {
            commandType: 'home' as const,
            params: {
              axes: axes,
            },
          },
<<<<<<< HEAD
          {
            commandType: 'calibration/moveToMaintenancePosition' as const,
            params: {
              mount: mount,
            },
          },
=======
>>>>>>> d0950e7c
        ],
        false
      )
        .then(() => {
          proceed()
        })
        .catch(error => {
          setShowErrorMessage(error.message)
        })
    } else if (
      isSuccess &&
      flowType === FLOWS.DETACH &&
      currentStepIndex !== totalStepCount
    ) {
      chainRunCommands(
        [
          {
            commandType: 'calibration/moveToMaintenancePosition' as const,
            params: {
              mount: mount,
            },
          },
        ],
        false
      )
        .then(() => {
          proceed()
        })
        .catch(error => {
          setShowErrorMessage(error.message)
        })
    } else {
      proceed()
    }
  }
  let button: JSX.Element = isOnDevice ? (
    <SmallButton
      textTransform={TYPOGRAPHY.textTransformCapitalize}
      onClick={handleProceed}
      buttonText={buttonText}
    />
  ) : (
    <PrimaryButton
      textTransform={TYPOGRAPHY.textTransformCapitalize}
      onClick={handleProceed}
      aria-label="Results_exit"
    >
      {buttonText}
    </PrimaryButton>
  )
  if (
    flowType === FLOWS.ATTACH &&
    requiredPipette != null &&
    requiredPipDisplayName != null &&
    Boolean(!isCorrectPipette)
  ) {
    subHeader = t('please_install_correct_pip', {
      pipetteName: requiredPipDisplayName,
    })
    button = (
      <CheckPipetteButton
        proceedButtonText={buttonText}
        setFetching={setFetching}
        isFetching={isFetching}
        isOnDevice={isOnDevice}
      />
    )
  } else if (
    !isSuccess &&
    requiredPipette == null &&
    requiredPipDisplayName == null &&
    (flowType === FLOWS.ATTACH || flowType === FLOWS.DETACH)
  ) {
    const GO_BACK_BUTTON_STYLE = css`
      ${TYPOGRAPHY.pSemiBold};
      color: ${COLORS.darkGreyEnabled};

      &:hover {
        opacity: 70%;
      }

      @media ${RESPONSIVENESS.touchscreenMediaQuerySpecs} {
        font-weight: ${TYPOGRAPHY.fontWeightSemiBold};
        font-size: ${TYPOGRAPHY.fontSize22};

        &:hover {
          opacity: 100%;
        }
      }
    `
    subHeader = numberOfTryAgains > 2 ? t('something_seems_wrong') : undefined
    button = (
      <>
        {isOnDevice ? (
          <Btn onClick={goBack} aria-label="back">
            <StyledText css={GO_BACK_BUTTON_STYLE}>
              {t('shared:go_back')}
            </StyledText>
          </Btn>
        ) : (
          <SecondaryButton
            isDangerous
            onClick={handleCleanUpAndClose}
            textTransform={TYPOGRAPHY.textTransformCapitalize}
            disabled={isFetching}
            aria-label="Results_errorExit"
            marginRight={SPACING.spacing4}
          >
            {i18n.format(t('cancel_attachment'), 'capitalize')}
          </SecondaryButton>
        )}
        <CheckPipetteButton
          proceed={() => setNumberOfTryAgains(numberOfTryAgains + 1)}
          proceedButtonText={i18n.format(t('try_again'), 'capitalize')}
          setFetching={setFetching}
          isFetching={isFetching}
          isOnDevice={isOnDevice}
        />
      </>
    )
  }
  if (isRobotMoving) return <InProgressModal description={t('stand_back')} />

  return (
    <SimpleWizardBody
      iconColor={iconColor}
      header={header}
      isSuccess={isSuccess}
      subHeader={subHeader}
      isPending={isFetching}
    >
      {button}
    </SimpleWizardBody>
  )
}<|MERGE_RESOLUTION|>--- conflicted
+++ resolved
@@ -156,15 +156,12 @@
               axes: axes,
             },
           },
-<<<<<<< HEAD
           {
             commandType: 'calibration/moveToMaintenancePosition' as const,
             params: {
               mount: mount,
             },
           },
-=======
->>>>>>> d0950e7c
         ],
         false
       )
