--- conflicted
+++ resolved
@@ -242,17 +242,9 @@
       ...props,
       flowType: FLOWS.CALIBRATE,
     }
-<<<<<<< HEAD
-    render(props)
-    screen.getByText(
-      'Flex 1-Channel 1000 μL successfully attached and calibrated'
-    )
-    const image = screen.getByRole('img', { name: 'Success Icon' })
-=======
-    const { getByText, getByRole } = render(props)
-    getByText('Flex 1-Channel 1000 μL successfully calibrated')
-    const image = getByRole('img', { name: 'Success Icon' })
->>>>>>> 58839391
+    render(props)
+    screen.getByText('Flex 1-Channel 1000 μL successfully calibrated')
+    const image = screen.getByRole('img', { name: 'Success Icon' })
     expect(image.getAttribute('src')).toEqual('icon_success.png')
     screen.getByRole('img', { name: 'Success Icon' })
     fireEvent.click(screen.getByRole('button', { name: 'Results_exit' }))
@@ -265,17 +257,9 @@
       currentStepIndex: 9,
       totalStepCount: 9,
     }
-<<<<<<< HEAD
-    render(props)
-    screen.getByText(
-      'Flex 1-Channel 1000 μL successfully attached and calibrated'
-    )
-    const image = screen.getByRole('img', { name: 'Success Icon' })
-=======
-    const { getByText, getByRole } = render(props)
-    getByText('Flex 1-Channel 1000 μL successfully calibrated')
-    const image = getByRole('img', { name: 'Success Icon' })
->>>>>>> 58839391
+    render(props)
+    screen.getByText('Flex 1-Channel 1000 μL successfully calibrated')
+    const image = screen.getByRole('img', { name: 'Success Icon' })
     expect(image.getAttribute('src')).toEqual('icon_success.png')
     screen.getByRole('img', { name: 'Success Icon' })
     fireEvent.click(screen.getByRole('button', { name: 'Results_exit' }))
@@ -288,17 +272,9 @@
       currentStepIndex: 5,
       totalStepCount: 5,
     }
-<<<<<<< HEAD
-    render(props)
-    screen.getByText(
-      'Flex 1-Channel 1000 μL successfully attached and calibrated'
-    )
-    const image = screen.getByRole('img', { name: 'Success Icon' })
-=======
-    const { getByText, getByRole } = render(props)
-    getByText('Flex 1-Channel 1000 μL successfully calibrated')
-    const image = getByRole('img', { name: 'Success Icon' })
->>>>>>> 58839391
+    render(props)
+    screen.getByText('Flex 1-Channel 1000 μL successfully calibrated')
+    const image = screen.getByRole('img', { name: 'Success Icon' })
     expect(image.getAttribute('src')).toEqual('icon_success.png')
     screen.getByRole('img', { name: 'Success Icon' })
     fireEvent.click(screen.getByRole('button', { name: 'Results_exit' }))
