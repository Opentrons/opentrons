import * as React from 'react'
import { fireEvent } from '@testing-library/react'
import { renderWithProviders } from '@opentrons/components'
import { LEFT } from '@opentrons/shared-data'
import { i18n } from '../../../i18n'
import {
  mockAttachedPipette,
  mockGen3P1000PipetteSpecs,
} from '../../../redux/pipettes/__fixtures__'
import { InProgressModal } from '../../../molecules/InProgressModal/InProgressModal'
import { RUN_ID_1 } from '../../RunTimeControl/__fixtures__'
import { FLOWS } from '../constants'
import { DetachPipette } from '../DetachPipette'
import { CheckPipetteButton } from '../CheckPipetteButton'
import type { AttachedPipette } from '../../../redux/pipettes/types'

jest.mock('../CheckPipetteButton')
jest.mock('../../../molecules/InProgressModal/InProgressModal')

const mockInProgressModal = InProgressModal as jest.MockedFunction<
  typeof InProgressModal
>
const mockCheckPipetteButton = CheckPipetteButton as jest.MockedFunction<
  typeof CheckPipetteButton
>
const render = (props: React.ComponentProps<typeof DetachPipette>) => {
  return renderWithProviders(<DetachPipette {...props} />, {
    i18nInstance: i18n,
  })[0]
}
const mockPipette: AttachedPipette = {
  ...mockAttachedPipette,
  modelSpecs: mockGen3P1000PipetteSpecs,
}
describe('DetachPipette', () => {
  let props: React.ComponentProps<typeof DetachPipette>
  beforeEach(() => {
    props = {
      robotName: 'otie',
      mount: LEFT,
      goBack: jest.fn(),
      proceed: jest.fn(),
      chainRunCommands: jest.fn(),
      runId: RUN_ID_1,
      attachedPipette: { left: mockPipette, right: null },
      flowType: FLOWS.CALIBRATE,
      errorMessage: null,
      setShowErrorMessage: jest.fn(),
      isRobotMoving: false,
    }
    mockInProgressModal.mockReturnValue(<div>mock in progress</div>)
    mockCheckPipetteButton.mockReturnValue(<div>mock check pipette button</div>)
  })
  it('returns the correct information, buttons work as expected', () => {
    const { getByText, getByAltText, getByRole } = render(props)
    getByText('Loosen Screws and Detach')
    getByText(
      'Hold the pipette in place and loosen the pipette screws. (The screws are captive and will not come apart from the pipette.) Then carefully remove the pipette'
    )
    getByAltText('Detach pipette')
<<<<<<< HEAD
    const proceedBtn = getByRole('button', { name: 'continue' })
    fireEvent.click(proceedBtn)
    expect(props.proceed).toHaveBeenCalled()
=======
    getByText('mock check pipette button')
>>>>>>> 3f99dd25
    const backBtn = getByRole('button', { name: 'Go back' })
    fireEvent.click(backBtn)
    expect(props.goBack).toHaveBeenCalled()
  })
  it('returns the correct information for in progress modal when robot is moving', () => {
    props = {
      ...props,
      isRobotMoving: true,
    }
    const { getByText } = render(props)
    getByText('mock in progress')
  })
})<|MERGE_RESOLUTION|>--- conflicted
+++ resolved
@@ -58,13 +58,10 @@
       'Hold the pipette in place and loosen the pipette screws. (The screws are captive and will not come apart from the pipette.) Then carefully remove the pipette'
     )
     getByAltText('Detach pipette')
-<<<<<<< HEAD
     const proceedBtn = getByRole('button', { name: 'continue' })
     fireEvent.click(proceedBtn)
     expect(props.proceed).toHaveBeenCalled()
-=======
     getByText('mock check pipette button')
->>>>>>> 3f99dd25
     const backBtn = getByRole('button', { name: 'Go back' })
     fireEvent.click(backBtn)
     expect(props.goBack).toHaveBeenCalled()
