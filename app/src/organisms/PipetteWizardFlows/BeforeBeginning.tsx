--- conflicted
+++ resolved
@@ -1,12 +1,7 @@
 import * as React from 'react'
 import { Trans, useTranslation } from 'react-i18next'
 import { UseMutateFunction } from 'react-query'
-<<<<<<< HEAD
-import { LEGACY_COLORS,
-  COLORS, DIRECTION_COLUMN, Flex, SPACING } from '@opentrons/components'
-=======
 import { COLORS, DIRECTION_COLUMN, Flex, SPACING } from '@opentrons/components'
->>>>>>> e1f5673b
 import {
   NINETY_SIX_CHANNEL,
   RIGHT,
