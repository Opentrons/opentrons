--- conflicted
+++ resolved
@@ -8,10 +8,6 @@
   PrimaryButton,
   Flex,
   TYPOGRAPHY,
-<<<<<<< HEAD
-  LEGACY_COLORS,
-=======
->>>>>>> e1f5673b
   COLORS,
   JUSTIFY_SPACE_BETWEEN,
   ALIGN_FLEX_END,
