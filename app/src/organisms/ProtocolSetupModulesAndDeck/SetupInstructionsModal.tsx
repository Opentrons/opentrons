import * as React from 'react'
import { useTranslation } from 'react-i18next'

import {
  ALIGN_STRETCH,
  BORDERS,
  COLORS,
  DIRECTION_COLUMN,
  DIRECTION_ROW,
  Flex,
  SPACING,
  TYPOGRAPHY,
} from '@opentrons/components'
import { StyledText } from '../../atoms/text'
import { Modal } from '../../molecules/Modal'

import type { ModalHeaderBaseProps } from '../../molecules/Modal/types'

import imgSrc from '../../assets/images/on-device-display/setup_instructions_qr_code.png'

const INSTRUCTIONS_URL = 'support.opentrons.com/s/modules'

interface SetupInstructionsModalProps {
  setShowSetupInstructionsModal: (showSetupInstructionsModal: boolean) => void
}
export function SetupInstructionsModal({
  setShowSetupInstructionsModal,
}: SetupInstructionsModalProps): JSX.Element {
  const { i18n, t } = useTranslation('protocol_setup')
  const modalHeader: ModalHeaderBaseProps = {
    title: i18n.format(t('setup_instructions'), 'capitalize'),
    iconName: 'information',
<<<<<<< HEAD
    iconColor: COLORS.black90,
=======
    iconColor: COLORS.darkBlack100,
>>>>>>> 9147da8d
    hasExitIcon: true,
  }

  return (
    <Modal
      header={modalHeader}
      onOutsideClick={() => setShowSetupInstructionsModal(false)}
    >
      <Flex
        flexDirection={DIRECTION_ROW}
        alignSelf={ALIGN_STRETCH}
        gridGap={SPACING.spacing40}
      >
        <Flex flexDirection={DIRECTION_COLUMN} gridGap={SPACING.spacing24}>
          <StyledText as="p">{t('setup_instructions_description')}</StyledText>
          <Flex
            backgroundColor={COLORS.light1}
            borderRadius={BORDERS.borderRadiusSize3}
            padding={`${SPACING.spacing16} ${SPACING.spacing24}`}
          >
            <StyledText as="p" fontWeight={TYPOGRAPHY.fontWeightSemiBold}>
              {INSTRUCTIONS_URL}
            </StyledText>
          </Flex>
        </Flex>
        <img
          src={imgSrc}
          alt="Setup Instructions QR Code"
          width="178px"
          height="178px"
        />
      </Flex>
    </Modal>
  )
}<|MERGE_RESOLUTION|>--- conflicted
+++ resolved
@@ -30,11 +30,7 @@
   const modalHeader: ModalHeaderBaseProps = {
     title: i18n.format(t('setup_instructions'), 'capitalize'),
     iconName: 'information',
-<<<<<<< HEAD
-    iconColor: COLORS.black90,
-=======
     iconColor: COLORS.darkBlack100,
->>>>>>> 9147da8d
     hasExitIcon: true,
   }
 
