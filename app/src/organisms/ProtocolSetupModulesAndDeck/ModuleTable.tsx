import * as React from 'react'
import { useTranslation } from 'react-i18next'
import { useSelector } from 'react-redux'

import {
  ALIGN_CENTER,
  BORDERS,
  COLORS,
  Chip,
  DIRECTION_COLUMN,
  Flex,
  Icon,
  JUSTIFY_SPACE_BETWEEN,
  LocationIcon,
  SPACING,
  StyledText,
  TYPOGRAPHY,
} from '@opentrons/components'
import { useDeckConfigurationQuery } from '@opentrons/react-api-client'
import {
  getCutoutIdForSlotName,
  getModuleDisplayName,
  getModuleType,
  MAGNETIC_BLOCK_TYPE,
  NON_CONNECTING_MODULE_TYPES,
  SINGLE_SLOT_FIXTURES,
  STAGING_AREA_RIGHT_SLOT_FIXTURE,
  TC_MODULE_LOCATION_OT3,
  THERMOCYCLER_MODULE_TYPE,
} from '@opentrons/shared-data'

import { SmallButton } from '../../atoms/buttons'
<<<<<<< HEAD
import { StyledText } from '../../atoms/text'
=======
import { Chip } from '../../atoms/Chip'
>>>>>>> fa382262
import { getModulePrepCommands } from '../../organisms/Devices/getModulePrepCommands'
import { getModuleTooHot } from '../../organisms/Devices/getModuleTooHot'
import { useRunCalibrationStatus } from '../../organisms/Devices/hooks'
import { LocationConflictModal } from '../../organisms/Devices/ProtocolRun/SetupModuleAndDeck/LocationConflictModal'
import { ModuleWizardFlows } from '../../organisms/ModuleWizardFlows'
import { useToaster } from '../../organisms/ToasterOven'
import { getLocalRobot } from '../../redux/discovery'
import { useChainLiveCommands } from '../../resources/runs'

import type { CommandData } from '@opentrons/api-client'
import type { CutoutConfig, DeckDefinition } from '@opentrons/shared-data'
import type { ModulePrepCommandsType } from '../../organisms/Devices/getModulePrepCommands'
import type { ProtocolCalibrationStatus } from '../../organisms/Devices/hooks'
import type { ProtocolModuleInfo } from '../../organisms/Devices/ProtocolRun/utils/getProtocolModulesInfo'
import type { AttachedProtocolModuleMatch } from './utils'

const DECK_CONFIG_REFETCH_INTERVAL = 5000

interface ModuleTableProps {
  attachedProtocolModuleMatches: AttachedProtocolModuleMatch[]
  deckDef: DeckDefinition
  protocolModulesInfo: ProtocolModuleInfo[]
  runId: string
  setShowMultipleModulesModal: React.Dispatch<React.SetStateAction<boolean>>
}

export function ModuleTable(props: ModuleTableProps): JSX.Element {
  const {
    attachedProtocolModuleMatches,
    deckDef,
    protocolModulesInfo,
    runId,
    setShowMultipleModulesModal,
  } = props

  const { t } = useTranslation('protocol_setup')

  const [
    prepCommandErrorMessage,
    setPrepCommandErrorMessage,
  ] = React.useState<string>('')

  const { data: deckConfig } = useDeckConfigurationQuery({
    refetchInterval: DECK_CONFIG_REFETCH_INTERVAL,
  })
  const localRobot = useSelector(getLocalRobot)
  const robotName = localRobot?.name != null ? localRobot.name : ''
  const calibrationStatus = useRunCalibrationStatus(robotName, runId)
  const { chainLiveCommands, isCommandMutationLoading } = useChainLiveCommands()

  return (
    <Flex flexDirection={DIRECTION_COLUMN} gridGap={SPACING.spacing8}>
      <Flex
        color={COLORS.grey60}
        fontSize={TYPOGRAPHY.fontSize22}
        fontWeight={TYPOGRAPHY.fontWeightSemiBold}
        gridGap={SPACING.spacing24}
        lineHeight={TYPOGRAPHY.lineHeight28}
        paddingX={SPACING.spacing24}
      >
        <StyledText flex="3.5 0 0">{t('module')}</StyledText>
        <StyledText flex="2 0 0">{t('location')}</StyledText>
        <StyledText flex="4 0 0"> {t('status')}</StyledText>
      </Flex>
      {attachedProtocolModuleMatches.map(module => {
        // check for duplicate module model in list of modules for protocol
        const isDuplicateModuleModel = protocolModulesInfo
          // filter out current module
          .filter(otherModule => otherModule.moduleId !== module.moduleId)
          // check for existence of another module of same model
          .some(
            otherModule =>
              otherModule.moduleDef.model === module.moduleDef.model
          )

        const cutoutIdForSlotName = getCutoutIdForSlotName(
          module.slotName,
          deckDef
        )

        const isMagneticBlockModule =
          module.moduleDef.moduleType === MAGNETIC_BLOCK_TYPE

        const isThermocycler =
          module.moduleDef.moduleType === THERMOCYCLER_MODULE_TYPE

        const conflictedFixture =
          deckConfig?.find(
            fixture =>
              (fixture.cutoutId === cutoutIdForSlotName ||
                // special-case A1 for the thermocycler to require a single slot fixture
                (fixture.cutoutId === 'cutoutA1' && isThermocycler)) &&
              fixture.cutoutFixtureId != null &&
              // do not generate a conflict for single slot fixtures, because modules are not yet fixtures
              !SINGLE_SLOT_FIXTURES.includes(fixture.cutoutFixtureId) &&
              // special case the magnetic module because unlike other modules it sits in a slot that can also be provided by a staging area fixture
              (!isMagneticBlockModule ||
                fixture.cutoutFixtureId !== STAGING_AREA_RIGHT_SLOT_FIXTURE)
          ) ?? null

        return (
          <ModuleTableItem
            key={module.moduleId}
            module={module}
            isDuplicateModuleModel={isDuplicateModuleModel}
            setShowMultipleModulesModal={setShowMultipleModulesModal}
            calibrationStatus={calibrationStatus}
            chainLiveCommands={chainLiveCommands}
            isLoading={isCommandMutationLoading}
            prepCommandErrorMessage={prepCommandErrorMessage}
            setPrepCommandErrorMessage={setPrepCommandErrorMessage}
            conflictedFixture={conflictedFixture}
          />
        )
      })}
    </Flex>
  )
}

interface ModuleTableItemProps {
  calibrationStatus: ProtocolCalibrationStatus
  chainLiveCommands: (
    commands: ModulePrepCommandsType[],
    continuePastCommandFailure: boolean
  ) => Promise<CommandData[]>
  conflictedFixture: CutoutConfig | null
  isDuplicateModuleModel: boolean
  isLoading: boolean
  module: AttachedProtocolModuleMatch
  prepCommandErrorMessage: string
  setPrepCommandErrorMessage: React.Dispatch<React.SetStateAction<string>>
  setShowMultipleModulesModal: React.Dispatch<React.SetStateAction<boolean>>
}

function ModuleTableItem({
  isDuplicateModuleModel,
  module,
  setShowMultipleModulesModal,
  calibrationStatus,
  chainLiveCommands,
  isLoading,
  prepCommandErrorMessage,
  setPrepCommandErrorMessage,
  conflictedFixture,
}: ModuleTableItemProps): JSX.Element {
  const { i18n, t } = useTranslation(['protocol_setup', 'module_wizard_flows'])

  const { makeSnackbar } = useToaster()

  const handleCalibrate = (): void => {
    if (module.attachedModuleMatch != null) {
      if (getModuleTooHot(module.attachedModuleMatch)) {
        makeSnackbar(t('module_wizard_flows:module_too_hot'))
      } else {
        chainLiveCommands(
          getModulePrepCommands(module.attachedModuleMatch),
          false
        ).catch((e: Error) => {
          setPrepCommandErrorMessage(e.message)
        })
        setShowModuleWizard(true)
      }
    } else {
      makeSnackbar(t('attach_module'))
    }
  }

  const isNonConnectingModule = NON_CONNECTING_MODULE_TYPES.includes(
    module.moduleDef.moduleType
  )
  const isModuleReady = module.attachedModuleMatch != null

  const [showModuleWizard, setShowModuleWizard] = React.useState<boolean>(false)
  const [
    showLocationConflictModal,
    setShowLocationConflictModal,
  ] = React.useState<boolean>(false)

  let moduleStatus: JSX.Element = (
    <>
      <Chip
        text={t('module_disconnected')}
        type="warning"
        background={false}
        iconName="connection-status"
      />
      {isDuplicateModuleModel ? <Icon name="information" size="2rem" /> : null}
    </>
  )
  if (conflictedFixture != null) {
    moduleStatus = (
      <>
        <Chip
          text={t('location_conflict')}
          type="warning"
          background={false}
          iconName="connection-status"
        />
        <SmallButton
          buttonCategory="rounded"
          buttonText={t('resolve')}
          onClick={() => setShowLocationConflictModal(true)}
        />
      </>
    )
  } else if (isNonConnectingModule) {
    moduleStatus = (
      <StyledText as="p" fontWeight={TYPOGRAPHY.fontWeightSemiBold}>
        {t('n_a')}
      </StyledText>
    )
  } else if (
    isModuleReady &&
    module.attachedModuleMatch?.moduleOffset?.last_modified != null
  ) {
    moduleStatus = (
      <>
        <Chip
          text={t('module_connected')}
          type="success"
          background={false}
          iconName="connection-status"
        />
        {isDuplicateModuleModel ? (
          <Icon name="information" size="2rem" />
        ) : null}
      </>
    )
  } else if (
    isModuleReady &&
    calibrationStatus.complete &&
    module.attachedModuleMatch?.moduleOffset?.last_modified == null
  ) {
    moduleStatus = (
      <SmallButton
        buttonCategory="rounded"
        buttonText={i18n.format(t('calibrate'), 'capitalize')}
        onClick={handleCalibrate}
      />
    )
  } else if (!calibrationStatus?.complete) {
    moduleStatus = (
      <StyledText as="p">
        {calibrationStatus?.reason === 'attach_pipette_failure_reason'
          ? t('calibration_required_attach_pipette_first')
          : t('calibration_required_calibrate_pipette_first')}
      </StyledText>
    )
  }

  return (
    <>
      {showModuleWizard && module.attachedModuleMatch != null ? (
        <ModuleWizardFlows
          attachedModule={module.attachedModuleMatch}
          closeFlow={() => setShowModuleWizard(false)}
          initialSlotName={module.slotName}
          isPrepCommandLoading={isLoading}
          prepCommandErrorMessage={
            prepCommandErrorMessage === '' ? undefined : prepCommandErrorMessage
          }
        />
      ) : null}
      {showLocationConflictModal && conflictedFixture != null ? (
        <LocationConflictModal
          onCloseClick={() => setShowLocationConflictModal(false)}
          cutoutId={conflictedFixture.cutoutId}
          requiredModule={module.moduleDef.model}
          isOnDevice={true}
        />
      ) : null}
      <Flex
        alignItems={ALIGN_CENTER}
        backgroundColor={
          isModuleReady &&
          module.attachedModuleMatch?.moduleOffset?.last_modified != null &&
          conflictedFixture == null
            ? COLORS.green35
            : isNonConnectingModule && conflictedFixture == null
            ? COLORS.grey35
            : COLORS.yellow35
        }
        borderRadius={BORDERS.borderRadius8}
        cursor={isDuplicateModuleModel ? 'pointer' : 'inherit'}
        gridGap={SPACING.spacing24}
        padding={`${SPACING.spacing16} ${SPACING.spacing24}`}
        onClick={() =>
          isDuplicateModuleModel ? setShowMultipleModulesModal(true) : null
        }
      >
        <Flex flex="3.5 0 0" alignItems={ALIGN_CENTER}>
          <StyledText as="p" fontWeight={TYPOGRAPHY.fontWeightSemiBold}>
            {getModuleDisplayName(module.moduleDef.model)}
          </StyledText>
        </Flex>
        <Flex alignItems={ALIGN_CENTER} flex="2 0 0">
          <LocationIcon
            slotName={
              getModuleType(module.moduleDef.model) === THERMOCYCLER_MODULE_TYPE
                ? TC_MODULE_LOCATION_OT3
                : module.slotName
            }
          />
        </Flex>
        <Flex
          flex="4 0 0"
          alignItems={ALIGN_CENTER}
          justifyContent={JUSTIFY_SPACE_BETWEEN}
        >
          {moduleStatus}
        </Flex>
      </Flex>
    </>
  )
}<|MERGE_RESOLUTION|>--- conflicted
+++ resolved
@@ -30,11 +30,6 @@
 } from '@opentrons/shared-data'
 
 import { SmallButton } from '../../atoms/buttons'
-<<<<<<< HEAD
-import { StyledText } from '../../atoms/text'
-=======
-import { Chip } from '../../atoms/Chip'
->>>>>>> fa382262
 import { getModulePrepCommands } from '../../organisms/Devices/getModulePrepCommands'
 import { getModuleTooHot } from '../../organisms/Devices/getModuleTooHot'
 import { useRunCalibrationStatus } from '../../organisms/Devices/hooks'
