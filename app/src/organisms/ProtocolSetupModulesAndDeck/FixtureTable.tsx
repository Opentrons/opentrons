import * as React from 'react'
import { useTranslation } from 'react-i18next'
import {
  ALIGN_CENTER,
  BORDERS,
  COLORS,
  DIRECTION_COLUMN,
  DIRECTION_ROW,
  Flex,
  Icon,
  JUSTIFY_SPACE_BETWEEN,
  LocationIcon,
  SPACING,
  TYPOGRAPHY,
} from '@opentrons/components'
import {
  getCutoutDisplayName,
  getFixtureDisplayName,
  getSimplestDeckConfigForProtocol,
  SINGLE_SLOT_FIXTURES,
} from '@opentrons/shared-data'
import { useDeckConfigurationCompatibility } from '../../resources/deck_configuration/hooks'
import { getRequiredDeckConfig } from '../../resources/deck_configuration/utils'
import { LocationConflictModal } from '../Devices/ProtocolRun/SetupModuleAndDeck/LocationConflictModal'
import { StyledText } from '../../atoms/text'
import { Chip } from '../../atoms/Chip'

import type {
  CompletedProtocolAnalysis,
  CutoutFixtureId,
  CutoutId,
  RobotType,
} from '@opentrons/shared-data'
import type { SetupScreens } from '../../pages/OnDeviceDisplay/ProtocolSetup'
import type { CutoutConfigAndCompatibility } from '../../resources/deck_configuration/hooks'

interface FixtureTableProps {
  robotType: RobotType
  mostRecentAnalysis: CompletedProtocolAnalysis | null
  setSetupScreen: React.Dispatch<React.SetStateAction<SetupScreens>>
  setCutoutId: (cutoutId: CutoutId) => void
  setProvidedFixtureOptions: (providedFixtureOptions: CutoutFixtureId[]) => void
}

export function FixtureTable({
  robotType,
  mostRecentAnalysis,
  setSetupScreen,
  setCutoutId,
  setProvidedFixtureOptions,
}: FixtureTableProps): JSX.Element | null {
  const { t } = useTranslation('protocol_setup')

  const requiredFixtureDetails = getSimplestDeckConfigForProtocol(
    mostRecentAnalysis
  )
  const deckConfigCompatibility = useDeckConfigurationCompatibility(
    robotType,
    mostRecentAnalysis
  )

  const requiredDeckConfigCompatibility = getRequiredDeckConfig(
    deckConfigCompatibility
  )

  return requiredDeckConfigCompatibility.length > 0 ? (
    <Flex flexDirection={DIRECTION_COLUMN} gridGap={SPACING.spacing8}>
      <Flex
        color={COLORS.darkBlack70}
        fontSize={TYPOGRAPHY.fontSize22}
        fontWeight={TYPOGRAPHY.fontWeightSemiBold}
        gridGap={SPACING.spacing24}
        lineHeight={TYPOGRAPHY.lineHeight28}
        paddingX={SPACING.spacing24}
      >
        <StyledText flex="3.5 0 0">{t('fixture')}</StyledText>
        <StyledText flex="2 0 0">{t('location')}</StyledText>
        <StyledText flex="4 0 0"> {t('status')}</StyledText>
      </Flex>
      {requiredDeckConfigCompatibility.map((fixtureCompatibility, index) => {
        return (
          <FixtureTableItem
            key={`FixtureTableItem_${index}`}
            {...fixtureCompatibility}
            lastItem={index === requiredFixtureDetails.length - 1}
            setSetupScreen={setSetupScreen}
            setCutoutId={setCutoutId}
            setProvidedFixtureOptions={setProvidedFixtureOptions}
          />
        )
      })}
    </Flex>
  ) : null
}

interface FixtureTableItemProps extends CutoutConfigAndCompatibility {
  lastItem: boolean
  setSetupScreen: React.Dispatch<React.SetStateAction<SetupScreens>>
  setCutoutId: (cutoutId: CutoutId) => void
  setProvidedFixtureOptions: (providedFixtureOptions: CutoutFixtureId[]) => void
}

<<<<<<< HEAD
          let chipLabel: JSX.Element
          let handleClick
          if (!isCurrentFixtureCompatible) {
            const isConflictingFixtureConfigured =
              cutoutFixtureId != null &&
              SINGLE_SLOT_FIXTURES.includes(cutoutFixtureId)
            chipLabel = (
              <>
                <Chip
                  text={
                    isConflictingFixtureConfigured
                      ? i18n.format(t('location_conflict'), 'capitalize')
                      : i18n.format(t('not_configured'), 'capitalize')
                  }
                  type="warning"
                  background={false}
                  iconName="connection-status"
                />
                <Icon name="more" size="3rem" />
              </>
            )
            handleClick = isConflictingFixtureConfigured
              ? () => setShowLocationConflictModal(true)
              : () => {
                  setCutoutId(cutoutId)
                  setProvidedFixtureOptions(compatibleCutoutFixtureIds)
                  setSetupScreen('deck configuration')
                }
          } else {
            chipLabel = (
              <Chip
                text={i18n.format(t('configured'), 'capitalize')}
                type="success"
                background={false}
                iconName="connection-status"
              />
            )
=======
function FixtureTableItem({
  cutoutId,
  cutoutFixtureId,
  compatibleCutoutFixtureIds,
  missingLabwareDisplayName,
  lastItem,
  setSetupScreen,
  setCutoutId,
  setProvidedFixtureOptions,
}: FixtureTableItemProps): JSX.Element {
  const { t, i18n } = useTranslation('protocol_setup')

  const [
    showLocationConflictModal,
    setShowLocationConflictModal,
  ] = React.useState<boolean>(false)

  const isCurrentFixtureCompatible =
    cutoutFixtureId != null &&
    compatibleCutoutFixtureIds.includes(cutoutFixtureId)
  const isRequiredSingleSlotMissing = missingLabwareDisplayName != null
  let chipLabel: JSX.Element
  let handleClick
  if (!isCurrentFixtureCompatible) {
    const isConflictingFixtureConfigured =
      cutoutFixtureId != null && !SINGLE_SLOT_FIXTURES.includes(cutoutFixtureId)
    chipLabel = (
      <>
        <Chip
          text={
            isConflictingFixtureConfigured
              ? i18n.format(t('location_conflict'), 'capitalize')
              : i18n.format(t('not_configured'), 'capitalize')
>>>>>>> 3a93fc48
          }
          type="warning"
          background={false}
          iconName="connection-status"
        />
        <Icon name="more" size="3rem" />
      </>
    )
    handleClick = isConflictingFixtureConfigured
      ? () => setShowLocationConflictModal(true)
      : () => {
          setCutoutId(cutoutId)
          setProvidedFixtureOptions(compatibleCutoutFixtureIds)
          setSetupScreen('deck configuration')
        }
  } else {
    chipLabel = (
      <Chip
        text={i18n.format(t('configured'), 'capitalize')}
        type="success"
        background={false}
        iconName="connection-status"
      />
    )
  }
  return (
    <React.Fragment key={cutoutId}>
      {showLocationConflictModal ? (
        <LocationConflictModal
          onCloseClick={() => setShowLocationConflictModal(false)}
          cutoutId={cutoutId}
          requiredFixtureId={compatibleCutoutFixtureIds[0]}
          isOnDevice={true}
          missingLabwareDisplayName={missingLabwareDisplayName}
        />
      ) : null}
      <Flex
        flexDirection={DIRECTION_ROW}
        alignItems={ALIGN_CENTER}
        backgroundColor={
          isCurrentFixtureCompatible ? COLORS.green3 : COLORS.yellow3
        }
        borderRadius={BORDERS.borderRadiusSize3}
        gridGap={SPACING.spacing24}
        padding={`${SPACING.spacing16} ${SPACING.spacing24}`}
        onClick={handleClick}
        marginBottom={lastItem ? SPACING.spacing68 : 'none'}
      >
        <Flex flex="3.5 0 0" alignItems={ALIGN_CENTER}>
          <StyledText as="p" fontWeight={TYPOGRAPHY.fontWeightSemiBold}>
            {cutoutFixtureId != null &&
            (isCurrentFixtureCompatible || isRequiredSingleSlotMissing)
              ? getFixtureDisplayName(cutoutFixtureId)
              : getFixtureDisplayName(compatibleCutoutFixtureIds?.[0])}
          </StyledText>
        </Flex>
        <Flex flex="2 0 0" alignItems={ALIGN_CENTER}>
          <LocationIcon slotName={getCutoutDisplayName(cutoutId)} />
        </Flex>
        <Flex
          flex="4 0 0"
          alignItems={ALIGN_CENTER}
          justifyContent={JUSTIFY_SPACE_BETWEEN}
        >
          {chipLabel}
        </Flex>
      </Flex>
    </React.Fragment>
  )
}<|MERGE_RESOLUTION|>--- conflicted
+++ resolved
@@ -100,45 +100,6 @@
   setProvidedFixtureOptions: (providedFixtureOptions: CutoutFixtureId[]) => void
 }
 
-<<<<<<< HEAD
-          let chipLabel: JSX.Element
-          let handleClick
-          if (!isCurrentFixtureCompatible) {
-            const isConflictingFixtureConfigured =
-              cutoutFixtureId != null &&
-              SINGLE_SLOT_FIXTURES.includes(cutoutFixtureId)
-            chipLabel = (
-              <>
-                <Chip
-                  text={
-                    isConflictingFixtureConfigured
-                      ? i18n.format(t('location_conflict'), 'capitalize')
-                      : i18n.format(t('not_configured'), 'capitalize')
-                  }
-                  type="warning"
-                  background={false}
-                  iconName="connection-status"
-                />
-                <Icon name="more" size="3rem" />
-              </>
-            )
-            handleClick = isConflictingFixtureConfigured
-              ? () => setShowLocationConflictModal(true)
-              : () => {
-                  setCutoutId(cutoutId)
-                  setProvidedFixtureOptions(compatibleCutoutFixtureIds)
-                  setSetupScreen('deck configuration')
-                }
-          } else {
-            chipLabel = (
-              <Chip
-                text={i18n.format(t('configured'), 'capitalize')}
-                type="success"
-                background={false}
-                iconName="connection-status"
-              />
-            )
-=======
 function FixtureTableItem({
   cutoutId,
   cutoutFixtureId,
@@ -164,7 +125,7 @@
   let handleClick
   if (!isCurrentFixtureCompatible) {
     const isConflictingFixtureConfigured =
-      cutoutFixtureId != null && !SINGLE_SLOT_FIXTURES.includes(cutoutFixtureId)
+      cutoutFixtureId != null && SINGLE_SLOT_FIXTURES.includes(cutoutFixtureId)
     chipLabel = (
       <>
         <Chip
@@ -172,7 +133,6 @@
             isConflictingFixtureConfigured
               ? i18n.format(t('location_conflict'), 'capitalize')
               : i18n.format(t('not_configured'), 'capitalize')
->>>>>>> 3a93fc48
           }
           type="warning"
           background={false}
