import * as React from 'react'
import { createPortal } from 'react-dom'
import { useTranslation } from 'react-i18next'
import { css } from 'styled-components'

import {
  ALIGN_CENTER,
  BORDERS,
  COLORS,
  DIRECTION_COLUMN,
  Flex,
  Icon,
  JUSTIFY_SPACE_BETWEEN,
  Link,
  SIZE_1,
  SPACING,
  LegacyStyledText,
  TOOLTIP_LEFT,
  TYPOGRAPHY,
  useHoverTooltip,
} from '@opentrons/components'
import { useCommandQuery } from '@opentrons/react-api-client'
import {
  RUN_STATUS_IDLE,
  RUN_STATUS_STOPPED,
  RUN_STATUS_FAILED,
  RUN_STATUS_FINISHING,
  RUN_STATUS_SUCCEEDED,
  RUN_STATUS_RUNNING,
  RUN_STATUS_BLOCKED_BY_OPEN_DOOR,
} from '@opentrons/api-client'

import { useMostRecentCompletedAnalysis } from '../LabwarePositionCheck/useMostRecentCompletedAnalysis'
import { getTopPortalEl } from '../../App/portal'
import { Tooltip } from '../../atoms/Tooltip'
import { CommandText } from '../../molecules/Command'
import { useRunStatus } from '../RunTimeControl/hooks'
import { InterventionModal } from '../InterventionModal'
import { ProgressBar } from '../../atoms/ProgressBar'
import { useDownloadRunLog, useRobotType } from '../Devices/hooks'
import { InterventionTicks } from './InterventionTicks'
import { isInterventionCommand } from '../InterventionModal/utils'
import {
  useNotifyRunQuery,
  useNotifyAllCommandsQuery,
} from '../../resources/runs'
import { getCommandTextData } from '../../molecules/Command/utils/getCommandTextData'
import { useRunningStepCounts } from '../../resources/protocols/hooks'

import type { RunStatus } from '@opentrons/api-client'

const TERMINAL_RUN_STATUSES: RunStatus[] = [
  RUN_STATUS_STOPPED,
  RUN_STATUS_FAILED,
  RUN_STATUS_FINISHING,
  RUN_STATUS_SUCCEEDED,
]

interface RunProgressMeterProps {
  runId: string
  robotName: string
  makeHandleJumpToStep: (index: number) => () => void
  resumeRunHandler: () => void
}
export function RunProgressMeter(props: RunProgressMeterProps): JSX.Element {
  const { runId, robotName, makeHandleJumpToStep, resumeRunHandler } = props
  const [
    interventionModalCommandKey,
    setInterventionModalCommandKey,
  ] = React.useState<string | null>(null)
  const { t } = useTranslation('run_details')
  const robotType = useRobotType(robotName)
  const runStatus = useRunStatus(runId)
  const [targetProps, tooltipProps] = useHoverTooltip({
    placement: TOOLTIP_LEFT,
  })
  const { data: runRecord } = useNotifyRunQuery(runId)
  const runData = runRecord?.data ?? null

  const { data: mostRecentCommandData } = useNotifyAllCommandsQuery(runId, {
    cursor: null,
    pageLength: 1,
  })
  // This lastRunCommand also includes "fixit" commands.
  const lastRunCommand = mostRecentCommandData?.data[0] ?? null
  const { data: runCommandDetails } = useCommandQuery(
    runId,
    lastRunCommand?.id ?? null
  )

  const analysis = useMostRecentCompletedAnalysis(runId)
  const analysisCommands = analysis?.commands ?? []

  const {
    currentStepNumber,
    totalStepCount,
    hasRunDiverged,
  } = useRunningStepCounts(runId, mostRecentCommandData)

  const downloadIsDisabled =
    runStatus === RUN_STATUS_RUNNING ||
    runStatus === RUN_STATUS_IDLE ||
    runStatus === RUN_STATUS_FINISHING

  const { downloadRunLog } = useDownloadRunLog(robotName, runId)

  const stepCountStr = `${currentStepNumber ?? '?'}/${totalStepCount ?? '?'}`

  const runHasNotBeenStarted =
    (currentStepNumber === 0 &&
      runStatus === RUN_STATUS_BLOCKED_BY_OPEN_DOOR) ||
    runStatus === RUN_STATUS_IDLE

  let currentStepContents: React.ReactNode = null
  if (runHasNotBeenStarted) {
    currentStepContents = (
      <LegacyStyledText as="h2">{t('not_started_yet')}</LegacyStyledText>
    )
  } else if (analysis != null && !hasRunDiverged) {
    currentStepContents = (
      <CommandText
<<<<<<< HEAD
        analysis={analysis}
        command={analysisCommands[lastRunAnalysisCommandIndex]}
=======
        commandTextData={getCommandTextData(analysis)}
        command={analysisCommands[(currentStepNumber as number) - 1]}
>>>>>>> a647963f
        robotType={robotType}
      />
    )
  } else if (analysis != null && hasRunDiverged && runCommandDetails != null) {
    currentStepContents = (
      <CommandText
<<<<<<< HEAD
        analysis={analysis}
=======
        commandTextData={getCommandTextData(analysis)}
>>>>>>> a647963f
        command={runCommandDetails.data}
        robotType={robotType}
      />
    )
  }

  React.useEffect(() => {
    if (
      lastRunCommand != null &&
      interventionModalCommandKey != null &&
      lastRunCommand.key !== interventionModalCommandKey
    ) {
      // set intervention modal command key to null if different from current command key
      setInterventionModalCommandKey(null)
    } else if (
      lastRunCommand?.key != null &&
      isInterventionCommand(lastRunCommand) &&
      interventionModalCommandKey === null
    ) {
      setInterventionModalCommandKey(lastRunCommand.key)
    }
  }, [lastRunCommand, interventionModalCommandKey])

  const onDownloadClick: React.MouseEventHandler<HTMLAnchorElement> = e => {
    if (downloadIsDisabled) return false
    e.preventDefault()
    e.stopPropagation()
    downloadRunLog()
  }

  return (
    <>
      {interventionModalCommandKey != null &&
      lastRunCommand != null &&
      isInterventionCommand(lastRunCommand) &&
      analysisCommands != null &&
      runStatus != null &&
      runData != null &&
      !TERMINAL_RUN_STATUSES.includes(runStatus)
        ? createPortal(
            <InterventionModal
              robotName={robotName}
              command={lastRunCommand}
              onResume={resumeRunHandler}
              run={runData}
              analysis={analysis}
            />,
            getTopPortalEl()
          )
        : null}
      <Flex flexDirection={DIRECTION_COLUMN} gridGap={SPACING.spacing4}>
        <Flex justifyContent={JUSTIFY_SPACE_BETWEEN}>
          <Flex gridGap={SPACING.spacing8}>
            <LegacyStyledText
              as="h2"
              fontWeight={TYPOGRAPHY.fontWeightSemiBold}
            >{`${
              runStatus != null && TERMINAL_RUN_STATUSES.includes(runStatus)
                ? t('final_step')
                : t('current_step')
            }${
              runStatus === RUN_STATUS_IDLE
                ? ':'
                : ` ${stepCountStr}${currentStepContents != null ? ': ' : ''}`
            }`}</LegacyStyledText>

            {currentStepContents}
          </Flex>
          <Link
            {...targetProps}
            role="button"
            css={css`
              ${TYPOGRAPHY.darkLinkH4SemiBold}
              &:hover {
                color: ${downloadIsDisabled ? COLORS.grey40 : COLORS.black90};
              }
              cursor: ${downloadIsDisabled ? 'default' : 'pointer'};
            `}
            textTransform={TYPOGRAPHY.textTransformCapitalize}
            onClick={onDownloadClick}
          >
            <Flex
              gridGap={SPACING.spacing2}
              alignItems={ALIGN_CENTER}
              color={COLORS.grey60}
            >
              <Icon name="download" size={SIZE_1} />
              {t('download_run_log')}
            </Flex>
          </Link>
          {downloadIsDisabled ? (
            <Tooltip tooltipProps={tooltipProps}>
              {t('complete_protocol_to_download')}
            </Tooltip>
          ) : null}
        </Flex>
        {!hasRunDiverged ? (
          <ProgressBar
            percentComplete={
              runHasNotBeenStarted
                ? 0
                : ((currentStepNumber as number) / analysisCommands.length) *
                  100
            }
            outerStyles={css`
              height: 0.375rem;
              background-color: ${COLORS.grey30};
              border-radius: ${BORDERS.borderRadius4};
              position: relative;
              overflow: initial;
            `}
            innerStyles={css`
              height: 0.375rem;
              background-color: ${COLORS.grey60};
              border-radius: ${BORDERS.borderRadius4};
            `}
          >
            <InterventionTicks
              {...{ makeHandleJumpToStep, analysisCommands }}
            />
          </ProgressBar>
        ) : null}
      </Flex>
    </>
  )
}<|MERGE_RESOLUTION|>--- conflicted
+++ resolved
@@ -119,24 +119,15 @@
   } else if (analysis != null && !hasRunDiverged) {
     currentStepContents = (
       <CommandText
-<<<<<<< HEAD
-        analysis={analysis}
-        command={analysisCommands[lastRunAnalysisCommandIndex]}
-=======
         commandTextData={getCommandTextData(analysis)}
         command={analysisCommands[(currentStepNumber as number) - 1]}
->>>>>>> a647963f
         robotType={robotType}
       />
     )
   } else if (analysis != null && hasRunDiverged && runCommandDetails != null) {
     currentStepContents = (
       <CommandText
-<<<<<<< HEAD
-        analysis={analysis}
-=======
         commandTextData={getCommandTextData(analysis)}
->>>>>>> a647963f
         command={runCommandDetails.data}
         robotType={robotType}
       />
