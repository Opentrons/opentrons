--- conflicted
+++ resolved
@@ -224,13 +224,8 @@
             &:hover {
               color: ${
                 downloadIsDisabled
-<<<<<<< HEAD
-                  ? LEGACY_COLORS.darkGreyEnabled
-                  : COLORS.black90
-=======
                   ? COLORS.grey50Enabled
                   : COLORS.darkBlackEnabled
->>>>>>> 9147da8d
               };
             }
             cursor: ${downloadIsDisabled ? 'default' : 'pointer'};
