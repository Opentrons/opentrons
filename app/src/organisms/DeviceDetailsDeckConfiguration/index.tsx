--- conflicted
+++ resolved
@@ -66,14 +66,10 @@
       .data ?? []
   const { updateDeckConfiguration } = useUpdateDeckConfigurationMutation()
   const { isRunRunning } = useRunStatuses()
-<<<<<<< HEAD
   const { data: maintenanceRunData } = useNotifyCurrentMaintenanceRun({
-=======
-  const isEstopNotDisengaged = useIsEstopNotDisengaged(robotName)
-  const { data: maintenanceRunData } = useCurrentMaintenanceRun({
->>>>>>> f1945761
     refetchInterval: RUN_REFETCH_INTERVAL,
   })
+  const isEstopNotDisengaged = useIsEstopNotDisengaged(robotName)
   const isMaintenanceRunExisting = maintenanceRunData?.data?.id != null
 
   const handleClickAdd = (cutoutId: CutoutId): void => {
