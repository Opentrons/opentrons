import * as React from 'react'
import { useTranslation } from 'react-i18next'
import { css } from 'styled-components'

import {
  ALIGN_CENTER,
  ALIGN_FLEX_START,
  BORDERS,
<<<<<<< HEAD
  LEGACY_COLORS,
=======
>>>>>>> e1f5673b
  COLORS,
  DeckConfigurator,
  DIRECTION_COLUMN,
  DIRECTION_ROW,
  Flex,
  JUSTIFY_SPACE_BETWEEN,
  Link,
  SPACING,
  TYPOGRAPHY,
} from '@opentrons/components'
import {
  useCurrentMaintenanceRun,
  useDeckConfigurationQuery,
  useUpdateDeckConfigurationMutation,
} from '@opentrons/react-api-client'
import {
  getCutoutDisplayName,
  getFixtureDisplayName,
  SINGLE_RIGHT_CUTOUTS,
  SINGLE_SLOT_FIXTURES,
  SINGLE_LEFT_SLOT_FIXTURE,
  SINGLE_RIGHT_SLOT_FIXTURE,
} from '@opentrons/shared-data'

import { StyledText } from '../../atoms/text'
import { Banner } from '../../atoms/Banner'
import { DeckFixtureSetupInstructionsModal } from './DeckFixtureSetupInstructionsModal'
import { AddFixtureModal } from './AddFixtureModal'
import { useRunStatuses } from '../Devices/hooks'

import type { CutoutId } from '@opentrons/shared-data'

const DECK_CONFIG_REFETCH_INTERVAL = 5000
const RUN_REFETCH_INTERVAL = 5000

interface DeviceDetailsDeckConfigurationProps {
  robotName: string
}

export function DeviceDetailsDeckConfiguration({
  robotName,
}: DeviceDetailsDeckConfigurationProps): JSX.Element | null {
  const { t } = useTranslation('device_details')
  const [
    showSetupInstructionsModal,
    setShowSetupInstructionsModal,
  ] = React.useState<boolean>(false)
  const [showAddFixtureModal, setShowAddFixtureModal] = React.useState<boolean>(
    false
  )
  const [targetCutoutId, setTargetCutoutId] = React.useState<CutoutId | null>(
    null
  )

  const deckConfig =
    useDeckConfigurationQuery({ refetchInterval: DECK_CONFIG_REFETCH_INTERVAL })
      .data ?? []
  const { updateDeckConfiguration } = useUpdateDeckConfigurationMutation()
  const { isRunRunning } = useRunStatuses()
  const { data: maintenanceRunData } = useCurrentMaintenanceRun({
    refetchInterval: RUN_REFETCH_INTERVAL,
  })
  const isMaintenanceRunExisting = maintenanceRunData?.data?.id != null

  const handleClickAdd = (cutoutId: CutoutId): void => {
    setTargetCutoutId(cutoutId)
    setShowAddFixtureModal(true)
  }

  const handleClickRemove = (cutoutId: CutoutId): void => {
    const isRightCutout = SINGLE_RIGHT_CUTOUTS.includes(cutoutId)
    const singleSlotFixture = isRightCutout
      ? SINGLE_RIGHT_SLOT_FIXTURE
      : SINGLE_LEFT_SLOT_FIXTURE

    const newDeckConfig = deckConfig.map(fixture =>
      fixture.cutoutId === cutoutId
        ? { ...fixture, cutoutFixtureId: singleSlotFixture }
        : fixture
    )

    updateDeckConfiguration(newDeckConfig)
  }

  // do not show standard slot in fixture display list
  const fixtureDisplayList = deckConfig.filter(
    fixture =>
      fixture.cutoutFixtureId != null &&
      !SINGLE_SLOT_FIXTURES.includes(fixture.cutoutFixtureId)
  )

  return (
    <>
      {showAddFixtureModal && targetCutoutId != null ? (
        <AddFixtureModal
          cutoutId={targetCutoutId}
          setShowAddFixtureModal={setShowAddFixtureModal}
        />
      ) : null}
      {showSetupInstructionsModal ? (
        <DeckFixtureSetupInstructionsModal
          setShowSetupInstructionsModal={setShowSetupInstructionsModal}
        />
      ) : null}
      <Flex
        alignItems={ALIGN_FLEX_START}
        backgroundColor={COLORS.white}
        border={BORDERS.lineBorder}
        borderRadius={BORDERS.radiusSoftCorners}
        flexDirection={DIRECTION_COLUMN}
        gridGap={SPACING.spacing16}
        width="100%"
        marginBottom={SPACING.spacing16}
      >
        <Flex
          flexDirection={DIRECTION_ROW}
          alignItems={ALIGN_CENTER}
          justifyContent={JUSTIFY_SPACE_BETWEEN}
          padding={SPACING.spacing16}
          width="100%"
          borderBottom={BORDERS.lineBorder}
        >
          <StyledText
            as="h3"
            fontWeight={TYPOGRAPHY.fontWeightSemiBold}
            id="DeckConfiguration_title"
          >
            {`${robotName} ${t('deck_configuration')}`}
          </StyledText>
          <Link
            role="button"
            css={TYPOGRAPHY.linkPSemiBold}
            onClick={() => setShowSetupInstructionsModal(true)}
          >
            {t('setup_instructions')}
          </Link>
        </Flex>
        <Flex
          gridGap={SPACING.spacing16}
          paddingX={SPACING.spacing16}
          paddingBottom={SPACING.spacing32}
          paddingTop={
            isRunRunning || isMaintenanceRunExisting
              ? undefined
              : SPACING.spacing32
          }
          width="100%"
          flexDirection={DIRECTION_COLUMN}
        >
          {isRunRunning ? (
            <Banner type="warning">
              {t('deck_configuration_is_not_available_when_run_is_in_progress')}
            </Banner>
          ) : null}
          {isMaintenanceRunExisting ? (
            <Banner type="warning">
              {t('deck_configuration_is_not_available_when_robot_is_busy')}
            </Banner>
          ) : null}
          <Flex css={DECK_CONFIG_SECTION_STYLE}>
            <Flex
              // eslint-disable-next-line @typescript-eslint/restrict-template-expressions
              marginLeft={`-${SPACING.spacing32}`}
              // eslint-disable-next-line @typescript-eslint/restrict-template-expressions
              marginTop={`-${SPACING.spacing6}`}
              flexDirection={DIRECTION_COLUMN}
            >
              <DeckConfigurator
                readOnly={isRunRunning || isMaintenanceRunExisting}
                deckConfig={deckConfig}
                handleClickAdd={handleClickAdd}
                handleClickRemove={handleClickRemove}
              />
            </Flex>
            <Flex
              flexDirection={DIRECTION_COLUMN}
              gridGap={SPACING.spacing8}
              width="32rem"
            >
              <Flex
                gridGap={SPACING.spacing32}
                paddingLeft={SPACING.spacing8}
                css={TYPOGRAPHY.labelSemiBold}
              >
                <StyledText>{t('location')}</StyledText>
                <StyledText>{t('fixture')}</StyledText>
              </Flex>
              {fixtureDisplayList.length > 0 ? (
                fixtureDisplayList.map(fixture => (
                  <Flex
                    key={fixture.cutoutId}
                    backgroundColor={COLORS.grey35}
                    gridGap={SPACING.spacing60}
                    padding={SPACING.spacing8}
                    width="100%"
                    css={TYPOGRAPHY.labelRegular}
                  >
                    <StyledText>
                      {getCutoutDisplayName(fixture.cutoutId)}
                    </StyledText>
                    <StyledText>
                      {getFixtureDisplayName(fixture.cutoutFixtureId)}
                    </StyledText>
                  </Flex>
                ))
              ) : (
                <Flex
                  backgroundColor={COLORS.grey35}
                  gridGap={SPACING.spacing60}
                  padding={SPACING.spacing8}
                  width="100%"
                  css={TYPOGRAPHY.labelRegular}
                >
                  <StyledText>{t('no_deck_fixtures')}</StyledText>
                </Flex>
              )}
            </Flex>
          </Flex>
        </Flex>
      </Flex>
    </>
  )
}

const DECK_CONFIG_SECTION_STYLE = css`
  flex-direction: ${DIRECTION_ROW};
  grid-gap: ${SPACING.spacing40};
  @media screen and (max-width: 1024px) {
    flex-direction: ${DIRECTION_COLUMN};
    align-items: ${ALIGN_CENTER};
    grid-gap: ${SPACING.spacing32};
  }
`<|MERGE_RESOLUTION|>--- conflicted
+++ resolved
@@ -6,10 +6,6 @@
   ALIGN_CENTER,
   ALIGN_FLEX_START,
   BORDERS,
-<<<<<<< HEAD
-  LEGACY_COLORS,
-=======
->>>>>>> e1f5673b
   COLORS,
   DeckConfigurator,
   DIRECTION_COLUMN,
