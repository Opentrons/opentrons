import * as React from 'react'
import { when, resetAllWhenMocks } from 'jest-when'
import { renderWithProviders } from '@opentrons/components'
import { OT2_STANDARD_MODEL } from '@opentrons/shared-data'
import { i18n } from '../../../i18n'
import { useFeatureFlag } from '../../../redux/config'
import { RobotConfigurationDetails } from '../RobotConfigurationDetails'
import { LoadModuleRunTimeCommand } from '@opentrons/shared-data/protocol/types/schemaV6/command/setup'

jest.mock('../../../redux/config')

const mockUseFeatureFlag = useFeatureFlag as jest.MockedFunction<
  typeof useFeatureFlag
>

const mockRequiredModuleDetails = [
  {
    id: 'someId',
    createdAt: '2022-04-18T19:16:57.398363+00:00',
    commandType: 'loadModule',
    key: 'someKey',
    status: 'succeeded',
    params: {
      model: 'magneticModuleV2',
      location: {
        slotName: '1',
      },
      moduleId: 'magneticModuleType',
    },
    result: {
      moduleId: 'magneticModuleType',
      definition: {
        otSharedSchema: 'module/schemas/2',
        moduleType: 'magneticModuleType',
        model: 'magneticModuleV2',
        labwareOffset: {
          x: -1.175,
          y: -0.125,
          z: 82.25,
        },
        dimensions: {
          bareOverallHeight: 110.152,
          overLabwareHeight: 4.052,
          lidHeight: null,
        },
        calibrationPoint: {
          x: 124.875,
          y: 2.75,
        },
        displayName: 'Magnetic Module GEN2',
        quirks: [],
        slotTransforms: {},
        compatibleWith: [],
      },
      model: 'magneticModuleV2',
      serialNumber: 'fake-serial-number',
    },
    error: null,
    startedAt: '2022-04-18T19:16:57.401628+00:00',
    completedAt: '2022-04-18T19:16:57.402112+00:00',
  } as LoadModuleRunTimeCommand,
]

const render = (
  props: React.ComponentProps<typeof RobotConfigurationDetails>
) => {
  return renderWithProviders(<RobotConfigurationDetails {...props} />, {
    i18nInstance: i18n,
  })[0]
}

describe('RobotConfigurationDetails', () => {
  let props: React.ComponentProps<typeof RobotConfigurationDetails>

  beforeEach(() => {
    when(mockUseFeatureFlag)
      .calledWith('enableExtendedHardware')
      .mockReturnValue(false)
  })

  afterEach(() => {
    resetAllWhenMocks()
  })
  it('renders a robot section showing the intended robot model for an OT-2 protocol', () => {
    props = {
      leftMountPipetteName: 'p10_single',
      rightMountPipetteName: null,
      requiredModuleDetails: null,
      isLoading: false,
      isOT3Protocol: false,
    }
    const { getByText } = render(props)
    getByText('robot')
    getByText('OT-2')
  })

  it('renders a robot section showing the intended robot model for an OT-3 protocol', () => {
    props = {
      leftMountPipetteName: 'p10_single',
      rightMountPipetteName: null,
      requiredModuleDetails: null,
      isLoading: false,
      isOT3Protocol: true,
    }
    const { getByText } = render(props)
    getByText('robot')
    getByText('OT-3')
  })

  it('renders left mount pipette when there is a pipette only in the left mount', () => {
    props = {
      leftMountPipetteName: 'p10_single',
      rightMountPipetteName: null,
      requiredModuleDetails: null,
      isLoading: false,
<<<<<<< HEAD
      isOT3Protocol: false,
=======
      robotType: OT2_STANDARD_MODEL,
>>>>>>> 2432eeed
    }
    const { getByText } = render(props)
    getByText('left mount')
    getByText('P10 Single-Channel GEN1')
    getByText('right mount')
    getByText('empty')
  })

  it('renders right mount pipette when there is a pipette only in the right mount', () => {
    props = {
      leftMountPipetteName: null,
      rightMountPipetteName: 'p10_single',
      requiredModuleDetails: null,
      isLoading: false,
<<<<<<< HEAD
      isOT3Protocol: false,
=======
      robotType: OT2_STANDARD_MODEL,
>>>>>>> 2432eeed
    }
    const { getByText } = render(props)
    getByText('left mount')
    getByText('P10 Single-Channel GEN1')
    getByText('right mount')
    getByText('empty')
  })

  it('renders extension mount section when extended hardware feature flag is on', () => {
    when(mockUseFeatureFlag)
      .calledWith('enableExtendedHardware')
      .mockReturnValue(true)

    const { getByText } = render(props)
    getByText('extension mount')
  })

  it('renders the magnetic module when the protocol contains a magnetic module', () => {
    props = {
      leftMountPipetteName: null,
      rightMountPipetteName: 'p10_single',
      requiredModuleDetails: mockRequiredModuleDetails,
      isLoading: false,
<<<<<<< HEAD
      isOT3Protocol: false,
=======
      robotType: OT2_STANDARD_MODEL,
>>>>>>> 2432eeed
    }

    const { getByText } = render(props)
    getByText('Slot 1')
    getByText('Magnetic Module GEN2')
  })

  it('renders loading for both pipettes when it is in a loading state', () => {
    props = {
      leftMountPipetteName: 'p10_single',
      rightMountPipetteName: null,
      requiredModuleDetails: null,
      isLoading: true,
<<<<<<< HEAD
      isOT3Protocol: false,
=======
      robotType: OT2_STANDARD_MODEL,
>>>>>>> 2432eeed
    }
    const { getAllByText, getByText } = render(props)
    getByText('right mount')
    getAllByText('Loading...')
  })
})<|MERGE_RESOLUTION|>--- conflicted
+++ resolved
@@ -1,7 +1,7 @@
 import * as React from 'react'
 import { when, resetAllWhenMocks } from 'jest-when'
 import { renderWithProviders } from '@opentrons/components'
-import { OT2_STANDARD_MODEL } from '@opentrons/shared-data'
+import { OT2_STANDARD_MODEL, OT3_STANDARD_MODEL } from '@opentrons/shared-data'
 import { i18n } from '../../../i18n'
 import { useFeatureFlag } from '../../../redux/config'
 import { RobotConfigurationDetails } from '../RobotConfigurationDetails'
@@ -88,6 +88,7 @@
       requiredModuleDetails: null,
       isLoading: false,
       isOT3Protocol: false,
+      robotType: OT2_STANDARD_MODEL,
     }
     const { getByText } = render(props)
     getByText('robot')
@@ -101,6 +102,7 @@
       requiredModuleDetails: null,
       isLoading: false,
       isOT3Protocol: true,
+      robotType: OT3_STANDARD_MODEL,
     }
     const { getByText } = render(props)
     getByText('robot')
@@ -113,11 +115,8 @@
       rightMountPipetteName: null,
       requiredModuleDetails: null,
       isLoading: false,
-<<<<<<< HEAD
       isOT3Protocol: false,
-=======
       robotType: OT2_STANDARD_MODEL,
->>>>>>> 2432eeed
     }
     const { getByText } = render(props)
     getByText('left mount')
@@ -132,11 +131,8 @@
       rightMountPipetteName: 'p10_single',
       requiredModuleDetails: null,
       isLoading: false,
-<<<<<<< HEAD
       isOT3Protocol: false,
-=======
       robotType: OT2_STANDARD_MODEL,
->>>>>>> 2432eeed
     }
     const { getByText } = render(props)
     getByText('left mount')
@@ -160,11 +156,8 @@
       rightMountPipetteName: 'p10_single',
       requiredModuleDetails: mockRequiredModuleDetails,
       isLoading: false,
-<<<<<<< HEAD
       isOT3Protocol: false,
-=======
       robotType: OT2_STANDARD_MODEL,
->>>>>>> 2432eeed
     }
 
     const { getByText } = render(props)
@@ -178,11 +171,8 @@
       rightMountPipetteName: null,
       requiredModuleDetails: null,
       isLoading: true,
-<<<<<<< HEAD
       isOT3Protocol: false,
-=======
       robotType: OT2_STANDARD_MODEL,
->>>>>>> 2432eeed
     }
     const { getAllByText, getByText } = render(props)
     getByText('right mount')
