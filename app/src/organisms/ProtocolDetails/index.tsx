import * as React from 'react'
import map from 'lodash/map'
import omit from 'lodash/omit'
import isEmpty from 'lodash/isEmpty'
import startCase from 'lodash/startCase'
import { format } from 'date-fns'
import { css } from 'styled-components'
import { useTranslation } from 'react-i18next'
import { useDispatch, useSelector } from 'react-redux'
import { ErrorBoundary } from 'react-error-boundary'

import {
  Box,
  Btn,
  Flex,
  Icon,
  Link,
  ALIGN_CENTER,
  BORDERS,
<<<<<<< HEAD
  LEGACY_COLORS,
=======
>>>>>>> e1f5673b
  COLORS,
  DIRECTION_COLUMN,
  DIRECTION_ROW,
  DISPLAY_FLEX,
  JUSTIFY_CENTER,
  JUSTIFY_SPACE_BETWEEN,
  POSITION_RELATIVE,
  SIZE_1,
  SIZE_5,
  SPACING,
  RoundTab,
  TYPOGRAPHY,
  PrimaryButton,
  ProtocolDeck,
} from '@opentrons/components'
import {
  parseInitialPipetteNamesByMount,
  parseInitialLoadedModulesBySlot,
  parseInitialLoadedLabwareBySlot,
  parseInitialLoadedLabwareByModuleId,
  parseInitialLoadedLabwareByAdapter,
} from '@opentrons/api-client'
import {
  getGripperDisplayName,
  getSimplestDeckConfigForProtocol,
} from '@opentrons/shared-data'

import { Portal } from '../../App/portal'
import { Divider } from '../../atoms/structure'
import { StyledText } from '../../atoms/text'
import { LegacyModal } from '../../molecules/LegacyModal'
import {
  useTrackEvent,
  ANALYTICS_PROTOCOL_PROCEED_TO_RUN,
} from '../../redux/analytics'
import {
  getIsProtocolAnalysisInProgress,
  analyzeProtocol,
} from '../../redux/protocol-storage'
import { useFeatureFlag } from '../../redux/config'
import { ChooseRobotToRunProtocolSlideout } from '../ChooseRobotToRunProtocolSlideout'
import { SendProtocolToFlexSlideout } from '../SendProtocolToFlexSlideout'
import { ProtocolAnalysisFailure } from '../ProtocolAnalysisFailure'
import {
  getAnalysisStatus,
  getProtocolDisplayName,
} from '../ProtocolsLanding/utils'
import { getProtocolUsesGripper } from '../ProtocolSetupInstruments/utils'
import { ProtocolOverflowMenu } from '../ProtocolsLanding/ProtocolOverflowMenu'
import { ProtocolStats } from './ProtocolStats'
import { ProtocolLabwareDetails } from './ProtocolLabwareDetails'
import { ProtocolLiquidsDetails } from './ProtocolLiquidsDetails'
import { RobotConfigurationDetails } from './RobotConfigurationDetails'

import type { JsonConfig, PythonConfig } from '@opentrons/shared-data'
import type { StoredProtocolData } from '../../redux/protocol-storage'
import type { State, Dispatch } from '../../redux/types'

const GRID_STYLE = css`
  display: grid;
  width: 100%;
  grid-template-columns: 26.6% 26.6% 26.6% 20.2%;
`

const ZOOM_ICON_STYLE = css`
  border-radius: ${BORDERS.radiusSoftCorners};
  &:hover {
    background: ${COLORS.grey35};
  }
  &:active {
    background: ${COLORS.grey35};
  }
  &:disabled {
    background: ${COLORS.white};
  }
  &:focus-visible {
    box-shadow: 0 0 0 3px ${COLORS.fundamentalsFocus};
  }
`

interface Metadata {
  [key: string]: any
}

interface MetadataDetailsProps {
  description: string
  metadata: Metadata
  protocolType: string
}

function MetadataDetails({
  description,
  metadata,
  protocolType,
}: MetadataDetailsProps): JSX.Element {
  if (protocolType === 'json') {
    return <StyledText as="p">{description}</StyledText>
  } else {
    const filteredMetaData = Object.entries(
      omit(metadata, ['description', 'protocolName', 'author', 'apiLevel'])
    ).map(item => ({ label: item[0], value: item[1] }))

    return (
      <Flex
        flex="1"
        flexDirection={DIRECTION_COLUMN}
        data-testid="ProtocolDetails_description"
      >
        <StyledText as="p">{description}</StyledText>
        {filteredMetaData.map((item, index) => {
          return (
            <React.Fragment key={index}>
              <StyledText as="h6" marginTop={SPACING.spacing8}>
                {startCase(item.label)}
              </StyledText>
              <StyledText as="p">{item.value}</StyledText>
            </React.Fragment>
          )
        })}
      </Flex>
    )
  }
}

interface ReadMoreContentProps {
  metadata: Metadata
  protocolType: 'json' | 'python'
}

const ReadMoreContent = (props: ReadMoreContentProps): JSX.Element => {
  const { metadata, protocolType } = props
  const { t, i18n } = useTranslation('protocol_details')
  const [isReadMore, setIsReadMore] = React.useState(true)

  const description = isEmpty(metadata.description)
    ? t('shared:no_data')
    : metadata.description

  return (
    <Flex flexDirection={DIRECTION_COLUMN}>
      {isReadMore ? (
        <StyledText as="p">{description.slice(0, 160)}</StyledText>
      ) : (
        <MetadataDetails
          description={description}
          metadata={metadata}
          protocolType={protocolType}
        />
      )}
      {(description.length > 160 || protocolType === 'python') && (
        <Link
          role="button"
          css={TYPOGRAPHY.linkPSemiBold}
          marginTop={SPACING.spacing8}
          onClick={() => setIsReadMore(!isReadMore)}
        >
          {isReadMore
            ? i18n.format(t('read_more'), 'capitalize')
            : i18n.format(t('read_less'), 'capitalize')}
        </Link>
      )}
    </Flex>
  )
}

interface ProtocolDetailsProps extends StoredProtocolData {}

export function ProtocolDetails(
  props: ProtocolDetailsProps
): JSX.Element | null {
  const trackEvent = useTrackEvent()
  const dispatch = useDispatch<Dispatch>()
  const { protocolKey, srcFileNames, mostRecentAnalysis, modified } = props
  const { t, i18n } = useTranslation(['protocol_details', 'shared'])
  const enableProtocolStats = useFeatureFlag('protocolStats')
  const [currentTab, setCurrentTab] = React.useState<
    'robot_config' | 'labware' | 'liquids' | 'stats'
  >('robot_config')
  const [
    showChooseRobotToRunProtocolSlideout,
    setShowChooseRobotToRunProtocolSlideout,
  ] = React.useState<boolean>(false)
  const [
    showSendProtocolToFlexSlideout,
    setShowSendProtocolToFlexSlideout,
  ] = React.useState<boolean>(false)
  const [showDeckViewModal, setShowDeckViewModal] = React.useState(false)

  React.useEffect(() => {
    if (mostRecentAnalysis != null && !('liquids' in mostRecentAnalysis)) {
      dispatch(analyzeProtocol(protocolKey))
    }
  }, [])

  const isAnalyzing = useSelector((state: State) =>
    getIsProtocolAnalysisInProgress(state, protocolKey)
  )
  const analysisStatus = getAnalysisStatus(isAnalyzing, mostRecentAnalysis)
  if (analysisStatus === 'missing') return null

  const { left: leftMountPipetteName, right: rightMountPipetteName } =
    mostRecentAnalysis != null
      ? parseInitialPipetteNamesByMount(mostRecentAnalysis.commands)
      : { left: null, right: null }

  const requiredExtensionInstrumentName =
    mostRecentAnalysis != null && getProtocolUsesGripper(mostRecentAnalysis)
      ? getGripperDisplayName('gripperV1')
      : null

  const requiredModuleDetails =
    mostRecentAnalysis?.commands != null
      ? map(parseInitialLoadedModulesBySlot(mostRecentAnalysis.commands))
      : []

  const requiredFixtureDetails = getSimplestDeckConfigForProtocol(
    mostRecentAnalysis
  )

  const requiredLabwareDetails =
    mostRecentAnalysis != null
      ? map({
          ...parseInitialLoadedLabwareByModuleId(
            mostRecentAnalysis.commands != null
              ? mostRecentAnalysis.commands
              : []
          ),
          ...parseInitialLoadedLabwareBySlot(
            mostRecentAnalysis.commands != null
              ? mostRecentAnalysis.commands
              : []
          ),
          ...parseInitialLoadedLabwareByAdapter(
            mostRecentAnalysis.commands != null
              ? mostRecentAnalysis.commands
              : []
          ),
        }).filter(
          labware => labware.result?.definition?.parameters?.format !== 'trash'
        )
      : []

  const protocolDisplayName = getProtocolDisplayName(
    protocolKey,
    srcFileNames,
    mostRecentAnalysis
  )

  const getCreationMethod = (config: JsonConfig | PythonConfig): string => {
    if (config.protocolType === 'json') {
      return t('protocol_designer_version', {
        version: config.schemaVersion.toFixed(1),
      })
    } else {
      return t('python_api_version', {
        version:
          config.apiVersion != null ? config.apiVersion?.join('.') : null,
      })
    }
  }

  const creationMethod =
    mostRecentAnalysis != null
      ? getCreationMethod(mostRecentAnalysis.config) ?? t('shared:no_data')
      : t('shared:no_data')
  const author =
    mostRecentAnalysis != null
      ? mostRecentAnalysis?.metadata?.author ?? t('shared:no_data')
      : t('shared:no_data')
  const lastAnalyzed =
    mostRecentAnalysis?.createdAt != null
      ? format(new Date(mostRecentAnalysis.createdAt), 'M/d/yy HH:mm')
      : t('shared:no_data')
  const robotType = mostRecentAnalysis?.robotType ?? null

  const contentsByTabName = {
    labware: (
      <ProtocolLabwareDetails requiredLabwareDetails={requiredLabwareDetails} />
    ),
    robot_config: (
      <RobotConfigurationDetails
        leftMountPipetteName={leftMountPipetteName}
        rightMountPipetteName={rightMountPipetteName}
        extensionInstrumentName={requiredExtensionInstrumentName}
        requiredModuleDetails={requiredModuleDetails}
        requiredFixtureDetails={requiredFixtureDetails}
        isLoading={analysisStatus === 'loading'}
        robotType={robotType}
      />
    ),
    liquids: (
      <ProtocolLiquidsDetails
        commands={
          mostRecentAnalysis?.commands != null
            ? mostRecentAnalysis?.commands
            : []
        }
        liquids={
          mostRecentAnalysis?.liquids != null ? mostRecentAnalysis?.liquids : []
        }
      />
    ),
    stats: enableProtocolStats ? (
      <ProtocolStats analysis={mostRecentAnalysis} />
    ) : null,
  }

  const deckMap = <ProtocolDeck protocolAnalysis={mostRecentAnalysis} />

  const deckViewByAnalysisStatus = {
    missing: <Box size="14rem" backgroundColor={COLORS.grey35} />,
    loading: <Box size="14rem" backgroundColor={COLORS.grey35} />,
    error: <Box size="14rem" backgroundColor={COLORS.grey35} />,
    complete: (
      <Box size="14rem" height="auto">
        {deckMap}
      </Box>
    ),
  }

  const handleRunProtocolButtonClick = (): void => {
    trackEvent({
      name: ANALYTICS_PROTOCOL_PROCEED_TO_RUN,
      properties: { sourceLocation: 'ProtocolsDetail' },
    })
    setShowChooseRobotToRunProtocolSlideout(true)
  }

  const UNKNOWN_ATTACHMENT_ERROR = `${protocolDisplayName} protocol uses 
  instruments or modules from a future version of Opentrons software. Please update 
  the app to the most recent version to run this protocol.`

  const UnknownAttachmentError = (
    <ProtocolAnalysisFailure
      protocolKey={protocolKey}
      errors={[UNKNOWN_ATTACHMENT_ERROR]}
    />
  )

  return (
    <>
      <Portal level="top">
        {showDeckViewModal ? (
          <LegacyModal
            title={t('deck_view')}
            onClose={() => setShowDeckViewModal(false)}
          >
            {deckMap}
          </LegacyModal>
        ) : null}
      </Portal>
      <Flex
        flexDirection={DIRECTION_COLUMN}
        padding={SPACING.spacing16}
        width="100%"
      >
        <ErrorBoundary fallback={UnknownAttachmentError}>
          <ChooseRobotToRunProtocolSlideout
            onCloseClick={() => setShowChooseRobotToRunProtocolSlideout(false)}
            showSlideout={showChooseRobotToRunProtocolSlideout}
            storedProtocolData={props}
          />
          <SendProtocolToFlexSlideout
            isExpanded={showSendProtocolToFlexSlideout}
            onCloseClick={() => setShowSendProtocolToFlexSlideout(false)}
            storedProtocolData={props}
          />

          <Flex
            backgroundColor={COLORS.white}
            border={`1px solid ${COLORS.grey35}`}
            borderRadius={BORDERS.radiusSoftCorners}
            position={POSITION_RELATIVE}
            flexDirection={DIRECTION_ROW}
            width="100%"
            marginBottom={SPACING.spacing16}
          >
            <Flex
              flexDirection={DIRECTION_COLUMN}
              gridGap={SPACING.spacing16}
              padding={`${SPACING.spacing16} 0 ${SPACING.spacing16} ${SPACING.spacing16}`}
              width="100%"
            >
              {analysisStatus !== 'loading' &&
              mostRecentAnalysis != null &&
              mostRecentAnalysis.errors.length > 0 ? (
                <ProtocolAnalysisFailure
                  protocolKey={protocolKey}
                  errors={mostRecentAnalysis.errors.map(e => e.detail)}
                />
              ) : null}
              <StyledText
                css={TYPOGRAPHY.h2SemiBold}
                marginBottom={SPACING.spacing16}
                data-testid={`ProtocolDetails_${protocolDisplayName}`}
                overflowWrap="anywhere"
              >
                {protocolDisplayName}
              </StyledText>
              <Flex css={GRID_STYLE}>
                <Flex
                  flexDirection={DIRECTION_COLUMN}
                  data-testid="ProtocolDetails_creationMethod"
                >
                  <StyledText as="h6" color={COLORS.grey50Enabled}>
                    {t('creation_method')}
                  </StyledText>
                  <StyledText as="p">
                    {analysisStatus === 'loading'
                      ? t('shared:loading')
                      : creationMethod}
                  </StyledText>
                </Flex>
                <Flex
                  flexDirection={DIRECTION_COLUMN}
                  data-testid="ProtocolDetails_lastUpdated"
                >
                  <StyledText as="h6" color={COLORS.grey50Enabled}>
                    {t('last_updated')}
                  </StyledText>
                  <StyledText as="p">
                    {analysisStatus === 'loading'
                      ? t('shared:loading')
                      : format(new Date(modified), 'M/d/yy HH:mm')}
                  </StyledText>
                </Flex>
                <Flex
                  flexDirection={DIRECTION_COLUMN}
                  data-testid="ProtocolDetails_lastAnalyzed"
                >
                  <StyledText as="h6" color={COLORS.grey50Enabled}>
                    {t('last_analyzed')}
                  </StyledText>
                  <StyledText as="p">
                    {analysisStatus === 'loading'
                      ? t('shared:loading')
                      : lastAnalyzed}
                  </StyledText>
                </Flex>
                <Flex
                  css={css`
                    display: grid;
                    justify-self: end;
                  `}
                >
                  <PrimaryButton
                    onClick={() => handleRunProtocolButtonClick()}
                    data-testid="ProtocolDetails_runProtocol"
                    disabled={analysisStatus === 'loading'}
                  >
                    {t('start_setup')}
                  </PrimaryButton>
                </Flex>
              </Flex>
              <Divider marginY={SPACING.spacing16} />
              <Flex css={GRID_STYLE}>
                <Flex
                  flexDirection={DIRECTION_COLUMN}
                  data-testid="ProtocolDetails_author"
                >
                  <StyledText as="h6" color={COLORS.grey50Enabled}>
                    {t('org_or_author')}
                  </StyledText>
                  <StyledText
                    as="p"
                    marginRight={SPACING.spacing20}
                    overflowWrap="anywhere"
                  >
                    {analysisStatus === 'loading'
                      ? t('shared:loading')
                      : author}
                  </StyledText>
                </Flex>
                <Flex
                  flexDirection={DIRECTION_COLUMN}
                  data-testid="ProtocolDetails_description"
                >
                  <StyledText as="h6" color={COLORS.grey50Enabled}>
                    {t('description')}
                  </StyledText>
                  {analysisStatus === 'loading' ? (
                    <StyledText as="p">{t('shared:loading')}</StyledText>
                  ) : null}
                  {mostRecentAnalysis != null ? (
                    <ReadMoreContent
                      metadata={mostRecentAnalysis.metadata}
                      protocolType={mostRecentAnalysis.config.protocolType}
                    />
                  ) : null}
                </Flex>
              </Flex>
            </Flex>
            <Box
              position={POSITION_RELATIVE}
              top={SPACING.spacing2}
              right={SPACING.spacing2}
            >
              <ProtocolOverflowMenu
                handleRunProtocol={() =>
                  setShowChooseRobotToRunProtocolSlideout(true)
                }
                handleSendProtocolToFlex={() =>
                  setShowSendProtocolToFlexSlideout(true)
                }
                storedProtocolData={props}
                data-testid="ProtocolDetails_overFlowMenu"
              />
            </Box>
          </Flex>
          <Flex
            flexDirection={DIRECTION_ROW}
            justifyContent={JUSTIFY_SPACE_BETWEEN}
            marginBottom={SPACING.spacing16}
          >
            <Flex
              flex={`0 0 ${String(SIZE_5)}`}
              flexDirection={DIRECTION_COLUMN}
              backgroundColor={COLORS.white}
              border={`1px solid ${String(COLORS.grey35)}`}
              borderRadius={BORDERS.radiusSoftCorners}
              height="100%"
              data-testid="ProtocolDetails_deckMap"
            >
              <Flex
                alignItems={ALIGN_CENTER}
                justifyContent={JUSTIFY_SPACE_BETWEEN}
                padding={SPACING.spacing16}
              >
                <StyledText as="h3" fontWeight={TYPOGRAPHY.fontWeightSemiBold}>
                  {t('deck_view')}
                </StyledText>
                <Btn
                  alignItems={ALIGN_CENTER}
                  disabled={analysisStatus !== 'complete'}
                  display={DISPLAY_FLEX}
                  justifyContent={JUSTIFY_CENTER}
                  height={SPACING.spacing24}
                  width={SPACING.spacing24}
                  css={ZOOM_ICON_STYLE}
                  onClick={() => setShowDeckViewModal(true)}
                >
                  <Icon name="union" size={SIZE_1} />
                </Btn>
              </Flex>
              <Box padding={SPACING.spacing16} backgroundColor={COLORS.white}>
                {deckViewByAnalysisStatus[analysisStatus]}
              </Box>
            </Flex>

            <Flex
              width="100%"
              height="100%"
              flexDirection={DIRECTION_COLUMN}
              marginLeft={SPACING.spacing16}
            >
              <Flex>
                <RoundTab
                  data-testid="ProtocolDetails_robotConfig"
                  isCurrent={currentTab === 'robot_config'}
                  onClick={() => setCurrentTab('robot_config')}
                >
                  <StyledText>
                    {i18n.format(t('robot_configuration'), 'capitalize')}
                  </StyledText>
                </RoundTab>
                <RoundTab
                  data-testid="ProtocolDetails_labware"
                  isCurrent={currentTab === 'labware'}
                  onClick={() => setCurrentTab('labware')}
                >
                  <StyledText>
                    {i18n.format(t('labware'), 'capitalize')}
                  </StyledText>
                </RoundTab>
                {mostRecentAnalysis != null && (
                  <RoundTab
                    data-testid="ProtocolDetails_liquids"
                    isCurrent={currentTab === 'liquids'}
                    onClick={() => setCurrentTab('liquids')}
                  >
                    <StyledText>
                      {i18n.format(t('liquids'), 'capitalize')}
                    </StyledText>
                  </RoundTab>
                )}
                {enableProtocolStats && mostRecentAnalysis != null && (
                  <RoundTab
                    data-testid="ProtocolDetails_stats"
                    isCurrent={currentTab === 'stats'}
                    onClick={() => setCurrentTab('stats')}
                  >
                    <StyledText>
                      {i18n.format(t('stats'), 'capitalize')}
                    </StyledText>
                  </RoundTab>
                )}
              </Flex>
              <Box
                backgroundColor={COLORS.white}
                border={BORDERS.lineBorder}
                // remove left upper corner border radius when first tab is active
                borderRadius={`${
                  currentTab === 'robot_config'
                    ? '0'
                    : String(BORDERS.radiusSoftCorners)
                } ${String(BORDERS.radiusSoftCorners)} ${String(
                  BORDERS.radiusSoftCorners
                )} ${String(BORDERS.radiusSoftCorners)}`}
                padding={`${SPACING.spacing16} ${SPACING.spacing16} 0 ${SPACING.spacing16}`}
              >
                {contentsByTabName[currentTab]}
              </Box>
            </Flex>
          </Flex>
        </ErrorBoundary>
      </Flex>
    </>
  )
}<|MERGE_RESOLUTION|>--- conflicted
+++ resolved
@@ -17,10 +17,6 @@
   Link,
   ALIGN_CENTER,
   BORDERS,
-<<<<<<< HEAD
-  LEGACY_COLORS,
-=======
->>>>>>> e1f5673b
   COLORS,
   DIRECTION_COLUMN,
   DIRECTION_ROW,
