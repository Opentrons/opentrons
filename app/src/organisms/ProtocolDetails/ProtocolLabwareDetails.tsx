import * as React from 'react'
import { useTranslation } from 'react-i18next'
import {
  ALIGN_CENTER,
  COLORS,
  DIRECTION_COLUMN,
  DIRECTION_ROW,
  Flex,
  Icon,
  POSITION_ABSOLUTE,
  POSITION_RELATIVE,
  SPACING,
  TYPOGRAPHY,
} from '@opentrons/components'
import { getLabwareDefURI } from '@opentrons/shared-data'
import { StyledText } from '../../atoms/text'
import { Divider } from '../../atoms/structure'
import { OverflowBtn } from '../../atoms/MenuList/OverflowBtn'
import { MenuItem } from '../../atoms/MenuList/MenuItem'
import { Portal } from '../../App/portal'
import { LabwareDetails } from '../LabwareDetails'
import { useMenuHandleClickOutside } from '../../atoms/MenuList/hooks'

import type { LoadLabwareRunTimeCommand } from '@opentrons/shared-data/protocol/types/schemaV6/command/setup'
import type { LabwareDefAndDate } from '../../pages/Labware/hooks'

interface ProtocolLabwareDetailsProps {
  requiredLabwareDetails: LoadLabwareRunTimeCommand[] | null
}

export const ProtocolLabwareDetails = (
  props: ProtocolLabwareDetailsProps
): JSX.Element => {
  const { requiredLabwareDetails } = props
  const { t } = useTranslation('protocol_details')

  const labwareDetails =
    requiredLabwareDetails != null
      ? [
          ...requiredLabwareDetails
            .reduce((obj, labware) => {
              if (!obj.has(getLabwareDefURI(labware.result.definition)))
                obj.set(getLabwareDefURI(labware.result.definition), {
                  ...labware,
                  quantity: 0,
                })
              obj.get(getLabwareDefURI(labware.result.definition)).quantity++
              return obj
            }, new Map())
            .values(),
        ]
      : []

  return (
    <Flex
      flexDirection={DIRECTION_COLUMN}
      width="100%"
      marginBottom={SPACING.spacing3}
    >
      <Flex flexDirection={DIRECTION_ROW}>
        <StyledText
          as="label"
          fontWeight={TYPOGRAPHY.fontWeightSemiBold}
<<<<<<< HEAD
          color={COLORS.darkBlackEnabled}
=======
          marginBottom={SPACING.spacing3}
>>>>>>> 0c9530e4
          data-testid={'ProtocolLabwareDetails_labware_name'}
          width="66%"
        >
          {t('labware_name')}
        </StyledText>
        <StyledText
          as="label"
          fontWeight={TYPOGRAPHY.fontWeightSemiBold}
<<<<<<< HEAD
          color={COLORS.darkBlackEnabled}
          marginLeft={SIZE_5}
=======
>>>>>>> 0c9530e4
          data-testid={'ProtocolLabwareDetails_quantity'}
        >
          {t('quantity')}
        </StyledText>
      </Flex>
      {labwareDetails?.map((labware, index) => {
        return (
          <React.Fragment key={index}>
            <ProtocolLabwareDetailItem
              namespace={labware.params.namespace}
              displayName={labware.result.definition.metadata.displayName}
              quantity={labware.quantity}
              labware={{ definition: labware.result.definition }}
              data-testid={`ProtocolLabwareDetails_item_${index}`}
            />
          </React.Fragment>
        )
      })}
    </Flex>
  )
}

interface ProtocolLabwareDetailItemProps {
  namespace: string
  displayName: string
  quantity: string
  labware: LabwareDefAndDate
}

export const ProtocolLabwareDetailItem = (
  props: ProtocolLabwareDetailItemProps
): JSX.Element => {
  const { namespace, displayName, quantity, labware } = props
  return (
    <>
      <Divider width="100%" />
      <Flex
        flexDirection={DIRECTION_ROW}
        marginY={SPACING.spacing3}
        alignItems={ALIGN_CENTER}
      >
        <Flex
          flexDirection={DIRECTION_ROW}
          alignItems={ALIGN_CENTER}
          width="66%"
          marginRight={SPACING.spacingM}
        >
          {namespace === 'opentrons' ? (
            <Icon
              color={COLORS.blueEnabled}
              name="check-decagram"
              height="0.75rem"
              minHeight="0.75rem"
              minWidth="0.75rem"
              marginRight={SPACING.spacing3}
            />
          ) : (
            <Flex marginLeft={SPACING.spacingM} />
          )}
<<<<<<< HEAD
          <StyledText as="p" color={COLORS.darkBlackEnabled} width={SIZE_5}>
            {displayName}
          </StyledText>
        </Flex>
        <StyledText as="p" color={COLORS.darkBlackEnabled} marginLeft="5rem">
          {quantity}
        </StyledText>
=======
          <StyledText as="p" paddingRight={SPACING.spacing6}>
            {displayName}
          </StyledText>
        </Flex>
        <StyledText as="p">{quantity}</StyledText>
>>>>>>> 0c9530e4
        <LabwareDetailOverflowMenu labware={labware} />
      </Flex>
    </>
  )
}

interface LabwareDetailOverflowMenuProps {
  labware: LabwareDefAndDate
}

export const LabwareDetailOverflowMenu = (
  props: LabwareDetailOverflowMenuProps
): JSX.Element => {
  const { labware } = props
  const { t } = useTranslation('protocol_details')
  const {
    menuOverlay,
    handleOverflowClick,
    showOverflowMenu,
    setShowOverflowMenu,
  } = useMenuHandleClickOutside()
  const [
    showLabwareDetailSlideout,
    setShowLabwareDetailSlideout,
  ] = React.useState<boolean>(false)

  const handleClickMenuItem: React.MouseEventHandler<HTMLButtonElement> = e => {
    e.preventDefault()
    setShowOverflowMenu(false)
    setShowLabwareDetailSlideout(true)
  }
  return (
    <Flex
      flexDirection={DIRECTION_COLUMN}
      position={POSITION_RELATIVE}
      marginRight={SPACING.spacing3}
      marginLeft={SPACING.spacingAuto}
    >
      <Flex>
        <OverflowBtn onClick={handleOverflowClick} />
      </Flex>
      {showOverflowMenu ? (
        <Flex
          width="11rem"
          zIndex={10}
          borderRadius={'4px 4px 0px 0px'}
          boxShadow={'0px 1px 3px rgba(0, 0, 0, 0.2)'}
          position={POSITION_ABSOLUTE}
          backgroundColor={COLORS.white}
          top="2.3rem"
          right={0}
          flexDirection={DIRECTION_COLUMN}
        >
          <MenuItem onClick={handleClickMenuItem}>
            {t('go_to_labware_definition')}
          </MenuItem>
        </Flex>
      ) : null}
      <Portal level="top">
        {menuOverlay}
        {showLabwareDetailSlideout ? (
          <LabwareDetails
            labware={labware}
            onClose={() => setShowLabwareDetailSlideout(false)}
          />
        ) : null}
      </Portal>
    </Flex>
  )
}<|MERGE_RESOLUTION|>--- conflicted
+++ resolved
@@ -61,11 +61,7 @@
         <StyledText
           as="label"
           fontWeight={TYPOGRAPHY.fontWeightSemiBold}
-<<<<<<< HEAD
-          color={COLORS.darkBlackEnabled}
-=======
           marginBottom={SPACING.spacing3}
->>>>>>> 0c9530e4
           data-testid={'ProtocolLabwareDetails_labware_name'}
           width="66%"
         >
@@ -74,11 +70,6 @@
         <StyledText
           as="label"
           fontWeight={TYPOGRAPHY.fontWeightSemiBold}
-<<<<<<< HEAD
-          color={COLORS.darkBlackEnabled}
-          marginLeft={SIZE_5}
-=======
->>>>>>> 0c9530e4
           data-testid={'ProtocolLabwareDetails_quantity'}
         >
           {t('quantity')}
@@ -138,21 +129,11 @@
           ) : (
             <Flex marginLeft={SPACING.spacingM} />
           )}
-<<<<<<< HEAD
-          <StyledText as="p" color={COLORS.darkBlackEnabled} width={SIZE_5}>
-            {displayName}
-          </StyledText>
-        </Flex>
-        <StyledText as="p" color={COLORS.darkBlackEnabled} marginLeft="5rem">
-          {quantity}
-        </StyledText>
-=======
           <StyledText as="p" paddingRight={SPACING.spacing6}>
             {displayName}
           </StyledText>
         </Flex>
         <StyledText as="p">{quantity}</StyledText>
->>>>>>> 0c9530e4
         <LabwareDetailOverflowMenu labware={labware} />
       </Flex>
     </>
