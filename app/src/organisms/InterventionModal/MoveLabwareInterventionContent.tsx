import * as React from 'react'
import { useTranslation } from 'react-i18next'
import { css } from 'styled-components'

import {
  ALIGN_CENTER,
  BORDERS,
  Box,
  COLORS,
  DeckInfoLabel,
  DIRECTION_COLUMN,
  DISPLAY_NONE,
  Flex,
  Icon,
  LabwareRender,
  Module,
  MoveLabwareOnDeck,
  RESPONSIVENESS,
  SPACING,
  LegacyStyledText,
  TEXT_TRANSFORM_UPPERCASE,
  TYPOGRAPHY,
} from '@opentrons/components'
import {
<<<<<<< HEAD
  OT2_ROBOT_TYPE,
  TC_MODULE_LOCATION_OT2,
  TC_MODULE_LOCATION_OT3,
  THERMOCYCLER_MODULE_TYPE,
  getDeckDefFromRobotType,
  getLoadedLabwareDefinitionsByUri,
  getModuleType,
=======
  getDeckDefFromRobotType,
  getLoadedLabwareDefinitionsByUri,
  getModuleType,
  inferModuleOrientationFromXCoordinate,
  OT2_ROBOT_TYPE,
  TC_MODULE_LOCATION_OT2,
  TC_MODULE_LOCATION_OT3,
  THERMOCYCLER_MODULE_TYPE,
>>>>>>> 4b897fcb
} from '@opentrons/shared-data'

import {
  getRunLabwareRenderInfo,
  getRunModuleRenderInfo,
  getLabwareNameFromRunData,
  getModuleModelFromRunData,
} from './utils'
import { Divider } from '../../atoms/structure'
import {
  getLoadedLabware,
  getLoadedModule,
} from '../../molecules/Command/utils/accessors'
import { useNotifyDeckConfigurationQuery } from '../../resources/deck_configuration'

import type {
  CompletedProtocolAnalysis,
  LabwareDefinitionsByUri,
  LabwareLocation,
  MoveLabwareRunTimeCommand,
  RobotType,
} from '@opentrons/shared-data'
import type { RunData } from '@opentrons/api-client'

const LABWARE_DESCRIPTION_STYLE = css`
  flex-direction: ${DIRECTION_COLUMN};
  grid-gap: ${SPACING.spacing8};
  padding: ${SPACING.spacing16};
  background-color: ${COLORS.grey20};
  border-radius: ${BORDERS.borderRadius4};
  @media ${RESPONSIVENESS.touchscreenMediaQuerySpecs} {
    background-color: ${COLORS.grey35};
    border-radius: ${BORDERS.borderRadius8};
  }
`

const LABWARE_NAME_TITLE_STYLE = css`
  font-weight: ${TYPOGRAPHY.fontWeightSemiBold};
  @media ${RESPONSIVENESS.touchscreenMediaQuerySpecs} {
    display: ${DISPLAY_NONE};
  }
`

const LABWARE_NAME_STYLE = css`
  color: ${COLORS.grey60};
  @media ${RESPONSIVENESS.touchscreenMediaQuerySpecs} {
    ${TYPOGRAPHY.bodyTextBold}
    color: ${COLORS.black90};
  }
`

const DIVIDER_STYLE = css`
  @media ${RESPONSIVENESS.touchscreenMediaQuerySpecs} {
    display: ${DISPLAY_NONE};
  }
`

const LABWARE_DIRECTION_STYLE = css`
  align-items: ${ALIGN_CENTER};
  grid-gap: ${SPACING.spacing4};
  text-transform: ${TEXT_TRANSFORM_UPPERCASE};
  @media ${RESPONSIVENESS.touchscreenMediaQuerySpecs} {
    grid-gap: ${SPACING.spacing8};
  }
`

const ICON_STYLE = css`
  height: 1.5rem;
  @media ${RESPONSIVENESS.touchscreenMediaQuerySpecs} {
    height: 2.5rem;
  }
`

export interface MoveLabwareInterventionProps {
  command: MoveLabwareRunTimeCommand
  analysis: CompletedProtocolAnalysis | null
  run: RunData
  robotType: RobotType
  isOnDevice: boolean
}

export function MoveLabwareInterventionContent({
  command,
  analysis,
  run,
  robotType,
  isOnDevice,
}: MoveLabwareInterventionProps): JSX.Element | null {
  const { t } = useTranslation(['protocol_setup', 'protocol_command_text'])

  const analysisCommands = analysis?.commands ?? []
  const labwareDefsByUri = getLoadedLabwareDefinitionsByUri(analysisCommands)
  const deckDef = getDeckDefFromRobotType(robotType)
  const deckConfig = useNotifyDeckConfigurationQuery().data ?? []

  const moduleRenderInfo = getRunModuleRenderInfo(
    run,
    deckDef,
    labwareDefsByUri
  )
  const labwareRenderInfo = getRunLabwareRenderInfo(
    run,
    labwareDefsByUri,
    deckDef
  )
  const oldLabwareLocation =
    getLoadedLabware(run, command.params.labwareId)?.location ?? null

  const labwareName = getLabwareNameFromRunData(
    run,
    command.params.labwareId,
    analysisCommands
  )
  const movedLabwareDefUri = run.labware.find(
    l => l.id === command.params.labwareId
  )?.definitionUri
  const movedLabwareDef =
    movedLabwareDefUri != null
      ? labwareDefsByUri?.[movedLabwareDefUri] ?? null
      : null
  if (oldLabwareLocation == null || movedLabwareDef == null) return null
  return (
    <Flex
      flexDirection={DIRECTION_COLUMN}
      gridGap={SPACING.spacing12}
      width="100%"
    >
      <Flex gridGap={SPACING.spacing32}>
        <Flex
          flexDirection={DIRECTION_COLUMN}
          gridGap={SPACING.spacing12}
          width="50%"
        >
          <Flex css={LABWARE_DESCRIPTION_STYLE}>
            <Flex flexDirection={DIRECTION_COLUMN}>
              <LegacyStyledText as="h2" css={LABWARE_NAME_TITLE_STYLE}>
                {t('labware_name')}
              </LegacyStyledText>
              <LegacyStyledText as="p" css={LABWARE_NAME_STYLE}>
                {labwareName}
              </LegacyStyledText>
            </Flex>
            <Divider css={DIVIDER_STYLE} />
            <Flex css={LABWARE_DIRECTION_STYLE}>
              <LabwareDisplayLocation
                protocolData={run}
                location={oldLabwareLocation}
                robotType={robotType}
                labwareDefsByUri={labwareDefsByUri}
              />

              <Icon name="arrow-right" css={ICON_STYLE} />
              <LabwareDisplayLocation
                protocolData={run}
                location={command.params.newLocation}
                robotType={robotType}
                labwareDefsByUri={labwareDefsByUri}
              />
            </Flex>
          </Flex>
        </Flex>
        <Flex width="50%">
          <Box margin="0 auto" width="100%">
            <MoveLabwareOnDeck
              key={command.id} // important so that back to back move labware commands bust the cache
              robotType={robotType}
              deckFill={isOnDevice ? COLORS.grey35 : '#e6e6e6'}
              initialLabwareLocation={oldLabwareLocation}
              finalLabwareLocation={command.params.newLocation}
              movedLabwareDef={movedLabwareDef}
              loadedModules={run.modules}
              loadedLabware={run.labware}
              deckConfig={deckConfig}
              backgroundItems={
                <>
                  {moduleRenderInfo.map(
                    ({
                      x,
                      y,
                      moduleId,
                      moduleDef,
                      nestedLabwareDef,
                      nestedLabwareId,
                    }) => (
                      <Module
                        key={moduleId}
                        def={moduleDef}
                        x={x}
                        y={y}
                        orientation={inferModuleOrientationFromXCoordinate(x)}
                      >
                        {nestedLabwareDef != null &&
                        nestedLabwareId !== command.params.labwareId ? (
                          <LabwareRender definition={nestedLabwareDef} />
                        ) : null}
                      </Module>
                    )
                  )}
                  {labwareRenderInfo
                    .filter(l => l.labwareId !== command.params.labwareId)
                    .map(({ x, y, labwareDef, labwareId }) => (
                      <g key={labwareId} transform={`translate(${x},${y})`}>
                        {labwareDef != null &&
                        labwareId !== command.params.labwareId ? (
                          <LabwareRender definition={labwareDef} />
                        ) : null}
                      </g>
                    ))}
                </>
              }
            />
          </Box>
        </Flex>
      </Flex>
    </Flex>
  )
}

interface LabwareDisplayLocationProps {
  protocolData: RunData
  location: LabwareLocation
  robotType: RobotType
  labwareDefsByUri: LabwareDefinitionsByUri
}
function LabwareDisplayLocation(
  props: LabwareDisplayLocationProps
): JSX.Element {
  const { t } = useTranslation('protocol_command_text')
  const { protocolData, location, robotType } = props
  let displayLocation: string = ''
  if (location === 'offDeck') {
    // TODO(BC, 08/28/23): remove this string cast after update i18next to >23 (see https://www.i18next.com/overview/typescript#argument-of-type-defaulttfuncreturn-is-not-assignable-to-parameter-of-type-xyz)
    displayLocation = String(t('offdeck'))
  } else if ('slotName' in location) {
    displayLocation = location.slotName
  } else if ('addressableAreaName' in location) {
    displayLocation = location.addressableAreaName
  } else if ('moduleId' in location) {
    const moduleModel = getModuleModelFromRunData(
      protocolData,
      location.moduleId
    )
    if (moduleModel == null) {
      console.warn('labware is located on an unknown module model')
    } else {
      const slotName =
        getLoadedModule(protocolData, location.moduleId)?.location?.slotName ??
        ''
      const isModuleUnderAdapterThermocycler =
        getModuleType(moduleModel) === THERMOCYCLER_MODULE_TYPE
      if (isModuleUnderAdapterThermocycler) {
        displayLocation =
          robotType === OT2_ROBOT_TYPE
            ? TC_MODULE_LOCATION_OT2
            : TC_MODULE_LOCATION_OT3
      } else {
        displayLocation = slotName
      }
    }
  } else if ('labwareId' in location) {
    const adapter = protocolData.labware.find(
      lw => lw.id === location.labwareId
    )
    if (adapter == null) {
      console.warn('labware is located on an unknown adapter')
    } else if (adapter.location === 'offDeck') {
      displayLocation = t('off_deck')
    } else if ('slotName' in adapter.location) {
      displayLocation = adapter.location.slotName
    } else if ('addressableAreaName' in adapter.location) {
      displayLocation = adapter.location.addressableAreaName
    } else if ('moduleId' in adapter.location) {
      const moduleIdUnderAdapter = adapter.location.moduleId
      const moduleModel = protocolData.modules.find(
        module => module.id === moduleIdUnderAdapter
      )?.model
      if (moduleModel == null) {
        console.warn('labware is located on an adapter on an unknown module')
      } else {
        const slotName =
          getLoadedModule(protocolData, adapter.location.moduleId)?.location
            ?.slotName ?? ''
        const isModuleUnderAdapterThermocycler =
          getModuleType(moduleModel) === THERMOCYCLER_MODULE_TYPE
        if (isModuleUnderAdapterThermocycler) {
          displayLocation =
            robotType === OT2_ROBOT_TYPE
              ? TC_MODULE_LOCATION_OT2
              : TC_MODULE_LOCATION_OT3
        } else {
          displayLocation = slotName
        }
      }
    } else {
      console.warn('display location could not be established: ', location)
    }
  }
  return <DeckInfoLabel deckLabel={displayLocation} />
}<|MERGE_RESOLUTION|>--- conflicted
+++ resolved
@@ -22,24 +22,14 @@
   TYPOGRAPHY,
 } from '@opentrons/components'
 import {
-<<<<<<< HEAD
   OT2_ROBOT_TYPE,
   TC_MODULE_LOCATION_OT2,
   TC_MODULE_LOCATION_OT3,
   THERMOCYCLER_MODULE_TYPE,
+  inferModuleOrientationFromXCoordinate,
   getDeckDefFromRobotType,
   getLoadedLabwareDefinitionsByUri,
   getModuleType,
-=======
-  getDeckDefFromRobotType,
-  getLoadedLabwareDefinitionsByUri,
-  getModuleType,
-  inferModuleOrientationFromXCoordinate,
-  OT2_ROBOT_TYPE,
-  TC_MODULE_LOCATION_OT2,
-  TC_MODULE_LOCATION_OT3,
-  THERMOCYCLER_MODULE_TYPE,
->>>>>>> 4b897fcb
 } from '@opentrons/shared-data'
 
 import {
