--- conflicted
+++ resolved
@@ -39,18 +39,11 @@
       }
 
       if (location !== 'offDeck') {
-<<<<<<< HEAD
-        const slotName = location.slotName
-        const slotPosition = getPositionFromSlotId(slotName, deckDef)
-=======
         const slotName =
           'addressableAreaName' in location
             ? location.addressableAreaName
             : location.slotName
-        const slotPosition =
-          deckDef.locations.orderedSlots.find(slot => slot.id === slotName)
-            ?.position ?? []
->>>>>>> 7258da80
+        const slotPosition = getPositionFromSlotId(slotName, deckDef)
         const slotHasMatingSurfaceVector = getSlotHasMatingSurfaceUnitVector(
           deckDef,
           slotName
