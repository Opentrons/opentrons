import * as React from 'react'
import { useSelector } from 'react-redux'
import { useTranslation } from 'react-i18next'
import {
  useDeleteMaintenanceRunMutation,
  useCurrentMaintenanceRun,
} from '@opentrons/react-api-client'
<<<<<<< HEAD
=======
import { COLORS } from '@opentrons/components'
import { CreateCommand, LEFT, getModuleType } from '@opentrons/shared-data'
>>>>>>> 966f06a9
import { LegacyModalShell } from '../../molecules/LegacyModal'
import { Portal } from '../../App/portal'
import { InProgressModal } from '../../molecules/InProgressModal/InProgressModal'
import { WizardHeader } from '../../molecules/WizardHeader'
import { useAttachedPipettesFromInstrumentsQuery } from '../../organisms/Devices/hooks'
import {
  useChainMaintenanceCommands,
  useCreateTargetedMaintenanceRunMutation,
} from '../../resources/runs/hooks'
import { getIsOnDevice } from '../../redux/config'
import { SimpleWizardBody } from '../../molecules/SimpleWizardBody'
import { getModuleCalibrationSteps } from './getModuleCalibrationSteps'
import { FLEX_SLOT_NAMES_BY_MOD_TYPE, SECTIONS } from './constants'
import { BeforeBeginning } from './BeforeBeginning'
import { AttachProbe } from './AttachProbe'
import { PlaceAdapter } from './PlaceAdapter'
import { SelectLocation } from './SelectLocation'
import { Success } from './Success'

import type { AttachedModule, CommandData } from '@opentrons/api-client'
import { DetachProbe } from './DetachProbe'
import { FirmwareUpdateModal } from '../FirmwareUpdateModal'

interface ModuleWizardFlowsProps {
  attachedModule: AttachedModule
  closeFlow: () => void
  initialSlotName?: string
  onComplete?: () => void
}

const RUN_REFETCH_INTERVAL = 5000

export const ModuleWizardFlows = (
  props: ModuleWizardFlowsProps
): JSX.Element | null => {
  const { attachedModule, initialSlotName, closeFlow, onComplete } = props
  const isOnDevice = useSelector(getIsOnDevice)
  const { t } = useTranslation('module_wizard_flows')

  const attachedPipettes = useAttachedPipettesFromInstrumentsQuery()
  const attachedPipette = attachedPipettes.left ?? attachedPipettes.right
  const moduleCalibrationSteps = getModuleCalibrationSteps()

  const availableSlotNames =
    FLEX_SLOT_NAMES_BY_MOD_TYPE[getModuleType(attachedModule.moduleModel)] ?? []
  const [slotName, setSlotName] = React.useState(
    initialSlotName != null ? initialSlotName : availableSlotNames?.[0] ?? 'D1'
  )
  const [currentStepIndex, setCurrentStepIndex] = React.useState<number>(0)
  const totalStepCount = moduleCalibrationSteps.length - 1
  const currentStep = moduleCalibrationSteps?.[currentStepIndex]

  const goBack = (): void => {
    setCurrentStepIndex(
      currentStepIndex === 0 ? currentStepIndex : currentStepIndex - 1
    )
  }
  const [createdMaintenanceRunId, setCreatedMaintenanceRunId] = React.useState<
    string | null
  >(null)
  const [createdAdapterId, setCreatedAdapterId] = React.useState<string | null>(
    null
  )
  // we should start checking for run deletion only after the maintenance run is created
  // and the useCurrentRun poll has returned that created id
  const [
    monitorMaintenanceRunForDeletion,
    setMonitorMaintenanceRunForDeletion,
  ] = React.useState<boolean>(false)

  const { data: maintenanceRunData } = useCurrentMaintenanceRun({
    refetchInterval: RUN_REFETCH_INTERVAL,
    enabled: createdMaintenanceRunId != null,
  })
  const {
    chainRunCommands,
    isCommandMutationLoading,
  } = useChainMaintenanceCommands()

  const {
    createTargetedMaintenanceRun,
    isLoading: isCreateLoading,
  } = useCreateTargetedMaintenanceRunMutation({
    onSuccess: response => {
      setCreatedMaintenanceRunId(response.data.id)
    },
  })

  // this will close the modal in case the run was deleted by the terminate
  // activity modal on the ODD
  React.useEffect(() => {
    if (
      createdMaintenanceRunId !== null &&
      maintenanceRunData?.data.id === createdMaintenanceRunId
    ) {
      setMonitorMaintenanceRunForDeletion(true)
    }
    if (
      maintenanceRunData?.data.id !== createdMaintenanceRunId &&
      monitorMaintenanceRunForDeletion
    ) {
      closeFlow()
    }
  }, [
    maintenanceRunData?.data.id,
    createdMaintenanceRunId,
    monitorMaintenanceRunForDeletion,
    closeFlow,
  ])

  const [errorMessage, setErrorMessage] = React.useState<null | string>(null)
  const [isExiting, setIsExiting] = React.useState<boolean>(false)
  const proceed = (): void => {
    if (!isCommandMutationLoading) {
      setCurrentStepIndex(
        currentStepIndex !== totalStepCount
          ? currentStepIndex + 1
          : currentStepIndex
      )
    }
  }
  const handleClose = (): void => {
    setIsExiting(false)
    closeFlow()
    if (onComplete != null) onComplete()
  }

  const { deleteMaintenanceRun } = useDeleteMaintenanceRunMutation({
    onSuccess: () => handleClose(),
    onError: () => handleClose(),
  })

  const handleCleanUpAndClose = (): void => {
    setIsExiting(true)
    if (maintenanceRunData?.data.id == null) handleClose()
    else {
      chainRunCommands(
        maintenanceRunData?.data.id,
        [{ commandType: 'home' as const, params: {} }],
        false
      )
        .then(() => {
          deleteMaintenanceRun(maintenanceRunData?.data.id)
        })
        .catch(error => {
          console.error(error.message)
          handleClose()
        })
    }
  }

  const [isRobotMoving, setIsRobotMoving] = React.useState<boolean>(false)

  React.useEffect(() => {
    if (isCommandMutationLoading || isExiting) {
      setIsRobotMoving(true)
    } else {
      setIsRobotMoving(false)
    }
  }, [isCommandMutationLoading, isExiting])

  let chainMaintenanceRunCommands

  if (maintenanceRunData?.data.id != null) {
    chainMaintenanceRunCommands = (
      commands: CreateCommand[],
      continuePastCommandFailure: boolean
    ): Promise<CommandData[]> =>
      chainRunCommands(
        maintenanceRunData?.data.id,
        commands,
        continuePastCommandFailure
      )
  }
  if (currentStep == null || attachedPipette == null) return null

  const maintenanceRunId =
    maintenanceRunData?.data.id != null &&
    maintenanceRunData?.data.id === createdMaintenanceRunId
      ? createdMaintenanceRunId
      : undefined
  const calibrateBaseProps = {
    attachedPipette,
    chainRunCommands: chainMaintenanceRunCommands,
    isRobotMoving,
    proceed,
    maintenanceRunId,
    goBack,
    setErrorMessage,
    errorMessage,
    isOnDevice,
    attachedModule,
    slotName,
    isExiting,
  }
  let modalContent: JSX.Element = <div>UNASSIGNED STEP</div>
  if (errorMessage != null) {
    modalContent = (
      <SimpleWizardBody
        isSuccess={false}
        iconColor={COLORS.errorEnabled}
        header={t('error_during_calibration')}
        subHeader={
          <>
            {t('module_calibration_failed')}
            {errorMessage}
          </>
        }
      />
    )
  } else if (isExiting) {
    modalContent = <InProgressModal description={t('stand_back')} />
  } else if (currentStep.section === SECTIONS.BEFORE_BEGINNING) {
    modalContent = (
      <BeforeBeginning
        {...currentStep}
        {...calibrateBaseProps}
        createMaintenanceRun={createTargetedMaintenanceRun}
        isCreateLoading={isCreateLoading}
        createdMaintenanceRunId={createdMaintenanceRunId}
      />
    )
  } else if (currentStep.section === SECTIONS.FIRMWARE_UPDATE) {
    modalContent = (
      <FirmwareUpdateModal
        proceed={proceed}
        subsystem={
          attachedPipette.mount === LEFT ? 'pipette_left' : 'pipette_right'
        }
        description={t('firmware_update')}
      />
    )
  } else if (currentStep.section === SECTIONS.SELECT_LOCATION) {
    modalContent = (
      <SelectLocation
        {...currentStep}
        {...calibrateBaseProps}
        availableSlotNames={availableSlotNames}
        setSlotName={setSlotName}
      />
    )
  } else if (currentStep.section === SECTIONS.PLACE_ADAPTER) {
    modalContent = (
      <PlaceAdapter
        {...currentStep}
        {...calibrateBaseProps}
        setCreatedAdapterId={setCreatedAdapterId}
      />
    )
  } else if (currentStep.section === SECTIONS.ATTACH_PROBE) {
    modalContent = (
      <AttachProbe
        {...currentStep}
        {...calibrateBaseProps}
        adapterId={createdAdapterId}
      />
    )
  } else if (currentStep.section === SECTIONS.DETACH_PROBE) {
    modalContent = <DetachProbe {...currentStep} {...calibrateBaseProps} />
  } else if (currentStep.section === SECTIONS.SUCCESS) {
    modalContent = (
      <Success
        {...currentStep}
        {...calibrateBaseProps}
        isRobotMoving={isRobotMoving}
        proceed={isRobotMoving ? () => {} : handleCleanUpAndClose}
      />
    )
  }

  const wizardHeader = (
    <WizardHeader
      exitDisabled={isRobotMoving}
      title={t('module_calibration')}
      currentStep={currentStepIndex}
      totalSteps={totalStepCount}
      onExit={isRobotMoving ? undefined : handleCleanUpAndClose}
    />
  )

  return (
    <Portal level="top">
      {isOnDevice ? (
        <LegacyModalShell>
          {wizardHeader}
          {modalContent}
        </LegacyModalShell>
      ) : (
        <LegacyModalShell width="47rem" height="auto" header={wizardHeader}>
          {modalContent}
        </LegacyModalShell>
      )}
    </Portal>
  )
}<|MERGE_RESOLUTION|>--- conflicted
+++ resolved
@@ -5,11 +5,8 @@
   useDeleteMaintenanceRunMutation,
   useCurrentMaintenanceRun,
 } from '@opentrons/react-api-client'
-<<<<<<< HEAD
-=======
 import { COLORS } from '@opentrons/components'
 import { CreateCommand, LEFT, getModuleType } from '@opentrons/shared-data'
->>>>>>> 966f06a9
 import { LegacyModalShell } from '../../molecules/LegacyModal'
 import { Portal } from '../../App/portal'
 import { InProgressModal } from '../../molecules/InProgressModal/InProgressModal'
