--- conflicted
+++ resolved
@@ -2,10 +2,6 @@
 import {
   Icon,
   Flex,
-<<<<<<< HEAD
-  LEGACY_COLORS,
-=======
->>>>>>> e1f5673b
   COLORS,
   SIZE_4,
   JUSTIFY_CENTER,
