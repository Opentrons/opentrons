--- conflicted
+++ resolved
@@ -48,19 +48,11 @@
   if (providedAddressableAreas.includes(addressableArea)) {
     addressableAreaFromConfig = addressableArea
   } else if (
-<<<<<<< HEAD
-    // if no, check if provides a movable trash
-    providedAddressableAreas.some(aa =>
-      MOVABLE_TRASH_ADDRESSABLE_AREAS.includes(aa) 
-      || FLEX_MODULE_ADDRESSABLE_AREAS.includes(aa)
-    // if no, check if provides a movable trash
-=======
     // if no, check if provides a movable trash or module fixture
     providedAddressableAreas.some(
       aa =>
         MOVABLE_TRASH_ADDRESSABLE_AREAS.includes(aa) ||
         FLEX_MODULE_ADDRESSABLE_AREAS.includes(aa)
->>>>>>> 114c9ba6
     )
   ) {
     addressableAreaFromConfig = providedAddressableAreas[0]
