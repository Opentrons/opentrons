--- conflicted
+++ resolved
@@ -3,12 +3,7 @@
 import NiceModal, { useModal } from '@ebay/nice-modal-react'
 import { Trans, useTranslation } from 'react-i18next'
 
-<<<<<<< HEAD
-import { Flex, LEGACY_COLORS,
-  COLORS, SPACING, DIRECTION_COLUMN } from '@opentrons/components'
-=======
 import { Flex, COLORS, SPACING, DIRECTION_COLUMN } from '@opentrons/components'
->>>>>>> e1f5673b
 
 import { useCloseCurrentRun } from '../ProtocolUpload/hooks'
 import { SmallButton } from '../../atoms/buttons'
