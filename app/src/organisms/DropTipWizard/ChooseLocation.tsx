--- conflicted
+++ resolved
@@ -26,13 +26,8 @@
 // import { NeedHelpLink } from '../CalibrationPanels'
 import { TwoUpTileLayout } from '../LabwarePositionCheck/TwoUpTileLayout'
 
-<<<<<<< HEAD
-import type { RobotType } from '@opentrons/shared-data'
-import type { CommandData } from '@opentrons/api-client'
-=======
 import type { CommandData } from '@opentrons/api-client'
 import type { AddressableAreaName, RobotType } from '@opentrons/shared-data'
->>>>>>> 9a3065fc
 
 // TODO: get help link article URL
 // const NEED_HELP_URL = ''
