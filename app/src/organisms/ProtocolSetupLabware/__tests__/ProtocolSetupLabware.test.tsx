import * as React from 'react'
import { fireEvent, screen } from '@testing-library/react'
import { when } from 'vitest-when'
import { MemoryRouter } from 'react-router-dom'
import { describe, it, vi, beforeEach, afterEach, expect } from 'vitest'

import {
  useCreateLiveCommandMutation,
  useModulesQuery,
} from '@opentrons/react-api-client'
import {
  HEATERSHAKER_MODULE_V1_FIXTURE,
  ot3StandardDeckV5 as ot3StandardDeckDef,
} from '@opentrons/shared-data'

import { renderWithProviders } from '../../../__testing-utils__'
import { i18n } from '../../../i18n'
import { useMostRecentCompletedAnalysis } from '../../../organisms/LabwarePositionCheck/useMostRecentCompletedAnalysis'
import { getProtocolModulesInfo } from '../../Devices/ProtocolRun/utils/getProtocolModulesInfo'
import { ProtocolSetupLabware } from '..'
import {
  mockProtocolModuleInfo,
  mockRecentAnalysis,
  mockUseModulesQueryClosed,
  mockUseModulesQueryClosing,
  mockUseModulesQueryOpen,
  mockUseModulesQueryOpening,
  mockUseModulesQueryUnknown,
} from '../__fixtures__'
import { useNotifyDeckConfigurationQuery } from '../../../resources/deck_configuration'

import type * as ReactApiClient from '@opentrons/react-api-client'

vi.mock('@opentrons/react-api-client', async importOriginal => {
  const actual = await importOriginal<typeof ReactApiClient>()
  return {
    ...actual,
    useCreateLiveCommandMutation: vi.fn(),
    useModulesQuery: vi.fn(),
  }
})

vi.mock(
  '../../../organisms/LabwarePositionCheck/useMostRecentCompletedAnalysis'
)
vi.mock('../../Devices/ProtocolRun/utils/getProtocolModulesInfo')
vi.mock('../../../resources/deck_configuration')

const RUN_ID = "otie's run"
const mockSetSetupScreen = vi.fn()
const mockRefetch = vi.fn()
const mockCreateLiveCommand = vi.fn()

const render = () => {
  return renderWithProviders(
    <MemoryRouter>
      <ProtocolSetupLabware
        runId={RUN_ID}
        setSetupScreen={mockSetSetupScreen}
      />
    </MemoryRouter>,
    {
      i18nInstance: i18n,
    }
  )
}

describe('ProtocolSetupLabware', () => {
  beforeEach(() => {
    mockCreateLiveCommand.mockResolvedValue(null)
    when(vi.mocked(useMostRecentCompletedAnalysis))
      .calledWith(RUN_ID)
      .thenReturn(mockRecentAnalysis)
    when(vi.mocked(getProtocolModulesInfo))
      .calledWith(mockRecentAnalysis, ot3StandardDeckDef as any)
      .thenReturn(mockProtocolModuleInfo)
    vi.mocked(useModulesQuery).mockReturnValue({
      ...mockUseModulesQueryOpen,
      refetch: mockRefetch,
    } as any)
    vi.mocked(useCreateLiveCommandMutation).mockReturnValue({
      createLiveCommand: mockCreateLiveCommand,
    } as any)
    vi.mocked(useNotifyDeckConfigurationQuery).mockReturnValue({
      data: [
        {
          cutoutId: 'cutoutB1',
          cutoutFixtureId: HEATERSHAKER_MODULE_V1_FIXTURE,
          opentronsModuleSerialNumber:
            mockUseModulesQueryClosed.data.data[0].serialNumber,
        },
      ],
    } as any)
  })
  afterEach(() => {
    vi.clearAllMocks()
  })

  it('renders the Labware Setup page', () => {
    render()
    screen.getByText('Labware')
    screen.getByText('Labware name')
    screen.getByText('Location')
    screen.getByRole('button', { name: 'Map View' })
  })

  it('correctly navigates with the nav button', () => {
    render()
    fireEvent.click(screen.getAllByRole('button')[0])
    expect(mockSetSetupScreen).toHaveBeenCalledWith('prepare to run')
  })

<<<<<<< HEAD
  it('should toggle between list and deck map content', () => {
=======
  it('should toggle between map view and list view', () => {
>>>>>>> d3eac905
    render()
    expect(screen.queryByText('List View')).toBeNull()
    fireEvent.click(screen.getByRole('button', { name: 'Map View' }))
<<<<<<< HEAD
    screen.getByTestId('DeckInfoLabel_A')
=======
    expect(screen.queryByText('Map View')).toBeNull()
>>>>>>> d3eac905
    fireEvent.click(screen.getByRole('button', { name: 'List View' }))
    screen.getByText('Labware')
    screen.getByText('Labware name')
    screen.getByText('Location')
  })

  it('sends a latch-close command when the labware latch is open and the button is clicked', () => {
    render()
    fireEvent.click(screen.getByText('Labware Latch'))
    expect(mockCreateLiveCommand).toHaveBeenCalledWith({
      command: {
        commandType: 'heaterShaker/closeLabwareLatch',
        params: {
          moduleId: '8bcc37fdfcb4c2b5ab69963c589ceb1f9b1d1c4f',
        },
      },
      waitUntilComplete: true,
    })
  })

  it('sends a latch-open command when the labware latch is closed and the button is clicked', () => {
    vi.mocked(useModulesQuery).mockReturnValue({
      ...mockUseModulesQueryClosed,
      refetch: mockRefetch,
    } as any)
    render()
    fireEvent.click(screen.getByText('Labware Latch'))
    expect(mockCreateLiveCommand).toHaveBeenCalledWith({
      command: {
        commandType: 'heaterShaker/openLabwareLatch',
        params: {
          moduleId: '8bcc37fdfcb4c2b5ab69963c589ceb1f9b1d1c4f',
        },
      },
      waitUntilComplete: true,
    })
  })

  it('shows opening transition states of the labware latch button', () => {
    vi.mocked(useModulesQuery).mockReturnValue(
      mockUseModulesQueryOpening as any
    )

    render()
    screen.getByText('Opening...')
  })

  it('shows closing transition state of the labware latch button', () => {
    vi.mocked(useModulesQuery).mockReturnValue(
      mockUseModulesQueryClosing as any
    )

    render()
    screen.getByText('Closing...')
  })

  it('defaults to open when latch status is unknown', () => {
    vi.mocked(useModulesQuery).mockReturnValue(
      mockUseModulesQueryUnknown as any
    )

    render()
    screen.getByText('Open')
  })
})<|MERGE_RESOLUTION|>--- conflicted
+++ resolved
@@ -110,19 +110,11 @@
     expect(mockSetSetupScreen).toHaveBeenCalledWith('prepare to run')
   })
 
-<<<<<<< HEAD
-  it('should toggle between list and deck map content', () => {
-=======
   it('should toggle between map view and list view', () => {
->>>>>>> d3eac905
     render()
     expect(screen.queryByText('List View')).toBeNull()
     fireEvent.click(screen.getByRole('button', { name: 'Map View' }))
-<<<<<<< HEAD
-    screen.getByTestId('DeckInfoLabel_A')
-=======
     expect(screen.queryByText('Map View')).toBeNull()
->>>>>>> d3eac905
     fireEvent.click(screen.getByRole('button', { name: 'List View' }))
     screen.getByText('Labware')
     screen.getByText('Labware name')
