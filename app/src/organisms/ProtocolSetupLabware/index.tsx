import * as React from 'react'
import { useTranslation } from 'react-i18next'
import styled, { css } from 'styled-components'

import {
  ALIGN_CENTER,
  ALIGN_FLEX_START,
  BORDERS,
  Box,
  COLORS,
  DeckInfoLabel,
  DIRECTION_COLUMN,
  DIRECTION_ROW,
  Flex,
  Icon,
  JUSTIFY_SPACE_BETWEEN,
  JUSTIFY_SPACE_EVENLY,
  LabwareRender,
  MODULE_ICON_NAME_BY_TYPE,
  SPACING,
  LegacyStyledText,
  TYPOGRAPHY,
} from '@opentrons/components'
import {
  FLEX_ROBOT_TYPE,
  getDeckDefFromRobotType,
  getLabwareDefURI,
  getLabwareDisplayName,
  getModuleDisplayName,
  HEATERSHAKER_MODULE_TYPE,
} from '@opentrons/shared-data'
import { parseInitialLoadedLabwareByAdapter } from '@opentrons/api-client'
import {
  useCreateLiveCommandMutation,
  useModulesQuery,
} from '@opentrons/react-api-client'

import { FloatingActionButton } from '../../atoms/buttons'
import { ODDBackButton } from '../../molecules/ODDBackButton'
import { Modal } from '../../molecules/Modal'

import { useMostRecentCompletedAnalysis } from '../LabwarePositionCheck/useMostRecentCompletedAnalysis'
import { getLabwareSetupItemGroups } from '../../pages/Protocols/utils'
import { useNotifyDeckConfigurationQuery } from '../../resources/deck_configuration'
import { getProtocolModulesInfo } from '../Devices/ProtocolRun/utils/getProtocolModulesInfo'
import { getAttachedProtocolModuleMatches } from '../ProtocolSetupModulesAndDeck/utils'
import { getNestedLabwareInfo } from '../Devices/ProtocolRun/SetupLabware/getNestedLabwareInfo'
<<<<<<< HEAD
import { LabwareStackModal } from '../Devices/ProtocolRun/SetupLabware/LabwareStackModal'
import { LabwareMapViewContent } from './LabwareMapViewContent'
import { useNotifyDeckConfigurationQuery } from '../../resources/deck_configuration'
=======
import { LabwareMapView } from './LabwareMapView'
>>>>>>> d3eac905

import type { UseQueryResult } from 'react-query'
import type {
  HeaterShakerCloseLatchCreateCommand,
  HeaterShakerOpenLatchCreateCommand,
  LabwareDefinition2,
  LabwareLocation,
  LoadLabwareRunTimeCommand,
  RunTimeCommand,
} from '@opentrons/shared-data'
import type { HeaterShakerModule, Modules } from '@opentrons/api-client'
import type { LabwareSetupItem } from '../../pages/Protocols/utils'
import type { SetupScreens } from '../../pages/ProtocolSetup'
import type { NestedLabwareInfo } from '../Devices/ProtocolRun/SetupLabware/getNestedLabwareInfo'
import type { AttachedProtocolModuleMatch } from '../ProtocolSetupModulesAndDeck/utils'

const MODULE_REFETCH_INTERVAL_MS = 5000
const DECK_CONFIG_POLL_MS = 5000

const LabwareThumbnail = styled.svg`
  transform: scale(1, -1);
  width: 12rem;
  flex-shrink: 0;
`

export interface ProtocolSetupLabwareProps {
  runId: string
  setSetupScreen: React.Dispatch<React.SetStateAction<SetupScreens>>
}

export function ProtocolSetupLabware({
  runId,
  setSetupScreen,
}: ProtocolSetupLabwareProps): JSX.Element {
  const { t } = useTranslation('protocol_setup')
<<<<<<< HEAD
  const [showDeckMap, setShowDeckMap] = React.useState<boolean>(false)
=======
  const [showMapView, setShowMapView] = React.useState<boolean>(false)
>>>>>>> d3eac905
  const [
    showLabwareDetailsModal,
    setShowLabwareDetailsModal,
  ] = React.useState<boolean>(false)
  const [selectedLabware, setSelectedLabware] = React.useState<
    | (LabwareDefinition2 & {
        location: LabwareLocation
        nickName: string | null
      })
    | null
  >(null)

  const mostRecentAnalysis = useMostRecentCompletedAnalysis(runId)
  const deckDef = getDeckDefFromRobotType(FLEX_ROBOT_TYPE)
  const { data: deckConfig = [] } = useNotifyDeckConfigurationQuery({
    refetchInterval: DECK_CONFIG_POLL_MS,
  })
  const { offDeckItems, onDeckItems } = getLabwareSetupItemGroups(
    mostRecentAnalysis?.commands ?? []
  )
  const moduleQuery = useModulesQuery({
    refetchInterval: MODULE_REFETCH_INTERVAL_MS,
  })
  const attachedModules = moduleQuery?.data?.data ?? []
  const protocolModulesInfo =
    mostRecentAnalysis != null
      ? getProtocolModulesInfo(mostRecentAnalysis, deckDef)
      : []

  const attachedProtocolModuleMatches = getAttachedProtocolModuleMatches(
    attachedModules,
    protocolModulesInfo,
    deckConfig
  )
  const initialLoadedLabwareByAdapter = parseInitialLoadedLabwareByAdapter(
    mostRecentAnalysis?.commands ?? []
  )

  const handleLabwareClick = (
    labwareDef: LabwareDefinition2,
    labwareId: string
  ): void => {
    const foundLabware = mostRecentAnalysis?.labware.find(
      labware => labware.id === labwareId
    )
    if (foundLabware != null) {
      const nickName = onDeckItems.find(
        item => getLabwareDefURI(item.definition) === foundLabware.definitionUri
      )?.nickName
      setSelectedLabware({
        ...labwareDef,
        location: foundLabware.location,
        nickName: nickName ?? null,
      })
      setShowLabwareDetailsModal(true)
    }
  }

  let location: JSX.Element | string | null = null
  let topLabwareId: string | null = null
  if (
    selectedLabware != null &&
    typeof selectedLabware.location === 'object' &&
    'slotName' in selectedLabware?.location
  ) {
    location = <DeckInfoLabel deckLabel={selectedLabware?.location.slotName} />
  } else if (
    selectedLabware != null &&
    typeof selectedLabware.location === 'object' &&
    'addressableAreaName' in selectedLabware?.location
  ) {
    location = (
      <DeckInfoLabel
        deckLabel={selectedLabware?.location.addressableAreaName}
      />
    )
  } else if (
    selectedLabware != null &&
    typeof selectedLabware.location === 'object' &&
    'moduleId' in selectedLabware?.location
  ) {
    const matchedModule = attachedProtocolModuleMatches.find(
      module =>
        typeof selectedLabware.location === 'object' &&
        'moduleId' in selectedLabware?.location &&
        module.moduleId === selectedLabware.location.moduleId
    )
    if (matchedModule != null) {
      topLabwareId =
        mostRecentAnalysis?.commands.find(
          (command): command is LoadLabwareRunTimeCommand => {
            return (
              command.commandType === 'loadLabware' &&
              typeof command.params.location === 'object' &&
              'moduleId' in command.params.location &&
              command.params.location.moduleId === matchedModule.moduleId
            )
          }
        )?.result?.labwareId ?? null
      location = <DeckInfoLabel deckLabel={matchedModule?.slotName} />
    }
  } else if (
    selectedLabware != null &&
    typeof selectedLabware.location === 'object' &&
    'labwareId' in selectedLabware?.location
  ) {
    const adapterId = selectedLabware.location.labwareId
    const adapterLocation = mostRecentAnalysis?.commands.find(
      (command): command is LoadLabwareRunTimeCommand =>
        command.commandType === 'loadLabware' &&
        command.result?.labwareId === adapterId
    )?.params.location
    if (adapterLocation != null && adapterLocation !== 'offDeck') {
      topLabwareId =
        mostRecentAnalysis?.commands.find(
          (command): command is LoadLabwareRunTimeCommand => {
            return (
              command.commandType === 'loadLabware' &&
              typeof command.params.location === 'object' &&
              'labwareId' in command.params.location &&
              command.params.location.labwareId === adapterId
            )
          }
        )?.result?.labwareId ?? null
      if ('slotName' in adapterLocation) {
        location = <DeckInfoLabel deckLabel={adapterLocation.slotName} />
      } else if ('moduleId' in adapterLocation) {
        const moduleUnderAdapter = attachedProtocolModuleMatches.find(
          module => module.moduleId === adapterLocation.moduleId
        )
        if (moduleUnderAdapter != null) {
          location = <DeckInfoLabel deckLabel={moduleUnderAdapter.slotName} />
        }
      }
    }
  }
  const selectedLabwareLocation = selectedLabware?.location
  return (
    <>
<<<<<<< HEAD
      <ODDBackButton
        label={t('labware')}
        onClick={() => {
          setSetupScreen('prepare to run')
        }}
      />
      <Flex
        flexDirection={DIRECTION_COLUMN}
        gridGap={SPACING.spacing8}
        marginTop={SPACING.spacing32}
      >
        {showDeckMap ? (
          <Flex height="27.3125rem">
            <LabwareMapViewContent
              data-testid={`LabwareMapViewContent_${runId}`}
              mostRecentAnalysis={mostRecentAnalysis}
              deckDef={deckDef}
              attachedProtocolModuleMatches={attachedProtocolModuleMatches}
              handleLabwareClick={handleLabwareClick}
              initialLoadedLabwareByAdapter={initialLoadedLabwareByAdapter}
            />
          </Flex>
        ) : (
          <>
            <Flex
              gridGap={SPACING.spacing8}
              color={COLORS.grey60}
              fontSize={TYPOGRAPHY.fontSize22}
              fontWeight={TYPOGRAPHY.fontWeightSemiBold}
              lineHeight={TYPOGRAPHY.lineHeight28}
=======
      {createPortal(
        <>
          {showLabwareDetailsModal && selectedLabware != null ? (
            <Modal
              onOutsideClick={() => {
                setShowLabwareDetailsModal(false)
                setSelectedLabware(null)
              }}
>>>>>>> d3eac905
            >
              <Flex paddingLeft={SPACING.spacing16} width="10.5625rem">
                <LegacyStyledText>{t('location')}</LegacyStyledText>
              </Flex>
              <Flex>
                <LegacyStyledText>{t('labware_name')}</LegacyStyledText>
              </Flex>
            </Flex>
            {[...onDeckItems, ...offDeckItems].map((labware, i) => {
              const labwareOnAdapter = onDeckItems.find(
                item =>
                  labware.initialLocation !== 'offDeck' &&
                  'labwareId' in labware.initialLocation &&
                  item.labwareId === labware.initialLocation.labwareId
              )
              return mostRecentAnalysis != null && labwareOnAdapter == null ? (
                <RowLabware
                  key={i}
                  labware={labware}
                  attachedProtocolModules={attachedProtocolModuleMatches}
                  refetchModules={moduleQuery.refetch}
                  commands={mostRecentAnalysis?.commands}
                  nestedLabwareInfo={getNestedLabwareInfo(
                    labware,
                    mostRecentAnalysis.commands
                  )}
                />
              ) : null
            })}
          </>
        )}
        {showLabwareDetailsModal && topLabwareId != null ? (
          <LabwareStackModal
            labwareIdTop={topLabwareId}
            runId={runId}
            closeModal={() => {
              setShowDeckMap(true)
              setSelectedLabware(null)
              setShowLabwareDetailsModal(false)
            }}
          />
        ) : null}
        {showLabwareDetailsModal &&
        topLabwareId == null &&
        selectedLabware != null ? (
          <Modal
            onOutsideClick={() => {
              setShowLabwareDetailsModal(false)
              setSelectedLabware(null)
            }}
          >
            <Flex justifyContent={JUSTIFY_SPACE_BETWEEN} width="100%">
              <Flex
                flexDirection={DIRECTION_COLUMN}
                alignItems={ALIGN_FLEX_START}
                gridGap={SPACING.spacing12}
              >
                <Flex gridGap={SPACING.spacing4}>{location}</Flex>
                <LegacyStyledText
                  fontWeight={TYPOGRAPHY.fontWeightSemiBold}
                  fontSize={TYPOGRAPHY.fontSize22}
                >
                  {getLabwareDisplayName(selectedLabware)}
                </LegacyStyledText>
                <LegacyStyledText as="p" color={COLORS.grey60}>
                  {selectedLabware.nickName}
                  {selectedLabwareLocation != null &&
                  selectedLabwareLocation !== 'offDeck' &&
                  'labwareId' in selectedLabwareLocation
                    ? t('on_adapter', {
                        adapterName: mostRecentAnalysis?.labware.find(
                          l => l.id === selectedLabwareLocation.labwareId
                        )?.displayName,
                      })
                    : null}
                </LegacyStyledText>
              </Flex>
              <Flex width="16.875rem">
                <LabwareThumbnail
                  viewBox={`${selectedLabware.cornerOffsetFromSlot.x} ${selectedLabware.cornerOffsetFromSlot.y} ${selectedLabware.dimensions.xDimension} ${selectedLabware.dimensions.yDimension}`}
                >
                  <LabwareRender definition={selectedLabware} />
                </LabwareThumbnail>
              </Flex>
<<<<<<< HEAD
            </Flex>
          </Modal>
        ) : null}
      </Flex>
      <FloatingActionButton
        buttonText={showDeckMap ? t('list_view') : t('map_view')}
        iconName={null}
        onClick={() => {
          setShowDeckMap(!showDeckMap)
=======
            </Modal>
          ) : null}
        </>,
        getTopPortalEl()
      )}
      <ODDBackButton
        label={t('labware')}
        onClick={() => {
          setSetupScreen('prepare to run')
        }}
      />
      <Flex
        flexDirection={DIRECTION_COLUMN}
        gridGap={SPACING.spacing8}
        marginTop={SPACING.spacing32}
      >
        {showMapView ? (
          <LabwareMapView
            mostRecentAnalysis={mostRecentAnalysis}
            deckDef={deckDef}
            attachedProtocolModuleMatches={attachedProtocolModuleMatches}
            handleLabwareClick={handleLabwareClick}
            initialLoadedLabwareByAdapter={initialLoadedLabwareByAdapter}
          />
        ) : (
          <>
            <Flex
              gridGap={SPACING.spacing8}
              color={COLORS.grey60}
              fontSize={TYPOGRAPHY.fontSize22}
              fontWeight={TYPOGRAPHY.fontWeightSemiBold}
              lineHeight={TYPOGRAPHY.lineHeight28}
            >
              <Flex paddingLeft={SPACING.spacing16} width="10.5625rem">
                <LegacyStyledText>{t('location')}</LegacyStyledText>
              </Flex>
              <Flex>
                <LegacyStyledText>{t('labware_name')}</LegacyStyledText>
              </Flex>
            </Flex>
            {[...onDeckItems, ...offDeckItems].map((labware, i) => {
              const labwareOnAdapter = onDeckItems.find(
                item =>
                  labware.initialLocation !== 'offDeck' &&
                  'labwareId' in labware.initialLocation &&
                  item.labwareId === labware.initialLocation.labwareId
              )
              return mostRecentAnalysis != null && labwareOnAdapter == null ? (
                <RowLabware
                  key={i}
                  labware={labware}
                  attachedProtocolModules={attachedProtocolModuleMatches}
                  refetchModules={moduleQuery.refetch}
                  commands={mostRecentAnalysis?.commands}
                  nestedLabwareInfo={getNestedLabwareInfo(
                    labware,
                    mostRecentAnalysis.commands
                  )}
                />
              ) : null
            })}
          </>
        )}
      </Flex>
      <FloatingActionButton
        buttonText={showMapView ? t('list_view') : t('map_view')}
        onClick={() => {
          setShowMapView(mapView => !mapView)
>>>>>>> d3eac905
        }}
      />
    </>
  )
}

const labwareLatchStyles = css`
  &:active {
    background-color: ${COLORS.blue35};
  }
`

interface LabwareLatchProps {
  matchedHeaterShaker: HeaterShakerModule
  refetchModules: UseQueryResult<Modules>['refetch']
}

function LabwareLatch({
  matchedHeaterShaker,
  refetchModules,
}: LabwareLatchProps): JSX.Element {
  const { t } = useTranslation(['heater_shaker', 'protocol_setup'])
  const {
    createLiveCommand,
    isLoading: isLiveCommandLoading,
  } = useCreateLiveCommandMutation()
  const [isRefetchingModules, setIsRefetchingModules] = React.useState(false)
  const isLatchLoading =
    isLiveCommandLoading ||
    isRefetchingModules ||
    matchedHeaterShaker.data.labwareLatchStatus === 'opening' ||
    matchedHeaterShaker.data.labwareLatchStatus === 'closing'
  const isLatchClosed =
    matchedHeaterShaker.data.labwareLatchStatus === 'idle_closed' ||
    matchedHeaterShaker.data.labwareLatchStatus === 'opening'

  let icon: 'latch-open' | 'latch-closed' | null = null

  const latchCommand:
    | HeaterShakerOpenLatchCreateCommand
    | HeaterShakerCloseLatchCreateCommand = {
    commandType: isLatchClosed
      ? 'heaterShaker/openLabwareLatch'
      : 'heaterShaker/closeLabwareLatch',
    params: { moduleId: matchedHeaterShaker.id },
  }

  const toggleLatch = (): void => {
    createLiveCommand({
      command: latchCommand,
      waitUntilComplete: true,
    })
      .then(() => {
        setIsRefetchingModules(true)
        refetchModules()
          .then(() => {
            setIsRefetchingModules(false)
          })
          .catch((e: Error) => {
            console.error(
              `error refetching modules after toggle latch: ${e.message}`
            )
            setIsRefetchingModules(false)
          })
      })
      .catch((e: Error) => {
        console.error(
          `error setting module status with command type ${latchCommand.commandType}: ${e.message}`
        )
      })
  }
  const commandType = isLatchClosed
    ? 'heaterShaker/openLabwareLatch'
    : 'heaterShaker/closeLabwareLatch'
  let hsLatchText: string | null = t('open')
  if (commandType === 'heaterShaker/closeLabwareLatch' && isLatchLoading) {
    hsLatchText = t('closing')
    icon = 'latch-open'
  } else if (
    commandType === 'heaterShaker/openLabwareLatch' &&
    isLatchLoading
  ) {
    hsLatchText = t('opening')
    icon = 'latch-closed'
  } else if (
    commandType === 'heaterShaker/closeLabwareLatch' &&
    !isLatchLoading
  ) {
    hsLatchText = t('open')
    icon = 'latch-open'
  } else if (
    commandType === 'heaterShaker/openLabwareLatch' &&
    !isLatchLoading
  ) {
    hsLatchText = t('closed')
    icon = 'latch-closed'
  }

  return (
    <Flex
      alignItems={ALIGN_FLEX_START}
      backgroundColor={COLORS.blue35}
      borderRadius={BORDERS.borderRadius16}
      css={labwareLatchStyles}
      color={isLatchLoading ? COLORS.grey60 : COLORS.black90}
      height="6.5rem"
      alignSelf={ALIGN_CENTER}
      flexDirection={DIRECTION_COLUMN}
      fontSize={TYPOGRAPHY.fontSize22}
      gridGap={SPACING.spacing8}
      justifyContent={JUSTIFY_SPACE_BETWEEN}
      lineHeight={TYPOGRAPHY.lineHeight28}
      minWidth="11.0625rem"
      onClick={toggleLatch}
      padding={SPACING.spacing12}
    >
      <LegacyStyledText fontWeight={TYPOGRAPHY.fontWeightSemiBold}>
        {t('protocol_setup:labware_latch')}
      </LegacyStyledText>
      <Flex
        width="100%"
        justifyContent={JUSTIFY_SPACE_BETWEEN}
        alignItems={ALIGN_CENTER}
      >
        {hsLatchText != null && icon != null ? (
          <>
            <LegacyStyledText fontWeight={TYPOGRAPHY.fontWeightRegular}>
              {hsLatchText}
            </LegacyStyledText>
            <Icon
              name={icon}
              size="2.5rem"
              color={
                commandType === 'heaterShaker/closeLabwareLatch'
                  ? COLORS.blue50
                  : COLORS.black90
              }
            />
          </>
        ) : null}
      </Flex>
    </Flex>
  )
}

interface RowLabwareProps {
  labware: LabwareSetupItem
  attachedProtocolModules: AttachedProtocolModuleMatch[]
  refetchModules: UseQueryResult<Modules>['refetch']
  nestedLabwareInfo: NestedLabwareInfo | null
  commands?: RunTimeCommand[]
}

function RowLabware({
  labware,
  attachedProtocolModules,
  refetchModules,
  nestedLabwareInfo,
  commands,
}: RowLabwareProps): JSX.Element | null {
  const { definition, initialLocation, nickName } = labware
  const { t, i18n } = useTranslation([
    'protocol_command_text',
    'protocol_setup',
  ])

  const matchedModule =
    initialLocation !== 'offDeck' &&
    'moduleId' in initialLocation &&
    attachedProtocolModules.length > 0
      ? attachedProtocolModules.find(
          mod => mod.moduleId === initialLocation.moduleId
        )
      : null
  const matchingHeaterShaker =
    matchedModule?.attachedModuleMatch != null &&
    matchedModule.attachedModuleMatch.moduleType === HEATERSHAKER_MODULE_TYPE
      ? matchedModule.attachedModuleMatch
      : null

  const matchedModuleType = matchedModule?.attachedModuleMatch?.moduleType

  let slotName: string = ''
  let location: JSX.Element | string | null = null
  if (initialLocation === 'offDeck') {
    location = (
      <DeckInfoLabel deckLabel={i18n.format(t('off_deck'), 'upperCase')} />
    )
  } else if ('slotName' in initialLocation) {
    slotName = initialLocation.slotName
    location = <DeckInfoLabel deckLabel={initialLocation.slotName} />
  } else if ('addressableAreaName' in initialLocation) {
    slotName = initialLocation.addressableAreaName
    location = <DeckInfoLabel deckLabel={initialLocation.addressableAreaName} />
  } else if (matchedModuleType != null && matchedModule?.slotName != null) {
    slotName = matchedModule.slotName
    location = (
      <>
        <DeckInfoLabel deckLabel={matchedModule?.slotName} />
      </>
    )
  } else if ('labwareId' in initialLocation) {
    const adapterId = initialLocation.labwareId
    const adapterLocation = commands?.find(
      (command): command is LoadLabwareRunTimeCommand =>
        command.commandType === 'loadLabware' &&
        command.result?.labwareId === adapterId
    )?.params.location

    if (adapterLocation != null && adapterLocation !== 'offDeck') {
      if ('slotName' in adapterLocation) {
        slotName = adapterLocation.slotName
        location = <DeckInfoLabel deckLabel={adapterLocation.slotName} />
      } else if ('moduleId' in adapterLocation) {
        const moduleUnderAdapter = attachedProtocolModules.find(
          module => module.moduleId === adapterLocation.moduleId
        )
        if (moduleUnderAdapter != null) {
          slotName = moduleUnderAdapter.slotName
          location = <DeckInfoLabel deckLabel={moduleUnderAdapter.slotName} />
        }
      }
    }
  }
  return (
    <Flex
      alignItems={ALIGN_CENTER}
      backgroundColor={COLORS.grey35}
      borderRadius={BORDERS.borderRadius8}
      padding={`${SPACING.spacing16} ${SPACING.spacing24}`}
      gridGap={SPACING.spacing32}
    >
      <Flex gridGap={SPACING.spacing4} width="7.6875rem">
        {location}
        {nestedLabwareInfo != null || matchedModule != null ? (
          <DeckInfoLabel iconName="stacked" />
        ) : null}
      </Flex>
      <Flex
        alignSelf={ALIGN_FLEX_START}
        justifyContent={JUSTIFY_SPACE_BETWEEN}
        flexDirection={DIRECTION_ROW}
        width="86%"
      >
        <Flex flexDirection={DIRECTION_COLUMN}>
          <Flex
            flexDirection={DIRECTION_COLUMN}
            justifyContent={JUSTIFY_SPACE_EVENLY}
            gridGap={SPACING.spacing4}
          >
            <LegacyStyledText as="p" fontWeight={TYPOGRAPHY.fontWeightSemiBold}>
              {getLabwareDisplayName(definition)}
            </LegacyStyledText>
            <LegacyStyledText color={COLORS.grey60} as="p">
              {nickName}
            </LegacyStyledText>
          </Flex>
          {nestedLabwareInfo != null &&
          nestedLabwareInfo?.sharedSlotId === slotName ? (
            <>
              <Box
                borderBottom={`1px solid ${COLORS.grey60}`}
                marginY={SPACING.spacing16}
                width={matchingHeaterShaker != null ? '33rem' : '46rem'}
              />
              <Flex flexDirection={DIRECTION_COLUMN} gridGap={SPACING.spacing4}>
                <LegacyStyledText
                  as="p"
                  fontWeight={TYPOGRAPHY.fontWeightSemiBold}
                >
                  {nestedLabwareInfo.nestedLabwareDisplayName}
                </LegacyStyledText>
                <LegacyStyledText as="p" color={COLORS.grey60}>
                  {nestedLabwareInfo.nestedLabwareNickName}
                </LegacyStyledText>
              </Flex>
            </>
          ) : null}
          {matchedModule != null ? (
            <>
              <Box
                borderBottom={`1px solid ${COLORS.grey60}`}
                marginY={SPACING.spacing16}
                width={matchingHeaterShaker != null ? '33rem' : '46rem'}
              />
              <Flex
                flexDirection={DIRECTION_ROW}
                gridGap={SPACING.spacing12}
                alignItems={ALIGN_CENTER}
              >
                <DeckInfoLabel
                  iconName={
                    MODULE_ICON_NAME_BY_TYPE[matchedModule.moduleDef.moduleType]
                  }
                />
                <Flex
                  flexDirection={DIRECTION_COLUMN}
                  gridGap={SPACING.spacing4}
                >
                  <LegacyStyledText
                    as="p"
                    fontWeight={TYPOGRAPHY.fontWeightSemiBold}
                  >
                    {getModuleDisplayName(matchedModule.moduleDef.model)}
                  </LegacyStyledText>
                  {matchingHeaterShaker != null ? (
                    <LegacyStyledText as="p" color={COLORS.grey60}>
                      {t('protocol_setup:labware_latch_instructions')}
                    </LegacyStyledText>
                  ) : null}
                </Flex>
              </Flex>
            </>
          ) : null}
        </Flex>
        {matchingHeaterShaker != null ? (
          <LabwareLatch
            matchedHeaterShaker={matchingHeaterShaker}
            refetchModules={refetchModules}
          />
        ) : null}
      </Flex>
    </Flex>
  )
}<|MERGE_RESOLUTION|>--- conflicted
+++ resolved
@@ -1,4 +1,5 @@
 import * as React from 'react'
+import { createPortal } from 'react-dom'
 import { useTranslation } from 'react-i18next'
 import styled, { css } from 'styled-components'
 
@@ -37,6 +38,7 @@
 
 import { FloatingActionButton } from '../../atoms/buttons'
 import { ODDBackButton } from '../../molecules/ODDBackButton'
+import { getTopPortalEl } from '../../App/portal'
 import { Modal } from '../../molecules/Modal'
 
 import { useMostRecentCompletedAnalysis } from '../LabwarePositionCheck/useMostRecentCompletedAnalysis'
@@ -45,13 +47,8 @@
 import { getProtocolModulesInfo } from '../Devices/ProtocolRun/utils/getProtocolModulesInfo'
 import { getAttachedProtocolModuleMatches } from '../ProtocolSetupModulesAndDeck/utils'
 import { getNestedLabwareInfo } from '../Devices/ProtocolRun/SetupLabware/getNestedLabwareInfo'
-<<<<<<< HEAD
+import { LabwareMapView } from './LabwareMapView'
 import { LabwareStackModal } from '../Devices/ProtocolRun/SetupLabware/LabwareStackModal'
-import { LabwareMapViewContent } from './LabwareMapViewContent'
-import { useNotifyDeckConfigurationQuery } from '../../resources/deck_configuration'
-=======
-import { LabwareMapView } from './LabwareMapView'
->>>>>>> d3eac905
 
 import type { UseQueryResult } from 'react-query'
 import type {
@@ -87,11 +84,7 @@
   setSetupScreen,
 }: ProtocolSetupLabwareProps): JSX.Element {
   const { t } = useTranslation('protocol_setup')
-<<<<<<< HEAD
-  const [showDeckMap, setShowDeckMap] = React.useState<boolean>(false)
-=======
   const [showMapView, setShowMapView] = React.useState<boolean>(false)
->>>>>>> d3eac905
   const [
     showLabwareDetailsModal,
     setShowLabwareDetailsModal,
@@ -228,145 +221,53 @@
       }
     }
   }
+  console.log({ topLabwareId })
   const selectedLabwareLocation = selectedLabware?.location
   return (
     <>
-<<<<<<< HEAD
-      <ODDBackButton
-        label={t('labware')}
-        onClick={() => {
-          setSetupScreen('prepare to run')
-        }}
-      />
-      <Flex
-        flexDirection={DIRECTION_COLUMN}
-        gridGap={SPACING.spacing8}
-        marginTop={SPACING.spacing32}
-      >
-        {showDeckMap ? (
-          <Flex height="27.3125rem">
-            <LabwareMapViewContent
-              data-testid={`LabwareMapViewContent_${runId}`}
-              mostRecentAnalysis={mostRecentAnalysis}
-              deckDef={deckDef}
-              attachedProtocolModuleMatches={attachedProtocolModuleMatches}
-              handleLabwareClick={handleLabwareClick}
-              initialLoadedLabwareByAdapter={initialLoadedLabwareByAdapter}
-            />
-          </Flex>
-        ) : (
-          <>
-            <Flex
-              gridGap={SPACING.spacing8}
-              color={COLORS.grey60}
-              fontSize={TYPOGRAPHY.fontSize22}
-              fontWeight={TYPOGRAPHY.fontWeightSemiBold}
-              lineHeight={TYPOGRAPHY.lineHeight28}
-=======
       {createPortal(
         <>
-          {showLabwareDetailsModal && selectedLabware != null ? (
+          {showLabwareDetailsModal &&
+          topLabwareId == null &&
+          selectedLabware != null ? (
             <Modal
               onOutsideClick={() => {
                 setShowLabwareDetailsModal(false)
                 setSelectedLabware(null)
               }}
->>>>>>> d3eac905
             >
-              <Flex paddingLeft={SPACING.spacing16} width="10.5625rem">
-                <LegacyStyledText>{t('location')}</LegacyStyledText>
-              </Flex>
-              <Flex>
-                <LegacyStyledText>{t('labware_name')}</LegacyStyledText>
-              </Flex>
-            </Flex>
-            {[...onDeckItems, ...offDeckItems].map((labware, i) => {
-              const labwareOnAdapter = onDeckItems.find(
-                item =>
-                  labware.initialLocation !== 'offDeck' &&
-                  'labwareId' in labware.initialLocation &&
-                  item.labwareId === labware.initialLocation.labwareId
-              )
-              return mostRecentAnalysis != null && labwareOnAdapter == null ? (
-                <RowLabware
-                  key={i}
-                  labware={labware}
-                  attachedProtocolModules={attachedProtocolModuleMatches}
-                  refetchModules={moduleQuery.refetch}
-                  commands={mostRecentAnalysis?.commands}
-                  nestedLabwareInfo={getNestedLabwareInfo(
-                    labware,
-                    mostRecentAnalysis.commands
-                  )}
-                />
-              ) : null
-            })}
-          </>
-        )}
-        {showLabwareDetailsModal && topLabwareId != null ? (
-          <LabwareStackModal
-            labwareIdTop={topLabwareId}
-            runId={runId}
-            closeModal={() => {
-              setShowDeckMap(true)
-              setSelectedLabware(null)
-              setShowLabwareDetailsModal(false)
-            }}
-          />
-        ) : null}
-        {showLabwareDetailsModal &&
-        topLabwareId == null &&
-        selectedLabware != null ? (
-          <Modal
-            onOutsideClick={() => {
-              setShowLabwareDetailsModal(false)
-              setSelectedLabware(null)
-            }}
-          >
-            <Flex justifyContent={JUSTIFY_SPACE_BETWEEN} width="100%">
-              <Flex
-                flexDirection={DIRECTION_COLUMN}
-                alignItems={ALIGN_FLEX_START}
-                gridGap={SPACING.spacing12}
-              >
-                <Flex gridGap={SPACING.spacing4}>{location}</Flex>
-                <LegacyStyledText
-                  fontWeight={TYPOGRAPHY.fontWeightSemiBold}
-                  fontSize={TYPOGRAPHY.fontSize22}
+              <Flex justifyContent={JUSTIFY_SPACE_BETWEEN} width="100%">
+                <Flex
+                  flexDirection={DIRECTION_COLUMN}
+                  alignItems={ALIGN_FLEX_START}
+                  gridGap={SPACING.spacing12}
                 >
-                  {getLabwareDisplayName(selectedLabware)}
-                </LegacyStyledText>
-                <LegacyStyledText as="p" color={COLORS.grey60}>
-                  {selectedLabware.nickName}
-                  {selectedLabwareLocation != null &&
-                  selectedLabwareLocation !== 'offDeck' &&
-                  'labwareId' in selectedLabwareLocation
-                    ? t('on_adapter', {
-                        adapterName: mostRecentAnalysis?.labware.find(
-                          l => l.id === selectedLabwareLocation.labwareId
-                        )?.displayName,
-                      })
-                    : null}
-                </LegacyStyledText>
-              </Flex>
-              <Flex width="16.875rem">
+                  <Flex gridGap={SPACING.spacing4}>{location}</Flex>
+                  <LegacyStyledText
+                    fontWeight={TYPOGRAPHY.fontWeightSemiBold}
+                    fontSize={TYPOGRAPHY.fontSize22}
+                  >
+                    {getLabwareDisplayName(selectedLabware)}
+                  </LegacyStyledText>
+                  <LegacyStyledText as="p" color={COLORS.grey60}>
+                    {selectedLabware.nickName}
+                    {selectedLabwareLocation != null &&
+                    selectedLabwareLocation !== 'offDeck' &&
+                    'labwareId' in selectedLabwareLocation
+                      ? t('on_adapter', {
+                          adapterName: mostRecentAnalysis?.labware.find(
+                            l => l.id === selectedLabwareLocation.labwareId
+                          )?.displayName,
+                        })
+                      : null}
+                  </LegacyStyledText>
+                </Flex>
                 <LabwareThumbnail
                   viewBox={`${selectedLabware.cornerOffsetFromSlot.x} ${selectedLabware.cornerOffsetFromSlot.y} ${selectedLabware.dimensions.xDimension} ${selectedLabware.dimensions.yDimension}`}
                 >
                   <LabwareRender definition={selectedLabware} />
                 </LabwareThumbnail>
               </Flex>
-<<<<<<< HEAD
-            </Flex>
-          </Modal>
-        ) : null}
-      </Flex>
-      <FloatingActionButton
-        buttonText={showDeckMap ? t('list_view') : t('map_view')}
-        iconName={null}
-        onClick={() => {
-          setShowDeckMap(!showDeckMap)
-=======
             </Modal>
           ) : null}
         </>,
@@ -430,12 +331,22 @@
             })}
           </>
         )}
+        {showLabwareDetailsModal && topLabwareId != null ? (
+          <LabwareStackModal
+            labwareIdTop={topLabwareId}
+            runId={runId}
+            closeModal={() => {
+              setSelectedLabware(null)
+              setShowLabwareDetailsModal(false)
+            }}
+          />
+        ) : null}
       </Flex>
       <FloatingActionButton
         buttonText={showMapView ? t('list_view') : t('map_view')}
+        iconName={null}
         onClick={() => {
           setShowMapView(mapView => !mapView)
->>>>>>> d3eac905
         }}
       />
     </>
