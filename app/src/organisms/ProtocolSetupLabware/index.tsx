--- conflicted
+++ resolved
@@ -37,13 +37,6 @@
 
 import { FloatingActionButton, SmallButton } from '../../atoms/buttons'
 import { ODDBackButton } from '../../molecules/ODDBackButton'
-<<<<<<< HEAD
-import { getTopPortalEl } from '../../App/portal'
-import { OddModal } from '../../molecules/OddModal'
-
-import { useMostRecentCompletedAnalysis } from '../LabwarePositionCheck/useMostRecentCompletedAnalysis'
-=======
->>>>>>> 243633c6
 import { getLabwareSetupItemGroups } from '../../pages/Protocols/utils'
 import { useNotifyDeckConfigurationQuery } from '../../resources/deck_configuration'
 import { getProtocolModulesInfo } from '../Devices/ProtocolRun/utils/getProtocolModulesInfo'
@@ -157,56 +150,6 @@
 
   return (
     <>
-<<<<<<< HEAD
-      {createPortal(
-        <>
-          {showLabwareDetailsModal &&
-          !selectedLabwareIsTopOfStack &&
-          selectedLabware != null ? (
-            <OddModal
-              onOutsideClick={() => {
-                setShowLabwareDetailsModal(false)
-                setSelectedLabware(null)
-              }}
-            >
-              <Flex justifyContent={JUSTIFY_SPACE_BETWEEN} width="100%">
-                <Flex
-                  flexDirection={DIRECTION_COLUMN}
-                  alignItems={ALIGN_FLEX_START}
-                  gridGap={SPACING.spacing12}
-                >
-                  <Flex gridGap={SPACING.spacing4}>{location}</Flex>
-                  <LegacyStyledText
-                    fontWeight={TYPOGRAPHY.fontWeightSemiBold}
-                    fontSize={TYPOGRAPHY.fontSize22}
-                  >
-                    {getLabwareDisplayName(selectedLabware)}
-                  </LegacyStyledText>
-                  <LegacyStyledText as="p" color={COLORS.grey60}>
-                    {selectedLabware.nickName}
-                    {selectedLabwareLocation != null &&
-                    selectedLabwareLocation !== 'offDeck' &&
-                    'labwareId' in selectedLabwareLocation
-                      ? t('on_adapter', {
-                          adapterName: mostRecentAnalysis?.labware.find(
-                            l => l.id === selectedLabwareLocation.labwareId
-                          )?.displayName,
-                        })
-                      : null}
-                  </LegacyStyledText>
-                </Flex>
-                <LabwareThumbnail
-                  viewBox={`${selectedLabware.cornerOffsetFromSlot.x} ${selectedLabware.cornerOffsetFromSlot.y} ${selectedLabware.dimensions.xDimension} ${selectedLabware.dimensions.yDimension}`}
-                >
-                  <LabwareRender definition={selectedLabware} />
-                </LabwareThumbnail>
-              </Flex>
-            </OddModal>
-          ) : null}
-        </>,
-        getTopPortalEl()
-      )}
-=======
       {showLabwareDetailsModal &&
       !selectedLabwareIsTopOfStack &&
       selectedLabware != null ? (
@@ -219,7 +162,6 @@
           mostRecentAnalysis={mostRecentAnalysis}
         />
       ) : null}
->>>>>>> 243633c6
       <Flex
         flexDirection={DIRECTION_ROW}
         justifyContent={JUSTIFY_SPACE_BETWEEN}
