--- conflicted
+++ resolved
@@ -39,11 +39,7 @@
     <Box
       role="link"
       backgroundColor={COLORS.white}
-<<<<<<< HEAD
-      color={LEGACY_COLORS.black}
-=======
       color={COLORS.black}
->>>>>>> 9147da8d
       css={BORDERS.cardOutlineBorder}
       paddingLeft={SPACING.spacing16}
       paddingY={SPACING.spacing16}
