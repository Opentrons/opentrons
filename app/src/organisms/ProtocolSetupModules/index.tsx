import * as React from 'react'
import { useTranslation } from 'react-i18next'

import {
  Flex,
  Icon,
  Module,
  RobotWorkSpace,
  ALIGN_CENTER,
  ALIGN_FLEX_END,
  BORDERS,
  COLORS,
  DIRECTION_COLUMN,
  DIRECTION_ROW,
  JUSTIFY_SPACE_BETWEEN,
  SPACING,
  TYPOGRAPHY,
<<<<<<< HEAD
  BORDERS,
  DISPLAY_FLEX,
=======
>>>>>>> 00d74304
} from '@opentrons/components'
import {
  getDeckDefFromRobotType,
  getModuleDisplayName,
  getModuleType,
  inferModuleOrientationFromXCoordinate,
  TC_MODULE_LOCATION_OT3,
  THERMOCYCLER_MODULE_TYPE,
} from '@opentrons/shared-data'

import { Portal } from '../../App/portal'
import {
  FloatingActionButton,
  SmallButton,
} from '../../atoms/buttons/OnDeviceDisplay'
import { Chip } from '../../atoms/Chip'
import { InlineNotification } from '../../atoms/InlineNotification'
import { Modal } from '../../molecules/Modal'
import { StyledText } from '../../atoms/text'
import { ODDBackButton } from '../../molecules/ODDBackButton'
import { useAttachedModules } from '../../organisms/Devices/hooks'
import { ModuleInfo } from '../../organisms/Devices/ModuleInfo'
import { MultipleModulesModal } from '../../organisms/Devices/ProtocolRun/SetupModules/MultipleModulesModal'
import { getProtocolModulesInfo } from '../../organisms/Devices/ProtocolRun/utils/getProtocolModulesInfo'
import { useMostRecentCompletedAnalysis } from '../../organisms/LabwarePositionCheck/useMostRecentCompletedAnalysis'
import { ROBOT_MODEL_OT3 } from '../../redux/discovery'
import {
  getAttachedProtocolModuleMatches,
  getUnmatchedModulesForProtocol,
} from './utils'

import type { SetupScreens } from '../../pages/OnDeviceDisplay/ProtocolSetup'
import type { AttachedProtocolModuleMatch } from './utils'

const OT3_STANDARD_DECK_VIEW_LAYER_BLOCK_LIST: string[] = [
  'DECK_BASE',
  'BARCODE_COVERS',
  'SLOT_SCREWS',
  'SLOT_10_EXPANSION',
  'CALIBRATION_CUTOUTS',
]

interface RowModuleProps {
  isDuplicateModuleModel: boolean
  module: AttachedProtocolModuleMatch
  setShowMultipleModulesModal: (showMultipleModulesModal: boolean) => void
}

function RowModule({
  isDuplicateModuleModel,
  module,
  setShowMultipleModulesModal,
}: RowModuleProps): JSX.Element {
  const { t } = useTranslation('protocol_setup')
  const attachedModuleMatch = !!module.attachedModuleMatch
  return (
    <Flex
      alignItems={ALIGN_CENTER}
      backgroundColor={
        attachedModuleMatch
          ? `${COLORS.successEnabled}${COLORS.opacity20HexCode}`
          : COLORS.warningBackgroundMed
      }
      borderRadius={BORDERS.size_three}
      cursor={isDuplicateModuleModel ? 'pointer' : 'inherit'}
      gridGap={SPACING.spacing5}
      padding={`${SPACING.spacing4} ${SPACING.spacing5}`}
      onClick={() =>
        isDuplicateModuleModel ? setShowMultipleModulesModal(true) : null
      }
    >
      <Flex
        width="22.25rem"
        fontSize={TYPOGRAPHY.fontSize22}
        fontWeight={TYPOGRAPHY.fontWeightSemiBold}
        lineHeight={TYPOGRAPHY.lineHeight28}
      >
        <StyledText>{getModuleDisplayName(module.moduleDef.model)}</StyledText>
      </Flex>
      <Flex alignItems={ALIGN_CENTER} width="11.625rem">
        <StyledText>
          {/* TODO(bh, 2023-02-07): adjust slot location when hi-fi designs finalized */}
          {t('slot_location', {
            slotName:
              getModuleType(module.moduleDef.model) === THERMOCYCLER_MODULE_TYPE
                ? TC_MODULE_LOCATION_OT3
                : module.slotName,
          })}
        </StyledText>
        {isDuplicateModuleModel ? (
          <Icon
            name="information"
            paddingLeft={SPACING.spacing3}
            size="1.5rem"
          />
        ) : null}
      </Flex>
      <Chip
        text={
          attachedModuleMatch ? t('module_connected') : t('module_disconnected')
        }
        type={attachedModuleMatch ? 'success' : 'warning'}
        background={false}
        iconName="connection-status"
      />
    </Flex>
  )
}

<<<<<<< HEAD
function SetupInstructionsButton(
  props: React.HTMLProps<HTMLButtonElement>
): JSX.Element {
  const { t } = useTranslation('protocol_setup')
  return (
    <Btn
      alignItems="center"
      backgroundColor={`${COLORS.darkBlackEnabled}${COLORS.opacity20HexCode}`}
      borderRadius={BORDERS.size_five}
      display={DISPLAY_FLEX}
      gridGap="0.5rem"
      padding="1rem 2rem"
      whiteSpace="nowrap"
      onClick={props.onClick}
    >
      <Icon name="information" size="1.5rem" />
      <StyledText as="h2" fontWeight={TYPOGRAPHY.fontWeightSemiBold}>
        {t('setup_instructions')}
      </StyledText>
    </Btn>
  )
}

export function ContinueButton(
  props: React.HTMLProps<HTMLButtonElement>
): JSX.Element {
  const { t } = useTranslation('shared')
  return (
    <Btn
      backgroundColor={COLORS.blueEnabled}
      borderRadius={BORDERS.size_five}
      color={COLORS.white}
      padding="1rem 2rem"
      onClick={props.onClick}
    >
      <StyledText
        as="h1"
        fontWeight={TYPOGRAPHY.fontWeightSemiBold}
        textTransform={TYPOGRAPHY.textTransformCapitalize}
      >
        {t('continue')}
      </StyledText>
    </Btn>
  )
}

export function DeckMapButton(
  props: React.HTMLProps<HTMLButtonElement>
): JSX.Element {
  const { t } = useTranslation('protocol_setup')
  return (
    <Btn
      position="fixed"
      bottom="1.5rem"
      right="1.5rem"
      backgroundColor={COLORS.blueEnabled}
      borderRadius={BORDERS.size_five}
      color={COLORS.white}
      padding="1rem 2rem"
      onClick={props.onClick}
    >
      <StyledText as="h1" fontWeight={TYPOGRAPHY.fontWeightSemiBold}>
        {t('deck_map')}
      </StyledText>
    </Btn>
  )
}

=======
>>>>>>> 00d74304
interface ProtocolSetupModulesProps {
  runId: string
  setSetupScreen: React.Dispatch<React.SetStateAction<SetupScreens>>
}

/**
 * an ODD screen on the Protocol Setup page
 */
export function ProtocolSetupModules({
  runId,
  setSetupScreen,
}: ProtocolSetupModulesProps): JSX.Element {
  const { t } = useTranslation('protocol_setup')
  const [
    showMultipleModulesModal,
    setShowMultipleModulesModal,
  ] = React.useState<boolean>(false)
  const [
    showSetupInstructionsModal,
    setShowSetupInstructionsModal,
  ] = React.useState<boolean>(false)
  const [showDeckMapModal, setShowDeckMapModal] = React.useState<boolean>(false)
  const [
    clearModuleMismatchBanner,
    setClearModuleMismatchBanner,
  ] = React.useState<boolean>(false)

  const mostRecentAnalysis = useMostRecentCompletedAnalysis(runId)

  const deckDef = getDeckDefFromRobotType(ROBOT_MODEL_OT3)

  const attachedModules = useAttachedModules()

  const protocolModulesInfo =
    mostRecentAnalysis != null
      ? getProtocolModulesInfo(mostRecentAnalysis, deckDef)
      : []

  const attachedProtocolModuleMatches = getAttachedProtocolModuleMatches(
    attachedModules,
    protocolModulesInfo
  )

  const {
    missingModuleIds,
    remainingAttachedModules,
  } = getUnmatchedModulesForProtocol(attachedModules, protocolModulesInfo)

  const isModuleMismatch =
    remainingAttachedModules.length > 0 && missingModuleIds.length > 0

  return (
    <>
      <Portal level="top">
        {showMultipleModulesModal ? (
          <MultipleModulesModal
            onCloseClick={() => setShowMultipleModulesModal(false)}
          />
        ) : null}
        {showSetupInstructionsModal ? (
          <Modal
            title={t('setup_instructions')}
            onClose={() => setShowSetupInstructionsModal(false)}
          >
            TODO: setup instructions modal
          </Modal>
        ) : null}
        {showDeckMapModal ? (
          <Modal
            title={t('map_view')}
            onClose={() => setShowDeckMapModal(false)}
            fullPage
          >
            <RobotWorkSpace
              deckDef={deckDef}
              deckLayerBlocklist={OT3_STANDARD_DECK_VIEW_LAYER_BLOCK_LIST}
              id="ModuleSetup_deckMap"
            >
              {() =>
                attachedProtocolModuleMatches.map(module => (
                  <Module
                    key={module.moduleId}
                    x={module.x}
                    y={module.y}
                    orientation={inferModuleOrientationFromXCoordinate(
                      module.x
                    )}
                    def={module.moduleDef}
                  >
                    <ModuleInfo
                      moduleModel={module.moduleDef.model}
                      isAttached={module.attachedModuleMatch != null}
                      usbPort={module.attachedModuleMatch?.usbPort.port ?? null}
                      hubPort={module.attachedModuleMatch?.usbPort.hub ?? null}
                      runId={runId}
                    />
                  </Module>
                ))
              }
            </RobotWorkSpace>
          </Modal>
        ) : null}
      </Portal>
      <Flex
        alignItems={ALIGN_CENTER}
        flexDirection={DIRECTION_ROW}
        justifyContent={JUSTIFY_SPACE_BETWEEN}
      >
        <ODDBackButton
          label={t('modules')}
          onClick={() => setSetupScreen('prepare to run')}
        />
        <SmallButton
          alignSelf={ALIGN_FLEX_END}
          buttonText={t('setup_instructions')}
          buttonType="tertiaryLowLight"
          iconName="information"
          iconPlacement="startIcon"
          onClick={() => setShowSetupInstructionsModal(true)}
        />
      </Flex>
      <Flex
        flexDirection={DIRECTION_COLUMN}
        gridGap={SPACING.spacing5}
        marginTop={SPACING.spacing6}
      >
        {isModuleMismatch && !clearModuleMismatchBanner ? (
          <InlineNotification
            type="alert"
            onCloseClick={e => {
              e.stopPropagation()
              setClearModuleMismatchBanner(true)
            }}
            heading={t('module_mismatch_error')}
            message={t('module_mismatch_body')}
          />
        ) : null}
        <Flex flexDirection={DIRECTION_COLUMN} gridGap={SPACING.spacing3}>
          <Flex
            color={COLORS.darkBlack70}
            fontSize={TYPOGRAPHY.fontSize22}
            fontWeight={TYPOGRAPHY.fontWeightSemiBold}
            gridGap={SPACING.spacing5}
            lineHeight={TYPOGRAPHY.lineHeight28}
          >
            <Flex paddingLeft={SPACING.spacing5} width="22.75rem">
              <StyledText>{'Module Name'}</StyledText>
            </Flex>
            <Flex width="13.8125rem" paddingLeft="0.9375rem">
              <StyledText>{'Location'}</StyledText>
            </Flex>
            <Flex width="17.9375rem">
              <StyledText>{'Status'}</StyledText>
            </Flex>
          </Flex>
          {attachedProtocolModuleMatches.map(module => {
            // check for duplicate module model in list of modules for protocol
            const isDuplicateModuleModel = protocolModulesInfo
              // filter out current module
              .filter(otherModule => otherModule.moduleId !== module.moduleId)
              // check for existence of another module of same model
              .some(
                otherModule =>
                  otherModule.moduleDef.model === module.moduleDef.model
              )
            return (
              <RowModule
                key={module.moduleId}
                module={module}
                isDuplicateModuleModel={isDuplicateModuleModel}
                setShowMultipleModulesModal={setShowMultipleModulesModal}
              />
            )
          })}
        </Flex>
      </Flex>
      <FloatingActionButton onClick={() => setShowDeckMapModal(true)} />
    </>
  )
}<|MERGE_RESOLUTION|>--- conflicted
+++ resolved
@@ -15,11 +15,6 @@
   JUSTIFY_SPACE_BETWEEN,
   SPACING,
   TYPOGRAPHY,
-<<<<<<< HEAD
-  BORDERS,
-  DISPLAY_FLEX,
-=======
->>>>>>> 00d74304
 } from '@opentrons/components'
 import {
   getDeckDefFromRobotType,
@@ -129,77 +124,6 @@
   )
 }
 
-<<<<<<< HEAD
-function SetupInstructionsButton(
-  props: React.HTMLProps<HTMLButtonElement>
-): JSX.Element {
-  const { t } = useTranslation('protocol_setup')
-  return (
-    <Btn
-      alignItems="center"
-      backgroundColor={`${COLORS.darkBlackEnabled}${COLORS.opacity20HexCode}`}
-      borderRadius={BORDERS.size_five}
-      display={DISPLAY_FLEX}
-      gridGap="0.5rem"
-      padding="1rem 2rem"
-      whiteSpace="nowrap"
-      onClick={props.onClick}
-    >
-      <Icon name="information" size="1.5rem" />
-      <StyledText as="h2" fontWeight={TYPOGRAPHY.fontWeightSemiBold}>
-        {t('setup_instructions')}
-      </StyledText>
-    </Btn>
-  )
-}
-
-export function ContinueButton(
-  props: React.HTMLProps<HTMLButtonElement>
-): JSX.Element {
-  const { t } = useTranslation('shared')
-  return (
-    <Btn
-      backgroundColor={COLORS.blueEnabled}
-      borderRadius={BORDERS.size_five}
-      color={COLORS.white}
-      padding="1rem 2rem"
-      onClick={props.onClick}
-    >
-      <StyledText
-        as="h1"
-        fontWeight={TYPOGRAPHY.fontWeightSemiBold}
-        textTransform={TYPOGRAPHY.textTransformCapitalize}
-      >
-        {t('continue')}
-      </StyledText>
-    </Btn>
-  )
-}
-
-export function DeckMapButton(
-  props: React.HTMLProps<HTMLButtonElement>
-): JSX.Element {
-  const { t } = useTranslation('protocol_setup')
-  return (
-    <Btn
-      position="fixed"
-      bottom="1.5rem"
-      right="1.5rem"
-      backgroundColor={COLORS.blueEnabled}
-      borderRadius={BORDERS.size_five}
-      color={COLORS.white}
-      padding="1rem 2rem"
-      onClick={props.onClick}
-    >
-      <StyledText as="h1" fontWeight={TYPOGRAPHY.fontWeightSemiBold}>
-        {t('deck_map')}
-      </StyledText>
-    </Btn>
-  )
-}
-
-=======
->>>>>>> 00d74304
 interface ProtocolSetupModulesProps {
   runId: string
   setSetupScreen: React.Dispatch<React.SetStateAction<SetupScreens>>
