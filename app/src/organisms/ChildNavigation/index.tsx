import * as React from 'react'
import styled from 'styled-components'

import {
  ALIGN_CENTER,
  COLORS,
  DIRECTION_ROW,
  Flex,
  Icon,
  JUSTIFY_FLEX_START,
  JUSTIFY_SPACE_BETWEEN,
  POSITION_FIXED,
  RESPONSIVENESS,
  SPACING,
  TYPOGRAPHY,
} from '@opentrons/components'
import { ODD_FOCUS_VISIBLE } from '../../atoms/buttons/constants'

import { SmallButton } from '../../atoms/buttons'
import { InlineNotification } from '../../atoms/InlineNotification'
import { StyledText } from '../../atoms/text'

import type { IconName } from '@opentrons/components'
import type { InlineNotificationProps } from '../../atoms/InlineNotification'
import type {
  IconPlacement,
  SmallButtonTypes,
} from '../../atoms/buttons/SmallButton'

interface ChildNavigationProps {
  header: string
  onClickBack: React.MouseEventHandler
  buttonText?: React.ReactNode
  inlineNotification?: InlineNotificationProps
  onClickButton?: React.MouseEventHandler
  buttonType?: SmallButtonTypes
  iconName?: IconName
  iconPlacement?: IconPlacement
  secondaryButtonProps?: React.ComponentProps<typeof SmallButton>
}

export function ChildNavigation({
  buttonText,
  header,
  inlineNotification,
  onClickBack,
  onClickButton,
  buttonType = 'primary',
  iconName,
  iconPlacement,
  secondaryButtonProps,
}: ChildNavigationProps): JSX.Element {
  return (
    <Flex
      alignItems={ALIGN_CENTER}
      height="7.75rem"
      justifyContent={JUSTIFY_SPACE_BETWEEN}
      paddingX={SPACING.spacing40}
      paddingY={SPACING.spacing32}
      position={POSITION_FIXED}
      top="0"
      left="0"
      width="100%"
      backgroundColor={COLORS.white}
    >
      <Flex gridGap={SPACING.spacing16} justifyContent={JUSTIFY_FLEX_START}>
        <IconButton
          onClick={onClickBack}
          data-testid="ChildNavigation_Back_Button"
        >
<<<<<<< HEAD
          <Icon name="back" size="3rem" color={COLORS.black90} />
=======
          <Icon name="back" size="3rem" color={COLORS.darkBlack100} />
>>>>>>> 9147da8d
        </IconButton>
        <StyledText as="h2" fontWeight={TYPOGRAPHY.fontWeightBold}>
          {header}
        </StyledText>
      </Flex>
      {onClickButton != null && buttonText != null ? (
        <Flex flexDirection={DIRECTION_ROW} gridGap={SPACING.spacing8}>
          {secondaryButtonProps != null ? (
            <SmallButton {...secondaryButtonProps} />
          ) : null}

          <SmallButton
            buttonType={buttonType}
            buttonCategory={buttonType === 'primary' ? 'rounded' : 'default'}
            buttonText={buttonText}
            onClick={onClickButton}
            iconName={iconName}
            iconPlacement={iconPlacement}
          />
        </Flex>
      ) : null}
      {inlineNotification != null ? (
        <InlineNotification
          heading={inlineNotification.heading}
          hug={true}
          type={inlineNotification.type}
        />
      ) : null}
    </Flex>
  )
}

const IconButton = styled('button')`
  border-radius: ${SPACING.spacing4};
  max-height: 100%;
  background-color: ${COLORS.white};

  &:focus-visible {
    box-shadow: ${ODD_FOCUS_VISIBLE};
    background-color: ${COLORS.grey35};
  }
  &:disabled {
    background-color: transparent;
  }
  @media ${RESPONSIVENESS.touchscreenMediaQuerySpecs} {
    cursor: default;
  }
`<|MERGE_RESOLUTION|>--- conflicted
+++ resolved
@@ -68,11 +68,7 @@
           onClick={onClickBack}
           data-testid="ChildNavigation_Back_Button"
         >
-<<<<<<< HEAD
-          <Icon name="back" size="3rem" color={COLORS.black90} />
-=======
           <Icon name="back" size="3rem" color={COLORS.darkBlack100} />
->>>>>>> 9147da8d
         </IconButton>
         <StyledText as="h2" fontWeight={TYPOGRAPHY.fontWeightBold}>
           {header}
