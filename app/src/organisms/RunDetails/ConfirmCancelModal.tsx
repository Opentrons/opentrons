--- conflicted
+++ resolved
@@ -64,13 +64,8 @@
 
   return (
     <Portal>
-<<<<<<< HEAD
-      <Modal
-        type="error"
-=======
       <LegacyModal
         type="warning"
->>>>>>> 1e17f1c0
         onClose={isCanceling ? undefined : onClose}
         title={t('cancel_run_modal_heading')}
       >
