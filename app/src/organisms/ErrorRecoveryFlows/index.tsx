import * as React from 'react'
import { useSelector } from 'react-redux'

import {
  RUN_STATUS_AWAITING_RECOVERY,
  RUN_STATUS_AWAITING_RECOVERY_BLOCKED_BY_OPEN_DOOR,
  RUN_STATUS_AWAITING_RECOVERY_PAUSED,
  RUN_STATUS_BLOCKED_BY_OPEN_DOOR,
  RUN_STATUS_FAILED,
  RUN_STATUS_IDLE,
  RUN_STATUS_PAUSED,
  RUN_STATUS_RUNNING,
  RUN_STATUS_STOP_REQUESTED,
  RUN_STATUS_SUCCEEDED,
} from '@opentrons/api-client'
import { OT2_ROBOT_TYPE } from '@opentrons/shared-data'
import { useHost } from '@opentrons/react-api-client'

import { getIsOnDevice } from '/app/redux/config'
import { ErrorRecoveryWizard, useERWizard } from './ErrorRecoveryWizard'
import { RecoverySplash, useRecoverySplash } from './RecoverySplash'
import { RecoveryTakeover } from './RecoveryTakeover'
import {
  useCurrentlyRecoveringFrom,
  useERUtils,
  useRecoveryTakeover,
  useRetainedFailedCommandBySource,
} from './hooks'

import type { RunStatus } from '@opentrons/api-client'
import type { CompletedProtocolAnalysis } from '@opentrons/shared-data'
import type { FailedCommand } from './types'

const VALID_ER_RUN_STATUSES: RunStatus[] = [
  RUN_STATUS_AWAITING_RECOVERY,
  RUN_STATUS_AWAITING_RECOVERY_BLOCKED_BY_OPEN_DOOR,
  RUN_STATUS_AWAITING_RECOVERY_PAUSED,
  RUN_STATUS_STOP_REQUESTED,
]

const INVALID_ER_RUN_STATUSES: RunStatus[] = [
  RUN_STATUS_RUNNING,
  RUN_STATUS_PAUSED,
  RUN_STATUS_BLOCKED_BY_OPEN_DOOR,
  RUN_STATUS_FAILED,
  RUN_STATUS_SUCCEEDED,
  RUN_STATUS_IDLE,
]

export interface UseErrorRecoveryResult {
  isERActive: boolean
  /* There is no FailedCommand if the run statis is not AWAITING_RECOVERY. */
  failedCommand: FailedCommand | null
}

export function useErrorRecoveryFlows(
  runId: string,
  runStatus: RunStatus | null
): UseErrorRecoveryResult {
  const [isERActive, setIsERActive] = React.useState(false)
  // If client accesses a valid ER runs status besides AWAITING_RECOVERY but accesses it outside of Error Recovery flows, don't show ER.
  const [hasSeenAwaitingRecovery, setHasSeenAwaitingRecovery] = React.useState(
    false
  )
  const failedCommand = useCurrentlyRecoveringFrom(runId, runStatus)

  if (
    !hasSeenAwaitingRecovery &&
    ([
      RUN_STATUS_AWAITING_RECOVERY,
      RUN_STATUS_AWAITING_RECOVERY_BLOCKED_BY_OPEN_DOOR,
      RUN_STATUS_AWAITING_RECOVERY_PAUSED,
    ] as Array<RunStatus | null>).includes(runStatus)
  ) {
    setHasSeenAwaitingRecovery(true)
  }
  // Reset recovery mode after the client has exited recovery, otherwise "cancel run" will trigger ER after the first recovery.
  else if (
    hasSeenAwaitingRecovery &&
    runStatus != null &&
    INVALID_ER_RUN_STATUSES.includes(runStatus)
  ) {
    setHasSeenAwaitingRecovery(false)
  }

  const isValidRunStatus =
    runStatus != null &&
    VALID_ER_RUN_STATUSES.includes(runStatus) &&
    hasSeenAwaitingRecovery

  if (!isERActive && isValidRunStatus && failedCommand != null) {
    setIsERActive(true)
  }
  // Because multiple ER flows may occur per run, disable ER when the status is not "awaiting-recovery" or a
  // terminating run status in which we want to persist ER flows. Specific recovery commands cause run status to change.
  // See a specific command's docstring for details.
  // ER handles a null failedCommand outside the splash screen, so we shouldn't set it false here.
  else if (isERActive && !isValidRunStatus) {
    setIsERActive(false)
  }

  return {
    isERActive,
    failedCommand,
  }
}

export interface ErrorRecoveryFlowsProps {
  runId: string
  runStatus: RunStatus | null
  failedCommandByRunRecord: FailedCommand | null
  protocolAnalysis: CompletedProtocolAnalysis | null
}

export function ErrorRecoveryFlows(
  props: ErrorRecoveryFlowsProps
): JSX.Element | null {
  const { protocolAnalysis, runStatus, failedCommandByRunRecord } = props

  const failedCommandBySource = useRetainedFailedCommandBySource(
    failedCommandByRunRecord,
    protocolAnalysis
  )

  const { hasLaunchedRecovery, toggleERWizard, showERWizard } = useERWizard()
  const isOnDevice = useSelector(getIsOnDevice)
  const robotType = protocolAnalysis?.robotType ?? OT2_ROBOT_TYPE
  const robotName = useHost()?.robotName ?? 'robot'

  const {
    showTakeover,
    isActiveUser,
    intent,
    toggleERWizAsActiveUser,
  } = useRecoveryTakeover(toggleERWizard)
<<<<<<< HEAD
=======
  const renderWizard = isActiveUser && (showERWizard || isDoorOpen)
  const showSplash = useRecoverySplash(isOnDevice, renderWizard)
>>>>>>> a6b33081

  const recoveryUtils = useERUtils({
    ...props,
    hasLaunchedRecovery,
    toggleERWizAsActiveUser,
    isOnDevice,
    robotType,
    showTakeover,
    failedCommand: failedCommandBySource,
  })

  const renderWizard =
    isActiveUser &&
    (showERWizard || recoveryUtils.doorStatusUtils.isProhibitedDoorOpen)
  const showSplash = useRunPausedSplash(isOnDevice, renderWizard)

  return (
    <>
      {showTakeover ? (
        <RecoveryTakeover
          intent={intent}
          robotName={robotName}
          isOnDevice={isOnDevice}
          runStatus={runStatus}
        />
      ) : null}
      {renderWizard ? (
        <ErrorRecoveryWizard
          {...props}
          {...recoveryUtils}
          robotType={robotType}
          isOnDevice={isOnDevice}
          failedCommand={failedCommandBySource}
        />
      ) : null}
      {showSplash ? (
        <RecoverySplash
          {...props}
          {...recoveryUtils}
          robotType={robotType}
          robotName={robotName}
          isOnDevice={isOnDevice}
          toggleERWizAsActiveUser={toggleERWizAsActiveUser}
          failedCommand={failedCommandBySource}
          resumePausedRecovery={!renderWizard && !showTakeover}
        />
      ) : null}
    </>
  )
}<|MERGE_RESOLUTION|>--- conflicted
+++ resolved
@@ -133,11 +133,6 @@
     intent,
     toggleERWizAsActiveUser,
   } = useRecoveryTakeover(toggleERWizard)
-<<<<<<< HEAD
-=======
-  const renderWizard = isActiveUser && (showERWizard || isDoorOpen)
-  const showSplash = useRecoverySplash(isOnDevice, renderWizard)
->>>>>>> a6b33081
 
   const recoveryUtils = useERUtils({
     ...props,
@@ -152,7 +147,7 @@
   const renderWizard =
     isActiveUser &&
     (showERWizard || recoveryUtils.doorStatusUtils.isProhibitedDoorOpen)
-  const showSplash = useRunPausedSplash(isOnDevice, renderWizard)
+  const showSplash = useRecoverySplash(isOnDevice, renderWizard as boolean)
 
   return (
     <>
