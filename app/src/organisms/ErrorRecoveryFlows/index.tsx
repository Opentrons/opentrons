--- conflicted
+++ resolved
@@ -117,24 +117,11 @@
   props: ErrorRecoveryFlowsProps
 ): JSX.Element | null {
   const { protocolAnalysis, runStatus, failedCommandByRunRecord } = props
-<<<<<<< HEAD
 
   const failedCommandBySource = useRetainedFailedCommandBySource(
     failedCommandByRunRecord,
     protocolAnalysis
   )
-
-  const analytics = useRecoveryAnalytics()
-  React.useEffect(() => {
-    analytics.reportErrorEvent(failedCommandByRunRecord)
-  }, [failedCommandByRunRecord?.error?.detail])
-=======
-
-  const failedCommandBySource = useRetainedFailedCommandBySource(
-    failedCommandByRunRecord,
-    protocolAnalysis
-  )
->>>>>>> 243633c6
 
   const { hasLaunchedRecovery, toggleERWizard, showERWizard } = useERWizard()
   const isOnDevice = useSelector(getIsOnDevice)
@@ -157,10 +144,6 @@
     toggleERWizAsActiveUser,
     isOnDevice,
     robotType,
-<<<<<<< HEAD
-    analytics,
-=======
->>>>>>> 243633c6
     failedCommand: failedCommandBySource,
   })
 
@@ -181,10 +164,6 @@
           robotType={robotType}
           isOnDevice={isOnDevice}
           isDoorOpen={isDoorOpen}
-<<<<<<< HEAD
-          analytics={analytics}
-=======
->>>>>>> 243633c6
           failedCommand={failedCommandBySource}
         />
       ) : null}
@@ -196,10 +175,6 @@
           robotName={robotName}
           isOnDevice={isOnDevice}
           toggleERWizAsActiveUser={toggleERWizAsActiveUser}
-<<<<<<< HEAD
-          analytics={analytics}
-=======
->>>>>>> 243633c6
           failedCommand={failedCommandBySource}
         />
       ) : null}
