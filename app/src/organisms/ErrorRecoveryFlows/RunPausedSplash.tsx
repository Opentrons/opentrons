import * as React from 'react'
import styled, { css } from 'styled-components'
import { useTranslation } from 'react-i18next'
import { useSelector } from 'react-redux'

import {
  Flex,
  Icon,
  JUSTIFY_CENTER,
  ALIGN_CENTER,
  SPACING,
  COLORS,
  DIRECTION_COLUMN,
  POSITION_ABSOLUTE,
  TYPOGRAPHY,
  OVERFLOW_WRAP_BREAK_WORD,
  DISPLAY_FLEX,
  JUSTIFY_SPACE_BETWEEN,
  TEXT_ALIGN_CENTER,
} from '@opentrons/components'

import { getIsOnDevice } from '../../redux/config'
<<<<<<< HEAD
import { useErrorMessage, useErrorName } from './hooks'
import { getErrorKind } from './utils'
=======
import { getErrorKind, useErrorName } from './hooks'
>>>>>>> e60953fb
import { LargeButton } from '../../atoms/buttons'
import { RECOVERY_MAP } from './constants'
import { StepInfo } from './shared'

import type { RobotType } from '@opentrons/shared-data'
import type { ErrorRecoveryFlowsProps } from '.'
import type { ERUtilsResults } from './hooks'

export function useRunPausedSplash(): boolean {
  return useSelector(getIsOnDevice)
}

type RunPausedSplashProps = ERUtilsResults & {
  failedCommand: ErrorRecoveryFlowsProps['failedCommand']
  protocolAnalysis: ErrorRecoveryFlowsProps['protocolAnalysis']
  robotType: RobotType
  toggleERWiz: (launchER: boolean) => Promise<void>
}
export function RunPausedSplash(props: RunPausedSplashProps): JSX.Element {
  const { toggleERWiz, routeUpdateActions, failedCommand } = props
  const { t } = useTranslation('error_recovery')
  const errorKind = getErrorKind(failedCommand?.error?.errorType)
  const title = useErrorName(errorKind)

  const { proceedToRouteAndStep } = routeUpdateActions

  // Do not launch error recovery, but do utilize the wizard's cancel route.
  const onCancelClick = (): Promise<void> => {
    return toggleERWiz(false).then(() =>
      proceedToRouteAndStep(RECOVERY_MAP.CANCEL_RUN.ROUTE)
    )
  }

  const onLaunchERClick = (): Promise<void> => toggleERWiz(true)

  // TODO(jh 05-22-24): The hardcoded Z-indexing is non-ideal but must be done to keep the splash page above
  // several components in the RunningProtocol page. Investigate why these components have seemingly arbitrary zIndex values
  // and devise a better solution to layering modals.

  // TODO(jh 06-07-24): Although unlikely, it's possible that the server doesn't return a failedCommand. Need to handle
  // this here or within ER flows.
  return (
    <Flex
      display={DISPLAY_FLEX}
      height="100vh"
      width="100%"
      justifyContent={JUSTIFY_CENTER}
      alignItems={ALIGN_CENTER}
      position={POSITION_ABSOLUTE}
      flexDirection={DIRECTION_COLUMN}
      gridGap={SPACING.spacing60}
      paddingY={SPACING.spacing40}
      backgroundColor={COLORS.red50}
      zIndex={5}
    >
      <SplashFrame>
        <Flex gridGap={SPACING.spacing32} alignItems={ALIGN_CENTER}>
          <Icon name="ot-alert" size="4.5rem" color={COLORS.white} />
          <SplashHeader>{title}</SplashHeader>
        </Flex>
        <Flex width="49rem" justifyContent={JUSTIFY_CENTER}>
          <StepInfo
            {...props}
            as="h3Bold"
            overflow="hidden"
            overflowWrap={OVERFLOW_WRAP_BREAK_WORD}
            color={COLORS.white}
            textAlign={TEXT_ALIGN_CENTER}
          />
        </Flex>
      </SplashFrame>
      <Flex justifyContent={JUSTIFY_SPACE_BETWEEN} gridGap={SPACING.spacing16}>
        <LargeButton
          onClick={onCancelClick}
          buttonText={t('cancel_run')}
          css={SHARED_BUTTON_STYLE}
          iconName={'remove'}
          buttonType="alertAlt"
        />
        <LargeButton
          onClick={onLaunchERClick}
          buttonText={t('launch_recovery_mode')}
          css={SHARED_BUTTON_STYLE}
          iconName={'recovery'}
          buttonType="onColor"
        />
      </Flex>
    </Flex>
  )
}

const SplashHeader = styled.h1`
  font-weight: ${TYPOGRAPHY.fontWeightBold};
  text-align: ${TYPOGRAPHY.textAlignCenter};
  font-size: ${TYPOGRAPHY.fontSize80};
  line-height: ${TYPOGRAPHY.lineHeight96};
  color: ${COLORS.white};
`

const SplashFrame = styled(Flex)`
  width: 100%;
  height: 100%;
  flex-direction: ${DIRECTION_COLUMN};
  justify-content: ${JUSTIFY_CENTER};
  align-items: ${ALIGN_CENTER};
  grid-gap: ${SPACING.spacing40};
  padding: ${SPACING.spacing24};
  padding-bottom: 0px;
`

const SHARED_BUTTON_STYLE = css`
  width: 29rem;
  height: 13.5rem;
`<|MERGE_RESOLUTION|>--- conflicted
+++ resolved
@@ -20,12 +20,8 @@
 } from '@opentrons/components'
 
 import { getIsOnDevice } from '../../redux/config'
-<<<<<<< HEAD
-import { useErrorMessage, useErrorName } from './hooks'
+import { useErrorName } from './hooks'
 import { getErrorKind } from './utils'
-=======
-import { getErrorKind, useErrorName } from './hooks'
->>>>>>> e60953fb
 import { LargeButton } from '../../atoms/buttons'
 import { RECOVERY_MAP } from './constants'
 import { StepInfo } from './shared'
