--- conflicted
+++ resolved
@@ -115,11 +115,7 @@
         buttonType="primary"
         buttonText={primaryBtnTextOverride ?? t('continue')}
         onClick={primaryBtnOnClick}
-<<<<<<< HEAD
-=======
         disabled={primaryBtnDisabled}
-        marginTop="auto"
->>>>>>> beb10999
       />
       <PrimaryButton
         css={DESKTOP_ONLY_BUTTON}
