--- conflicted
+++ resolved
@@ -24,13 +24,8 @@
 
 import type { RobotType } from '@opentrons/shared-data'
 import type { IconProps } from '@opentrons/components'
-<<<<<<< HEAD
 import type { OddModalHeaderBaseProps } from '../../../molecules/OddModal/types'
-import type { ERUtilsResults } from '../hooks'
-=======
-import type { ModalHeaderBaseProps } from '../../../molecules/Modal/types'
 import type { ERUtilsResults, useRetainedFailedCommandBySource } from '../hooks'
->>>>>>> ffd1c168
 import type { ErrorRecoveryFlowsProps } from '..'
 import type { DesktopSizeType } from '../types'
 
