/* eslint-disable testing-library/prefer-presence-queries */
import * as React from 'react'
import { describe, it, vi, expect, beforeEach } from 'vitest'
import { screen, fireEvent, waitFor } from '@testing-library/react'

import { mockRecoveryContentProps } from '../__fixtures__'
import { renderWithProviders } from '../../../__testing-utils__'
import { i18n } from '../../../i18n'
import { RecoveryError } from '../RecoveryError'
import { RECOVERY_MAP } from '../constants'

import type { Mock } from 'vitest'

const render = (props: React.ComponentProps<typeof RecoveryError>) => {
  return renderWithProviders(<RecoveryError {...props} />, {
    i18nInstance: i18n,
  })[0]
}

const { ERROR_WHILE_RECOVERING } = RECOVERY_MAP

describe('RecoveryError', () => {
  let props: React.ComponentProps<typeof RecoveryError>
  let proceedToRouteAndStepMock: Mock
  let getRecoverOptionCopyMock: Mock
  let setRobotInMotionMock: Mock
  let homePipetteZAxesMock: Mock

  beforeEach(() => {
    proceedToRouteAndStepMock = vi.fn()
    getRecoverOptionCopyMock = vi.fn()
    setRobotInMotionMock = vi.fn().mockResolvedValue(undefined)
    homePipetteZAxesMock = vi.fn().mockResolvedValue(undefined)

    props = {
      ...mockRecoveryContentProps,
      routeUpdateActions: {
        ...mockRecoveryContentProps.routeUpdateActions,
        proceedToRouteAndStep: proceedToRouteAndStepMock,
        setRobotInMotion: setRobotInMotionMock,
      },
      recoveryCommands: {
        ...mockRecoveryContentProps.recoveryCommands,
        homePipetteZAxes: homePipetteZAxesMock,
      },
      getRecoveryOptionCopy: getRecoverOptionCopyMock,
      recoveryMap: {
        route: ERROR_WHILE_RECOVERING.ROUTE,
        step: ERROR_WHILE_RECOVERING.STEPS.RECOVERY_ACTION_FAILED,
      },
    }

    getRecoverOptionCopyMock.mockReturnValue('Retry step')
  })

  it(`renders ErrorRecoveryFlowError when step is ${ERROR_WHILE_RECOVERING.STEPS.RECOVERY_ACTION_FAILED}`, () => {
    props.recoveryMap.step =
      RECOVERY_MAP.ERROR_WHILE_RECOVERING.STEPS.RECOVERY_ACTION_FAILED
    render(props)

    expect(screen.queryAllByText('Retry step failed')[0]).toBeInTheDocument()
    expect(
      screen.queryAllByText(
        'Next, you can try another recovery action or cancel the run.'
      )[0]
    ).toBeInTheDocument()
    expect(screen.queryAllByText('Back to menu')[0]).toBeInTheDocument()
  })

  it(`renders RecoveryDropTipFlowErrors when step is ${ERROR_WHILE_RECOVERING.STEPS.DROP_TIP_GENERAL_ERROR}`, () => {
    props.recoveryMap.step =
      RECOVERY_MAP.ERROR_WHILE_RECOVERING.STEPS.DROP_TIP_GENERAL_ERROR
    render(props)

    expect(screen.queryAllByText('Retry step failed')[0]).toBeInTheDocument()
    expect(
      screen.queryAllByText(
        'Next, you can try another recovery action or cancel the run.'
      )[0]
    ).toBeInTheDocument()
    expect(screen.queryAllByText('Return to menu')[0]).toBeInTheDocument()
  })

  it(`renders RecoveryDropTipFlowErrors when step is ${ERROR_WHILE_RECOVERING.STEPS.DROP_TIP_BLOWOUT_FAILED}`, () => {
    props.recoveryMap.step =
      RECOVERY_MAP.ERROR_WHILE_RECOVERING.STEPS.DROP_TIP_BLOWOUT_FAILED
    render(props)

    expect(screen.queryAllByText('Blowout failed')[0]).toBeInTheDocument()
    expect(
      screen.queryAllByText(
        'You can still drop the attached tips before proceeding to tip selection.'
      )[0]
    ).toBeInTheDocument()
    expect(screen.queryAllByText('Continue to drop tip')[0]).toBeInTheDocument()
  })

  it(`renders RecoveryDropTipFlowErrors when step is ${ERROR_WHILE_RECOVERING.STEPS.DROP_TIP_TIP_DROP_FAILED}`, () => {
    props.recoveryMap.step =
      RECOVERY_MAP.ERROR_WHILE_RECOVERING.STEPS.DROP_TIP_TIP_DROP_FAILED
    render(props)

    expect(screen.queryAllByText('Tip drop failed')[0]).toBeInTheDocument()
    expect(
      screen.queryAllByText(
        'Next, you can try another recovery action or cancel the run.'
      )[0]
    ).toBeInTheDocument()
    expect(screen.queryAllByText('Return to menu')[0]).toBeInTheDocument()
<<<<<<< HEAD
  })

  it(`calls proceedToRouteAndStep with ${RECOVERY_MAP.OPTION_SELECTION.ROUTE} when the "Back to menu" button is clicked in ErrorRecoveryFlowError`, () => {
    props.recoveryMap.step =
      RECOVERY_MAP.ERROR_WHILE_RECOVERING.STEPS.RECOVERY_ACTION_FAILED
    render(props)

    fireEvent.click(screen.queryAllByText('Back to menu')[0])

    expect(proceedToRouteAndStepMock).toHaveBeenCalledWith(
      RECOVERY_MAP.OPTION_SELECTION.ROUTE
    )
=======
>>>>>>> 243633c6
  })

  it(`calls proceedToRouteAndStep with ${RECOVERY_MAP.OPTION_SELECTION.ROUTE} when the "Return to menu" button is clicked in RecoveryDropTipFlowErrors with step ${ERROR_WHILE_RECOVERING.STEPS.DROP_TIP_GENERAL_ERROR}`, () => {
    props.recoveryMap.step =
      RECOVERY_MAP.ERROR_WHILE_RECOVERING.STEPS.DROP_TIP_GENERAL_ERROR
    render(props)

    fireEvent.click(screen.queryAllByText('Return to menu')[0])

    expect(proceedToRouteAndStepMock).toHaveBeenCalledWith(
      RECOVERY_MAP.OPTION_SELECTION.ROUTE
    )
  })

  it(`calls proceedToRouteAndStep with ${RECOVERY_MAP.OPTION_SELECTION.ROUTE} when the "Return to menu" button is clicked in RecoveryDropTipFlowErrors with step ${ERROR_WHILE_RECOVERING.STEPS.DROP_TIP_TIP_DROP_FAILED}`, () => {
    props.recoveryMap.step =
      RECOVERY_MAP.ERROR_WHILE_RECOVERING.STEPS.DROP_TIP_TIP_DROP_FAILED
    render(props)

    fireEvent.click(screen.queryAllByText('Return to menu')[0])

    expect(proceedToRouteAndStepMock).toHaveBeenCalledWith(
      RECOVERY_MAP.OPTION_SELECTION.ROUTE
    )
  })

  it(`calls proceedToRouteAndStep with DROP_TIP_FLOWS.ROUTE and ${RECOVERY_MAP.DROP_TIP_FLOWS.STEPS.CHOOSE_TIP_DROP} when the "Continue to drop tip" button is clicked in RecoveryDropTipFlowErrors with step ${ERROR_WHILE_RECOVERING.STEPS.DROP_TIP_BLOWOUT_FAILED}`, () => {
    props.recoveryMap.step =
      RECOVERY_MAP.ERROR_WHILE_RECOVERING.STEPS.DROP_TIP_BLOWOUT_FAILED
    render(props)

    fireEvent.click(screen.queryAllByText('Continue to drop tip')[0])

    expect(proceedToRouteAndStepMock).toHaveBeenCalledWith(
      RECOVERY_MAP.DROP_TIP_FLOWS.ROUTE,
      RECOVERY_MAP.DROP_TIP_FLOWS.STEPS.CHOOSE_TIP_DROP
    )
  })

  it(`calls a z-home and proceedToRouteAndStep with ${RECOVERY_MAP.OPTION_SELECTION.ROUTE} in the correct order when "Back to menu" is clicked`, async () => {
    render(props)

    fireEvent.click(screen.queryAllByText('Back to menu')[0])

    expect(setRobotInMotionMock).toHaveBeenCalledWith(true)

    await waitFor(() => {
      expect(homePipetteZAxesMock).toHaveBeenCalled()
    })

    await waitFor(() => {
      expect(setRobotInMotionMock).toHaveBeenCalledWith(false)
    })

    await waitFor(() => {
      expect(proceedToRouteAndStepMock).toHaveBeenCalledWith(
        RECOVERY_MAP.OPTION_SELECTION.ROUTE
      )
    })

    expect(setRobotInMotionMock).toHaveBeenCalledTimes(2)
    expect(homePipetteZAxesMock).toHaveBeenCalledTimes(1)
    expect(proceedToRouteAndStepMock).toHaveBeenCalledTimes(1)

    expect(setRobotInMotionMock.mock.invocationCallOrder[0]).toBeLessThan(
      homePipetteZAxesMock.mock.invocationCallOrder[0]
    )
    expect(homePipetteZAxesMock.mock.invocationCallOrder[0]).toBeLessThan(
      setRobotInMotionMock.mock.invocationCallOrder[1]
    )
    expect(setRobotInMotionMock.mock.invocationCallOrder[1]).toBeLessThan(
      proceedToRouteAndStepMock.mock.invocationCallOrder[0]
    )
  })
})<|MERGE_RESOLUTION|>--- conflicted
+++ resolved
@@ -107,21 +107,6 @@
       )[0]
     ).toBeInTheDocument()
     expect(screen.queryAllByText('Return to menu')[0]).toBeInTheDocument()
-<<<<<<< HEAD
-  })
-
-  it(`calls proceedToRouteAndStep with ${RECOVERY_MAP.OPTION_SELECTION.ROUTE} when the "Back to menu" button is clicked in ErrorRecoveryFlowError`, () => {
-    props.recoveryMap.step =
-      RECOVERY_MAP.ERROR_WHILE_RECOVERING.STEPS.RECOVERY_ACTION_FAILED
-    render(props)
-
-    fireEvent.click(screen.queryAllByText('Back to menu')[0])
-
-    expect(proceedToRouteAndStepMock).toHaveBeenCalledWith(
-      RECOVERY_MAP.OPTION_SELECTION.ROUTE
-    )
-=======
->>>>>>> 243633c6
   })
 
   it(`calls proceedToRouteAndStep with ${RECOVERY_MAP.OPTION_SELECTION.ROUTE} when the "Return to menu" button is clicked in RecoveryDropTipFlowErrors with step ${ERROR_WHILE_RECOVERING.STEPS.DROP_TIP_GENERAL_ERROR}`, () => {
