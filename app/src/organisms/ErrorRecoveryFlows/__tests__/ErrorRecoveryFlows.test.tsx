import * as React from 'react'
import { vi, describe, expect, it, beforeEach } from 'vitest'
import { screen, renderHook } from '@testing-library/react'

import { useHost } from '@opentrons/react-api-client'
import {
  RUN_STATUS_AWAITING_RECOVERY,
  RUN_STATUS_RUNNING,
  RUN_STATUS_STOP_REQUESTED,
} from '@opentrons/api-client'

import { renderWithProviders } from '/app/__testing-utils__'
import { i18n } from '/app/i18n'
import { mockFailedCommand } from '../__fixtures__'
import { ErrorRecoveryFlows, useErrorRecoveryFlows } from '..'
import {
  useCurrentlyRecoveringFrom,
  useERUtils,
  useRecoveryTakeover,
} from '../hooks'
import { useRecoveryAnalytics } from '/app/redux-resources/analytics'
import { getIsOnDevice } from '/app/redux/config'
import { useERWizard, ErrorRecoveryWizard } from '../ErrorRecoveryWizard'
import { useRecoverySplash, RecoverySplash } from '../RecoverySplash'

import type { RunStatus } from '@opentrons/api-client'

vi.mock('../ErrorRecoveryWizard')
vi.mock('../hooks')
vi.mock('../useRecoveryCommands')
<<<<<<< HEAD
vi.mock('/app/redux/config')
vi.mock('../RunPausedSplash')
vi.mock('/app/redux-resources/analytics')
=======
vi.mock('../../../redux/config')
vi.mock('../RecoverySplash')
>>>>>>> a6b33081
vi.mock('@opentrons/react-api-client')
vi.mock('react-redux', async () => {
  const actual = await vi.importActual('react-redux')
  return {
    ...actual,
    useSelector: vi.fn(),
  }
})

describe('useErrorRecoveryFlows', () => {
  beforeEach(() => {
    vi.mocked(useCurrentlyRecoveringFrom).mockReturnValue('mockCommand' as any)
  })

  it('should have initial state of isERActive as false', () => {
    const { result } = renderHook(() =>
      useErrorRecoveryFlows('MOCK_ID', RUN_STATUS_RUNNING)
    )

    expect(result.current.isERActive).toBe(false)
  })

  it('should toggle the value of isERActive properly when the run status is valid and failedCommand is not null', () => {
    const { result, rerender } = renderHook(
      runStatus => useErrorRecoveryFlows('MOCK_ID', runStatus),
      {
        initialProps: RUN_STATUS_AWAITING_RECOVERY,
      }
    )

    expect(result.current.isERActive).toBe(true)

    rerender(RUN_STATUS_STOP_REQUESTED as any)

    expect(result.current.isERActive).toBe(true)
  })

  it('should disable error recovery when runStatus is not a valid ER run status', () => {
    const { result } = renderHook(
      (runStatus: RunStatus) => useErrorRecoveryFlows('MOCK_ID', runStatus),
      {
        initialProps: RUN_STATUS_RUNNING,
      }
    )

    expect(result.current.isERActive).toBe(false)
  })

  it('should return the failed run command', () => {
    const { result } = renderHook(() =>
      useErrorRecoveryFlows('MOCK_ID', RUN_STATUS_RUNNING)
    )

    expect(result.current.failedCommand).toEqual('mockCommand')
  })

  it(`should return isERActive false if the run status is ${RUN_STATUS_STOP_REQUESTED} before seeing ${RUN_STATUS_AWAITING_RECOVERY}`, () => {
    const { result } = renderHook(() =>
      useErrorRecoveryFlows('MOCK_ID', RUN_STATUS_STOP_REQUESTED)
    )

    expect(result.current.isERActive).toEqual(false)
  })

  it('should set hasSeenAwaitingRecovery to true when runStatus is RUN_STATUS_AWAITING_RECOVERY', () => {
    const { result, rerender } = renderHook(
      runStatus => useErrorRecoveryFlows('MOCK_ID', runStatus),
      {
        initialProps: RUN_STATUS_RUNNING,
      }
    )

    expect(result.current.isERActive).toBe(false)

    rerender(RUN_STATUS_AWAITING_RECOVERY as any)

    expect(result.current.isERActive).toBe(true)
  })

  it('should set hasSeenAwaitingRecovery to false when runStatus is an invalid ER run status after seeing RUN_STATUS_AWAITING_RECOVERY', () => {
    const { result, rerender } = renderHook(
      runStatus => useErrorRecoveryFlows('MOCK_ID', runStatus),
      {
        initialProps: RUN_STATUS_AWAITING_RECOVERY,
      }
    )

    expect(result.current.isERActive).toBe(true)

    rerender(RUN_STATUS_RUNNING as any)

    expect(result.current.isERActive).toBe(false)
  })
})

const render = (props: React.ComponentProps<typeof ErrorRecoveryFlows>) => {
  return renderWithProviders(<ErrorRecoveryFlows {...props} />, {
    i18nInstance: i18n,
  })[0]
}

describe('ErrorRecoveryFlows', () => {
  let props: React.ComponentProps<typeof ErrorRecoveryFlows>

  beforeEach(() => {
    props = {
      runStatus: RUN_STATUS_AWAITING_RECOVERY,
      failedCommandByRunRecord: mockFailedCommand,
      runId: 'MOCK_RUN_ID',
      protocolAnalysis: {} as any,
    }
    vi.mocked(ErrorRecoveryWizard).mockReturnValue(<div>MOCK WIZARD</div>)
    vi.mocked(RecoverySplash).mockReturnValue(<div>MOCK RUN PAUSED SPLASH</div>)
    vi.mocked(useERWizard).mockReturnValue({
      hasLaunchedRecovery: true,
      toggleERWizard: () => Promise.resolve(),
      showERWizard: true,
    })
<<<<<<< HEAD
    vi.mocked(useRunPausedSplash).mockReturnValue(true)
    vi.mocked(useERUtils).mockReturnValue({
      routeUpdateActions: {},
      doorStatusUtils: { isDoorOpen: false, isProhibitedDoorOpen: false },
    } as any)
=======
    vi.mocked(useRecoverySplash).mockReturnValue(true)
    vi.mocked(useERUtils).mockReturnValue({ routeUpdateActions: {} } as any)
    vi.mocked(useShowDoorInfo).mockReturnValue(false)
>>>>>>> a6b33081
    vi.mocked(useRecoveryAnalytics).mockReturnValue({
      reportErrorEvent: vi.fn(),
    } as any)
    vi.mocked(useHost).mockReturnValue({ robotName: 'MockRobot' } as any)
    vi.mocked(getIsOnDevice).mockReturnValue(false)
    vi.mocked(useRecoveryTakeover).mockReturnValue({
      toggleERWizAsActiveUser: vi.fn(),
      isActiveUser: true,
      intent: 'recovering',
      showTakeover: false,
    })
  })

  it('renders the wizard when showERWizard is true', () => {
    render(props)
    screen.getByText('MOCK WIZARD')
  })

  it('renders the wizard when isDoorOpen is true', () => {
    vi.mocked(useERWizard).mockReturnValue({
      hasLaunchedRecovery: false,
      toggleERWizard: () => Promise.resolve(),
      showERWizard: false,
    })

    vi.mocked(useERUtils).mockReturnValue({
      routeUpdateActions: {},
      doorStatusUtils: { isDoorOpen: true, isProhibitedDoorOpen: true },
    } as any)

    render(props)
    screen.getByText('MOCK WIZARD')
  })

  it('does not render the wizard when showERWizard is false and isDoorOpen is false', () => {
    vi.mocked(useERWizard).mockReturnValue({
      hasLaunchedRecovery: true,
      toggleERWizard: () => Promise.resolve(),
      showERWizard: false,
    })
    vi.mocked(useERUtils).mockReturnValue({
      routeUpdateActions: {},
      doorStatusUtils: { isDoorOpen: false, isProhibitedDoorOpen: false },
    } as any)

    render(props)
    expect(screen.queryByText('MOCK WIZARD')).not.toBeInTheDocument()
  })

  it('renders the splash when showSplash is true', () => {
    render(props)
    screen.getByText('MOCK RUN PAUSED SPLASH')
  })

  it('does not render the splash when showSplash is false', () => {
    vi.mocked(useRecoverySplash).mockReturnValue(false)
    render(props)
    expect(screen.queryByText('MOCK RUN PAUSED SPLASH')).not.toBeInTheDocument()
  })
})<|MERGE_RESOLUTION|>--- conflicted
+++ resolved
@@ -28,14 +28,9 @@
 vi.mock('../ErrorRecoveryWizard')
 vi.mock('../hooks')
 vi.mock('../useRecoveryCommands')
-<<<<<<< HEAD
 vi.mock('/app/redux/config')
-vi.mock('../RunPausedSplash')
+vi.mock('../RecoverySplash')
 vi.mock('/app/redux-resources/analytics')
-=======
-vi.mock('../../../redux/config')
-vi.mock('../RecoverySplash')
->>>>>>> a6b33081
 vi.mock('@opentrons/react-api-client')
 vi.mock('react-redux', async () => {
   const actual = await vi.importActual('react-redux')
@@ -154,17 +149,11 @@
       toggleERWizard: () => Promise.resolve(),
       showERWizard: true,
     })
-<<<<<<< HEAD
-    vi.mocked(useRunPausedSplash).mockReturnValue(true)
+    vi.mocked(useRecoverySplash).mockReturnValue(true)
     vi.mocked(useERUtils).mockReturnValue({
       routeUpdateActions: {},
       doorStatusUtils: { isDoorOpen: false, isProhibitedDoorOpen: false },
     } as any)
-=======
-    vi.mocked(useRecoverySplash).mockReturnValue(true)
-    vi.mocked(useERUtils).mockReturnValue({ routeUpdateActions: {} } as any)
-    vi.mocked(useShowDoorInfo).mockReturnValue(false)
->>>>>>> a6b33081
     vi.mocked(useRecoveryAnalytics).mockReturnValue({
       reportErrorEvent: vi.fn(),
     } as any)
