--- conflicted
+++ resolved
@@ -16,11 +16,6 @@
 import {
   useCurrentlyRecoveringFrom,
   useERUtils,
-<<<<<<< HEAD
-  useRecoveryAnalytics,
-=======
-  useShowDoorInfo,
->>>>>>> 89f8d779
   useRecoveryTakeover,
 } from '../hooks'
 import { useRecoveryAnalytics } from '/app/redux-resources/analytics'
