import { useMemo } from 'react'

import {
  getDeckDefFromRobotType,
  getLoadedLabwareDefinitionsByUri,
<<<<<<< HEAD
  getFixedTrashLabwareDefinitionsByUri,
=======
  getFixedTrashLabwareDefinition,
>>>>>>> b0e51884
  getModuleDef2,
  getPositionFromSlotId,
  getSimplestDeckConfigForProtocol,
  OT2_ROBOT_TYPE,
  THERMOCYCLER_MODULE_V1,
} from '@opentrons/shared-data'

import type { Run } from '@opentrons/api-client'
import type {
  DeckDefinition,
  ModuleDefinition,
  LabwareDefinition2,
  ModuleModel,
  LabwareLocation,
  CutoutConfigProtocolSpec,
  LoadedLabware,
  RobotType,
  LabwareDefinitionsByUri,
} from '@opentrons/shared-data'
import type { ErrorRecoveryFlowsProps } from '..'
import type { UseFailedLabwareUtilsResult } from './useFailedLabwareUtils'

interface UseDeckMapUtilsProps {
  runId: ErrorRecoveryFlowsProps['runId']
  protocolAnalysis: ErrorRecoveryFlowsProps['protocolAnalysis']
  failedLabwareUtils: UseFailedLabwareUtilsResult
  runRecord?: Run
}

export interface UseDeckMapUtilsResult {
  deckConfig: CutoutConfigProtocolSpec[]
  modulesOnDeck: RunCurrentModulesOnDeck[]
  labwareOnDeck: RunCurrentLabwareOnDeck[]
  highlightLabwareEventuallyIn: string[]
  kind: 'intervention'
  robotType: RobotType
}
// Returns the utilities needed by the Recovery Deck Map.
export function useDeckMapUtils({
  protocolAnalysis,
  runRecord,
  runId,
  failedLabwareUtils,
}: UseDeckMapUtilsProps): UseDeckMapUtilsResult {
  const robotType = protocolAnalysis?.robotType ?? OT2_ROBOT_TYPE
  const deckConfig = getSimplestDeckConfigForProtocol(protocolAnalysis)
  const deckDef = getDeckDefFromRobotType(robotType)

  const labwareDefinitionsByUri = useMemo(
    () =>
      protocolAnalysis != null
        ? getLoadedLabwareDefinitionsByUri(protocolAnalysis?.commands)
        : null,
    [protocolAnalysis]
  )

  const currentModulesInfo = useMemo(
    () =>
      getRunCurrentModulesInfo({
        runRecord,
        deckDef,
        labwareDefinitionsByUri,
      }),
    [runRecord, deckDef, labwareDefinitionsByUri]
  )

  const runCurrentModules = useMemo(
    () =>
      getRunCurrentModulesOnDeck({
        failedLabwareUtils,
        currentModulesInfo,
      }),
    [runId, protocolAnalysis, runRecord, deckDef, failedLabwareUtils]
  )

  const currentLabwareInfo = useMemo(
    () => getRunCurrentLabwareInfo({ runRecord, labwareDefinitionsByUri }),
    [runRecord, labwareDefinitionsByUri]
  )

  const runCurrentLabware = useMemo(
    () =>
      getRunCurrentLabwareOnDeck({
        failedLabwareUtils,
        currentLabwareInfo,
      }),
    [runId, protocolAnalysis, runRecord, deckDef, failedLabwareUtils]
  )

  return {
    deckConfig,
    modulesOnDeck: runCurrentModules.map(
      ({ moduleModel, moduleLocation, innerProps, nestedLabwareDef }) => ({
        moduleModel,
        moduleLocation,
        innerProps,
        nestedLabwareDef,
      })
    ),
    labwareOnDeck: runCurrentLabware.map(({ labwareLocation, definition }) => ({
      labwareLocation,
      definition,
    })),
    highlightLabwareEventuallyIn: [...runCurrentModules, ...runCurrentLabware]
      .map(el => el.highlight)
      .filter(maybeSlot => maybeSlot != null) as string[],
    kind: 'intervention',
    robotType,
  }
}

interface RunCurrentModulesOnDeck {
  moduleModel: ModuleModel
  moduleLocation: {
    slotName: string
  }
  innerProps:
    | {
        lidMotorState: string
      }
    | {
        lidMotorState?: undefined
      }
  nestedLabwareDef: LabwareDefinition2 | null
}

// Builds the necessary module object expected by BaseDeck.
export function getRunCurrentModulesOnDeck({
  failedLabwareUtils,
  currentModulesInfo,
}: {
  failedLabwareUtils: UseDeckMapUtilsProps['failedLabwareUtils']
  currentModulesInfo: RunCurrentModuleInfo[]
}): Array<RunCurrentModulesOnDeck & { highlight: string | null }> {
  const { failedLabware } = failedLabwareUtils

  return currentModulesInfo.map(
    ({ moduleDef, slotName, nestedLabwareDef, nestedLabwareSlotName }) => ({
      moduleModel: moduleDef.model,
      moduleLocation: { slotName },
      innerProps:
        moduleDef.model === THERMOCYCLER_MODULE_V1
          ? { lidMotorState: 'open' }
          : {},

      nestedLabwareDef,
      highlight: getIsLabwareMatch(nestedLabwareSlotName, failedLabware)
        ? nestedLabwareSlotName
        : null,
    })
  )
}

interface RunCurrentLabwareOnDeck {
  labwareLocation: LabwareLocation
  definition: LabwareDefinition2
}
// Builds the necessary labware object expected by BaseDeck.
export function getRunCurrentLabwareOnDeck({
  currentLabwareInfo,
  failedLabwareUtils,
}: {
  failedLabwareUtils: UseDeckMapUtilsProps['failedLabwareUtils']
  currentLabwareInfo: RunCurrentLabwareInfo[]
}): Array<RunCurrentLabwareOnDeck & { highlight: string | null }> {
  const { failedLabware } = failedLabwareUtils

  return currentLabwareInfo.map(
    ({ slotName, labwareDef, labwareLocation }) => ({
      labwareLocation,
      definition: labwareDef,
      highlight: getIsLabwareMatch(slotName, failedLabware) ? slotName : null,
    })
  )
}

interface RunCurrentModuleInfo {
  moduleId: string
  moduleDef: ModuleDefinition
  nestedLabwareDef: LabwareDefinition2 | null
  nestedLabwareSlotName: string
  slotName: string
}

// Derive the module info necessary to render modules and nested labware on the deck.
export const getRunCurrentModulesInfo = ({
  runRecord,
  deckDef,
  labwareDefinitionsByUri,
}: {
  runRecord: UseDeckMapUtilsProps['runRecord']
  deckDef: DeckDefinition
  labwareDefinitionsByUri?: LabwareDefinitionsByUri | null
}): RunCurrentModuleInfo[] => {
  if (runRecord == null || labwareDefinitionsByUri == null) {
    return []
  } else {
    return runRecord.data.modules.reduce<RunCurrentModuleInfo[]>(
      (acc, module) => {
        const moduleDef = getModuleDef2(module.model)

        // Get the labware that is placed on top of the module.
        const nestedLabware = runRecord.data.labware.find(
          lw =>
            typeof lw.location === 'object' &&
            'moduleId' in lw.location &&
            lw.location.moduleId === module.id
        )

        const nestedLabwareDef =
          nestedLabware != null
            ? labwareDefinitionsByUri[nestedLabware.definitionUri]
            : null

        const slotPosition = getPositionFromSlotId(
          module.location.slotName,
          deckDef
        )

        const nestedLwLoc = nestedLabware?.location ?? null
        const [nestedLwSlotName] = getSlotNameAndLwLocFrom(nestedLwLoc, false)

        if (slotPosition == null) {
          return acc
        } else {
          return [
            ...acc,
            {
              moduleId: module.id,
              moduleDef,
              nestedLabwareDef,
              nestedLabwareSlotName: nestedLwSlotName ?? '',
              slotName: module.location.slotName,
            },
          ]
        }
      },
      []
    )
  }
}

interface RunCurrentLabwareInfo {
  labwareDef: LabwareDefinition2
  labwareLocation: LabwareLocation
  slotName: string
}

// Derive the labware info necessary to render labware on the deck.
export function getRunCurrentLabwareInfo({
  runRecord,
  labwareDefinitionsByUri,
}: {
  runRecord: UseDeckMapUtilsProps['runRecord']
  labwareDefinitionsByUri?: LabwareDefinitionsByUri | null
}): RunCurrentLabwareInfo[] {
  if (runRecord == null || labwareDefinitionsByUri == null) {
    return []
  } else {
    return runRecord.data.labware.reduce((acc: RunCurrentLabwareInfo[], lw) => {
      const loc = lw.location
      const [slotName, labwareLocation] = getSlotNameAndLwLocFrom(loc, true) // Exclude modules since handled separately.
<<<<<<< HEAD
      let labwareDefinitionsByUri: LabwareDefinitionsByUri
      if (lw.id === 'fixedTrash') {
        labwareDefinitionsByUri = getFixedTrashLabwareDefinitionsByUri(
          lw.definitionUri
        )
      } else {
        labwareDefinitionsByUri = getLoadedLabwareDefinitionsByUri(
          protocolAnalysis.commands
        )
      }
      const labwareDef = labwareDefinitionsByUri[lw.definitionUri]
=======
      const labwareDef = getLabwareDefinition(lw, labwareDefinitionsByUri)
>>>>>>> b0e51884

      if (slotName == null || labwareLocation == null) {
        return acc
      } else {
        return [
          ...acc,
          {
            labwareDef,
            slotName,
            labwareLocation: labwareLocation,
          },
        ]
      }
    }, [])
  }
}

const getLabwareDefinition = (
  labware: LoadedLabware,
  protocolLabwareDefinitionsByUri: LabwareDefinitionsByUri
): LabwareDefinition2 => {
  if (labware.id === 'fixedTrash') {
    return getFixedTrashLabwareDefinition()
  } else {
    return protocolLabwareDefinitionsByUri[labware.definitionUri]
  }
}

// Get the slotName for on deck labware.
export function getSlotNameAndLwLocFrom(
  location: LabwareLocation | null,
  excludeModules: boolean
): [string | null, LabwareLocation | null] {
  if (location == null || location === 'offDeck') {
    return [null, null]
  } else if ('moduleId' in location) {
    if (excludeModules) {
      return [null, null]
    } else {
      const moduleId = location.moduleId
      return [moduleId, { moduleId }]
    }
  } else if ('labwareId' in location) {
    const labwareId = location.labwareId
    return [labwareId, { labwareId }]
  } else if ('addressableAreaName' in location) {
    const addressableAreaName = location.addressableAreaName
    return [addressableAreaName, { addressableAreaName }]
  } else if ('slotName' in location) {
    const slotName = location.slotName
    return [slotName, { slotName }]
  } else {
    return [null, null]
  }
}

// Whether the slotName labware is the same as the pickUpTipLabware.
export function getIsLabwareMatch(
  slotName: string,
  pickUpTipLabware: LoadedLabware | null
): boolean {
  const location = pickUpTipLabware?.location

  if (location == null) {
    return false
  }
  // This is the "off deck" case, which we do not render (and therefore return false).
  else if (typeof location === 'string') {
    return false
  } else if ('moduleId' in location) {
    return location.moduleId === slotName
  } else if ('slotName' in location) {
    return location.slotName === slotName
  } else if ('labwareId' in location) {
    return location.labwareId === slotName
  } else if ('addressableAreaName' in location) {
    return location.addressableAreaName === slotName
  } else return false
}<|MERGE_RESOLUTION|>--- conflicted
+++ resolved
@@ -3,11 +3,7 @@
 import {
   getDeckDefFromRobotType,
   getLoadedLabwareDefinitionsByUri,
-<<<<<<< HEAD
-  getFixedTrashLabwareDefinitionsByUri,
-=======
   getFixedTrashLabwareDefinition,
->>>>>>> b0e51884
   getModuleDef2,
   getPositionFromSlotId,
   getSimplestDeckConfigForProtocol,
@@ -270,21 +266,7 @@
     return runRecord.data.labware.reduce((acc: RunCurrentLabwareInfo[], lw) => {
       const loc = lw.location
       const [slotName, labwareLocation] = getSlotNameAndLwLocFrom(loc, true) // Exclude modules since handled separately.
-<<<<<<< HEAD
-      let labwareDefinitionsByUri: LabwareDefinitionsByUri
-      if (lw.id === 'fixedTrash') {
-        labwareDefinitionsByUri = getFixedTrashLabwareDefinitionsByUri(
-          lw.definitionUri
-        )
-      } else {
-        labwareDefinitionsByUri = getLoadedLabwareDefinitionsByUri(
-          protocolAnalysis.commands
-        )
-      }
-      const labwareDef = labwareDefinitionsByUri[lw.definitionUri]
-=======
       const labwareDef = getLabwareDefinition(lw, labwareDefinitionsByUri)
->>>>>>> b0e51884
 
       if (slotName == null || labwareLocation == null) {
         return acc
