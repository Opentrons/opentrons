import { useInstrumentsQuery } from '@opentrons/react-api-client'

import { useRouteUpdateActions } from './useRouteUpdateActions'
import { useRecoveryCommands } from './useRecoveryCommands'
import { useRecoveryTipStatus } from './useRecoveryTipStatus'
import { useRecoveryRouting } from './useRecoveryRouting'
import { useFailedLabwareUtils } from './useFailedLabwareUtils'
import { getFailedCommandPipetteInfo, getNextSteps } from '../utils'
import { useDeckMapUtils } from './useDeckMapUtils'
import {
  useNotifyAllCommandsQuery,
  useNotifyRunQuery,
} from '../../../resources/runs'
import { useRecoveryOptionCopy } from './useRecoveryOptionCopy'
import { useRecoveryActionMutation } from './useRecoveryActionMutation'
import { useRunningStepCounts } from '../../../resources/protocols/hooks'
import { useRecoveryToasts } from './useRecoveryToasts'
import { useRecoveryAnalytics } from './useRecoveryAnalytics'

import type { PipetteData } from '@opentrons/api-client'
import type { RobotType } from '@opentrons/shared-data'
import type { IRecoveryMap } from '../types'
import type { ErrorRecoveryFlowsProps } from '..'
import type { UseRouteUpdateActionsResult } from './useRouteUpdateActions'
import type { UseRecoveryCommandsResult } from './useRecoveryCommands'
import type { RecoveryTipStatusUtils } from './useRecoveryTipStatus'
import type { UseFailedLabwareUtilsResult } from './useFailedLabwareUtils'
import type { UseDeckMapUtilsResult } from './useDeckMapUtils'
import type {
  CurrentRecoveryOptionUtils,
  SubMapUtils,
} from './useRecoveryRouting'
import type { RecoveryActionMutationResult } from './useRecoveryActionMutation'
import type { StepCounts } from '../../../resources/protocols/hooks'
import type { UseRecoveryAnalyticsResult } from './useRecoveryAnalytics'
import type { UseRecoveryTakeoverResult } from './useRecoveryTakeover'
import type { useRetainedFailedCommandBySource } from './useRetainedFailedCommandBySource'

export type ERUtilsProps = Omit<ErrorRecoveryFlowsProps, 'failedCommand'> & {
  toggleERWizAsActiveUser: UseRecoveryTakeoverResult['toggleERWizAsActiveUser']
  hasLaunchedRecovery: boolean
  isOnDevice: boolean
  robotType: RobotType
<<<<<<< HEAD
  analytics: UseRecoveryAnalyticsResult
=======
>>>>>>> 243633c6
  failedCommand: ReturnType<typeof useRetainedFailedCommandBySource>
}

export interface ERUtilsResults {
  recoveryMap: IRecoveryMap
  currentRecoveryOptionUtils: CurrentRecoveryOptionUtils
  routeUpdateActions: UseRouteUpdateActionsResult
  recoveryCommands: UseRecoveryCommandsResult
  tipStatusUtils: RecoveryTipStatusUtils
  failedLabwareUtils: UseFailedLabwareUtilsResult
  deckMapUtils: UseDeckMapUtilsResult
  getRecoveryOptionCopy: ReturnType<typeof useRecoveryOptionCopy>
  recoveryActionMutationUtils: RecoveryActionMutationResult
  failedPipetteInfo: PipetteData | null
  hasLaunchedRecovery: boolean
  stepCounts: StepCounts
  commandsAfterFailedCommand: ReturnType<typeof getNextSteps>
  subMapUtils: SubMapUtils
  analytics: UseRecoveryAnalyticsResult
}

const SUBSEQUENT_COMMAND_DEPTH = 2
// Builds various Error Recovery utilities.
export function useERUtils({
  failedCommand,
  runId,
  toggleERWizAsActiveUser,
  hasLaunchedRecovery,
  protocolAnalysis,
  isOnDevice,
  robotType,
}: ERUtilsProps): ERUtilsResults {
  const { data: attachedInstruments } = useInstrumentsQuery()
  const { data: runRecord } = useNotifyRunQuery(runId)
  // TODO(jh, 06-04-24): Refactor the utilities that derive info
  // from runCommands once the server yields that info directly on an existing/new endpoint. We'll still need this with a
  // pageLength of 1 though for stepCount things.
  // Note that pageLength: 999 is ok only because we fetch this on mount. We use 999 because it should hopefully
  // provide the commands necessary for ER without taxing the server too heavily. This is NOT intended for produciton!
  const { data: runCommands } = useNotifyAllCommandsQuery(runId, {
    cursor: 0,
    pageLength: 999,
  })
  const failedCommandByRunRecord = failedCommand?.byRunRecord ?? null

  const stepCounts = useRunningStepCounts(runId, runCommands)

  const analytics = useRecoveryAnalytics()

  const {
    recoveryMap,
    setRM,
    currentRecoveryOptionUtils,
    ...subMapUtils
  } = useRecoveryRouting()

  const recoveryToastUtils = useRecoveryToasts({
    currentStepCount: stepCounts.currentStepNumber,
    selectedRecoveryOption: currentRecoveryOptionUtils.selectedRecoveryOption,
    isOnDevice,
    commandTextData: protocolAnalysis,
    robotType,
  })

  const failedPipetteInfo = getFailedCommandPipetteInfo({
    failedCommandByRunRecord,
    runRecord,
    attachedInstruments,
  })

  const tipStatusUtils = useRecoveryTipStatus({
    runId,
    runRecord,
    attachedInstruments,
    failedPipetteInfo,
  })

  const routeUpdateActions = useRouteUpdateActions({
    hasLaunchedRecovery,
    recoveryMap,
    toggleERWizAsActiveUser,
    setRecoveryMap: setRM,
  })

<<<<<<< HEAD
  const failedPipetteInfo = getFailedCommandPipetteInfo({
    failedCommandByRunRecord,
    runRecord,
    attachedInstruments,
  })

=======
>>>>>>> 243633c6
  const failedLabwareUtils = useFailedLabwareUtils({
    failedCommandByRunRecord,
    protocolAnalysis,
    failedPipetteInfo,
    runRecord,
    runCommands,
  })

  const recoveryCommands = useRecoveryCommands({
    runId,
    failedCommandByRunRecord,
    failedLabwareUtils,
    routeUpdateActions,
    recoveryToastUtils,
    analytics,
    selectedRecoveryOption: currentRecoveryOptionUtils.selectedRecoveryOption,
  })

  const deckMapUtils = useDeckMapUtils({
    runId,
    runRecord,
    protocolAnalysis,
    failedLabwareUtils,
  })

  const recoveryActionMutationUtils = useRecoveryActionMutation(runId)

  // TODO(jh, 06-14-24): Ensure other string build utilities that are internal to ErrorRecoveryFlows are exported under
  // one utility object in useERUtils.
  const getRecoveryOptionCopy = useRecoveryOptionCopy()
  const commandsAfterFailedCommand = getNextSteps(
    failedCommand,
    protocolAnalysis,
    SUBSEQUENT_COMMAND_DEPTH
  )
  return {
    recoveryMap,
    subMapUtils,
    currentRecoveryOptionUtils,
    recoveryActionMutationUtils,
    routeUpdateActions,
    recoveryCommands,
    hasLaunchedRecovery,
    tipStatusUtils,
    failedLabwareUtils,
    failedPipetteInfo,
    deckMapUtils,
    getRecoveryOptionCopy,
    stepCounts,
    commandsAfterFailedCommand,
    analytics,
  }
}<|MERGE_RESOLUTION|>--- conflicted
+++ resolved
@@ -41,10 +41,6 @@
   hasLaunchedRecovery: boolean
   isOnDevice: boolean
   robotType: RobotType
-<<<<<<< HEAD
-  analytics: UseRecoveryAnalyticsResult
-=======
->>>>>>> 243633c6
   failedCommand: ReturnType<typeof useRetainedFailedCommandBySource>
 }
 
@@ -129,15 +125,6 @@
     setRecoveryMap: setRM,
   })
 
-<<<<<<< HEAD
-  const failedPipetteInfo = getFailedCommandPipetteInfo({
-    failedCommandByRunRecord,
-    runRecord,
-    attachedInstruments,
-  })
-
-=======
->>>>>>> 243633c6
   const failedLabwareUtils = useFailedLabwareUtils({
     failedCommandByRunRecord,
     protocolAnalysis,
