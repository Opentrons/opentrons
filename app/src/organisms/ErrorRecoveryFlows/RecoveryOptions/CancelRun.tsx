--- conflicted
+++ resolved
@@ -31,19 +31,11 @@
 
   const { goBackPrevStep } = routeUpdateActions
 
-<<<<<<< HEAD
-  const primaryBtnOnClick = (): Promise<void> => {
-    return setRobotInMotion(true, ROBOT_CANCELING.ROUTE).then(() => {
-      cancelRun()
-    })
-  }
-=======
   const { handleCancelRunClick, showBtnLoadingState } = useOnCancelRun({
     recoveryCommands,
     routeUpdateActions,
     tipStatusUtils,
   })
->>>>>>> 3c8df232
 
   if (isOnDevice) {
     return (
