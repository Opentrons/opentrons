--- conflicted
+++ resolved
@@ -14,14 +14,8 @@
 } from '@opentrons/components'
 
 import { RECOVERY_MAP } from '../constants'
-<<<<<<< HEAD
-import {
-  RecoveryFooterButtons,
-  RecoverySingleColumnContent,
-} from '../shared'
-=======
 import { RecoveryFooterButtons, RecoveryContentWrapper } from '../shared'
->>>>>>> 140729b2
+
 import { SelectRecoveryOption } from './SelectRecoveryOption'
 
 import type { RecoveryContentProps } from '../types'
@@ -63,14 +57,9 @@
     routeUpdateActions,
     tipStatusUtils,
   })
-<<<<<<< HEAD
-  return (
-    <RecoverySingleColumnContent
-=======
 
   return (
     <RecoveryContentWrapper
->>>>>>> 140729b2
       gridGap={SPACING.spacing24}
       alignItems={ALIGN_CENTER}
     >
@@ -79,19 +68,11 @@
         alignItems={ALIGN_CENTER}
         gridGap={SPACING.spacing24}
         height="100%"
-<<<<<<< HEAD
         css={FLEX_WIDTH}
       >
         <Icon
           name="ot-alert"
           css={ICON_SIZE}
-=======
-        width="848px"
-      >
-        <Icon
-          name="ot-alert"
-          size="3.75rem"
->>>>>>> 140729b2
           marginTop={SPACING.spacing24}
           color={COLORS.red50}
         />
@@ -107,20 +88,12 @@
         </LegacyStyledText>
       </Flex>
       <RecoveryFooterButtons
-<<<<<<< HEAD
-        isOnDevice={isOnDevice}
-=======
->>>>>>> 140729b2
         primaryBtnOnClick={handleCancelRunClick}
         secondaryBtnOnClick={goBackPrevStep}
         primaryBtnTextOverride={t('confirm')}
         isLoadingPrimaryBtnAction={showBtnLoadingState}
       />
-<<<<<<< HEAD
-    </RecoverySingleColumnContent>
-=======
     </RecoveryContentWrapper>
->>>>>>> 140729b2
   )
 }
 
