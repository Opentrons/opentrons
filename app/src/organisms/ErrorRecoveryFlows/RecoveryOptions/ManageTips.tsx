import * as React from 'react'
import { useTranslation } from 'react-i18next'
import head from 'lodash/head'
import { css } from 'styled-components'

import {
  DIRECTION_COLUMN,
  SPACING,
  Flex,
  StyledText,
  RadioGroup,
  RESPONSIVENESS,
} from '@opentrons/components'
import { FLEX_ROBOT_TYPE, OT2_ROBOT_TYPE } from '@opentrons/shared-data'

import { RadioButton } from '../../../atoms/buttons'
import { ODD_SECTION_TITLE_STYLE, RECOVERY_MAP } from '../constants'
import {
  RecoveryFooterButtons,
  RecoverySingleColumnContentWrapper,
} from '../shared'
import { DropTipWizardFlows } from '../../DropTipWizardFlows'
import { DT_ROUTES } from '../../DropTipWizardFlows/constants'
import { SelectRecoveryOption } from './SelectRecoveryOption'

import type { PipetteWithTip } from '../../DropTipWizardFlows'
import type { RecoveryContentProps } from '../types'
import type { FixitCommandTypeUtils } from '../../DropTipWizardFlows/types'

// The Drop Tip flow entry point. Includes entry from SelectRecoveryOption and CancelRun.
export function ManageTips(props: RecoveryContentProps): JSX.Element {
  const { recoveryMap } = props

  const buildContent = (): JSX.Element => {
    const { DROP_TIP_FLOWS } = RECOVERY_MAP
    const { step, route } = recoveryMap

    switch (step) {
      case DROP_TIP_FLOWS.STEPS.BEGIN_REMOVAL:
        return <BeginRemoval {...props} />
      case DROP_TIP_FLOWS.STEPS.BEFORE_BEGINNING:
      case DROP_TIP_FLOWS.STEPS.CHOOSE_BLOWOUT:
      case DROP_TIP_FLOWS.STEPS.CHOOSE_TIP_DROP:
        return <DropTipFlowsContainer {...props} />
      default:
        console.warn(`${step} in ${route} not explicitly handled. Rerouting.`)
        return <SelectRecoveryOption {...props} />
    }
  }

  return buildContent()
}

type RemovalOptions = 'begin-removal' | 'skip'

export function BeginRemoval({
  tipStatusUtils,
  routeUpdateActions,
  recoveryCommands,
  currentRecoveryOptionUtils,
}: RecoveryContentProps): JSX.Element | null {
  const { t } = useTranslation('error_recovery')
  const { pipettesWithTip } = tipStatusUtils
  const {
    proceedNextStep,
    setRobotInMotion,
    proceedToRouteAndStep,
  } = routeUpdateActions
  const { cancelRun } = recoveryCommands
  const { selectedRecoveryOption } = currentRecoveryOptionUtils
  const { ROBOT_CANCELING, RETRY_NEW_TIPS } = RECOVERY_MAP
  const mount = head(pipettesWithTip)?.mount

  const [selected, setSelected] = React.useState<RemovalOptions>(
    'begin-removal'
  )

  const primaryOnClick = (): void => {
    if (selected === 'begin-removal') {
      void proceedNextStep()
    } else {
      if (selectedRecoveryOption === RETRY_NEW_TIPS.ROUTE) {
        void proceedToRouteAndStep(
          RETRY_NEW_TIPS.ROUTE,
          RETRY_NEW_TIPS.STEPS.REPLACE_TIPS
        )
      } else {
        void setRobotInMotion(true, ROBOT_CANCELING.ROUTE).then(() => {
          cancelRun()
        })
      }
    }
  }

  const ODD_ONLY = css`
    @media not (${RESPONSIVENESS.touchscreenMediaQuerySpecs}) {
      display: none;
    }
  `

  const DESKTOP_ONLY = css`
    @media ${RESPONSIVENESS.touchscreenMediaQuerySpecs} {
      display: none;
    }
  `

  return (
<<<<<<< HEAD
    <RecoveryContentWrapper>
      <StyledText
        css={ODD_SECTION_TITLE_STYLE}
        oddStyle="level4HeaderSemiBold"
        desktopStyle="headingSmallSemiBold"
      >
=======
    <RecoverySingleColumnContentWrapper>
      <LegacyStyledText css={ODD_SECTION_TITLE_STYLE} as="h4SemiBold">
>>>>>>> 8eb14aed
        {t('you_may_want_to_remove', { mount })}
      </StyledText>
      <Flex
        flexDirection={DIRECTION_COLUMN}
        gridGap={SPACING.spacing4}
        css={ODD_ONLY}
      >
        <RadioButton
          buttonLabel={t('begin_removal')}
          buttonValue={t('begin_removal')}
          onChange={() => {
            setSelected('begin-removal')
          }}
          isSelected={selected === 'begin-removal'}
        />
        <RadioButton
          buttonLabel={t('skip')}
          buttonValue={t('skip')}
          onChange={() => {
            setSelected('skip')
          }}
          isSelected={selected === 'skip'}
        />
      </Flex>
<<<<<<< HEAD
      <Flex
        flexDirection={DIRECTION_COLUMN}
        gridGap={SPACING.spacing4}
        css={DESKTOP_ONLY}
      >
        <RadioGroup
          useBlueChecked
          css={css`
            padding: ${SPACING.spacing4};
          `}
          value={selected}
          onChange={(event: React.ChangeEvent<HTMLInputElement>) => {
            const newValue = event.target.value;
            console.log("newValue " + newValue)
            setSelected('skip')
          }}
          options={[
            { name: '', value: t('begin_removal'), children: <StyledText desktopStyle="bodyDefaultRegular">{t('begin_removal')}</StyledText> },
            { name: '', value: t('skip'), children: <StyledText desktopStyle="bodyDefaultRegular">{t('skip')}</StyledText> },
          ]}
        ></RadioGroup>
      </Flex>
      <RecoveryFooterButtons primaryBtnOnClick={primaryOnClick}/>
    </RecoveryContentWrapper>
=======
      <RecoveryFooterButtons primaryBtnOnClick={primaryOnClick} />
    </RecoverySingleColumnContentWrapper>
>>>>>>> 8eb14aed
  )
}

function DropTipFlowsContainer(
  props: RecoveryContentProps
): JSX.Element | null {
  const {
    tipStatusUtils,
    routeUpdateActions,
    recoveryCommands,
    isFlex,
    currentRecoveryOptionUtils,
  } = props
  const { DROP_TIP_FLOWS, ROBOT_CANCELING, RETRY_NEW_TIPS } = RECOVERY_MAP
  const { proceedToRouteAndStep, setRobotInMotion } = routeUpdateActions
  const { selectedRecoveryOption } = currentRecoveryOptionUtils
  const { setTipStatusResolved } = tipStatusUtils
  const { cancelRun } = recoveryCommands

  const { mount, specs } = head(
    tipStatusUtils.pipettesWithTip
  ) as PipetteWithTip // Safe as we have to have tips to get to this point in the flow.

  const onCloseFlow = (): void => {
    if (selectedRecoveryOption === RETRY_NEW_TIPS.ROUTE) {
      void proceedToRouteAndStep(
        RETRY_NEW_TIPS.ROUTE,
        RETRY_NEW_TIPS.STEPS.REPLACE_TIPS
      )
    } else {
      void setTipStatusResolved(onEmptyCache, onTipsDetected)
    }
  }

  const onEmptyCache = (): void => {
    void setRobotInMotion(true, ROBOT_CANCELING.ROUTE).then(() => {
      cancelRun()
    })
  }

  const onTipsDetected = (): void => {
    void proceedToRouteAndStep(DROP_TIP_FLOWS.ROUTE)
  }

  const fixitCommandTypeUtils = useDropTipFlowUtils(props)

  return (
    <RecoverySingleColumnContentWrapper>
      <DropTipWizardFlows
        robotType={isFlex ? FLEX_ROBOT_TYPE : OT2_ROBOT_TYPE}
        closeFlow={onCloseFlow}
        mount={mount}
        instrumentModelSpecs={specs}
        fixitCommandTypeUtils={fixitCommandTypeUtils}
      />
    </RecoverySingleColumnContentWrapper>
  )
}

// Builds the overrides injected into DT Wiz.
export function useDropTipFlowUtils({
  tipStatusUtils,
  failedCommand,
  currentRecoveryOptionUtils,
  trackExternalMap,
  routeUpdateActions,
  recoveryMap,
}: RecoveryContentProps): FixitCommandTypeUtils {
  const { t } = useTranslation('error_recovery')
  const {
    RETRY_NEW_TIPS,
    ERROR_WHILE_RECOVERING,
    DROP_TIP_FLOWS,
  } = RECOVERY_MAP
  const { runId } = tipStatusUtils
  const { step } = recoveryMap
  const { selectedRecoveryOption } = currentRecoveryOptionUtils
  const { proceedToRouteAndStep } = routeUpdateActions
  const failedCommandId = failedCommand?.id ?? '' // We should have a failed command here unless the run is not in AWAITING_RECOVERY.

  const buildTipDropCompleteBtn = (): string => {
    switch (selectedRecoveryOption) {
      case RETRY_NEW_TIPS.ROUTE:
        return t('proceed_to_tip_selection')
      default:
        return t('proceed_to_cancel')
    }
  }

  const buildCopyOverrides = (): FixitCommandTypeUtils['copyOverrides'] => {
    return {
      tipDropCompleteBtnCopy: buildTipDropCompleteBtn(),
      beforeBeginningTopText: t('preserve_aspirated_liquid'),
    }
  }

  const buildErrorOverrides = (): FixitCommandTypeUtils['errorOverrides'] => {
    return {
      tipDropFailed: () => {
        return proceedToRouteAndStep(
          ERROR_WHILE_RECOVERING.ROUTE,
          ERROR_WHILE_RECOVERING.STEPS.DROP_TIP_TIP_DROP_FAILED
        )
      },
      blowoutFailed: () => {
        return proceedToRouteAndStep(
          ERROR_WHILE_RECOVERING.ROUTE,
          ERROR_WHILE_RECOVERING.STEPS.DROP_TIP_BLOWOUT_FAILED
        )
      },
      generalFailure: () =>
        proceedToRouteAndStep(
          ERROR_WHILE_RECOVERING.ROUTE,
          ERROR_WHILE_RECOVERING.STEPS.DROP_TIP_GENERAL_ERROR
        ),
    }
  }

  // If a specific step within the DROP_TIP_FLOWS route is selected, begin the Drop Tip Flows at its related route.
  const buildRouteOverride = (): FixitCommandTypeUtils['routeOverride'] => {
    switch (step) {
      case DROP_TIP_FLOWS.STEPS.CHOOSE_TIP_DROP:
        return DT_ROUTES.DROP_TIP
      case DROP_TIP_FLOWS.STEPS.CHOOSE_BLOWOUT:
        return DT_ROUTES.BLOWOUT
    }
  }

  return {
    runId,
    failedCommandId,
    copyOverrides: buildCopyOverrides(),
    trackCurrentMap: trackExternalMap,
    errorOverrides: buildErrorOverrides(),
    routeOverride: buildRouteOverride(),
  }
}<|MERGE_RESOLUTION|>--- conflicted
+++ resolved
@@ -105,17 +105,12 @@
   `
 
   return (
-<<<<<<< HEAD
-    <RecoveryContentWrapper>
+    <RecoverySingleColumnContentWrapper>
       <StyledText
         css={ODD_SECTION_TITLE_STYLE}
         oddStyle="level4HeaderSemiBold"
         desktopStyle="headingSmallSemiBold"
       >
-=======
-    <RecoverySingleColumnContentWrapper>
-      <LegacyStyledText css={ODD_SECTION_TITLE_STYLE} as="h4SemiBold">
->>>>>>> 8eb14aed
         {t('you_may_want_to_remove', { mount })}
       </StyledText>
       <Flex
@@ -140,7 +135,6 @@
           isSelected={selected === 'skip'}
         />
       </Flex>
-<<<<<<< HEAD
       <Flex
         flexDirection={DIRECTION_COLUMN}
         gridGap={SPACING.spacing4}
@@ -163,12 +157,8 @@
           ]}
         ></RadioGroup>
       </Flex>
-      <RecoveryFooterButtons primaryBtnOnClick={primaryOnClick}/>
-    </RecoveryContentWrapper>
-=======
       <RecoveryFooterButtons primaryBtnOnClick={primaryOnClick} />
     </RecoverySingleColumnContentWrapper>
->>>>>>> 8eb14aed
   )
 }
 
