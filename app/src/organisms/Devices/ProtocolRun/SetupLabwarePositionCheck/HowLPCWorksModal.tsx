--- conflicted
+++ resolved
@@ -1,3 +1,4 @@
+//
 import * as React from 'react'
 import { createPortal } from 'react-dom'
 import { useTranslation } from 'react-i18next'
@@ -23,7 +24,6 @@
 
 export const HowLPCWorksModal = (props: HowLPCWorksModalProps): JSX.Element => {
   const { t } = useTranslation(['protocol_setup', 'shared'])
-<<<<<<< HEAD
   return createPortal(
     <LegacyModal
       title={t('how_offset_data_works')}
@@ -62,46 +62,5 @@
       </Flex>
     </LegacyModal>,
     getTopPortalEl()
-=======
-  return (
-    <Portal level="top">
-      <LegacyModal
-        title={t('how_offset_data_works')}
-        onClose={props.onCloseClick}
-        width="31.25rem"
-      >
-        <Flex flexDirection={DIRECTION_COLUMN}>
-          <StyledText as="p" marginBottom={SPACING.spacing16}>
-            {t('what_labware_offset_is')}
-          </StyledText>
-          <Link
-            css={TYPOGRAPHY.linkPSemiBold}
-            href={OFFSET_DATA_HELP_ARTICLE}
-            id="HowLPCWorksModal_helpArticleLink2"
-            external
-            marginBottom={SPACING.spacing16}
-          >
-            {t('learn_more_about_offset_data')}
-            <Icon
-              name="open-in-new"
-              marginLeft={SPACING.spacing4}
-              size="0.5rem"
-            />
-          </Link>
-          <StyledText as="p" marginBottom={SPACING.spacing16}>
-            {t('why_use_lpc')}
-          </StyledText>
-          <PrimaryButton
-            onClick={props.onCloseClick}
-            textTransform={TYPOGRAPHY.textTransformCapitalize}
-            alignSelf={ALIGN_FLEX_END}
-            id="LabwareSetupModal_closeButton"
-          >
-            {t('shared:close')}
-          </PrimaryButton>
-        </Flex>
-      </LegacyModal>
-    </Portal>
->>>>>>> d6d9416c
   )
 }