--- conflicted
+++ resolved
@@ -1,3 +1,4 @@
+//
 import * as React from 'react'
 import { fireEvent, screen } from '@testing-library/react'
 import { describe, it, vi, beforeEach, expect } from 'vitest'
@@ -31,10 +32,6 @@
       'Labware Position Check is intended to correct for minor variances. Opentrons does not recommend using Labware Position Check to compensate for large positional adjustments. Needing to set large labware offsets could indicate a problem with robot calibration.'
     )
   })
-<<<<<<< HEAD
-=======
-
->>>>>>> d6d9416c
   it('should render a link to the learn more page', () => {
     render(props)
     expect(
