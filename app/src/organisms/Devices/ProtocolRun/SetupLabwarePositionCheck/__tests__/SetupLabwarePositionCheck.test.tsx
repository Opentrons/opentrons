import * as React from 'react'
import { when, resetAllWhenMocks } from 'jest-when'
import { StaticRouter } from 'react-router-dom'
import { screen, fireEvent } from '@testing-library/react'

import { renderWithProviders } from '@opentrons/components'
import { i18n } from '../../../../../i18n'
import {
  useRunQuery,
  useProtocolQuery,
  useProtocolAnalysisAsDocumentQuery,
} from '@opentrons/react-api-client'
import { useLPCSuccessToast } from '../../../hooks/useLPCSuccessToast'
import { getModuleTypesThatRequireExtraAttention } from '../../utils/getModuleTypesThatRequireExtraAttention'
import { useLaunchLPC } from '../../../../LabwarePositionCheck/useLaunchLPC'
import { getIsLabwareOffsetCodeSnippetsOn } from '../../../../../redux/config'
import {
  useLPCDisabledReason,
  useRunCalibrationStatus,
  useRunHasStarted,
  useUnmatchedModulesForProtocol,
  useRobotType,
} from '../../../hooks'
import { SetupLabwarePositionCheck } from '..'
import { FLEX_ROBOT_TYPE } from '@opentrons/shared-data'

jest.mock('../../../../LabwarePositionCheck/useLaunchLPC')
jest.mock('../../utils/getModuleTypesThatRequireExtraAttention')
jest.mock('../../../../RunTimeControl/hooks')
jest.mock('../../../../../redux/config')
jest.mock('../../../hooks')
jest.mock('../../../hooks/useLPCSuccessToast')
jest.mock('@opentrons/react-api-client')

const mockGetModuleTypesThatRequireExtraAttention = getModuleTypesThatRequireExtraAttention as jest.MockedFunction<
  typeof getModuleTypesThatRequireExtraAttention
>
const mockUseRunHasStarted = useRunHasStarted as jest.MockedFunction<
  typeof useRunHasStarted
>
const mockUseUnmatchedModulesForProtocol = useUnmatchedModulesForProtocol as jest.MockedFunction<
  typeof useUnmatchedModulesForProtocol
>
const mockUseRunCalibrationStatus = useRunCalibrationStatus as jest.MockedFunction<
  typeof useRunCalibrationStatus
>
const mockGetIsLabwareOffsetCodeSnippetsOn = getIsLabwareOffsetCodeSnippetsOn as jest.MockedFunction<
  typeof getIsLabwareOffsetCodeSnippetsOn
>
const mockUseLPCSuccessToast = useLPCSuccessToast as jest.MockedFunction<
  typeof useLPCSuccessToast
>
const mockUseLPCDisabledReason = useLPCDisabledReason as jest.MockedFunction<
  typeof useLPCDisabledReason
>
const mockUseLaunchLPC = useLaunchLPC as jest.MockedFunction<
  typeof useLaunchLPC
>
const mockUseRobotType = useRobotType as jest.MockedFunction<
  typeof useRobotType
>
const mockUseRunQuery = useRunQuery as jest.MockedFunction<typeof useRunQuery>
const mockUseProtocolQuery = useProtocolQuery as jest.MockedFunction<
  typeof useProtocolQuery
>
const mockUseProtocolAnalysisAsDocumentQuery = useProtocolAnalysisAsDocumentQuery as jest.MockedFunction<
  typeof useProtocolAnalysisAsDocumentQuery
>
const DISABLED_REASON = 'MOCK_DISABLED_REASON'
const ROBOT_NAME = 'otie'
const RUN_ID = '1'

const render = () => {
  return renderWithProviders(
    <StaticRouter>
      <SetupLabwarePositionCheck
        expandLabwareStep={jest.fn()}
        robotName={ROBOT_NAME}
        runId={RUN_ID}
      />
    </StaticRouter>,
    {
      i18nInstance: i18n,
    }
  )[0]
}

describe('SetupLabwarePositionCheck', () => {
  let mockLaunchLPC: jest.Mock

  beforeEach(() => {
    mockLaunchLPC = jest.fn()
    when(mockGetModuleTypesThatRequireExtraAttention)
      .calledWith(expect.anything())
      .mockReturnValue([])

    when(mockUseUnmatchedModulesForProtocol)
      .calledWith(ROBOT_NAME, RUN_ID)
      .mockReturnValue({
        missingModuleIds: [],
        remainingAttachedModules: [],
      })

    when(mockUseLPCSuccessToast)
      .calledWith()
      .mockReturnValue({ setIsShowingLPCSuccessToast: jest.fn() })

    when(mockUseRunCalibrationStatus)
      .calledWith(ROBOT_NAME, RUN_ID)
      .mockReturnValue({
        complete: true,
      })
    when(mockUseRunHasStarted).calledWith(RUN_ID).mockReturnValue(false)
    when(mockGetIsLabwareOffsetCodeSnippetsOn).mockReturnValue(false)
    when(mockUseLPCDisabledReason).mockReturnValue(null)
    when(mockUseRobotType)
      .calledWith(ROBOT_NAME)
      .mockReturnValue(FLEX_ROBOT_TYPE)
    when(mockUseLaunchLPC)
      .calledWith(RUN_ID, FLEX_ROBOT_TYPE, 'test protocol')
      .mockReturnValue({
        launchLPC: mockLaunchLPC,
        LPCWizard: <div>mock LPC Wizard</div>,
      })
    when(mockUseRunQuery).mockReturnValue({
      data: {
        data: { protocolId: 'fakeProtocolId' },
      },
    } as any)
    when(mockUseProtocolQuery).mockReturnValue({
      data: { data: { metadata: { protocolName: 'test protocol' } } },
    } as any)
    when(mockUseProtocolAnalysisAsDocumentQuery).mockReturnValue({
      data: null,
    } as any)
  })

  afterEach(() => {
    resetAllWhenMocks()
  })

  it('should render LPC button and clicking should launch modal', () => {
    render()
    fireEvent.click(
      screen.getByRole('button', {
        name: 'run labware position check',
      })
    )
    expect(mockLaunchLPC).toHaveBeenCalled()
  })
  it('should render a disabled LPC button when disabled LPC reason exists', () => {
    when(mockUseRunHasStarted).calledWith(RUN_ID).mockReturnValue(true)
    when(mockUseLPCDisabledReason).mockReturnValue(DISABLED_REASON)
    render()
    const button = screen.getByRole('button', {
      name: 'run labware position check',
    })
    expect(button).toBeDisabled()
    fireEvent.click(button)
    expect(screen.queryByText('mock Labware Position Check')).toBeNull()
  })

  it('should close Labware Offset Success toast when LPC is launched', () => {
    const mockSetIsShowingLPCSuccessToast = jest.fn()
    when(mockUseLPCSuccessToast).calledWith().mockReturnValue({
      setIsShowingLPCSuccessToast: mockSetIsShowingLPCSuccessToast,
    })
    render()
    const button = screen.getByRole('button', {
      name: 'run labware position check',
    })
    fireEvent.click(button)
    expect(mockSetIsShowingLPCSuccessToast).toHaveBeenCalledWith(false)
  })
<<<<<<< HEAD
=======
  it('should render a disabled LPC button when a robot-side protocol analysis is not complete', () => {
    when(mockUseProtocolDetailsForRun)
      .calledWith(RUN_ID)
      .mockReturnValue({
        protocolData: null,
      } as any)
    when(mockUseLPCDisabledReason).mockReturnValue(DISABLED_REASON)
    render()
    const button = screen.getByRole('button', {
      name: 'run labware position check',
    })
    expect(button).toBeDisabled()
  })
  it('should render a disabled LPC button when a protocol without a pipette AND without a labware is uploaded', () => {
    when(mockUseProtocolDetailsForRun)
      .calledWith(RUN_ID)
      .mockReturnValue({
        protocolData: { labware: {}, pipettes: {} },
      } as any)
    when(mockUseLPCDisabledReason).mockReturnValue(DISABLED_REASON)
    render()
    const button = screen.getByRole('button', {
      name: 'run labware position check',
    })
    expect(button).toBeDisabled()
  })
  it('should render a disabled LPC button when robot calibration is incomplete', () => {
    when(mockUseRunCalibrationStatus)
      .calledWith(ROBOT_NAME, RUN_ID)
      .mockReturnValue({
        complete: false,
      })
    when(mockUseLPCDisabledReason).mockReturnValue(DISABLED_REASON)
    render()
    const button = screen.getByRole('button', {
      name: 'run labware position check',
    })
    expect(button).toBeDisabled()
  })
  it('should render a disabled LPC button when modules are not connected', () => {
    when(mockUseUnmatchedModulesForProtocol)
      .calledWith(ROBOT_NAME, RUN_ID)
      .mockReturnValue({
        missingModuleIds: ['temperatureModuleV1'],
        remainingAttachedModules: [],
      })
    when(mockUseLPCDisabledReason).mockReturnValue(DISABLED_REASON)
    render()
    const button = screen.getByRole('button', {
      name: 'run labware position check',
    })
    expect(button).toBeDisabled()
  })
  it('should render a disabled LPC button when modules are not connected and robot calibration is incomplete', () => {
    when(mockUseRunCalibrationStatus)
      .calledWith(ROBOT_NAME, RUN_ID)
      .mockReturnValue({
        complete: false,
      })
    when(mockUseUnmatchedModulesForProtocol)
      .calledWith(ROBOT_NAME, RUN_ID)
      .mockReturnValue({
        missingModuleIds: ['temperatureModuleV1'],
        remainingAttachedModules: [],
      })
    when(mockUseLPCDisabledReason).mockReturnValue(DISABLED_REASON)
    render()
    const button = screen.getByRole('button', {
      name: 'run labware position check',
    })
    expect(button).toBeDisabled()
  })
  it('should render a disabled LPC button when a protocol does not load a tip rack', () => {
    when(mockUseProtocolDetailsForRun)
      .calledWith(RUN_ID)
      .mockReturnValue({
        protocolData: {
          labware: {
            'labware-0': {
              slot: '1',
              displayName: 'someDisplayName',
              definitionId: LABWARE_DEF_ID,
            },
          },
          labwareDefinitions: {
            [LABWARE_DEF_ID]: { parameters: { isTiprack: false } },
          },
          pipettes: {
            [PRIMARY_PIPETTE_ID]: {
              name: PRIMARY_PIPETTE_NAME,
              mount: 'left',
            },
          },
        },
      } as any)
    when(mockUseLPCDisabledReason).mockReturnValue(DISABLED_REASON)
    render()
    const button = screen.getByRole('button', {
      name: 'run labware position check',
    })
    expect(button).toBeDisabled()
  })
  it('should render a disabled LPC button when a protocol does not include a pickUpTip', () => {
    when(mockUseProtocolDetailsForRun)
      .calledWith(RUN_ID)
      .mockReturnValue({
        protocolData: {
          labware: {
            [mockLabwarePositionCheckStepTipRack.labwareId]: {
              slot: '1',
              displayName: 'someDisplayName',
              definitionId: LABWARE_DEF_ID,
            },
          },
          labwareDefinitions: {
            [LABWARE_DEF_ID]: LABWARE_DEF,
          },
          pipettes: {
            [PRIMARY_PIPETTE_ID]: {
              name: PRIMARY_PIPETTE_NAME,
              mount: 'left',
            },
          },
          commands: [],
        },
      } as any)
    when(mockUseLPCDisabledReason).mockReturnValue(DISABLED_REASON)
    render()
    const button = screen.getByRole('button', {
      name: 'run labware position check',
    })
    expect(button).toBeDisabled()
  })
>>>>>>> 33520031
})<|MERGE_RESOLUTION|>--- conflicted
+++ resolved
@@ -172,140 +172,4 @@
     fireEvent.click(button)
     expect(mockSetIsShowingLPCSuccessToast).toHaveBeenCalledWith(false)
   })
-<<<<<<< HEAD
-=======
-  it('should render a disabled LPC button when a robot-side protocol analysis is not complete', () => {
-    when(mockUseProtocolDetailsForRun)
-      .calledWith(RUN_ID)
-      .mockReturnValue({
-        protocolData: null,
-      } as any)
-    when(mockUseLPCDisabledReason).mockReturnValue(DISABLED_REASON)
-    render()
-    const button = screen.getByRole('button', {
-      name: 'run labware position check',
-    })
-    expect(button).toBeDisabled()
-  })
-  it('should render a disabled LPC button when a protocol without a pipette AND without a labware is uploaded', () => {
-    when(mockUseProtocolDetailsForRun)
-      .calledWith(RUN_ID)
-      .mockReturnValue({
-        protocolData: { labware: {}, pipettes: {} },
-      } as any)
-    when(mockUseLPCDisabledReason).mockReturnValue(DISABLED_REASON)
-    render()
-    const button = screen.getByRole('button', {
-      name: 'run labware position check',
-    })
-    expect(button).toBeDisabled()
-  })
-  it('should render a disabled LPC button when robot calibration is incomplete', () => {
-    when(mockUseRunCalibrationStatus)
-      .calledWith(ROBOT_NAME, RUN_ID)
-      .mockReturnValue({
-        complete: false,
-      })
-    when(mockUseLPCDisabledReason).mockReturnValue(DISABLED_REASON)
-    render()
-    const button = screen.getByRole('button', {
-      name: 'run labware position check',
-    })
-    expect(button).toBeDisabled()
-  })
-  it('should render a disabled LPC button when modules are not connected', () => {
-    when(mockUseUnmatchedModulesForProtocol)
-      .calledWith(ROBOT_NAME, RUN_ID)
-      .mockReturnValue({
-        missingModuleIds: ['temperatureModuleV1'],
-        remainingAttachedModules: [],
-      })
-    when(mockUseLPCDisabledReason).mockReturnValue(DISABLED_REASON)
-    render()
-    const button = screen.getByRole('button', {
-      name: 'run labware position check',
-    })
-    expect(button).toBeDisabled()
-  })
-  it('should render a disabled LPC button when modules are not connected and robot calibration is incomplete', () => {
-    when(mockUseRunCalibrationStatus)
-      .calledWith(ROBOT_NAME, RUN_ID)
-      .mockReturnValue({
-        complete: false,
-      })
-    when(mockUseUnmatchedModulesForProtocol)
-      .calledWith(ROBOT_NAME, RUN_ID)
-      .mockReturnValue({
-        missingModuleIds: ['temperatureModuleV1'],
-        remainingAttachedModules: [],
-      })
-    when(mockUseLPCDisabledReason).mockReturnValue(DISABLED_REASON)
-    render()
-    const button = screen.getByRole('button', {
-      name: 'run labware position check',
-    })
-    expect(button).toBeDisabled()
-  })
-  it('should render a disabled LPC button when a protocol does not load a tip rack', () => {
-    when(mockUseProtocolDetailsForRun)
-      .calledWith(RUN_ID)
-      .mockReturnValue({
-        protocolData: {
-          labware: {
-            'labware-0': {
-              slot: '1',
-              displayName: 'someDisplayName',
-              definitionId: LABWARE_DEF_ID,
-            },
-          },
-          labwareDefinitions: {
-            [LABWARE_DEF_ID]: { parameters: { isTiprack: false } },
-          },
-          pipettes: {
-            [PRIMARY_PIPETTE_ID]: {
-              name: PRIMARY_PIPETTE_NAME,
-              mount: 'left',
-            },
-          },
-        },
-      } as any)
-    when(mockUseLPCDisabledReason).mockReturnValue(DISABLED_REASON)
-    render()
-    const button = screen.getByRole('button', {
-      name: 'run labware position check',
-    })
-    expect(button).toBeDisabled()
-  })
-  it('should render a disabled LPC button when a protocol does not include a pickUpTip', () => {
-    when(mockUseProtocolDetailsForRun)
-      .calledWith(RUN_ID)
-      .mockReturnValue({
-        protocolData: {
-          labware: {
-            [mockLabwarePositionCheckStepTipRack.labwareId]: {
-              slot: '1',
-              displayName: 'someDisplayName',
-              definitionId: LABWARE_DEF_ID,
-            },
-          },
-          labwareDefinitions: {
-            [LABWARE_DEF_ID]: LABWARE_DEF,
-          },
-          pipettes: {
-            [PRIMARY_PIPETTE_ID]: {
-              name: PRIMARY_PIPETTE_NAME,
-              mount: 'left',
-            },
-          },
-          commands: [],
-        },
-      } as any)
-    when(mockUseLPCDisabledReason).mockReturnValue(DISABLED_REASON)
-    render()
-    const button = screen.getByRole('button', {
-      name: 'run labware position check',
-    })
-    expect(button).toBeDisabled()
-  })
->>>>>>> 33520031
 })