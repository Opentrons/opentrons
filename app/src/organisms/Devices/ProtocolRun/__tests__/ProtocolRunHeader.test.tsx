import * as React from 'react'
import { BrowserRouter } from 'react-router-dom'
import { fireEvent, screen, waitFor } from '@testing-library/react'
import { when } from 'vitest-when'
import { describe, it, beforeEach, vi, afterEach, expect } from 'vitest'

import {
  RUN_STATUS_IDLE,
  RUN_STATUS_RUNNING,
  RUN_STATUS_PAUSED,
  RUN_STATUS_STOP_REQUESTED,
  RUN_STATUS_STOPPED,
  RUN_STATUS_FAILED,
  RUN_STATUS_SUCCEEDED,
  RUN_STATUS_BLOCKED_BY_OPEN_DOOR,
  instrumentsResponseLeftPipetteFixture,
} from '@opentrons/api-client'
import {
  useHost,
  useModulesQuery,
  usePipettesQuery,
  useDismissCurrentRunMutation,
  useEstopQuery,
  useDoorQuery,
  useInstrumentsQuery,
  useRunCommandErrors,
} from '@opentrons/react-api-client'
import {
  getPipetteModelSpecs,
  STAGING_AREA_SLOT_WITH_WASTE_CHUTE_RIGHT_ADAPTER_NO_COVER_FIXTURE,
  simple_v6 as _uncastedSimpleV6Protocol,
  simple_v4 as noModulesProtocol,
} from '@opentrons/shared-data'

import { renderWithProviders } from '../../../../__testing-utils__'
import { i18n } from '../../../../i18n'
import { useCloseCurrentRun } from '../../../../organisms/ProtocolUpload/hooks'
import { ConfirmCancelModal } from '../../../../organisms/RunDetails/ConfirmCancelModal'
import {
  useRunTimestamps,
  useRunControls,
  useRunStatus,
} from '../../../../organisms/RunTimeControl/hooks'
import {
  mockFailedRun,
  mockIdleUnstartedRun,
  mockPausedRun,
  mockRunningRun,
  mockStoppedRun,
  mockStopRequestedRun,
  mockSucceededRun,
} from '../../../../organisms/RunTimeControl/__fixtures__'
import { mockHeaterShaker } from '../../../../redux/modules/__fixtures__'
import {
  useTrackEvent,
  ANALYTICS_PROTOCOL_PROCEED_TO_RUN,
  ANALYTICS_PROTOCOL_RUN_ACTION,
} from '../../../../redux/analytics'
import { mockConnectableRobot } from '../../../../redux/discovery/__fixtures__'
import { getRobotUpdateDisplayInfo } from '../../../../redux/robot-update'
import { getIsHeaterShakerAttached } from '../../../../redux/config'
import { getRobotSettings } from '../../../../redux/robot-settings'
import {
  useProtocolDetailsForRun,
  useProtocolAnalysisErrors,
  useTrackProtocolRunEvent,
  useRunCalibrationStatus,
  useRunCreatedAtTimestamp,
  useModuleCalibrationStatus,
  useUnmatchedModulesForProtocol,
  useIsRobotViewable,
  useIsFlex,
  useRobot,
} from '../../hooks'
import { useIsHeaterShakerInProtocol } from '../../../ModuleCard/hooks'
import { ConfirmAttachmentModal } from '../../../ModuleCard/ConfirmAttachmentModal'
import { RunProgressMeter } from '../../../RunProgressMeter'
import { formatTimestamp } from '../../utils'
import { ProtocolRunHeader } from '../ProtocolRunHeader'
import { HeaterShakerIsRunningModal } from '../../HeaterShakerIsRunningModal'
import { RunFailedModal } from '../RunFailedModal'
import { DISENGAGED, NOT_PRESENT } from '../../../EmergencyStop'
import { getIsFixtureMismatch } from '../../../../resources/deck_configuration/utils'
import { useDeckConfigurationCompatibility } from '../../../../resources/deck_configuration/hooks'
import { useMostRecentCompletedAnalysis } from '../../../LabwarePositionCheck/useMostRecentCompletedAnalysis'
import { useMostRecentRunId } from '../../../ProtocolUpload/hooks/useMostRecentRunId'
import { useNotifyRunQuery, useCurrentRunId } from '../../../../resources/runs'
import {
  useDropTipWizardFlows,
  useTipAttachmentStatus,
  DropTipWizardFlows,
} from '../../../DropTipWizardFlows'
import {
  useErrorRecoveryFlows,
  ErrorRecoveryFlows,
} from '../../../ErrorRecoveryFlows'
import {
  ProtocolDropTipModal,
  useProtocolDropTipModal,
} from '../ProtocolDropTipModal'
import { ConfirmMissingStepsModal } from '../ConfirmMissingStepsModal'

import type { MissingSteps } from '../ProtocolRunSetup'
import type { UseQueryResult } from 'react-query'
import type { NavigateFunction } from 'react-router-dom'
import type { Mock } from 'vitest'
import type * as OpentronsSharedData from '@opentrons/shared-data'
import type * as OpentronsComponents from '@opentrons/components'
import type * as OpentronsApiClient from '@opentrons/api-client'

const mockNavigate = vi.fn()

vi.mock('react-router-dom', async importOriginal => {
  const reactRouterDom = await importOriginal<NavigateFunction>()
  return {
    ...reactRouterDom,
    useNavigate: () => mockNavigate,
  }
})

vi.mock('@opentrons/components', async importOriginal => {
  const actual = await importOriginal<typeof OpentronsComponents>()
  return {
    ...actual,
    Tooltip: vi.fn(({ children }) => <div>{children}</div>),
  }
})

vi.mock('@opentrons/shared-data', async importOriginal => {
  const actual = await importOriginal<typeof OpentronsSharedData>()
  return {
    ...actual,
    getPipetteModelSpecs: vi.fn(),
  }
})

vi.mock('@opentrons/react-api-client')
vi.mock('../../../../organisms/ProtocolUpload/hooks')
vi.mock('../../../../organisms/RunDetails/ConfirmCancelModal')
vi.mock('../../../../organisms/RunTimeControl/hooks')
vi.mock('../../hooks')
vi.mock('../../HeaterShakerIsRunningModal')
vi.mock('../../../ModuleCard/ConfirmAttachmentModal')
vi.mock('../../../ModuleCard/hooks')
vi.mock('../../../RunProgressMeter')
vi.mock('../../../../redux/analytics')
vi.mock('../../../../redux/config')
vi.mock('../RunFailedModal')
vi.mock('../../../../redux/robot-update/selectors')
vi.mock('../../../../redux/robot-settings/selectors')
vi.mock('../../../DropTipWizardFlows')
vi.mock('../../../../resources/deck_configuration/utils')
vi.mock('../../../../resources/deck_configuration/hooks')
vi.mock('../../../LabwarePositionCheck/useMostRecentCompletedAnalysis')
vi.mock('../../../ProtocolUpload/hooks/useMostRecentRunId')
vi.mock('../../../../resources/runs')
vi.mock('../../../ErrorRecoveryFlows')
vi.mock('../ProtocolDropTipModal')
vi.mock('../ConfirmMissingStepsModal')

const ROBOT_NAME = 'otie'
const RUN_ID = '95e67900-bc9f-4fbf-92c6-cc4d7226a51b'
const CREATED_AT = '03/03/2022 19:08:49'
const STARTED_AT = '2022-03-03T19:09:40.620530+00:00'
const COMPLETED_AT = '2022-03-03T19:39:53.620530+00:00'
const PROTOCOL_NAME = 'A Protocol for Otie'
const mockSettings = {
  id: 'enableDoorSafetySwitch',
  title: 'Enable Door Safety Switch',
  description: '',
  value: true,
  restart_required: false,
}
const MOCK_ROTOCOL_LIQUID_KEY = { liquids: [] }
const MOCK_ROBOT_SERIAL_NUMBER = 'OT123'

const simpleV6Protocol = (_uncastedSimpleV6Protocol as unknown) as OpentronsSharedData.CompletedProtocolAnalysis

const PROTOCOL_DETAILS = {
  displayName: PROTOCOL_NAME,
  protocolData: simpleV6Protocol,
  protocolKey: 'fakeProtocolKey',
  isProtocolAnalyzing: false,
  robotType: 'OT-2 Standard' as const,
}

const RUN_COMMAND_ERRORS = {
  data: {
    data: [
      {
        errorCode: '4000',
        errorType: 'test',
        isDefined: false,
        createdAt: '9-9-9',
        detail: 'blah blah',
        id: '123',
      },
    ],
    meta: {
      cursor: 0,
      pageLength: 1,
    },
  },
} as any

const mockMovingHeaterShaker = {
  id: 'heatershaker_id',
  moduleModel: 'heaterShakerModuleV1',
  moduleType: 'heaterShakerModuleType',
  serialNumber: 'jkl123',
  hardwareRevision: 'heatershaker_v4.0',
  firmwareVersion: 'v2.0.0',
  hasAvailableUpdate: true,
  data: {
    labwareLatchStatus: 'idle_closed',
    speedStatus: 'speeding up',
    temperatureStatus: 'idle',
    currentSpeed: null,
    currentTemperature: null,
    targetSpeed: null,
    targetTemp: null,
    errorDetails: null,
    status: 'idle',
  },
  usbPort: { path: '/dev/ot_module_heatershaker0', port: 1 },
} as any

const mockEstopStatus = {
  data: {
    status: DISENGAGED,
    leftEstopPhysicalStatus: DISENGAGED,
    rightEstopPhysicalStatus: NOT_PRESENT,
  },
}
const mockDoorStatus = {
  data: {
    status: 'closed',
    doorRequiredClosedForProtocol: true,
  },
}
let mockMissingSteps: MissingSteps = []

const render = () => {
  return renderWithProviders(
    <BrowserRouter>
      <ProtocolRunHeader
        protocolRunHeaderRef={null}
        robotName={ROBOT_NAME}
        runId={RUN_ID}
        makeHandleJumpToStep={vi.fn(() => vi.fn())}
        missingSetupSteps={mockMissingSteps}
      />
    </BrowserRouter>,
    { i18nInstance: i18n }
  )
}
let mockTrackEvent: Mock
let mockTrackProtocolRunEvent: Mock
let mockCloseCurrentRun: Mock
let mockDetermineTipStatus: Mock

describe('ProtocolRunHeader', () => {
  beforeEach(() => {
    mockTrackEvent = vi.fn()
    mockTrackProtocolRunEvent = vi.fn(() => new Promise(resolve => resolve({})))
    mockCloseCurrentRun = vi.fn()
    mockDetermineTipStatus = vi.fn()
    mockMissingSteps = []
    vi.mocked(useTrackEvent).mockReturnValue(mockTrackEvent)
    vi.mocked(ConfirmCancelModal).mockReturnValue(
      <div>Mock ConfirmCancelModal</div>
    )
    vi.mocked(RunProgressMeter).mockReturnValue(
      <div>Mock RunProgressMeter</div>
    )
    vi.mocked(HeaterShakerIsRunningModal).mockReturnValue(
      <div>Mock HeaterShakerIsRunningModal</div>
    )
    vi.mocked(useModulesQuery).mockReturnValue({
      data: { data: [] },
    } as any)
    vi.mocked(usePipettesQuery).mockReturnValue({
      data: {
        data: {
          left: null,
          right: null,
        },
      },
    } as any)
    vi.mocked(getIsHeaterShakerAttached).mockReturnValue(false)
    vi.mocked(useIsRobotViewable).mockReturnValue(true)
    vi.mocked(ConfirmAttachmentModal).mockReturnValue(
      <div>mock confirm attachment modal</div>
    )
    vi.mocked(ConfirmMissingStepsModal).mockReturnValue(
      <div>mock missing steps modal</div>
    )
    when(vi.mocked(useProtocolAnalysisErrors)).calledWith(RUN_ID).thenReturn({
      analysisErrors: null,
    })
    vi.mocked(useIsHeaterShakerInProtocol).mockReturnValue(false)
    vi.mocked(getRobotUpdateDisplayInfo).mockReturnValue({
      autoUpdateAction: 'reinstall',
      autoUpdateDisabledReason: null,
      updateFromFileDisabledReason: null,
    })
    when(vi.mocked(useCurrentRunId)).calledWith().thenReturn(RUN_ID)
    when(vi.mocked(useCloseCurrentRun)).calledWith().thenReturn({
      isClosingCurrentRun: false,
      closeCurrentRun: mockCloseCurrentRun,
    })
    when(vi.mocked(useRunControls))
      .calledWith(RUN_ID, expect.anything())
      .thenReturn({
        play: () => {},
        pause: () => {},
        stop: () => {},
        reset: () => {},
        resumeFromRecovery: () => {},
        isPlayRunActionLoading: false,
        isPauseRunActionLoading: false,
        isStopRunActionLoading: false,
        isResetRunLoading: false,
        isResumeRunFromRecoveryActionLoading: false,
      })
    when(vi.mocked(useRunStatus)).calledWith(RUN_ID).thenReturn(RUN_STATUS_IDLE)
    when(vi.mocked(useRunTimestamps)).calledWith(RUN_ID).thenReturn({
      startedAt: STARTED_AT,
      pausedAt: null,
      stoppedAt: null,
      completedAt: null,
    })
    when(vi.mocked(useRunCreatedAtTimestamp))
      .calledWith(RUN_ID)
      .thenReturn(CREATED_AT)
    when(vi.mocked(useNotifyRunQuery))
      .calledWith(RUN_ID, { staleTime: Infinity })
      .thenReturn({
        data: { data: mockIdleUnstartedRun },
      } as UseQueryResult<OpentronsApiClient.Run>)
    when(vi.mocked(useProtocolDetailsForRun))
      .calledWith(RUN_ID)
      .thenReturn(PROTOCOL_DETAILS)
    when(vi.mocked(useTrackProtocolRunEvent))
      .calledWith(RUN_ID, ROBOT_NAME)
      .thenReturn({
        trackProtocolRunEvent: mockTrackProtocolRunEvent,
      })
    when(vi.mocked(useDismissCurrentRunMutation))
      .calledWith()
      .thenReturn({
        dismissCurrentRun: vi.fn(),
      } as any)
    when(vi.mocked(useUnmatchedModulesForProtocol))
      .calledWith(ROBOT_NAME, RUN_ID)
      .thenReturn({ missingModuleIds: [], remainingAttachedModules: [] })
    when(vi.mocked(useRunCalibrationStatus))
      .calledWith(ROBOT_NAME, RUN_ID)
      .thenReturn({ complete: true })
    when(vi.mocked(useIsFlex)).calledWith(ROBOT_NAME).thenReturn(true)
    when(vi.mocked(useModuleCalibrationStatus))
      .calledWith(ROBOT_NAME, RUN_ID)
      .thenReturn({ complete: true })
    vi.mocked(RunFailedModal).mockReturnValue(<div>mock RunFailedModal</div>)
    vi.mocked(useEstopQuery).mockReturnValue({ data: mockEstopStatus } as any)
    vi.mocked(useDoorQuery).mockReturnValue({ data: mockDoorStatus } as any)
    vi.mocked(getRobotSettings).mockReturnValue([mockSettings])
    vi.mocked(useInstrumentsQuery).mockReturnValue({ data: {} } as any)
    vi.mocked(useHost).mockReturnValue({} as any)
    vi.mocked(useTipAttachmentStatus).mockReturnValue({
      aPipetteWithTip: instrumentsResponseLeftPipetteFixture,
      areTipsAttached: true,
      determineTipStatus: mockDetermineTipStatus,
      resetTipStatus: vi.fn(),
    } as any)
    vi.mocked(useDropTipWizardFlows).mockReturnValue({
      showDTWiz: false,
      toggleDTWiz: vi.fn(),
    })
    vi.mocked(getPipetteModelSpecs).mockReturnValue('p10_single_v1' as any)
    when(vi.mocked(useMostRecentCompletedAnalysis))
      .calledWith(RUN_ID)
      .thenReturn({
        ...noModulesProtocol,
        ...MOCK_ROTOCOL_LIQUID_KEY,
      } as any)
    vi.mocked(useRunCommandErrors).mockReturnValue(RUN_COMMAND_ERRORS)
    vi.mocked(useDeckConfigurationCompatibility).mockReturnValue([])
    vi.mocked(getIsFixtureMismatch).mockReturnValue(false)
    vi.mocked(useMostRecentRunId).mockReturnValue(RUN_ID)
    vi.mocked(useRobot).mockReturnValue({
      ...mockConnectableRobot,
      health: {
        ...mockConnectableRobot.health,
        robot_serial: MOCK_ROBOT_SERIAL_NUMBER,
      },
    })
    vi.mocked(useErrorRecoveryFlows).mockReturnValue({
      isERActive: false,
      failedCommand: {},
    } as any)
    vi.mocked(ErrorRecoveryFlows).mockReturnValue(
      <div>MOCK_ERROR_RECOVERY</div>
    )
    vi.mocked(useProtocolDropTipModal).mockReturnValue({
      onDTModalRemoval: vi.fn(),
      onDTModalSkip: vi.fn(),
      showDTModal: false,
      isDisabled: false,
    })
    vi.mocked(ProtocolDropTipModal).mockReturnValue(
      <div>MOCK_DROP_TIP_MODAL</div>
    )
    vi.mocked(DropTipWizardFlows).mockReturnValue(
      <div>MOCK_DROP_TIP_WIZARD_FLOWS</div>
    )
  })

  afterEach(() => {
    vi.clearAllMocks()
  })

  it('renders a protocol name, run record id, status, and run time', () => {
    render()

    screen.getByText('A Protocol for Otie')
    screen.getByText('Run')
    screen.getByText('03/03/2022 19:08:49')
    screen.getByText('Status')
    screen.getByText('Not started')
    screen.getByText('Run Time')
  })

  it('links to a protocol details page', () => {
    render()

    const protocolNameLink = screen.getByRole('link', {
      name: 'A Protocol for Otie',
    })
    expect(protocolNameLink.getAttribute('href')).toBe(
      `/protocols/${PROTOCOL_DETAILS.protocolKey}`
    )
  })

  it('does not render link to protocol detail page if protocol key is absent', () => {
    when(vi.mocked(useProtocolDetailsForRun))
      .calledWith(RUN_ID)
      .thenReturn({ ...PROTOCOL_DETAILS, protocolKey: null })
    render()

    expect(
      screen.queryByRole('link', { name: 'A Protocol for Otie' })
    ).toBeNull()
  })

  it('renders a disabled "Analyzing on robot" button if robot-side analysis is not complete', () => {
    when(vi.mocked(useProtocolDetailsForRun)).calledWith(RUN_ID).thenReturn({
      displayName: null,
      protocolData: null,
      protocolKey: null,
      isProtocolAnalyzing: true,
      robotType: 'OT-2 Standard',
    })

    render()

    const button = screen.getByRole('button', { name: 'Analyzing on robot' })
    expect(button).toBeDisabled()
  })

  it('renders a start run button and cancel run button when run is ready to start', () => {
    render()

    screen.getByRole('button', { name: 'Start run' })
    screen.queryByText(formatTimestamp(STARTED_AT))
    screen.queryByText('Protocol start')
    screen.queryByText('Protocol end')
    fireEvent.click(screen.getByRole('button', { name: 'Cancel run' }))
    screen.getByText('Mock ConfirmCancelModal')
    screen.getByText('Mock RunProgressMeter')
  })

  it('calls trackProtocolRunEvent when start run button clicked', () => {
    render()

    const button = screen.getByRole('button', { name: 'Start run' })
    fireEvent.click(button)
    expect(mockTrackProtocolRunEvent).toBeCalledTimes(1)
    expect(mockTrackProtocolRunEvent).toBeCalledWith({
      name: ANALYTICS_PROTOCOL_RUN_ACTION.START,
      properties: {},
    })
  })

  it('dismisses a current but canceled run and calls trackProtocolRunEvent', () => {
    when(vi.mocked(useRunStatus))
      .calledWith(RUN_ID)
      .thenReturn(RUN_STATUS_STOPPED)
    vi.mocked(useNotifyRunQuery).mockReturnValue({
      data: { data: { ...mockIdleUnstartedRun, current: true } },
    } as UseQueryResult<OpentronsApiClient.Run>)
    render()
    expect(mockTrackProtocolRunEvent).toBeCalled()
    expect(mockTrackProtocolRunEvent).toBeCalledWith({
      name: ANALYTICS_PROTOCOL_RUN_ACTION.FINISH,
      properties: {},
    })
  })

  it('disables the Start Run button with tooltip if calibration is incomplete', () => {
    when(vi.mocked(useRunCalibrationStatus))
      .calledWith(ROBOT_NAME, RUN_ID)
      .thenReturn({ complete: false })

    render()

    const button = screen.getByRole('button', { name: 'Start run' })
    expect(button).toBeDisabled()
    screen.getByText('Complete required steps in Setup tab')
  })

  it('disables the Start Run button with tooltip if a module is missing', () => {
    when(vi.mocked(useUnmatchedModulesForProtocol))
      .calledWith(ROBOT_NAME, RUN_ID)
      .thenReturn({
        missingModuleIds: ['temperatureModuleV1'],
        remainingAttachedModules: [],
      })

    render()
    const button = screen.getByRole('button', { name: 'Start run' })
    expect(button).toBeDisabled()
    screen.getByText('Complete required steps in Setup tab')
  })

  it('disables the Start Run button with tooltip if robot software update is available', () => {
    vi.mocked(getRobotUpdateDisplayInfo).mockReturnValue({
      autoUpdateAction: 'upgrade',
      autoUpdateDisabledReason: null,
      updateFromFileDisabledReason: null,
    })

    render()
    const button = screen.getByRole('button', { name: 'Start run' })
    expect(button).toBeDisabled()
    screen.getByText(
      'A software update is available for this robot. Update to run protocols.'
    )
  })

  it('disables the Start Run button when a fixture is not configured or conflicted', () => {
    vi.mocked(useDeckConfigurationCompatibility).mockReturnValue([
      {
        cutoutId: 'cutoutA1',
        cutoutFixtureId: STAGING_AREA_SLOT_WITH_WASTE_CHUTE_RIGHT_ADAPTER_NO_COVER_FIXTURE,
        requiredAddressableAreas: ['D4'],
        compatibleCutoutFixtureIds: [
          STAGING_AREA_SLOT_WITH_WASTE_CHUTE_RIGHT_ADAPTER_NO_COVER_FIXTURE,
        ],
        missingLabwareDisplayName: null,
      },
    ])
    vi.mocked(getIsFixtureMismatch).mockReturnValue(true)
    render()
    const button = screen.getByRole('button', { name: 'Start run' })
    expect(button).toBeDisabled()
  })

  it('renders a pause run button, start time, and end time when run is running, and calls trackProtocolRunEvent when button clicked', () => {
    when(vi.mocked(useNotifyRunQuery))
      .calledWith(RUN_ID)
      .thenReturn({
        data: { data: mockRunningRun },
      } as UseQueryResult<OpentronsApiClient.Run>)
    when(vi.mocked(useRunStatus))
      .calledWith(RUN_ID)
      .thenReturn(RUN_STATUS_RUNNING)
    render()

    const button = screen.getByRole('button', { name: 'Pause run' })
    screen.getByText(formatTimestamp(STARTED_AT))
    screen.getByText('Protocol start')
    screen.getByText('Protocol end')
    fireEvent.click(button)
    expect(mockTrackProtocolRunEvent).toBeCalledWith({
      name: ANALYTICS_PROTOCOL_RUN_ACTION.PAUSE,
    })
  })

  it('renders a cancel run button when running and shows a confirm cancel modal when clicked', () => {
    when(vi.mocked(useNotifyRunQuery))
      .calledWith(RUN_ID)
      .thenReturn({
        data: { data: mockRunningRun },
      } as UseQueryResult<OpentronsApiClient.Run>)
    when(vi.mocked(useRunStatus))
      .calledWith(RUN_ID)
      .thenReturn(RUN_STATUS_RUNNING)
    render()

    expect(screen.queryByText('Mock ConfirmCancelModal')).toBeFalsy()
    const cancelButton = screen.getByText('Cancel run')
    fireEvent.click(cancelButton)
    screen.getByText('Mock ConfirmCancelModal')
  })

  it('renders a Resume Run button and Cancel Run button when paused and call trackProtocolRunEvent when resume button clicked', () => {
    when(vi.mocked(useNotifyRunQuery))
      .calledWith(RUN_ID)
      .thenReturn({
        data: { data: mockPausedRun },
      } as UseQueryResult<OpentronsApiClient.Run>)
    when(vi.mocked(useRunStatus))
      .calledWith(RUN_ID)
      .thenReturn(RUN_STATUS_PAUSED)

    render()

    const button = screen.getByRole('button', { name: 'Resume run' })
    screen.getByRole('button', { name: 'Cancel run' })
    screen.getByText('Paused')
    fireEvent.click(button)
    expect(mockTrackProtocolRunEvent).toBeCalledWith({
      name: ANALYTICS_PROTOCOL_RUN_ACTION.RESUME,
      properties: {},
    })
  })

  it('renders a disabled Canceling Run button and when stop requested', () => {
    when(vi.mocked(useNotifyRunQuery))
      .calledWith(RUN_ID)
      .thenReturn({
        data: { data: mockStopRequestedRun },
      } as UseQueryResult<OpentronsApiClient.Run>)
    when(vi.mocked(useRunStatus))
      .calledWith(RUN_ID)
      .thenReturn(RUN_STATUS_STOP_REQUESTED)

    render()

    const button = screen.getByRole('button', { name: 'Canceling Run' })
    expect(button).toBeDisabled()
    screen.getByText('Stop requested')
  })

  it('renders a disabled button and when the robot door is open', () => {
    when(vi.mocked(useNotifyRunQuery))
      .calledWith(RUN_ID)
      .thenReturn({
        data: { data: mockRunningRun },
      } as UseQueryResult<OpentronsApiClient.Run>)
    when(vi.mocked(useRunStatus))
      .calledWith(RUN_ID)
      .thenReturn(RUN_STATUS_BLOCKED_BY_OPEN_DOOR)

    const mockOpenDoorStatus = {
      data: { status: 'open', doorRequiredClosedForProtocol: true },
    }
    vi.mocked(useDoorQuery).mockReturnValue({ data: mockOpenDoorStatus } as any)

    render()

    const button = screen.getByRole('button', { name: 'Resume run' })
    expect(button).toBeDisabled()
    screen.getByText('Close robot door')
  })

  it('renders a Run Again button and end time when run has stopped and calls trackProtocolRunEvent when run again button clicked', () => {
    when(vi.mocked(useNotifyRunQuery))
      .calledWith(RUN_ID)
      .thenReturn({
        data: { data: mockStoppedRun },
      } as UseQueryResult<OpentronsApiClient.Run>)
    when(vi.mocked(useRunStatus))
      .calledWith(RUN_ID)
      .thenReturn(RUN_STATUS_STOPPED)
    when(vi.mocked(useRunTimestamps)).calledWith(RUN_ID).thenReturn({
      startedAt: STARTED_AT,
      pausedAt: null,
      stoppedAt: null,
      completedAt: COMPLETED_AT,
    })

    render()

    const button = screen.getByText('Run again')
    screen.getByText('Canceled')
    screen.getByText(formatTimestamp(COMPLETED_AT))
    fireEvent.click(button)
    expect(mockTrackProtocolRunEvent).toBeCalledWith({
      name: ANALYTICS_PROTOCOL_RUN_ACTION.AGAIN,
    })
  })

  it('renders a Run Again button and end time when run has failed and calls trackProtocolRunEvent when run again button clicked', () => {
    when(vi.mocked(useNotifyRunQuery))
      .calledWith(RUN_ID)
      .thenReturn({
        data: { data: mockFailedRun },
      } as UseQueryResult<OpentronsApiClient.Run>)
    when(vi.mocked(useRunStatus))
      .calledWith(RUN_ID)
      .thenReturn(RUN_STATUS_FAILED)
    when(vi.mocked(useRunTimestamps)).calledWith(RUN_ID).thenReturn({
      startedAt: STARTED_AT,
      pausedAt: null,
      stoppedAt: null,
      completedAt: COMPLETED_AT,
    })

    render()

    const button = screen.getByText('Run again')
    screen.getByText('Failed')
    screen.getByText(formatTimestamp(COMPLETED_AT))
    fireEvent.click(button)
    expect(mockTrackProtocolRunEvent).toBeCalledWith({
      name: ANALYTICS_PROTOCOL_RUN_ACTION.AGAIN,
    })
  })

  it('renders a Run Again button and end time when run has succeeded and calls trackProtocolRunEvent when run again button clicked', () => {
    when(vi.mocked(useNotifyRunQuery))
      .calledWith(RUN_ID)
      .thenReturn({
        data: { data: mockSucceededRun },
      } as UseQueryResult<OpentronsApiClient.Run>)
    when(vi.mocked(useRunStatus))
      .calledWith(RUN_ID)
      .thenReturn(RUN_STATUS_SUCCEEDED)
    when(vi.mocked(useRunTimestamps)).calledWith(RUN_ID).thenReturn({
      startedAt: STARTED_AT,
      pausedAt: null,
      stoppedAt: null,
      completedAt: COMPLETED_AT,
    })

    render()

    const button = screen.getByText('Run again')
    screen.getByText('Completed')
    screen.getByText(formatTimestamp(COMPLETED_AT))
    fireEvent.click(button)
    expect(mockTrackEvent).toBeCalledWith({
      name: ANALYTICS_PROTOCOL_PROCEED_TO_RUN,
      properties: {
        sourceLocation: 'RunRecordDetail',
        robotSerialNumber: MOCK_ROBOT_SERIAL_NUMBER,
      },
    })
    expect(mockTrackProtocolRunEvent).toBeCalledWith({
      name: ANALYTICS_PROTOCOL_RUN_ACTION.AGAIN,
    })
  })

  it('disables the Run Again button with tooltip for a completed run if the robot is busy', () => {
    when(vi.mocked(useNotifyRunQuery))
      .calledWith(RUN_ID)
      .thenReturn({
        data: { data: mockSucceededRun },
      } as UseQueryResult<OpentronsApiClient.Run>)
    when(vi.mocked(useRunStatus))
      .calledWith(RUN_ID)
      .thenReturn(RUN_STATUS_SUCCEEDED)
    when(vi.mocked(useRunTimestamps)).calledWith(RUN_ID).thenReturn({
      startedAt: STARTED_AT,
      pausedAt: null,
      stoppedAt: null,
      completedAt: COMPLETED_AT,
    })
    when(vi.mocked(useCurrentRunId))
      .calledWith()
      .thenReturn('some other run id')

    render()

    const button = screen.getByRole('button', { name: 'Run again' })
    expect(button).toBeDisabled()
    screen.getByText('Robot is busy')
  })

  it('renders an alert when the robot door is open', () => {
    when(vi.mocked(useRunStatus))
      .calledWith(RUN_ID)
      .thenReturn(RUN_STATUS_BLOCKED_BY_OPEN_DOOR)
    render()

    screen.getByText('Close robot door to resume run')
  })

  it('renders a error detail link banner when run has failed', () => {
    when(vi.mocked(useNotifyRunQuery))
      .calledWith(RUN_ID)
      .thenReturn({
        data: { data: mockFailedRun },
      } as UseQueryResult<OpentronsApiClient.Run>)
    when(vi.mocked(useRunStatus))
      .calledWith(RUN_ID)
      .thenReturn(RUN_STATUS_FAILED)
    render()

    fireEvent.click(screen.getByText('View error'))
    expect(mockCloseCurrentRun).toBeCalled()
    screen.getByText('mock RunFailedModal')
  })

  it('does not render banners when a run is resetting', () => {
    when(vi.mocked(useNotifyRunQuery))
      .calledWith(RUN_ID)
      .thenReturn({
        data: { data: mockFailedRun },
      } as UseQueryResult<OpentronsApiClient.Run>)
    when(vi.mocked(useRunStatus))
      .calledWith(RUN_ID)
      .thenReturn(RUN_STATUS_FAILED)
    when(vi.mocked(useRunControls))
      .calledWith(RUN_ID, expect.anything())
      .thenReturn({
        play: () => {},
        pause: () => {},
        stop: () => {},
        reset: () => {},
        resumeFromRecovery: () => {},
        isPlayRunActionLoading: false,
        isPauseRunActionLoading: false,
        isStopRunActionLoading: false,
        isResetRunLoading: true,
        isResumeRunFromRecoveryActionLoading: false,
      })
    render()

    expect(screen.queryByText('mock RunFailedModal')).not.toBeInTheDocument()
  })

  it('renders a clear protocol banner when run has been canceled', () => {
    when(vi.mocked(useRunStatus))
      .calledWith(RUN_ID)
      .thenReturn(RUN_STATUS_STOPPED)
    vi.mocked(useTipAttachmentStatus).mockReturnValue({
      areTipsAttached: false,
      determineTipStatus: mockDetermineTipStatus,
    } as any)
    render()

    screen.getByText('Run canceled.')
    expect(screen.queryByTestId('Banner_close-button')).not.toBeInTheDocument()
  })

  it('renders a clear protocol banner when run has succeeded', async () => {
    vi.mocked(useNotifyRunQuery).mockReturnValue({
      data: { data: mockSucceededRun },
    } as UseQueryResult<OpentronsApiClient.Run>)
    when(vi.mocked(useRunStatus))
      .calledWith(RUN_ID)
      .thenReturn(RUN_STATUS_SUCCEEDED)
    render()

    screen.getByText('Run completed with warnings.')
  })
  it('clicking close on a terminal run banner closes the run context', async () => {
    vi.mocked(useNotifyRunQuery).mockReturnValue({
      data: { data: mockSucceededRun },
    } as UseQueryResult<OpentronsApiClient.Run>)
    when(vi.mocked(useRunStatus))
      .calledWith(RUN_ID)
      .thenReturn(RUN_STATUS_SUCCEEDED)
    render()

    fireEvent.click(screen.queryAllByTestId('Banner_close-button')[0])
  })

  it('does not display the "run successful" banner if the successful run is not current', async () => {
    when(vi.mocked(useNotifyRunQuery))
      .calledWith(RUN_ID)
      .thenReturn({
        data: { data: { ...mockSucceededRun, current: false } },
      } as UseQueryResult<OpentronsApiClient.Run>)
    when(vi.mocked(useRunStatus))
      .calledWith(RUN_ID)
      .thenReturn(RUN_STATUS_SUCCEEDED)
    render()

    expect(screen.queryByText('Run completed.')).not.toBeInTheDocument()
  })

  it('if a heater shaker is shaking, clicking on start run should render HeaterShakerIsRunningModal', async () => {
    when(vi.mocked(useRunStatus)).calledWith(RUN_ID).thenReturn(RUN_STATUS_IDLE)
    vi.mocked(useIsHeaterShakerInProtocol).mockReturnValue(true)
    vi.mocked(useModulesQuery).mockReturnValue({
      data: { data: [mockMovingHeaterShaker] },
    } as any)
    render()
    const button = screen.getByRole('button', { name: 'Start run' })
    fireEvent.click(button)
    await waitFor(() => {
      screen.getByText('Mock HeaterShakerIsRunningModal')
    })
  })

  it('does not render the confirm attachment modal when there is a heater shaker in the protocol and run is idle', () => {
    vi.mocked(useModulesQuery).mockReturnValue({
      data: { data: [mockHeaterShaker] },
    } as any)
    vi.mocked(useIsHeaterShakerInProtocol).mockReturnValue(true)
    render()

    const button = screen.getByRole('button', { name: 'Start run' })
    fireEvent.click(button)
    screen.getByText('mock confirm attachment modal')
    expect(mockTrackProtocolRunEvent).toBeCalledTimes(0)
  })

  it('renders the confirm attachment modal when there is a heater shaker in the protocol and the heater shaker is idle status and run is paused', () => {
    when(vi.mocked(useRunStatus))
      .calledWith(RUN_ID)
      .thenReturn(RUN_STATUS_PAUSED)

    vi.mocked(useModulesQuery).mockReturnValue({
      data: { data: [mockHeaterShaker] },
    } as any)
    vi.mocked(useIsHeaterShakerInProtocol).mockReturnValue(true)
    render()

    const button = screen.getByRole('button', { name: 'Resume run' })
    fireEvent.click(button)
    expect(screen.queryByText('mock confirm attachment modal')).toBeFalsy()
    expect(mockTrackProtocolRunEvent).toBeCalledTimes(1)
  })

  it('does NOT render confirm attachment modal when the user already confirmed the heater shaker is attached', () => {
    vi.mocked(getIsHeaterShakerAttached).mockReturnValue(true)
    vi.mocked(useModulesQuery).mockReturnValue({
      data: { data: [mockHeaterShaker] },
    } as any)
    vi.mocked(useIsHeaterShakerInProtocol).mockReturnValue(true)
    render()
    const button = screen.getByRole('button', { name: 'Start run' })
    fireEvent.click(button)
    expect(vi.mocked(useRunControls)).toHaveBeenCalled()
  })

  it('renders analysis error modal if there is an analysis error', () => {
    when(vi.mocked(useProtocolAnalysisErrors))
      .calledWith(RUN_ID)
      .thenReturn({
        analysisErrors: [
          {
            id: 'error_id',
            detail: 'protocol analysis error',
            errorType: 'analysis',
            createdAt: '100000',
          },
        ],
      })
    render()
    screen.getByText('protocol analysis error')
  })

  it('renders analysis error banner if there is an analysis error', () => {
    when(vi.mocked(useProtocolAnalysisErrors))
      .calledWith(RUN_ID)
      .thenReturn({
        analysisErrors: [
          {
            id: 'error_id',
            detail: 'protocol analysis error',
            errorType: 'analysis',
            createdAt: '100000',
          },
        ],
      })
    render()
    screen.getByText('Protocol analysis failed.')
  })

  it('renders the devices page when robot is not viewable but protocol is loaded', async () => {
    vi.mocked(useIsRobotViewable).mockReturnValue(false)
    render()
    await waitFor(() => {
      expect(mockNavigate).toHaveBeenCalledWith('/devices')
    })
  })

<<<<<<< HEAD
=======
  it('renders banner with spinner if currently closing current run', async () => {
    vi.mocked(useNotifyRunQuery).mockReturnValue({
      data: { data: mockSucceededRun },
    } as UseQueryResult<OpentronsApiClient.Run>)
    when(vi.mocked(useRunStatus))
      .calledWith(RUN_ID)
      .thenReturn(RUN_STATUS_SUCCEEDED)
    when(vi.mocked(useCloseCurrentRun)).calledWith().thenReturn({
      isClosingCurrentRun: true,
      closeCurrentRun: mockCloseCurrentRun,
    })
    render()
    screen.getByText('Run completed.')
    screen.getByLabelText('ot-spinner')
  })

>>>>>>> 12016662
  it('renders door close banner when the robot door is open', () => {
    const mockOpenDoorStatus = {
      data: { status: 'open', doorRequiredClosedForProtocol: true },
    }
    vi.mocked(useDoorQuery).mockReturnValue({ data: mockOpenDoorStatus } as any)
    render()
    screen.getByText('Close the robot door before starting the run.')
  })

  it('should render door close banner when door is open and enabled safety door switch is on - OT-2', () => {
    when(vi.mocked(useIsFlex)).calledWith(ROBOT_NAME).thenReturn(false)
    const mockOpenDoorStatus = {
      data: { status: 'open', doorRequiredClosedForProtocol: true },
    }
    vi.mocked(useDoorQuery).mockReturnValue({ data: mockOpenDoorStatus } as any)
    render()
    screen.getByText('Close the robot door before starting the run.')
  })

  it('should not render door close banner when door is open and enabled safety door switch is off - OT-2', () => {
    when(vi.mocked(useIsFlex)).calledWith(ROBOT_NAME).thenReturn(false)
    const mockOffSettings = { ...mockSettings, value: false }
    vi.mocked(getRobotSettings).mockReturnValue([mockOffSettings])
    const mockOpenDoorStatus = {
      data: { status: 'open', doorRequiredClosedForProtocol: true },
    }
    vi.mocked(useDoorQuery).mockReturnValue({ data: mockOpenDoorStatus } as any)
    render()
    expect(
      screen.queryByText('Close the robot door before starting the run.')
    ).not.toBeInTheDocument()
  })

  it('renders the drop tip modal initially when the run ends if tips are attached', () => {
    vi.mocked(useProtocolDropTipModal).mockReturnValue({
      onDTModalRemoval: vi.fn(),
      onDTModalSkip: vi.fn(),
      showDTModal: true,
      isDisabled: false,
    })

    render()

    screen.getByText('MOCK_DROP_TIP_MODAL')
  })

  it('does not render the drop tip modal when the run is not over', async () => {
    when(vi.mocked(useNotifyRunQuery))
      .calledWith(RUN_ID)
      .thenReturn({
        data: {
          data: {
            ...mockIdleUnstartedRun,
            current: true,
            status: RUN_STATUS_IDLE,
          },
        },
      } as UseQueryResult<OpentronsApiClient.Run>)
    when(vi.mocked(useRunStatus)).calledWith(RUN_ID).thenReturn(RUN_STATUS_IDLE)

    render()
    await waitFor(() => {
      expect(mockDetermineTipStatus).not.toHaveBeenCalled()
    })
  })

  it('renders Error Recovery Flows when isERActive is true', () => {
    vi.mocked(useErrorRecoveryFlows).mockReturnValue({
      isERActive: true,
      failedCommand: {},
    } as any)

    render()
    screen.getByText('MOCK_ERROR_RECOVERY')
  })

  it('renders DropTipWizardFlows when conditions are met', () => {
    vi.mocked(useDropTipWizardFlows).mockReturnValue({
      showDTWiz: true,
      toggleDTWiz: vi.fn(),
    })

    render()
    screen.getByText('MOCK_DROP_TIP_WIZARD_FLOWS')
  })
})<|MERGE_RESOLUTION|>--- conflicted
+++ resolved
@@ -981,25 +981,6 @@
     })
   })
 
-<<<<<<< HEAD
-=======
-  it('renders banner with spinner if currently closing current run', async () => {
-    vi.mocked(useNotifyRunQuery).mockReturnValue({
-      data: { data: mockSucceededRun },
-    } as UseQueryResult<OpentronsApiClient.Run>)
-    when(vi.mocked(useRunStatus))
-      .calledWith(RUN_ID)
-      .thenReturn(RUN_STATUS_SUCCEEDED)
-    when(vi.mocked(useCloseCurrentRun)).calledWith().thenReturn({
-      isClosingCurrentRun: true,
-      closeCurrentRun: mockCloseCurrentRun,
-    })
-    render()
-    screen.getByText('Run completed.')
-    screen.getByLabelText('ot-spinner')
-  })
-
->>>>>>> 12016662
   it('renders door close banner when the robot door is open', () => {
     const mockOpenDoorStatus = {
       data: { status: 'open', doorRequiredClosedForProtocol: true },
