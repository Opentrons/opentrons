import * as React from 'react'
import { BrowserRouter } from 'react-router-dom'
import '@testing-library/jest-dom'
import { fireEvent, screen, waitFor } from '@testing-library/react'
import { when, resetAllWhenMocks } from 'jest-when'
import {
  RUN_STATUS_IDLE,
  RUN_STATUS_RUNNING,
  RUN_STATUS_PAUSED,
  RUN_STATUS_PAUSE_REQUESTED,
  RUN_STATUS_STOP_REQUESTED,
  RUN_STATUS_STOPPED,
  RUN_STATUS_FAILED,
  RUN_STATUS_SUCCEEDED,
  RUN_STATUS_BLOCKED_BY_OPEN_DOOR,
  instrumentsResponseLeftPipetteFixture,
  instrumentsResponseRightPipetteFixture,
} from '@opentrons/api-client'
import { renderWithProviders } from '@opentrons/components'
import {
  useHost,
  useRunQuery,
  useModulesQuery,
  usePipettesQuery,
  useDismissCurrentRunMutation,
  useEstopQuery,
  useDoorQuery,
  useInstrumentsQuery,
} from '@opentrons/react-api-client'
import {
  getPipetteModelSpecs,
  STAGING_AREA_SLOT_WITH_WASTE_CHUTE_RIGHT_ADAPTER_NO_COVER_FIXTURE,
} from '@opentrons/shared-data'
import _uncastedSimpleV6Protocol from '@opentrons/shared-data/protocol/fixtures/6/simpleV6.json'
import noModulesProtocol from '@opentrons/shared-data/protocol/fixtures/4/simpleV4.json'

import { i18n } from '../../../../i18n'
import {
  useCloseCurrentRun,
  useCurrentRunId,
} from '../../../../organisms/ProtocolUpload/hooks'
import { ConfirmCancelModal } from '../../../../organisms/RunDetails/ConfirmCancelModal'
import {
  useRunTimestamps,
  useRunControls,
  useRunStatus,
} from '../../../../organisms/RunTimeControl/hooks'
import {
  mockFailedRun,
  mockIdleUnstartedRun,
  mockPausedRun,
  mockPauseRequestedRun,
  mockRunningRun,
  mockStoppedRun,
  mockStopRequestedRun,
  mockSucceededRun,
} from '../../../../organisms/RunTimeControl/__fixtures__'
import { mockHeaterShaker } from '../../../../redux/modules/__fixtures__'
import {
  useTrackEvent,
  ANALYTICS_PROTOCOL_PROCEED_TO_RUN,
  ANALYTICS_PROTOCOL_RUN_AGAIN,
  ANALYTICS_PROTOCOL_RUN_FINISH,
  ANALYTICS_PROTOCOL_RUN_PAUSE,
  ANALYTICS_PROTOCOL_RUN_START,
  ANALYTICS_PROTOCOL_RUN_RESUME,
} from '../../../../redux/analytics'
import { getRobotUpdateDisplayInfo } from '../../../../redux/robot-update'
import { getIsHeaterShakerAttached } from '../../../../redux/config'
import { getRobotSettings } from '../../../../redux/robot-settings'

import {
  useProtocolDetailsForRun,
  useProtocolAnalysisErrors,
  useTrackProtocolRunEvent,
  useRunCalibrationStatus,
  useRunCreatedAtTimestamp,
  useModuleCalibrationStatus,
  useUnmatchedModulesForProtocol,
  useIsRobotViewable,
  useIsFlex,
} from '../../hooks'
import { useIsHeaterShakerInProtocol } from '../../../ModuleCard/hooks'
import { ConfirmAttachmentModal } from '../../../ModuleCard/ConfirmAttachmentModal'
import { RunProgressMeter } from '../../../RunProgressMeter'
import { formatTimestamp } from '../../utils'
import { ProtocolRunHeader } from '../ProtocolRunHeader'
import { HeaterShakerIsRunningModal } from '../../HeaterShakerIsRunningModal'
import { RunFailedModal } from '../RunFailedModal'
import { DISENGAGED, NOT_PRESENT } from '../../../EmergencyStop'
import { getPipettesWithTipAttached } from '../../../DropTipWizard/getPipettesWithTipAttached'
import { getIsFixtureMismatch } from '../../../../resources/deck_configuration/utils'
import { useDeckConfigurationCompatibility } from '../../../../resources/deck_configuration/hooks'
import { useMostRecentCompletedAnalysis } from '../../../LabwarePositionCheck/useMostRecentCompletedAnalysis'

import type { UseQueryResult } from 'react-query'
import type { Run } from '@opentrons/api-client'
import type { CompletedProtocolAnalysis } from '@opentrons/shared-data'

const mockPush = jest.fn()

jest.mock('react-router-dom', () => {
  const reactRouterDom = jest.requireActual('react-router-dom')
  return {
    ...reactRouterDom,
    useHistory: () => ({ push: mockPush } as any),
  }
})
jest.mock('@opentrons/components', () => {
  const actualComponents = jest.requireActual('@opentrons/components')
  return {
    ...actualComponents,
    Tooltip: jest.fn(({ children }) => <div>{children}</div>),
  }
})
jest.mock('@opentrons/react-api-client')
jest.mock('@opentrons/shared-data', () => ({
  getAllPipetteNames: jest.fn(
    jest.requireActual('@opentrons/shared-data').getAllPipetteNames
  ),
  getPipetteNameSpecs: jest.fn(
    jest.requireActual('@opentrons/shared-data').getPipetteNameSpecs
  ),
  getPipetteModelSpecs: jest.fn(),
}))
jest.mock('../../../../organisms/ProtocolUpload/hooks')
jest.mock('../../../../organisms/RunDetails/ConfirmCancelModal')
jest.mock('../../../../organisms/RunTimeControl/hooks')
jest.mock('../../hooks')
jest.mock('../../HeaterShakerIsRunningModal')
jest.mock('../../../ModuleCard/ConfirmAttachmentModal')
jest.mock('../../../ModuleCard/hooks')
jest.mock('../../../RunProgressMeter')
jest.mock('../../../../redux/analytics')
jest.mock('../../../../redux/config')
jest.mock('../RunFailedModal')
jest.mock('../../../../redux/robot-update/selectors')
jest.mock('../../../../redux/robot-settings/selectors')
jest.mock('../../../DropTipWizard/getPipettesWithTipAttached')
jest.mock('../../../../resources/deck_configuration/utils')
jest.mock('../../../../resources/deck_configuration/hooks')
jest.mock('../../../LabwarePositionCheck/useMostRecentCompletedAnalysis')

const mockGetIsHeaterShakerAttached = getIsHeaterShakerAttached as jest.MockedFunction<
  typeof getIsHeaterShakerAttached
>
const mockUseCurrentRunId = useCurrentRunId as jest.MockedFunction<
  typeof useCurrentRunId
>
const mockUseCloseCurrentRun = useCloseCurrentRun as jest.MockedFunction<
  typeof useCloseCurrentRun
>
const mockUseRunTimestamps = useRunTimestamps as jest.MockedFunction<
  typeof useRunTimestamps
>
const mockUseRunControls = useRunControls as jest.MockedFunction<
  typeof useRunControls
>
const mockUseRunStatus = useRunStatus as jest.MockedFunction<
  typeof useRunStatus
>
const mockUseProtocolDetailsForRun = useProtocolDetailsForRun as jest.MockedFunction<
  typeof useProtocolDetailsForRun
>
const mockUseTrackProtocolRunEvent = useTrackProtocolRunEvent as jest.MockedFunction<
  typeof useTrackProtocolRunEvent
>
const mockUseProtocolAnalysisErrors = useProtocolAnalysisErrors as jest.MockedFunction<
  typeof useProtocolAnalysisErrors
>
const mockUseRunQuery = useRunQuery as jest.MockedFunction<typeof useRunQuery>
const mockUseUnmatchedModulesForProtocol = useUnmatchedModulesForProtocol as jest.MockedFunction<
  typeof useUnmatchedModulesForProtocol
>
const mockUseRunCalibrationStatus = useRunCalibrationStatus as jest.MockedFunction<
  typeof useRunCalibrationStatus
>
const mockUseModuleCalibrationStatus = useModuleCalibrationStatus as jest.MockedFunction<
  typeof useModuleCalibrationStatus
>
const mockUseRunCreatedAtTimestamp = useRunCreatedAtTimestamp as jest.MockedFunction<
  typeof useRunCreatedAtTimestamp
>
const mockUseModulesQuery = useModulesQuery as jest.MockedFunction<
  typeof useModulesQuery
>
const mockUsePipettesQuery = usePipettesQuery as jest.MockedFunction<
  typeof usePipettesQuery
>
const mockUseDismissCurrentRunMutation = useDismissCurrentRunMutation as jest.MockedFunction<
  typeof useDismissCurrentRunMutation
>
const mockConfirmCancelModal = ConfirmCancelModal as jest.MockedFunction<
  typeof ConfirmCancelModal
>
const mockHeaterShakerIsRunningModal = HeaterShakerIsRunningModal as jest.MockedFunction<
  typeof HeaterShakerIsRunningModal
>
const mockUseIsHeaterShakerInProtocol = useIsHeaterShakerInProtocol as jest.MockedFunction<
  typeof useIsHeaterShakerInProtocol
>
const mockConfirmAttachmentModal = ConfirmAttachmentModal as jest.MockedFunction<
  typeof ConfirmAttachmentModal
>
const mockRunProgressMeter = RunProgressMeter as jest.MockedFunction<
  typeof RunProgressMeter
>
const mockUseTrackEvent = useTrackEvent as jest.MockedFunction<
  typeof useTrackEvent
>
const mockUseIsRobotViewable = useIsRobotViewable as jest.MockedFunction<
  typeof useIsRobotViewable
>
const mockGetBuildrootUpdateDisplayInfo = getRobotUpdateDisplayInfo as jest.MockedFunction<
  typeof getRobotUpdateDisplayInfo
>
const mockRunFailedModal = RunFailedModal as jest.MockedFunction<
  typeof RunFailedModal
>
const mockUseEstopQuery = useEstopQuery as jest.MockedFunction<
  typeof useEstopQuery
>
const mockUseIsFlex = useIsFlex as jest.MockedFunction<typeof useIsFlex>
const mockUseDoorQuery = useDoorQuery as jest.MockedFunction<
  typeof useDoorQuery
>
const mockGetRobotSettings = getRobotSettings as jest.MockedFunction<
  typeof getRobotSettings
>
const mockUseInstrumentsQuery = useInstrumentsQuery as jest.MockedFunction<
  typeof useInstrumentsQuery
>
const mockUseHost = useHost as jest.MockedFunction<typeof useHost>
const mockGetPipettesWithTipAttached = getPipettesWithTipAttached as jest.MockedFunction<
  typeof getPipettesWithTipAttached
>
const mockGetPipetteModelSpecs = getPipetteModelSpecs as jest.MockedFunction<
  typeof getPipetteModelSpecs
>
const mockGetIsFixtureMismatch = getIsFixtureMismatch as jest.MockedFunction<
  typeof getIsFixtureMismatch
>
const mockUseDeckConfigurationCompatibility = useDeckConfigurationCompatibility as jest.MockedFunction<
  typeof useDeckConfigurationCompatibility
>
const mockUseMostRecentCompletedAnalysis = useMostRecentCompletedAnalysis as jest.MockedFunction<
  typeof useMostRecentCompletedAnalysis
>

const ROBOT_NAME = 'otie'
const RUN_ID = '95e67900-bc9f-4fbf-92c6-cc4d7226a51b'
const CREATED_AT = '03/03/2022 19:08:49'
const STARTED_AT = '2022-03-03T19:09:40.620530+00:00'
const COMPLETED_AT = '2022-03-03T19:39:53.620530+00:00'
const PROTOCOL_NAME = 'A Protocol for Otie'
const mockSettings = {
  id: 'enableDoorSafetySwitch',
  title: 'Enable Door Safety Switch',
  description: '',
  value: true,
  restart_required: false,
}
const MOCK_ROTOCOL_LIQUID_KEY = { liquids: [] }

const simpleV6Protocol = (_uncastedSimpleV6Protocol as unknown) as CompletedProtocolAnalysis

const PROTOCOL_DETAILS = {
  displayName: PROTOCOL_NAME,
  protocolData: simpleV6Protocol,
  protocolKey: 'fakeProtocolKey',
  isProtocolAnalyzing: false,
  robotType: 'OT-2 Standard' as const,
}

const mockMovingHeaterShaker = {
  id: 'heatershaker_id',
  moduleModel: 'heaterShakerModuleV1',
  moduleType: 'heaterShakerModuleType',
  serialNumber: 'jkl123',
  hardwareRevision: 'heatershaker_v4.0',
  firmwareVersion: 'v2.0.0',
  hasAvailableUpdate: true,
  data: {
    labwareLatchStatus: 'idle_closed',
    speedStatus: 'speeding up',
    temperatureStatus: 'idle',
    currentSpeed: null,
    currentTemperature: null,
    targetSpeed: null,
    targetTemp: null,
    errorDetails: null,
    status: 'idle',
  },
  usbPort: { path: '/dev/ot_module_heatershaker0', port: 1 },
} as any

const mockEstopStatus = {
  data: {
    status: DISENGAGED,
    leftEstopPhysicalStatus: DISENGAGED,
    rightEstopPhysicalStatus: NOT_PRESENT,
  },
}
const mockDoorStatus = {
  data: {
    status: 'closed',
    doorRequiredClosedForProtocol: true,
  },
}

const render = () => {
  return renderWithProviders(
    <BrowserRouter>
      <ProtocolRunHeader
        protocolRunHeaderRef={null}
        robotName={ROBOT_NAME}
        runId={RUN_ID}
        makeHandleJumpToStep={jest.fn(() => jest.fn())}
      />
    </BrowserRouter>,
    { i18nInstance: i18n }
  )
}
let mockTrackEvent: jest.Mock
let mockTrackProtocolRunEvent: jest.Mock
let mockCloseCurrentRun: jest.Mock

describe('ProtocolRunHeader', () => {
  beforeEach(() => {
    mockTrackEvent = jest.fn()
    mockTrackProtocolRunEvent = jest.fn(
      () => new Promise(resolve => resolve({}))
    )
    mockCloseCurrentRun = jest.fn()

    mockUseTrackEvent.mockReturnValue(mockTrackEvent)
    mockConfirmCancelModal.mockReturnValue(<div>Mock ConfirmCancelModal</div>)
    mockRunProgressMeter.mockReturnValue(<div>Mock RunProgressMeter</div>)
    mockHeaterShakerIsRunningModal.mockReturnValue(
      <div>Mock HeaterShakerIsRunningModal</div>
    )
    mockUseModulesQuery.mockReturnValue({
      data: { data: [] },
    } as any)
    mockUsePipettesQuery.mockReturnValue({
      data: {
        data: {
          left: null,
          right: null,
        },
      },
    } as any)
    mockGetIsHeaterShakerAttached.mockReturnValue(false)
    mockUseIsRobotViewable.mockReturnValue(true)
    mockConfirmAttachmentModal.mockReturnValue(
      <div>mock confirm attachment modal</div>
    )
    when(mockUseProtocolAnalysisErrors).calledWith(RUN_ID).mockReturnValue({
      analysisErrors: null,
    })
    mockUseIsHeaterShakerInProtocol.mockReturnValue(false)
    mockGetBuildrootUpdateDisplayInfo.mockReturnValue({
      autoUpdateAction: 'reinstall',
      autoUpdateDisabledReason: null,
      updateFromFileDisabledReason: null,
    })
    when(mockUseCurrentRunId).calledWith().mockReturnValue(RUN_ID)
    when(mockUseCloseCurrentRun).calledWith().mockReturnValue({
      isClosingCurrentRun: false,
      closeCurrentRun: mockCloseCurrentRun,
    })
    when(mockUseRunControls)
      .calledWith(RUN_ID, expect.anything())
      .mockReturnValue({
        play: () => {},
        pause: () => {},
        stop: () => {},
        reset: () => {},
        isPlayRunActionLoading: false,
        isPauseRunActionLoading: false,
        isStopRunActionLoading: false,
        isResetRunLoading: false,
      })
    when(mockUseRunStatus).calledWith(RUN_ID).mockReturnValue(RUN_STATUS_IDLE)
    when(mockUseRunTimestamps).calledWith(RUN_ID).mockReturnValue({
      startedAt: STARTED_AT,
      pausedAt: null,
      stoppedAt: null,
      completedAt: null,
    })
    when(mockUseRunCreatedAtTimestamp)
      .calledWith(RUN_ID)
      .mockReturnValue(CREATED_AT)
    when(mockUseRunQuery)
      .calledWith(RUN_ID, { staleTime: Infinity })
      .mockReturnValue({
        data: { data: mockIdleUnstartedRun },
      } as UseQueryResult<Run>)
    when(mockUseDismissCurrentRunMutation)
      .calledWith()
      .mockReturnValue({
        dismissCurrentRun: jest.fn(),
      } as any)
    when(mockUseProtocolDetailsForRun)
      .calledWith(RUN_ID)
      .mockReturnValue(PROTOCOL_DETAILS)
    when(mockUseTrackProtocolRunEvent).calledWith(RUN_ID).mockReturnValue({
      trackProtocolRunEvent: mockTrackProtocolRunEvent,
    })
    when(mockUseUnmatchedModulesForProtocol)
      .calledWith(ROBOT_NAME, RUN_ID)
      .mockReturnValue({ missingModuleIds: [], remainingAttachedModules: [] })
    when(mockUseRunCalibrationStatus)
      .calledWith(ROBOT_NAME, RUN_ID)
      .mockReturnValue({ complete: true })
    when(mockUseIsFlex).calledWith(ROBOT_NAME).mockReturnValue(true)
    when(mockUseModuleCalibrationStatus)
      .calledWith(ROBOT_NAME, RUN_ID)
      .mockReturnValue({ complete: true })
    mockRunFailedModal.mockReturnValue(<div>mock RunFailedModal</div>)
    mockUseEstopQuery.mockReturnValue({ data: mockEstopStatus } as any)
    mockUseDoorQuery.mockReturnValue({ data: mockDoorStatus } as any)
    mockGetRobotSettings.mockReturnValue([mockSettings])
    mockUseInstrumentsQuery.mockReturnValue({ data: {} } as any)
    mockUseHost.mockReturnValue({} as any)
    mockGetPipettesWithTipAttached.mockReturnValue(
      Promise.resolve([
        instrumentsResponseLeftPipetteFixture,
        instrumentsResponseRightPipetteFixture,
      ]) as any
    )
    mockGetPipetteModelSpecs.mockReturnValue('p10_single_v1' as any)
    when(mockUseMostRecentCompletedAnalysis)
      .calledWith(RUN_ID)
      .mockReturnValue({
        ...noModulesProtocol,
        ...MOCK_ROTOCOL_LIQUID_KEY,
      } as any)
    mockUseDeckConfigurationCompatibility.mockReturnValue([])
    when(mockGetIsFixtureMismatch).mockReturnValue(false)
  })

  afterEach(() => {
    resetAllWhenMocks()
    jest.restoreAllMocks()
  })

  it('renders a protocol name, run record id, status, and run time', () => {
    render()

    screen.getByText('A Protocol for Otie')
    screen.getByText('Run')
    screen.getByText('03/03/2022 19:08:49')
    screen.getByText('Status')
    screen.getByText('Not started')
    screen.getByText('Run Time')
  })

  it('links to a protocol details page', () => {
    render()

    const protocolNameLink = screen.getByRole('link', {
      name: 'A Protocol for Otie',
    })
    expect(protocolNameLink.getAttribute('href')).toBe(
      `/protocols/${PROTOCOL_DETAILS.protocolKey}`
    )
  })

  it('does not render link to protocol detail page if protocol key is absent', () => {
    when(mockUseProtocolDetailsForRun)
      .calledWith(RUN_ID)
      .mockReturnValue({ ...PROTOCOL_DETAILS, protocolKey: null })
    render()

    expect(
      screen.queryByRole('link', { name: 'A Protocol for Otie' })
    ).toBeNull()
  })

  it('renders a disabled "Analyzing on robot" button if robot-side analysis is not complete', () => {
    when(mockUseProtocolDetailsForRun).calledWith(RUN_ID).mockReturnValue({
      displayName: null,
      protocolData: null,
      protocolKey: null,
      isProtocolAnalyzing: true,
      robotType: 'OT-2 Standard',
    })

    render()

    const button = screen.getByRole('button', { name: 'Analyzing on robot' })
    expect(button).toBeDisabled()
  })

  it('renders a start run button and cancel run button when run is ready to start', () => {
    render()

    screen.getByRole('button', { name: 'Start run' })
    screen.queryByText(formatTimestamp(STARTED_AT))
    screen.queryByText('Protocol start')
    screen.queryByText('Protocol end')
    fireEvent.click(screen.getByRole('button', { name: 'Cancel run' }))
    screen.getByText('Mock ConfirmCancelModal')
    screen.getByText('Mock RunProgressMeter')
  })

  it('calls trackProtocolRunEvent when start run button clicked', () => {
    render()

    const button = screen.getByRole('button', { name: 'Start run' })
    fireEvent.click(button)
    expect(mockTrackProtocolRunEvent).toBeCalledTimes(1)
    expect(mockTrackProtocolRunEvent).toBeCalledWith({
      name: ANALYTICS_PROTOCOL_RUN_START,
      properties: {},
    })
  })

  it('dismisses a current but canceled run and calls trackProtocolRunEvent', () => {
    when(mockUseRunStatus)
      .calledWith(RUN_ID)
      .mockReturnValue(RUN_STATUS_STOPPED)
    when(mockUseRunQuery)
      .calledWith(RUN_ID)
      .mockReturnValue({
        data: { data: { ...mockIdleUnstartedRun, current: true } },
      } as UseQueryResult<Run>)
    render()
    expect(mockCloseCurrentRun).toBeCalled()
    expect(mockTrackProtocolRunEvent).toBeCalled()
    expect(mockTrackProtocolRunEvent).toBeCalledWith({
      name: ANALYTICS_PROTOCOL_RUN_FINISH,
      properties: {},
    })
  })

  it('disables the Start Run button with tooltip if calibration is incomplete', () => {
    when(mockUseRunCalibrationStatus)
      .calledWith(ROBOT_NAME, RUN_ID)
      .mockReturnValue({ complete: false })

    render()

    const button = screen.getByRole('button', { name: 'Start run' })
    expect(button).toBeDisabled()
    screen.getByText('Complete required steps in Setup tab')
  })

  it('disables the Start Run button with tooltip if a module is missing', () => {
    when(mockUseUnmatchedModulesForProtocol)
      .calledWith(ROBOT_NAME, RUN_ID)
      .mockReturnValue({
        missingModuleIds: ['temperatureModuleV1'],
        remainingAttachedModules: [],
      })

    render()
    const button = screen.getByRole('button', { name: 'Start run' })
    expect(button).toBeDisabled()
    screen.getByText('Complete required steps in Setup tab')
  })

  it('disables the Start Run button with tooltip if robot software update is available', () => {
    mockGetBuildrootUpdateDisplayInfo.mockReturnValue({
      autoUpdateAction: 'upgrade',
      autoUpdateDisabledReason: null,
      updateFromFileDisabledReason: null,
    })

    render()
    const button = screen.getByRole('button', { name: 'Start run' })
    expect(button).toBeDisabled()
    screen.getByText(
      'A software update is available for this robot. Update to run protocols.'
    )
  })

  it('disables the Start Run button when a fixture is not configured or conflicted', () => {
    mockUseDeckConfigurationCompatibility.mockReturnValue([
      {
        cutoutId: 'cutoutA1',
        cutoutFixtureId: STAGING_AREA_SLOT_WITH_WASTE_CHUTE_RIGHT_ADAPTER_NO_COVER_FIXTURE,
        requiredAddressableAreas: ['D4'],
        compatibleCutoutFixtureIds: [
          STAGING_AREA_SLOT_WITH_WASTE_CHUTE_RIGHT_ADAPTER_NO_COVER_FIXTURE,
        ],
        missingLabwareDisplayName: null,
      },
    ])
    when(mockGetIsFixtureMismatch).mockReturnValue(true)
    render()
    const button = screen.getByRole('button', { name: 'Start run' })
    expect(button).toBeDisabled()
  })

  it('renders a pause run button, start time, and end time when run is running, and calls trackProtocolRunEvent when button clicked', () => {
    when(mockUseRunQuery)
      .calledWith(RUN_ID)
      .mockReturnValue({
        data: { data: mockRunningRun },
      } as UseQueryResult<Run>)
    when(mockUseRunStatus)
      .calledWith(RUN_ID)
      .mockReturnValue(RUN_STATUS_RUNNING)
    render()

    const button = screen.getByRole('button', { name: 'Pause run' })
    screen.getByText(formatTimestamp(STARTED_AT))
    screen.getByText('Protocol start')
    screen.getByText('Protocol end')
    fireEvent.click(button)
    expect(mockTrackProtocolRunEvent).toBeCalledWith({
      name: ANALYTICS_PROTOCOL_RUN_PAUSE,
    })
  })

  it('renders a cancel run button when running and shows a confirm cancel modal when clicked', () => {
    when(mockUseRunQuery)
      .calledWith(RUN_ID)
      .mockReturnValue({
        data: { data: mockRunningRun },
      } as UseQueryResult<Run>)
    when(mockUseRunStatus)
      .calledWith(RUN_ID)
      .mockReturnValue(RUN_STATUS_RUNNING)
    render()

    expect(screen.queryByText('Mock ConfirmCancelModal')).toBeFalsy()
    const cancelButton = screen.getByText('Cancel run')
    fireEvent.click(cancelButton)
    screen.getByText('Mock ConfirmCancelModal')
  })

  it('renders a Resume Run button and Cancel Run button when paused and call trackProtocolRunEvent when resume button clicked', () => {
    when(mockUseRunQuery)
      .calledWith(RUN_ID)
      .mockReturnValue({
        data: { data: mockPausedRun },
      } as UseQueryResult<Run>)
    when(mockUseRunStatus).calledWith(RUN_ID).mockReturnValue(RUN_STATUS_PAUSED)

    render()

    const button = screen.getByRole('button', { name: 'Resume run' })
    screen.getByRole('button', { name: 'Cancel run' })
    screen.getByText('Paused')
    fireEvent.click(button)
    expect(mockTrackProtocolRunEvent).toBeCalledWith({
      name: ANALYTICS_PROTOCOL_RUN_RESUME,
      properties: {},
    })
  })

  it('renders a disabled Resume Run button and when pause requested', () => {
    when(mockUseRunQuery)
      .calledWith(RUN_ID)
      .mockReturnValue({
        data: { data: mockPauseRequestedRun },
      } as UseQueryResult<Run>)
    when(mockUseRunStatus)
      .calledWith(RUN_ID)
      .mockReturnValue(RUN_STATUS_PAUSE_REQUESTED)

    render()

    const button = screen.getByRole('button', { name: 'Resume run' })
    expect(button).toBeDisabled()
    screen.getByRole('button', { name: 'Cancel run' })
    screen.getByText('Pause requested')
  })

  it('renders a disabled Canceling Run button and when stop requested', () => {
    when(mockUseRunQuery)
      .calledWith(RUN_ID)
      .mockReturnValue({
        data: { data: mockStopRequestedRun },
      } as UseQueryResult<Run>)
    when(mockUseRunStatus)
      .calledWith(RUN_ID)
      .mockReturnValue(RUN_STATUS_STOP_REQUESTED)

    render()

    const button = screen.getByRole('button', { name: 'Canceling Run' })
    expect(button).toBeDisabled()
    screen.getByText('Stop requested')
  })

  it('renders a disabled button and when the robot door is open', () => {
    when(mockUseRunQuery)
      .calledWith(RUN_ID)
      .mockReturnValue({
        data: { data: mockRunningRun },
      } as UseQueryResult<Run>)
    when(mockUseRunStatus)
      .calledWith(RUN_ID)
      .mockReturnValue(RUN_STATUS_BLOCKED_BY_OPEN_DOOR)

    const mockOpenDoorStatus = {
      data: { status: 'open', doorRequiredClosedForProtocol: true },
    }
    mockUseDoorQuery.mockReturnValue({ data: mockOpenDoorStatus } as any)

    render()

    const button = screen.getByRole('button', { name: 'Resume run' })
    expect(button).toBeDisabled()
    screen.getByText('Close robot door')
  })

  it('renders a Run Again button and end time when run has stopped and calls trackProtocolRunEvent when run again button clicked', () => {
    when(mockUseRunQuery)
      .calledWith(RUN_ID)
      .mockReturnValue({
        data: { data: mockStoppedRun },
      } as UseQueryResult<Run>)
    when(mockUseRunStatus)
      .calledWith(RUN_ID)
      .mockReturnValue(RUN_STATUS_STOPPED)
    when(mockUseRunTimestamps).calledWith(RUN_ID).mockReturnValue({
      startedAt: STARTED_AT,
      pausedAt: null,
      stoppedAt: null,
      completedAt: COMPLETED_AT,
    })

    render()

    const button = screen.getByText('Run again')
    screen.getByText('Canceled')
    screen.getByText(formatTimestamp(COMPLETED_AT))
    fireEvent.click(button)
    expect(mockTrackProtocolRunEvent).toBeCalledWith({
      name: ANALYTICS_PROTOCOL_RUN_AGAIN,
    })
  })

  it('renders a Run Again button and end time when run has failed and calls trackProtocolRunEvent when run again button clicked', () => {
    when(mockUseRunQuery)
      .calledWith(RUN_ID)
      .mockReturnValue({
        data: { data: mockFailedRun },
      } as UseQueryResult<Run>)
    when(mockUseRunStatus).calledWith(RUN_ID).mockReturnValue(RUN_STATUS_FAILED)
    when(mockUseRunTimestamps).calledWith(RUN_ID).mockReturnValue({
      startedAt: STARTED_AT,
      pausedAt: null,
      stoppedAt: null,
      completedAt: COMPLETED_AT,
    })

    render()

    const button = screen.getByText('Run again')
    screen.getByText('Failed')
    screen.getByText(formatTimestamp(COMPLETED_AT))
    fireEvent.click(button)
    expect(mockTrackProtocolRunEvent).toBeCalledWith({
      name: ANALYTICS_PROTOCOL_RUN_AGAIN,
    })
  })

  it('renders a Run Again button and end time when run has succeeded and calls trackProtocolRunEvent when run again button clicked', () => {
    when(mockUseRunQuery)
      .calledWith(RUN_ID)
      .mockReturnValue({
        data: { data: mockSucceededRun },
      } as UseQueryResult<Run>)
    when(mockUseRunStatus)
      .calledWith(RUN_ID)
      .mockReturnValue(RUN_STATUS_SUCCEEDED)
    when(mockUseRunTimestamps).calledWith(RUN_ID).mockReturnValue({
      startedAt: STARTED_AT,
      pausedAt: null,
      stoppedAt: null,
      completedAt: COMPLETED_AT,
    })

    render()

    const button = screen.getByText('Run again')
    screen.getByText('Completed')
    screen.getByText(formatTimestamp(COMPLETED_AT))
    fireEvent.click(button)
    expect(mockTrackEvent).toBeCalledWith({
      name: ANALYTICS_PROTOCOL_PROCEED_TO_RUN,
      properties: { sourceLocation: 'RunRecordDetail' },
    })
    expect(mockTrackProtocolRunEvent).toBeCalledWith({
      name: ANALYTICS_PROTOCOL_RUN_AGAIN,
    })
  })

  it('disables the Run Again button with tooltip for a completed run if the robot is busy', () => {
    when(mockUseRunQuery)
      .calledWith(RUN_ID)
      .mockReturnValue({
        data: { data: mockSucceededRun },
      } as UseQueryResult<Run>)
    when(mockUseRunStatus)
      .calledWith(RUN_ID)
      .mockReturnValue(RUN_STATUS_SUCCEEDED)
    when(mockUseRunTimestamps).calledWith(RUN_ID).mockReturnValue({
      startedAt: STARTED_AT,
      pausedAt: null,
      stoppedAt: null,
      completedAt: COMPLETED_AT,
    })
    when(mockUseCurrentRunId).calledWith().mockReturnValue('some other run id')

    render()

    const button = screen.getByRole('button', { name: 'Run again' })
    expect(button).toBeDisabled()
    screen.getByText('Robot is busy')
  })

  it('renders an alert when the robot door is open', () => {
    when(mockUseRunStatus)
      .calledWith(RUN_ID)
      .mockReturnValue(RUN_STATUS_BLOCKED_BY_OPEN_DOOR)
    render()

    screen.getByText('Close robot door to resume run')
  })

  it('renders a error detail link banner when run has failed', () => {
    when(mockUseRunQuery)
      .calledWith(RUN_ID)
      .mockReturnValue({
        data: { data: mockFailedRun },
      } as UseQueryResult<Run>)
    when(mockUseRunStatus).calledWith(RUN_ID).mockReturnValue(RUN_STATUS_FAILED)
    render()

<<<<<<< HEAD
    fireEvent.click(screen.getByText('View error'))
    expect(mockCloseCurrentRun).toBeCalled()
    screen.getByText('mock RunFailedModal')
=======
    getByText('View error').click()
    expect(mockCloseCurrentRun).not.toHaveBeenCalled()
    getByText('mock RunFailedModal')
>>>>>>> 58839391
  })

  it('renders a clear protocol banner when run has been canceled', () => {
    when(mockUseRunStatus)
      .calledWith(RUN_ID)
      .mockReturnValue(RUN_STATUS_STOPPED)
    render()

    screen.getByText('Run canceled.')
    expect(screen.queryByTestId('Banner_close-button')).not.toBeInTheDocument()
  })

  it('renders a clear protocol banner when run has succeeded', () => {
    when(mockUseRunQuery)
      .calledWith(RUN_ID)
      .mockReturnValue({
        data: { data: mockSucceededRun },
      } as UseQueryResult<Run>)
    when(mockUseRunStatus)
      .calledWith(RUN_ID)
      .mockReturnValue(RUN_STATUS_SUCCEEDED)
    render()

    screen.getByText('Run completed.')
    fireEvent.click(screen.getByTestId('Banner_close-button'))
    expect(mockCloseCurrentRun).toBeCalled()
  })

  it('if a heater shaker is shaking, clicking on start run should render HeaterShakerIsRunningModal', async () => {
    when(mockUseRunStatus).calledWith(RUN_ID).mockReturnValue(RUN_STATUS_IDLE)
    mockUseIsHeaterShakerInProtocol.mockReturnValue(true)
    mockUseModulesQuery.mockReturnValue({
      data: { data: [mockMovingHeaterShaker] },
    } as any)
    render()
    const button = screen.getByRole('button', { name: 'Start run' })
    fireEvent.click(button)
    await waitFor(() => {
      screen.getByText('Mock HeaterShakerIsRunningModal')
    })
  })

  it('does not render the confirm attachment modal when there is a heater shaker in the protocol and run is idle', () => {
    mockUseModulesQuery.mockReturnValue({
      data: { data: [mockHeaterShaker] },
    } as any)
    mockUseIsHeaterShakerInProtocol.mockReturnValue(true)
    render()

    const button = screen.getByRole('button', { name: 'Start run' })
    fireEvent.click(button)
    screen.getByText('mock confirm attachment modal')
    expect(mockTrackProtocolRunEvent).toBeCalledTimes(0)
  })

  it('renders the confirm attachment modal when there is a heater shaker in the protocol and the heater shaker is idle status and run is paused', () => {
    when(mockUseRunStatus).calledWith(RUN_ID).mockReturnValue(RUN_STATUS_PAUSED)

    mockUseModulesQuery.mockReturnValue({
      data: { data: [mockHeaterShaker] },
    } as any)
    mockUseIsHeaterShakerInProtocol.mockReturnValue(true)
    render()

    const button = screen.getByRole('button', { name: 'Resume run' })
    fireEvent.click(button)
    expect(screen.queryByText('mock confirm attachment modal')).toBeFalsy()
    expect(mockTrackProtocolRunEvent).toBeCalledTimes(1)
  })

  it('does NOT render confirm attachment modal when the user already confirmed the heater shaker is attached', () => {
    mockGetIsHeaterShakerAttached.mockReturnValue(true)
    mockUseModulesQuery.mockReturnValue({
      data: { data: [mockHeaterShaker] },
    } as any)
    mockUseIsHeaterShakerInProtocol.mockReturnValue(true)
    render()
    const button = screen.getByRole('button', { name: 'Start run' })
    fireEvent.click(button)
    expect(mockUseRunControls).toHaveBeenCalled()
  })

  it('renders analysis error modal if there is an analysis error', () => {
    when(mockUseProtocolAnalysisErrors)
      .calledWith(RUN_ID)
      .mockReturnValue({
        analysisErrors: [
          {
            id: 'error_id',
            detail: 'protocol analysis error',
            errorType: 'analysis',
            createdAt: '100000',
          },
        ],
      })
    render()
    screen.getByText('protocol analysis error')
  })

  it('renders analysis error banner if there is an analysis error', () => {
    when(mockUseProtocolAnalysisErrors)
      .calledWith(RUN_ID)
      .mockReturnValue({
        analysisErrors: [
          {
            id: 'error_id',
            detail: 'protocol analysis error',
            errorType: 'analysis',
            createdAt: '100000',
          },
        ],
      })
    render()
    screen.getByText('Protocol analysis failed.')
  })

  it('renders the devices page when robot is not viewable but protocol is loaded', async () => {
    mockUseIsRobotViewable.mockReturnValue(false)
    render()
    await waitFor(() => {
      expect(mockPush).toHaveBeenCalledWith('/devices')
    })
  })

  it('renders banner with spinner if currently closing current run', async () => {
    when(mockUseRunQuery)
      .calledWith(RUN_ID)
      .mockReturnValue({
        data: { data: mockSucceededRun },
      } as UseQueryResult<Run>)
    when(mockUseRunStatus)
      .calledWith(RUN_ID)
      .mockReturnValue(RUN_STATUS_SUCCEEDED)
    when(mockUseCloseCurrentRun).calledWith().mockReturnValue({
      isClosingCurrentRun: true,
      closeCurrentRun: mockCloseCurrentRun,
    })
    render()
    screen.getByText('Run completed.')
    screen.getByLabelText('ot-spinner')
  })

  it('renders door close banner when the robot door is open', () => {
    const mockOpenDoorStatus = {
      data: { status: 'open', doorRequiredClosedForProtocol: true },
    }
    mockUseDoorQuery.mockReturnValue({ data: mockOpenDoorStatus } as any)
    render()
    screen.getByText('Close the robot door before starting the run.')
  })

  it('should render door close banner when door is open and enabled safety door switch is on - OT-2', () => {
    when(mockUseIsFlex).calledWith(ROBOT_NAME).mockReturnValue(false)
    const mockOpenDoorStatus = {
      data: { status: 'open', doorRequiredClosedForProtocol: true },
    }
    mockUseDoorQuery.mockReturnValue({ data: mockOpenDoorStatus } as any)
    render()
    screen.getByText('Close the robot door before starting the run.')
  })

  it('should not render door close banner when door is open and enabled safety door switch is off - OT-2', () => {
    when(mockUseIsFlex).calledWith(ROBOT_NAME).mockReturnValue(false)
    const mockOffSettings = { ...mockSettings, value: false }
    mockGetRobotSettings.mockReturnValue([mockOffSettings])
    const mockOpenDoorStatus = {
      data: { status: 'open', doorRequiredClosedForProtocol: true },
    }
    mockUseDoorQuery.mockReturnValue({ data: mockOpenDoorStatus } as any)
    render()
    expect(
      screen.queryByText('Close the robot door before starting the run.')
    ).not.toBeInTheDocument()
  })

  it('renders the drop tip banner when the run is over and a pipette has a tip attached', async () => {
    when(mockUseRunQuery)
      .calledWith(RUN_ID)
      .mockReturnValue({
        data: {
          data: {
            ...mockIdleUnstartedRun,
            current: true,
            status: RUN_STATUS_SUCCEEDED,
          },
        },
      } as UseQueryResult<Run>)
    when(mockUseRunStatus)
      .calledWith(RUN_ID)
      .mockReturnValue(RUN_STATUS_SUCCEEDED)

    render()
    await waitFor(() => {
      screen.getByText('Tips may be attached.')
    })
  })

  it('does not render the drop tip banner when the run is not over', async () => {
    when(mockUseRunQuery)
      .calledWith(RUN_ID)
      .mockReturnValue({
        data: {
          data: {
            ...mockIdleUnstartedRun,
            current: true,
            status: RUN_STATUS_IDLE,
          },
        },
      } as UseQueryResult<Run>)
    when(mockUseRunStatus).calledWith(RUN_ID).mockReturnValue(RUN_STATUS_IDLE)

    render()
    await waitFor(() => {
      expect(
        screen.queryByText('Tips may be attached.')
      ).not.toBeInTheDocument()
    })
  })

  it('does not show the drop tip banner when the run is not over', async () => {
    when(mockUseRunQuery)
      .calledWith(RUN_ID)
      .mockReturnValue({
        data: {
          data: {
            ...mockIdleUnstartedRun,
            current: false,
            status: RUN_STATUS_SUCCEEDED,
          },
        },
      } as UseQueryResult<Run>)
    when(mockUseRunStatus)
      .calledWith(RUN_ID)
      .mockReturnValue(RUN_STATUS_SUCCEEDED)

    render()
    await waitFor(() => {
      expect(
        screen.queryByText('Tips may be attached.')
      ).not.toBeInTheDocument()
    })
  })
})<|MERGE_RESOLUTION|>--- conflicted
+++ resolved
@@ -834,15 +834,9 @@
     when(mockUseRunStatus).calledWith(RUN_ID).mockReturnValue(RUN_STATUS_FAILED)
     render()
 
-<<<<<<< HEAD
     fireEvent.click(screen.getByText('View error'))
-    expect(mockCloseCurrentRun).toBeCalled()
+    expect(mockCloseCurrentRun).not.toBeCalled()
     screen.getByText('mock RunFailedModal')
-=======
-    getByText('View error').click()
-    expect(mockCloseCurrentRun).not.toHaveBeenCalled()
-    getByText('mock RunFailedModal')
->>>>>>> 58839391
   })
 
   it('renders a clear protocol banner when run has been canceled', () => {
