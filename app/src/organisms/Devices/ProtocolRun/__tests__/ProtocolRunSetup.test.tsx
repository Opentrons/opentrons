import * as React from 'react'
import { pick } from 'lodash'
import { when, resetAllWhenMocks } from 'jest-when'

import {
  partialComponentPropsMatcher,
  renderWithProviders,
} from '@opentrons/components'
import noModulesProtocol from '@opentrons/shared-data/protocol/fixtures/4/simpleV4.json'
import withModulesProtocol from '@opentrons/shared-data/protocol/fixtures/4/testModulesProtocol.json'

import { i18n } from '../../../../i18n'
import { mockDeckCalData } from '../../../../redux/calibration/__fixtures__'
import { mockConnectedRobot } from '../../../../redux/discovery/__fixtures__'
import {
  useDeckCalibrationData,
  useProtocolDetailsForRun,
  useRobot,
  useRunCalibrationStatus,
  useRunHasStarted,
} from '../../hooks'
import { SetupLabware } from '../SetupLabware'
import { SetupRobotCalibration } from '../SetupRobotCalibration'
import { ProtocolRunSetup } from '../ProtocolRunSetup'
import { SetupModules } from '../SetupModules'

import type { ProtocolAnalysisFile } from '@opentrons/shared-data'

jest.mock('../../hooks')
jest.mock('../SetupLabware')
jest.mock('../SetupRobotCalibration')
jest.mock('../SetupModules')

const mockUseDeckCalibrationData = useDeckCalibrationData as jest.MockedFunction<
  typeof useDeckCalibrationData
>
const mockUseProtocolDetailsForRun = useProtocolDetailsForRun as jest.MockedFunction<
  typeof useProtocolDetailsForRun
>
const mockUseRobot = useRobot as jest.MockedFunction<typeof useRobot>
const mockUseRunCalibrationStatus = useRunCalibrationStatus as jest.MockedFunction<
  typeof useRunCalibrationStatus
>
const mockUseRunHasStarted = useRunHasStarted as jest.MockedFunction<
  typeof useRunHasStarted
>
const mockSetupLabware = SetupLabware as jest.MockedFunction<
  typeof SetupLabware
>
const mockSetupRobotCalibration = SetupRobotCalibration as jest.MockedFunction<
  typeof SetupRobotCalibration
>
const mockSetupModules = SetupModules as jest.MockedFunction<
  typeof SetupModules
>

const ROBOT_NAME = 'otie'
const RUN_ID = '1'

const render = () => {
  return renderWithProviders(
    <ProtocolRunSetup
      protocolRunHeaderRef={null}
      robotName={ROBOT_NAME}
      runId={RUN_ID}
    />,
    {
      i18nInstance: i18n,
    }
  )[0]
}

describe('ProtocolRunSetup', () => {
  beforeEach(() => {
    when(mockUseDeckCalibrationData).calledWith(ROBOT_NAME).mockReturnValue({
      deckCalibrationData: mockDeckCalData,
      isDeckCalibrated: true,
    })
    when(mockUseProtocolDetailsForRun)
      .calledWith(RUN_ID)
      .mockReturnValue({
        protocolData: (noModulesProtocol as unknown) as ProtocolAnalysisFile,
        displayName: 'mock display name',
      })
    when(mockUseRobot)
      .calledWith(ROBOT_NAME)
      .mockReturnValue(mockConnectedRobot)
    when(mockUseRunCalibrationStatus)
      .calledWith(ROBOT_NAME, RUN_ID)
      .mockReturnValue({ complete: true })
    when(mockUseRunHasStarted).calledWith(RUN_ID).mockReturnValue(false)
    when(mockSetupRobotCalibration)
      .calledWith(
        partialComponentPropsMatcher({
          robotName: ROBOT_NAME,
          runId: RUN_ID,
        })
      )
      .mockReturnValue(<span>Mock SetupRobotCalibration</span>)
    when(mockSetupLabware)
      .calledWith(
        partialComponentPropsMatcher({
          protocolRunHeaderRef: null,
          robotName: ROBOT_NAME,
          runId: RUN_ID,
        })
      )
      .mockReturnValue(<span>Mock SetupLabware</span>)
    when(mockSetupModules).mockReturnValue(<div>Mock SetupModules</div>)
  })
  afterEach(() => {
    resetAllWhenMocks()
  })

  it('renders null if robot is null', () => {
    when(mockUseRobot).calledWith(ROBOT_NAME).mockReturnValue(null)
    const { container } = render()
    expect(container.firstChild).toBeNull()
  })

  it('renders calibration ready when robot calibration complete', () => {
    const { getByText } = render()
    getByText('Calibration ready')
  })

  it('renders calibration needed when robot calibration not complete', () => {
    when(mockUseRunCalibrationStatus)
      .calledWith(ROBOT_NAME, RUN_ID)
      .mockReturnValue({ complete: false })
    const { getByText } = render()
    getByText('Calibration needed')
  })

  it('does not render calibration status when run has started', () => {
    when(mockUseRunHasStarted).calledWith(RUN_ID).mockReturnValue(true)
    const { queryByText } = render()
    expect(queryByText('Calibration needed')).toBeNull()
    expect(queryByText('Calibration ready')).toBeNull()
  })

  describe('when no modules are in the protocol', () => {
    it('renders robot calibration setup', () => {
      const { getByText } = render()

      getByText(
        'Review required pipettes and tip length calibrations for this protocol.'
      )
      const robotCalibrationSetup = getByText('Robot Calibration')
      robotCalibrationSetup.click()
      expect(getByText('Mock SetupRobotCalibration')).toBeVisible()
    })
    it('renders labware setup', () => {
      const { getByText } = render()

      getByText(
        'Position full tip racks and labware in the deck slots as shown in the deck map.'
      )
      const labwareSetup = getByText('Labware Setup')
      labwareSetup.click()
      expect(getByText('Mock SetupLabware')).toBeVisible()
    })
    it('does NOT render module setup', () => {
      const { queryByText } = render()
      expect(queryByText(/module setup/i)).toBeNull()
    })

    it('defaults to no step expanded', () => {
      const { getByText } = render()
      expect(getByText('Mock SetupLabware')).not.toBeVisible()
    })

    it('renders view-only info message if run has started', async () => {
      when(mockUseRunHasStarted).calledWith(RUN_ID).mockReturnValue(true)

      const { getByText } = render()
      await new Promise(resolve => setTimeout(resolve, 1000))
      expect(getByText('Mock SetupRobotCalibration')).not.toBeVisible()
      expect(getByText('Mock SetupLabware')).not.toBeVisible()
      getByText('Setup is view-only once run has started')
    })
  })

  describe('when modules are in the protocol', () => {
    beforeEach(() => {
      when(mockUseProtocolDetailsForRun)
        .calledWith(RUN_ID)
        .mockReturnValue({
          protocolData: (withModulesProtocol as unknown) as ProtocolAnalysisFile,
          displayName: 'mock display name',
        })
      when(mockUseRunHasStarted).calledWith(RUN_ID).mockReturnValue(false)
    })
    afterEach(() => {
      resetAllWhenMocks()
    })

    it('renders module setup and allows the user to proceed to labware setup', () => {
      const { getByText } = render()
      const moduleSetup = getByText('Module Setup')
      moduleSetup.click()
      getByText('Mock SetupModules')
    })

    it('renders correct text contents for multiple modules', () => {
      const { getByText } = render()

      getByText('STEP 1')
      getByText('Robot Calibration')
      getByText(
        'Review required pipettes and tip length calibrations for this protocol.'
      )
      getByText('STEP 2')
      getByText('Module Setup')

      getByText(
        'Plug in and turn on the required modules via the OT-2 USB Ports. Place the modules as shown in the deck map.'
      )
      getByText('STEP 3')
      getByText('Labware Setup')

      getByText(
        'Position full tip racks and labware in the deck slots as shown in the deck map.'
      )
    })

    it('renders correct text contents for single module', () => {
      when(mockUseProtocolDetailsForRun)
        .calledWith(RUN_ID)
        .mockReturnValue({
          protocolData: ({
            ...withModulesProtocol,
            modules: pick(
              withModulesProtocol.modules,
              Object.keys(withModulesProtocol.modules)[0]
            ),
          } as unknown) as ProtocolAnalysisFile,
          displayName: 'mock display name',
        })
      const { getByText } = render()

      getByText('STEP 1')
      getByText('Robot Calibration')
      getByText(
        'Review required pipettes and tip length calibrations for this protocol.'
      )
      getByText('STEP 2')
      getByText('Module Setup')

      getByText(
        'Plug in and turn on the required module via the OT-2 USB Port. Place the module as shown in the deck map.'
      )
      getByText('STEP 3')
      getByText('Labware Setup')
      getByText(
        'Position full tip racks and labware in the deck slots as shown in the deck map.'
      )
    })
<<<<<<< HEAD

    it('defaults to module step expanded if calibration complete and modules present', async () => {
      const { queryByText, getByText } = render()
      await new Promise(resolve => setTimeout(resolve, 1000))
      expect(getByText('Mock SetupModules')).toBeVisible()
      expect(queryByText('Mock SetupLabware')).not.toBeVisible()
    })

    it('defaults to robot calibration step expanded if calibration incomplete and modules present', async () => {
      when(mockUseRunCalibrationStatus)
        .calledWith(ROBOT_NAME, RUN_ID)
        .mockReturnValue({ complete: false })

      const { queryByText, getByText } = render()
      await new Promise(resolve => setTimeout(resolve, 1000))
      expect(getByText('Mock SetupRobotCalibration')).toBeVisible()
      expect(queryByText('Mock SetupModules')).not.toBeVisible()
    })

    it('renders view-only info message if run has started', async () => {
      when(mockUseRunHasStarted).calledWith(RUN_ID).mockReturnValue(true)

      const { getByText } = render()
      await new Promise(resolve => setTimeout(resolve, 1000))
      expect(getByText('Mock SetupRobotCalibration')).not.toBeVisible()
      expect(getByText('Mock SetupModules')).not.toBeVisible()
      expect(getByText('Mock SetupLabware')).not.toBeVisible()
      getByText('Setup is view-only once run has started')
    })
=======
>>>>>>> d96e18c5
  })
})<|MERGE_RESOLUTION|>--- conflicted
+++ resolved
@@ -255,25 +255,6 @@
         'Position full tip racks and labware in the deck slots as shown in the deck map.'
       )
     })
-<<<<<<< HEAD
-
-    it('defaults to module step expanded if calibration complete and modules present', async () => {
-      const { queryByText, getByText } = render()
-      await new Promise(resolve => setTimeout(resolve, 1000))
-      expect(getByText('Mock SetupModules')).toBeVisible()
-      expect(queryByText('Mock SetupLabware')).not.toBeVisible()
-    })
-
-    it('defaults to robot calibration step expanded if calibration incomplete and modules present', async () => {
-      when(mockUseRunCalibrationStatus)
-        .calledWith(ROBOT_NAME, RUN_ID)
-        .mockReturnValue({ complete: false })
-
-      const { queryByText, getByText } = render()
-      await new Promise(resolve => setTimeout(resolve, 1000))
-      expect(getByText('Mock SetupRobotCalibration')).toBeVisible()
-      expect(queryByText('Mock SetupModules')).not.toBeVisible()
-    })
 
     it('renders view-only info message if run has started', async () => {
       when(mockUseRunHasStarted).calledWith(RUN_ID).mockReturnValue(true)
@@ -285,7 +266,5 @@
       expect(getByText('Mock SetupLabware')).not.toBeVisible()
       getByText('Setup is view-only once run has started')
     })
-=======
->>>>>>> d96e18c5
   })
 })