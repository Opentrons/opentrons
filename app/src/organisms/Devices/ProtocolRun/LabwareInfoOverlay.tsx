import * as React from 'react'
import { css } from 'styled-components'
import { useTranslation } from 'react-i18next'
import { getLabwareDisplayName } from '@opentrons/shared-data'
import {
  Box,
  Flex,
  RobotCoordsForeignDiv,
  SPACING,
  COLORS,
  TYPOGRAPHY,
  OVERLAY_BLACK_80,
  DISPLAY_FLEX,
  DIRECTION_COLUMN,
  JUSTIFY_FLEX_END,
  FONT_SIZE_CAPTION,
  Icon,
  DIRECTION_ROW,
  ALIGN_FLEX_START,
  JUSTIFY_SPACE_BETWEEN,
} from '@opentrons/components'
import { StyledText } from '../../../atoms/text'

import type { LabwareDefinition2 } from '@opentrons/shared-data'
import { useLabwareOffsetForLabware } from '../../LabwarePositionCheck/hooks/useLabwareOffsetForLabware'
import { OffsetVector } from '../../../molecules/OffsetVector'
interface LabwareInfoProps {
  displayName: string | null
  definitionDisplayName: string
  labwareId: string
  runId: string
  labwareHasLiquid?: boolean
  hover?: boolean
}

const labwareDisplayNameStyle = css`
  overflow: hidden;
  white-space: initial;
  text-overflow: ellipsis;
  display: -webkit-box;
  -webkit-line-clamp: 2;
  -webkit-box-orient: vertical;
`
const LabwareInfo = (props: LabwareInfoProps): JSX.Element | null => {
  const { displayName, definitionDisplayName, labwareId, runId, hover } = props
  const { t } = useTranslation('protocol_setup')
  const vector = useLabwareOffsetForLabware(runId, labwareId)?.vector

  return (
    <Box
<<<<<<< HEAD
      backgroundColor={hover ? COLORS.blueEnabled : OVERLAY_BLACK_80}
      borderRadius={`0 0 0.4rem 0.4rem`}
=======
      backgroundColor={hover ? COLORS.blue : OVERLAY_BLACK_80}
      borderRadius="0 0 0.4rem 0.4rem"
>>>>>>> a036caf8
      fontSize={FONT_SIZE_CAPTION}
      padding={SPACING.spacing2}
      color={COLORS.white}
      id={`LabwareInfoOverlay_slot_${labwareId}_offsetBox`}
    >
      <Flex
        flexDirection={DIRECTION_ROW}
        justifyContent={JUSTIFY_SPACE_BETWEEN}
        alignItems={ALIGN_FLEX_START}
        gridGap={SPACING.spacing2}
      >
        <StyledText
          as="h6"
          lineHeight={TYPOGRAPHY.fontSizeCaption}
          css={labwareDisplayNameStyle}
          title={definitionDisplayName}
        >
          {displayName ?? definitionDisplayName}
        </StyledText>
        {props.labwareHasLiquid && (
          <Icon name="water" color={COLORS.white} width="0" minWidth="1rem" />
        )}
      </Flex>
      {vector != null && (
        <>
          <StyledText
            as="h6"
            lineHeight={TYPOGRAPHY.fontSizeCaption}
            fontWeight={TYPOGRAPHY.fontWeightSemiBold}
            textTransform="uppercase"
          >
            {t('offset_data')}
          </StyledText>
          <OffsetVector {...vector} />
        </>
      )}
    </Box>
  )
}

interface LabwareInfoOverlayProps {
  definition: LabwareDefinition2
  labwareId: string
  displayName: string | null
  runId: string
  hover?: boolean
  labwareHasLiquid?: boolean
}
export const LabwareInfoOverlay = (
  props: LabwareInfoOverlayProps
): JSX.Element => {
  const { definition, labwareId, displayName, runId } = props
  const width = definition.dimensions.xDimension
  const height = definition.dimensions.yDimension
  return (
    <RobotCoordsForeignDiv
      x={0}
      y={0}
      {...{ width, height }}
      innerDivProps={{
        display: DISPLAY_FLEX,
        flexDirection: DIRECTION_COLUMN,
        justifyContent: JUSTIFY_FLEX_END,
      }}
    >
      <LabwareInfo
        displayName={displayName}
        definitionDisplayName={getLabwareDisplayName(definition)}
        labwareId={labwareId}
        runId={runId}
        hover={props.hover}
        labwareHasLiquid={props.labwareHasLiquid}
      />
    </RobotCoordsForeignDiv>
  )
}<|MERGE_RESOLUTION|>--- conflicted
+++ resolved
@@ -48,13 +48,8 @@
 
   return (
     <Box
-<<<<<<< HEAD
       backgroundColor={hover ? COLORS.blueEnabled : OVERLAY_BLACK_80}
-      borderRadius={`0 0 0.4rem 0.4rem`}
-=======
-      backgroundColor={hover ? COLORS.blue : OVERLAY_BLACK_80}
       borderRadius="0 0 0.4rem 0.4rem"
->>>>>>> a036caf8
       fontSize={FONT_SIZE_CAPTION}
       padding={SPACING.spacing2}
       color={COLORS.white}
