import * as React from 'react'
import { css } from 'styled-components'
import { useTranslation } from 'react-i18next'
import { getLabwareDisplayName } from '@opentrons/shared-data'
import {
  Box,
  Flex,
  RobotCoordsForeignDiv,
  SPACING,
  COLORS,
  TYPOGRAPHY,
  DISPLAY_FLEX,
  DIRECTION_COLUMN,
  JUSTIFY_FLEX_END,
  Icon,
  DIRECTION_ROW,
  ALIGN_FLEX_START,
  JUSTIFY_SPACE_BETWEEN,
} from '@opentrons/components'
import { StyledText } from '../../../atoms/text'
import { OffsetVector } from '../../../molecules/OffsetVector'

import type { LabwareDefinition2 } from '@opentrons/shared-data'
import { useLabwareOffsetForLabware } from './useLabwareOffsetForLabware'
interface LabwareInfoProps {
  displayName: string | null
  definitionDisplayName: string
  labwareId: string
  runId: string
  labwareHasLiquid?: boolean
  hover?: boolean
}

const labwareDisplayNameStyle = css`
  text-transform: none;
  overflow: hidden;
  white-space: initial;
  text-overflow: ellipsis;
  display: -webkit-box;
  -webkit-line-clamp: 2;
  -webkit-box-orient: vertical;
`
const LabwareInfo = (props: LabwareInfoProps): JSX.Element | null => {
  const { displayName, definitionDisplayName, labwareId, runId, hover } = props
  const { t } = useTranslation('protocol_setup')
  const vector = useLabwareOffsetForLabware(runId, labwareId)?.vector

  return (
    <Box
<<<<<<< HEAD
      backgroundColor={hover ? COLORS.blue50 : '#000000B3'}
=======
      backgroundColor={hover ? COLORS.blueEnabled : '#000000B3'}
>>>>>>> 2524ab95
      borderRadius="0 0 0.4rem 0.4rem"
      fontSize={TYPOGRAPHY.fontSizeCaption}
      padding={SPACING.spacing4}
      color={COLORS.white}
      id={`LabwareInfoOverlay_slot_${labwareId}_offsetBox`}
    >
      <Flex
        flexDirection={DIRECTION_ROW}
        justifyContent={JUSTIFY_SPACE_BETWEEN}
        alignItems={ALIGN_FLEX_START}
        gridGap={SPACING.spacing4}
      >
        <StyledText
          as="h6"
          css={labwareDisplayNameStyle}
          title={definitionDisplayName}
        >
          {displayName ?? definitionDisplayName}
        </StyledText>
        {props.labwareHasLiquid && (
          <Icon name="water" color={COLORS.white} width="0" minWidth="1rem" />
        )}
      </Flex>
      {vector != null && (
        <>
          <StyledText
            as="h6"
            fontWeight={TYPOGRAPHY.fontWeightSemiBold}
            textTransform="uppercase"
          >
            {t('offset_data')}
          </StyledText>
          <OffsetVector {...vector} />
        </>
      )}
    </Box>
  )
}

interface LabwareInfoOverlayProps {
  definition: LabwareDefinition2
  labwareId: string
  displayName: string | null
  runId: string
  hover?: boolean
  labwareHasLiquid?: boolean
}
export const LabwareInfoOverlay = (
  props: LabwareInfoOverlayProps
): JSX.Element => {
  const { definition, labwareId, displayName, runId } = props
  const width = definition.dimensions.xDimension
  const height = definition.dimensions.yDimension
  return (
    <RobotCoordsForeignDiv
      x={definition.cornerOffsetFromSlot.x}
      y={definition.cornerOffsetFromSlot.y}
      {...{ width, height }}
      innerDivProps={{
        display: DISPLAY_FLEX,
        flexDirection: DIRECTION_COLUMN,
        justifyContent: JUSTIFY_FLEX_END,
      }}
    >
      <LabwareInfo
        displayName={displayName}
        definitionDisplayName={getLabwareDisplayName(definition)}
        labwareId={labwareId}
        runId={runId}
        hover={props.hover}
        labwareHasLiquid={props.labwareHasLiquid}
      />
    </RobotCoordsForeignDiv>
  )
}<|MERGE_RESOLUTION|>--- conflicted
+++ resolved
@@ -47,11 +47,7 @@
 
   return (
     <Box
-<<<<<<< HEAD
       backgroundColor={hover ? COLORS.blue50 : '#000000B3'}
-=======
-      backgroundColor={hover ? COLORS.blueEnabled : '#000000B3'}
->>>>>>> 2524ab95
       borderRadius="0 0 0.4rem 0.4rem"
       fontSize={TYPOGRAPHY.fontSizeCaption}
       padding={SPACING.spacing4}
