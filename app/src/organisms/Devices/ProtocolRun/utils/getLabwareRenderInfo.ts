--- conflicted
+++ resolved
@@ -51,9 +51,11 @@
           )} but could not`
         )
       }
-<<<<<<< HEAD
 
-      const slotName = location.slotName
+      const slotName =
+        'addressableAreaName' in location
+          ? location.addressableAreaName
+          : location.slotName
       const slotPosition = getPositionFromSlotId(slotName, deckDef)
 
       if (slotPosition == null) {
@@ -62,15 +64,6 @@
         )
         return acc
       }
-=======
-      // TODO(bh, 2023-10-19): convert this to deck definition v4 addressableAreas
-      const slotName =
-        'addressableAreaName' in location
-          ? location.addressableAreaName
-          : location.slotName
-      // TODO(bh, 2023-10-19): remove slotPosition when render info no longer relies on directly
-      const slotPosition = getSlotPosition(deckDef, slotName)
->>>>>>> 7258da80
 
       const slotHasMatingSurfaceVector = getSlotHasMatingSurfaceUnitVector(
         deckDef,
