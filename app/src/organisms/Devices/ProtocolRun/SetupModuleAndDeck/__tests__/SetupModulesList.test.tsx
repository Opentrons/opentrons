--- conflicted
+++ resolved
@@ -468,20 +468,11 @@
         },
       },
     } as any)
-<<<<<<< HEAD
     render(props)
     screen.getByText('No USB connection required')
     screen.getByText('Location conflict')
     screen.getByText('Magnetic Block GEN1')
-    fireEvent.click(screen.getByRole('button', { name: 'Update deck' }))
+    fireEvent.click(screen.getByRole('button', { name: 'Resolve' }))
     screen.getByText('mock location conflict modal')
-=======
-    const { getByText, getByRole } = render(props)
-    getByText('No USB connection required')
-    getByText('Location conflict')
-    getByText('Magnetic Block GEN1')
-    getByRole('button', { name: 'Resolve' }).click()
-    getByText('mock location conflict modal')
->>>>>>> 58839391
   })
 })