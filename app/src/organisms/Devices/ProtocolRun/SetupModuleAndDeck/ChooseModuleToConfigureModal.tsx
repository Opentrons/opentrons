import * as React from 'react'
import { createPortal } from 'react-dom'
import { useTranslation } from 'react-i18next'
<<<<<<< HEAD
import { useModulesQuery } from '@opentrons/react-api-client'
=======
import { useHistory } from 'react-router-dom'
import {
  useDeckConfigurationQuery,
  useModulesQuery,
} from '@opentrons/react-api-client'
>>>>>>> f6099c4f
import {
  ALIGN_CENTER,
  DIRECTION_COLUMN,
  DIRECTION_ROW,
  Flex,
  PrimaryButton,
  SPACING,
  StyledText,
  TYPOGRAPHY,
} from '@opentrons/components'
import {
  getFixtureDisplayName,
  getCutoutFixturesForModuleModel,
  MAGNETIC_BLOCK_V1,
  getModuleDisplayName,
} from '@opentrons/shared-data'
import { getTopPortalEl } from '../../../../App/portal'
import { LegacyModal } from '../../../../molecules/LegacyModal'
import { Modal } from '../../../../molecules/Modal'
<<<<<<< HEAD
import { useNotifyDeckConfigurationQuery } from '../../../../resources/deck_configuration'
=======
import { FixtureOption } from '../../../DeviceDetailsDeckConfiguration/AddFixtureModal'

import { SmallButton } from '../../../../atoms/buttons'
import { useCloseCurrentRun } from '../../../ProtocolUpload/hooks'
>>>>>>> f6099c4f

import type { ModuleModel, DeckDefinition } from '@opentrons/shared-data'

const EQUIPMENT_POLL_MS = 5000
interface ModuleFixtureOption {
  moduleModel: ModuleModel
  usbPort?: number
  serialNumber?: string
}
interface ChooseModuleToConfigureModalProps {
  handleConfigureModule: (moduleSerialNumber?: string) => void
  onCloseClick: () => void
  deckDef: DeckDefinition
  isOnDevice: boolean
  requiredModuleModel: ModuleModel
  robotName: string
  displaySlotName: string
}

export const ChooseModuleToConfigureModal = (
  props: ChooseModuleToConfigureModalProps
): JSX.Element => {
  const {
    handleConfigureModule,
    onCloseClick,
    deckDef,
    requiredModuleModel,
    isOnDevice,
    robotName,
    displaySlotName,
  } = props
  const { t } = useTranslation(['protocol_setup', 'shared'])
<<<<<<< HEAD
  const attachedModules = useModulesQuery().data?.data ?? []
  const deckConfig = useNotifyDeckConfigurationQuery()?.data ?? []
=======
  const history = useHistory()
  const { closeCurrentRun } = useCloseCurrentRun()
  const attachedModules =
    useModulesQuery({ refetchInterval: EQUIPMENT_POLL_MS })?.data?.data ?? []
  const deckConfig = useDeckConfigurationQuery()?.data ?? []
>>>>>>> f6099c4f
  const unconfiguredModuleMatches =
    attachedModules.filter(
      attachedMod =>
        attachedMod.moduleModel === requiredModuleModel &&
        !deckConfig.some(
          ({ opentronsModuleSerialNumber }) =>
            attachedMod.serialNumber === opentronsModuleSerialNumber
        )
    ) ?? []

  const connectedOptions: ModuleFixtureOption[] = unconfiguredModuleMatches.map(
    attachedMod => ({
      moduleModel: attachedMod.moduleModel,
      usbPort: attachedMod.usbPort.port,
      serialNumber: attachedMod.serialNumber,
    })
  )
  const passiveOptions: ModuleFixtureOption[] =
    requiredModuleModel === MAGNETIC_BLOCK_V1
      ? [{ moduleModel: MAGNETIC_BLOCK_V1 }]
      : []
  const fixtureOptions = [...connectedOptions, ...passiveOptions].map(
    ({ moduleModel, serialNumber, usbPort }) => {
      const moduleFixtures = getCutoutFixturesForModuleModel(
        moduleModel,
        deckDef
      )
      return (
        <FixtureOption
          key={serialNumber}
          onClickHandler={() => {
            handleConfigureModule(serialNumber)
          }}
          optionName={getFixtureDisplayName(moduleFixtures[0].id, usbPort)}
          buttonText={t('shared:add')}
          isOnDevice={isOnDevice}
        />
      )
    }
  )
  const handleCancelRun = (): void => {
    closeCurrentRun()
  }
  const handleNavigateToDeviceDetails = (): void => {
    history.push(`/devices/${robotName}`)
  }
  const emptyState = (
    <Flex flexDirection={DIRECTION_COLUMN} gridGap={SPACING.spacing16}>
      <StyledText as="p">
        {t('there_are_no_unconfigured_modules', {
          module: getModuleDisplayName(requiredModuleModel),
        })}
      </StyledText>
      {isOnDevice ? (
        <SmallButton
          onClick={handleCancelRun}
          buttonText={t('cancel_protocol_and_edit_deck_config')}
        />
      ) : (
        <PrimaryButton onClick={handleNavigateToDeviceDetails}>
          {t('update_deck_config')}
        </PrimaryButton>
      )}
    </Flex>
  )

  const contents =
    fixtureOptions.length > 0 ? (
      <Flex flexDirection={DIRECTION_COLUMN} gridGap={SPACING.spacing16}>
        <StyledText as="p">{t('add_this_deck_hardware')}</StyledText>
        <Flex flexDirection={DIRECTION_COLUMN} gridGap={SPACING.spacing8}>
          {fixtureOptions}
        </Flex>
      </Flex>
    ) : (
      emptyState
    )

  return createPortal(
    isOnDevice ? (
      <Modal
        onOutsideClick={onCloseClick}
        header={{
          title: t('add_to_slot', { slotName: displaySlotName }),
          hasExitIcon: true,
          onClick: onCloseClick,
        }}
      >
        <Flex flexDirection={DIRECTION_COLUMN} gridGap={SPACING.spacing32}>
          <Flex flexDirection={DIRECTION_COLUMN}>
            <Flex
              flexDirection={DIRECTION_COLUMN}
              paddingTop={SPACING.spacing8}
              gridGap={SPACING.spacing8}
            >
              {contents}
            </Flex>
          </Flex>
        </Flex>
      </Modal>
    ) : (
      <LegacyModal
        title={
          <Flex
            flexDirection={DIRECTION_ROW}
            gridGap={SPACING.spacing10}
            alignItems={ALIGN_CENTER}
          >
            <StyledText as="h3" fontWeight={TYPOGRAPHY.fontWeightSemiBold}>
              {t('add_to_slot', { slotName: displaySlotName })}
            </StyledText>
          </Flex>
        }
        onClose={onCloseClick}
        width="27.75rem"
      >
        <Flex flexDirection={DIRECTION_COLUMN}>
          <Flex paddingY={SPACING.spacing16} flexDirection={DIRECTION_COLUMN}>
            <Flex
              flexDirection={DIRECTION_COLUMN}
              paddingTop={SPACING.spacing8}
              gridGap={SPACING.spacing8}
            >
              {contents}
            </Flex>
          </Flex>
        </Flex>
      </LegacyModal>
    ),
    getTopPortalEl()
  )
}<|MERGE_RESOLUTION|>--- conflicted
+++ resolved
@@ -1,15 +1,8 @@
 import * as React from 'react'
 import { createPortal } from 'react-dom'
 import { useTranslation } from 'react-i18next'
-<<<<<<< HEAD
+import { useHistory } from 'react-router-dom'
 import { useModulesQuery } from '@opentrons/react-api-client'
-=======
-import { useHistory } from 'react-router-dom'
-import {
-  useDeckConfigurationQuery,
-  useModulesQuery,
-} from '@opentrons/react-api-client'
->>>>>>> f6099c4f
 import {
   ALIGN_CENTER,
   DIRECTION_COLUMN,
@@ -29,14 +22,10 @@
 import { getTopPortalEl } from '../../../../App/portal'
 import { LegacyModal } from '../../../../molecules/LegacyModal'
 import { Modal } from '../../../../molecules/Modal'
-<<<<<<< HEAD
+import { FixtureOption } from '../../../DeviceDetailsDeckConfiguration/AddFixtureModal'
 import { useNotifyDeckConfigurationQuery } from '../../../../resources/deck_configuration'
-=======
-import { FixtureOption } from '../../../DeviceDetailsDeckConfiguration/AddFixtureModal'
-
 import { SmallButton } from '../../../../atoms/buttons'
 import { useCloseCurrentRun } from '../../../ProtocolUpload/hooks'
->>>>>>> f6099c4f
 
 import type { ModuleModel, DeckDefinition } from '@opentrons/shared-data'
 
@@ -69,16 +58,11 @@
     displaySlotName,
   } = props
   const { t } = useTranslation(['protocol_setup', 'shared'])
-<<<<<<< HEAD
-  const attachedModules = useModulesQuery().data?.data ?? []
-  const deckConfig = useNotifyDeckConfigurationQuery()?.data ?? []
-=======
   const history = useHistory()
   const { closeCurrentRun } = useCloseCurrentRun()
   const attachedModules =
     useModulesQuery({ refetchInterval: EQUIPMENT_POLL_MS })?.data?.data ?? []
-  const deckConfig = useDeckConfigurationQuery()?.data ?? []
->>>>>>> f6099c4f
+  const deckConfig = useNotifyDeckConfigurationQuery()?.data ?? []
   const unconfiguredModuleMatches =
     attachedModules.filter(
       attachedMod =>
