--- conflicted
+++ resolved
@@ -13,10 +13,6 @@
   SecondaryButton,
   Icon,
   DIRECTION_ROW,
-<<<<<<< HEAD
-  LEGACY_COLORS,
-=======
->>>>>>> e1f5673b
   COLORS,
   JUSTIFY_END,
   ALIGN_CENTER,
