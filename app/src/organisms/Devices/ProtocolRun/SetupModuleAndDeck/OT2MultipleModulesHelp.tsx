--- conflicted
+++ resolved
@@ -60,7 +60,6 @@
           </Flex>
         </Banner>
       </Box>
-<<<<<<< HEAD
       {
         showMultipleModulesModal ?
           createPortal(
@@ -99,28 +98,6 @@
 
                     <StyledText as="p">{t('multiple_modules_example')}</StyledText>
                   </Flex>
-=======
-      {showMultipleModulesModal
-        ? createPortal(
-            isOnDevice ? (
-              <Modal
-                onOutsideClick={onCloseClick}
-                modalSize="large"
-                header={{
-                  title: t('multiple_modules_modal'),
-                  hasExitIcon: true,
-                  onClick: onCloseClick,
-                }}
-              >
-                <Flex
-                  flexDirection={DIRECTION_ROW}
-                  justifyContent={JUSTIFY_SPACE_BETWEEN}
-                  gridGap={SPACING.spacing40}
-                >
-                  <StyledText as="p">
-                    {t('multiple_of_most_modules')}
-                  </StyledText>
->>>>>>> 2c8fe4a4
                   <img
                     height="100%"
                     width="288px"
@@ -129,7 +106,6 @@
                     alt="2 temperature modules plugged into the usb ports"
                   />
                 </Flex>
-<<<<<<< HEAD
                 <PrimaryButton
                   onClick={onCloseClick}
                   textTransform={TYPOGRAPHY.textTransformCapitalize}
@@ -139,68 +115,6 @@
                 </PrimaryButton>
               </Flex>
             </LegacyModal>,
-=======
-              </Modal>
-            ) : (
-              <LegacyModal
-                title={t('multiple_modules_modal')}
-                onClose={onCloseClick}
-                width="44.75rem"
-              >
-                <Flex flexDirection={DIRECTION_COLUMN}>
-                  <Flex flexDirection={DIRECTION_ROW}>
-                    <Flex
-                      flexDirection={DIRECTION_COLUMN}
-                      marginRight="3.625rem"
-                    >
-                      <StyledText as="p" marginBottom={SPACING.spacing16}>
-                        {t('multiple_modules_explanation')}
-                      </StyledText>
-                      <Link
-                        external
-                        css={TYPOGRAPHY.linkPSemiBold}
-                        href={HOW_TO_MULTIPLE_MODULES_HREF}
-                        target="_blank"
-                        rel="noopener noreferrer"
-                        marginBottom={SPACING.spacing16}
-                      >
-                        {t('multiple_modules_learn_more')}
-                        <Icon
-                          name="open-in-new"
-                          marginLeft={SPACING.spacing4}
-                          size="0.625rem"
-                        />
-                      </Link>
-                      <StyledText
-                        css={TYPOGRAPHY.pSemiBold}
-                        marginBottom={SPACING.spacing4}
-                      >
-                        {t('example')}
-                      </StyledText>
-
-                      <StyledText as="p">
-                        {t('multiple_modules_example')}
-                      </StyledText>
-                    </Flex>
-                    <img
-                      height="100%"
-                      width="288px"
-                      src={multipleModuleHelp}
-                      style={{ marginBottom: SPACING.spacing16 }}
-                      alt="2 temperature modules plugged into the usb ports"
-                    />
-                  </Flex>
-                  <PrimaryButton
-                    onClick={onCloseClick}
-                    textTransform={TYPOGRAPHY.textTransformCapitalize}
-                    alignSelf={ALIGN_FLEX_END}
-                  >
-                    {t('shared:close')}
-                  </PrimaryButton>
-                </Flex>
-              </LegacyModal>
-            ),
->>>>>>> 2c8fe4a4
             getTopPortalEl()
           )
         : null}
