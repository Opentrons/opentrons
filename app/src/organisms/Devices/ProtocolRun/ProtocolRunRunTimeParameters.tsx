import * as React from 'react'
import { useTranslation } from 'react-i18next'
<<<<<<< HEAD
import styled from 'styled-components'
import { formatRunTimeParameterValue } from '@opentrons/shared-data'
=======
import styled, { css } from 'styled-components'
import { formatRunTimeParameterDefaultValue } from '@opentrons/shared-data'
>>>>>>> 66b1a3bd
import {
  ALIGN_CENTER,
  BORDERS,
  Chip,
  COLORS,
  DIRECTION_COLUMN,
  DIRECTION_ROW,
  DISPLAY_INLINE,
  Flex,
  Icon,
  InfoScreen,
  SPACING,
  StyledText,
  TYPOGRAPHY,
  useHoverTooltip,
} from '@opentrons/components'

import { Banner } from '../../../atoms/Banner'
import { Divider } from '../../../atoms/structure'
import { Tooltip } from '../../../atoms/Tooltip'
import { useMostRecentCompletedAnalysis } from '../../LabwarePositionCheck/useMostRecentCompletedAnalysis'

import type { RunTimeParameter } from '@opentrons/shared-data'

interface ProtocolRunRuntimeParametersProps {
  runId: string
}
export function ProtocolRunRuntimeParameters({
  runId,
}: ProtocolRunRuntimeParametersProps): JSX.Element {
  const { t } = useTranslation('protocol_setup')
  const mostRecentAnalysis = useMostRecentCompletedAnalysis(runId)
  const runTimeParameters = mostRecentAnalysis?.runTimeParameters ?? []
  const hasParameter = runTimeParameters.length > 0

  const hasCustomValues = runTimeParameters.some(
    parameter => parameter.value !== parameter.default
  )

  return (
    <>
      <Flex
        flexDirection={DIRECTION_COLUMN}
        padding={SPACING.spacing16}
        gridGap={SPACING.spacing10}
      >
        <Flex
          flexDirection={DIRECTION_ROW}
          gridGap={SPACING.spacing8}
          alignItems={ALIGN_CENTER}
        >
          <StyledText as="h3" fontWeight={TYPOGRAPHY.fontWeightSemiBold}>
            {t('parameters')}
          </StyledText>
          {hasParameter ? (
            <StyledText as="label" color={COLORS.grey60}>
              {hasCustomValues ? t('custom_values') : t('default_values')}
            </StyledText>
          ) : null}
        </Flex>
        {hasParameter ? (
          <Banner
            type="informing"
            width="100%"
            iconMarginLeft={SPACING.spacing4}
          >
            <Flex flexDirection={DIRECTION_COLUMN}>
              <StyledText as="p" fontWeight={TYPOGRAPHY.fontWeightSemiBold}>
                {t('values_are_view_only')}
              </StyledText>
              <StyledText as="p">{t('cancel_and_restart_to_edit')}</StyledText>
            </Flex>
          </Banner>
        ) : null}
      </Flex>
      {!hasParameter ? (
        <Flex padding={SPACING.spacing16}>
          <InfoScreen contentType="parameters" />
        </Flex>
      ) : (
        <>
          <Divider width="100%" />
          <Flex flexDirection={DIRECTION_COLUMN} padding={SPACING.spacing16}>
            <StyledTable>
              <StyledTableHeaderContainer>
                <StyledTableHeader>{t('name')}</StyledTableHeader>
                <StyledTableHeader>{t('value')}</StyledTableHeader>
              </StyledTableHeaderContainer>
              <tbody>
                {runTimeParameters.map(
                  (parameter: RunTimeParameter, index: number) => (
                    <StyledTableRowComponent
                      key={`${index}_${parameter.variableName}`}
                      parameter={parameter}
                      index={index}
                      isLast={index === runTimeParameters.length - 1}
                      t={t}
                    />
                  )
                )}
              </tbody>
            </StyledTable>
          </Flex>
        </>
      )}
    </>
  )
}

interface StyledTableRowComponentProps {
  parameter: RunTimeParameter
  index: number
  isLast: boolean
  t: any
}

const StyledTableRowComponent = (
  props: StyledTableRowComponentProps
): JSX.Element => {
  const { parameter, index, isLast, t } = props
  const [targetProps, tooltipProps] = useHoverTooltip()
  return (
    <StyledTableRow isLast={isLast} key={`runTimeParameter-${index}`}>
      <StyledTableCell display="span">
        <StyledText
          as="p"
          css={css`
            display: inline;
            padding-right: 8px;
          `}
        >
          {parameter.displayName}
        </StyledText>
        {parameter.description != null ? (
          <>
            <Flex
              display={DISPLAY_INLINE}
              {...targetProps}
              alignItems={ALIGN_CENTER}
            >
              <Icon
                name="information"
                size={SPACING.spacing12}
                color={COLORS.grey60}
                data-testid="Icon"
              />
            </Flex>
            <Tooltip css={TYPOGRAPHY.labelRegular} tooltipProps={tooltipProps}>
              {parameter.description}
            </Tooltip>
          </>
        ) : null}
      </StyledTableCell>
      <StyledTableCell>
        <Flex flexDirection={DIRECTION_ROW} gridGap={SPACING.spacing16}>
          <StyledText as="p">
            {formatRunTimeParameterValue(parameter, t)}
          </StyledText>
          {parameter.value !== parameter.default ? (
            <Chip
              text={t('updated')}
              type="success"
              hasIcon={false}
              chipSize="small"
            />
          ) : null}
        </Flex>
      </StyledTableCell>
    </StyledTableRow>
  )
}

const StyledTable = styled.table`
  width: 100%;
  border-collapse: collapse;
  text-align: left;
`
const StyledTableHeaderContainer = styled.thead`
  display: grid;
  grid-template-columns: 0.35fr 0.35fr;
  grid-gap: ${SPACING.spacing48};
  border-bottom: ${BORDERS.lineBorder};
`

const StyledTableHeader = styled.th`
  ${TYPOGRAPHY.labelSemiBold}
  padding-bottom: ${SPACING.spacing8};
`

interface StyledTableRowProps {
  isLast: boolean
}

const StyledTableRow = styled.tr<StyledTableRowProps>`
  display: grid;
  grid-template-columns: 0.35fr 0.35fr;
  grid-gap: ${SPACING.spacing48};
  border-bottom: ${props => (props.isLast ? 'none' : BORDERS.lineBorder)};
`

interface StyledTableCellProps {
  paddingRight?: string
  display?: string
}

const StyledTableCell = styled.td<StyledTableCellProps>`
  align-items: ${ALIGN_CENTER};
  display: ${props => (props.display != null ? props.display : 'table-cell')};
  padding: ${SPACING.spacing8} 0;
  padding-right: ${props =>
    props.paddingRight != null ? props.paddingRight : SPACING.spacing16};
`<|MERGE_RESOLUTION|>--- conflicted
+++ resolved
@@ -1,12 +1,7 @@
 import * as React from 'react'
 import { useTranslation } from 'react-i18next'
-<<<<<<< HEAD
-import styled from 'styled-components'
+import styled, { css } from 'styled-components'
 import { formatRunTimeParameterValue } from '@opentrons/shared-data'
-=======
-import styled, { css } from 'styled-components'
-import { formatRunTimeParameterDefaultValue } from '@opentrons/shared-data'
->>>>>>> 66b1a3bd
 import {
   ALIGN_CENTER,
   BORDERS,
