import * as React from 'react'
import { useTranslation } from 'react-i18next'

import {
  Flex,
  Icon,
  ALIGN_CENTER,
  DIRECTION_COLUMN,
  DIRECTION_ROW,
  JUSTIFY_SPACE_BETWEEN,
  SIZE_1,
  BORDERS,
  COLORS,
<<<<<<< HEAD
  LEGACY_COLORS,
=======
>>>>>>> 9147da8d
  SPACING,
  TYPOGRAPHY,
} from '@opentrons/components'

import { StyledText } from '../../../atoms/text'
import { useRunHasStarted } from '../hooks'
import { formatTimestamp } from '../utils'

interface SetupCalibrationItemProps {
  calibratedDate: string | null
  runId: string
  label?: string
  title?: string
  subText?: string
  button?: JSX.Element
  id?: string
}

export function SetupCalibrationItem({
  label,
  title,
  subText,
  calibratedDate,
  button,
  id,
  runId,
}: SetupCalibrationItemProps): JSX.Element | null {
  const { t } = useTranslation('protocol_setup')

  const runHasStarted = useRunHasStarted(runId)

  const calibratedText =
    calibratedDate != null
      ? t('last_calibrated', {
          date: formatTimestamp(calibratedDate),
        })
      : t('not_calibrated')

  const calibrationDataNotAvailableText = runHasStarted ? (
    <StyledText>{t('calibration_data_not_available')}</StyledText>
  ) : null
  return (
    <Flex
      backgroundColor={COLORS.grey35}
      borderRadius={BORDERS.radiusSoftCorners}
      flexDirection={DIRECTION_ROW}
      justifyContent={JUSTIFY_SPACE_BETWEEN}
      minHeight="2.5rem" // 40px
      padding={`${SPACING.spacing8} ${SPACING.spacing16}`}
    >
      <Flex flexDirection={DIRECTION_ROW} alignItems={ALIGN_CENTER}>
        <Flex flexDirection={DIRECTION_ROW} alignItems={ALIGN_CENTER}>
          {!runHasStarted ? (
            <Icon
              size={SIZE_1}
              color={
                calibratedDate != null
<<<<<<< HEAD
                  ? COLORS.green50
                  : LEGACY_COLORS.warningEnabled
=======
                  ? COLORS.successEnabled
                  : COLORS.warningEnabled
>>>>>>> 9147da8d
              }
              marginRight={SPACING.spacing16}
              name={calibratedDate != null ? 'ot-check' : 'alert-circle'}
            />
          ) : null}
          <Flex flexDirection={DIRECTION_COLUMN} gridGap={SPACING.spacing4}>
            {label != null && (
              <StyledText
                color={COLORS.grey50Enabled}
                css={TYPOGRAPHY.h6SemiBold}
                textTransform={TYPOGRAPHY.textTransformUppercase}
                id={id}
              >
                {label}
              </StyledText>
            )}
            {title != null && (
<<<<<<< HEAD
              <StyledText as="p" color={COLORS.black90} id={id}>
=======
              <StyledText as="p" color={COLORS.darkBlackEnabled} id={id}>
>>>>>>> 9147da8d
                {title}
              </StyledText>
            )}
            <StyledText as="label" color={COLORS.grey50Enabled}>
              {calibrationDataNotAvailableText ?? subText ?? calibratedText}
            </StyledText>
          </Flex>
        </Flex>
      </Flex>
      {button}
    </Flex>
  )
}<|MERGE_RESOLUTION|>--- conflicted
+++ resolved
@@ -11,10 +11,6 @@
   SIZE_1,
   BORDERS,
   COLORS,
-<<<<<<< HEAD
-  LEGACY_COLORS,
-=======
->>>>>>> 9147da8d
   SPACING,
   TYPOGRAPHY,
 } from '@opentrons/components'
@@ -72,13 +68,8 @@
               size={SIZE_1}
               color={
                 calibratedDate != null
-<<<<<<< HEAD
-                  ? COLORS.green50
-                  : LEGACY_COLORS.warningEnabled
-=======
                   ? COLORS.successEnabled
                   : COLORS.warningEnabled
->>>>>>> 9147da8d
               }
               marginRight={SPACING.spacing16}
               name={calibratedDate != null ? 'ot-check' : 'alert-circle'}
@@ -96,11 +87,7 @@
               </StyledText>
             )}
             {title != null && (
-<<<<<<< HEAD
-              <StyledText as="p" color={COLORS.black90} id={id}>
-=======
               <StyledText as="p" color={COLORS.darkBlackEnabled} id={id}>
->>>>>>> 9147da8d
                 {title}
               </StyledText>
             )}
