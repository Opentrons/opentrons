import * as React from 'react'
import {
  DIRECTION_COLUMN,
  Flex,
  JUSTIFY_START,
  SPACING,
  WRAP,
} from '@opentrons/components'
<<<<<<< HEAD
import * as React from 'react'
import { ModuleCard } from '../../ModuleCard'
import { useModuleRenderInfoForProtocolById } from '../hooks'
=======
import { useCreateCommandMutation } from '@opentrons/react-api-client'
import {
  useModuleRenderInfoForProtocolById,
  useProtocolDetailsForRun,
} from '../hooks'
import { ModuleCard } from '../ModuleCard'
>>>>>>> 6461ec84

import type { LoadModuleRunTimeCommand } from '@opentrons/shared-data/protocol/types/schemaV6/command/setup'
import type { RunTimeCommand } from '@opentrons/shared-data'

interface ProtocolRunModuleControlsProps {
  robotName: string
  runId: string
}

export const ProtocolRunModuleControls = ({
  robotName,
  runId,
}: ProtocolRunModuleControlsProps): JSX.Element | null => {
  const moduleRenderInfoForProtocolById = useModuleRenderInfoForProtocolById(
    robotName,
    runId
  )
  const attachedModules = Object.values(moduleRenderInfoForProtocolById).filter(
    module => module.attachedModuleMatch != null
  )

  const { protocolData } = useProtocolDetailsForRun(runId)
  const { createCommand } = useCreateCommandMutation()

  const loadCommands: LoadModuleRunTimeCommand[] =
    protocolData !== null
      ? protocolData?.commands.filter(
          (command: RunTimeCommand): command is LoadModuleRunTimeCommand =>
            command.commandType === 'loadModule'
        )
      : []

  React.useEffect(() => {
    if (protocolData != null) {
      const setupLoadCommands = loadCommands.map(command => {
        const commandWithModuleId = {
          ...command,
          params: {
            ...command.params,
            moduleId: command.result?.moduleId,
          },
        }
        return commandWithModuleId
      })

      setupLoadCommands.forEach(loadCommand => {
        createCommand({
          runId: runId,
          command: loadCommand,
        }).catch((e: Error) => {
          console.error(`error issuing command to robot: ${e.message}`)
        })
      })
    }
  }, [])

  return (
    <Flex
      width={attachedModules.length === 1 ? '100%' : '50%'}
      justifyContent={JUSTIFY_START}
      flexWrap={WRAP}
      flexDirection={DIRECTION_COLUMN}
      maxHeight="25rem"
    >
      {attachedModules.map((module, index) => {
        return (
          <Flex
            marginTop={SPACING.spacing3}
            key={`moduleCard_${module.moduleDef.moduleType}_${index}`}
          >
            {module.attachedModuleMatch != null ? (
              <ModuleCard
                robotName={robotName}
                runId={runId}
                module={module.attachedModuleMatch}
                slotName={module.slotName}
              />
            ) : null}
          </Flex>
        )
      })}
    </Flex>
  )
}<|MERGE_RESOLUTION|>--- conflicted
+++ resolved
@@ -6,18 +6,12 @@
   SPACING,
   WRAP,
 } from '@opentrons/components'
-<<<<<<< HEAD
-import * as React from 'react'
 import { ModuleCard } from '../../ModuleCard'
-import { useModuleRenderInfoForProtocolById } from '../hooks'
-=======
-import { useCreateCommandMutation } from '@opentrons/react-api-client'
 import {
   useModuleRenderInfoForProtocolById,
   useProtocolDetailsForRun,
 } from '../hooks'
-import { ModuleCard } from '../ModuleCard'
->>>>>>> 6461ec84
+import { useCreateCommandMutation } from '@opentrons/react-api-client'
 
 import type { LoadModuleRunTimeCommand } from '@opentrons/shared-data/protocol/types/schemaV6/command/setup'
 import type { RunTimeCommand } from '@opentrons/shared-data'
