import * as React from 'react'
import { useTranslation } from 'react-i18next'
import { useInstrumentsQuery } from '@opentrons/react-api-client'
import {
<<<<<<< HEAD
  LEGACY_COLORS,
=======
>>>>>>> e1f5673b
  COLORS,
  Flex,
  SPACING,
  JUSTIFY_CENTER,
  DIRECTION_COLUMN,
} from '@opentrons/components'
import { StyledText } from '../../../atoms/text'
import { ModuleCard } from '../../ModuleCard'
import { useModuleRenderInfoForProtocolById } from '../hooks'
import type { BadPipette, PipetteData } from '@opentrons/api-client'

interface PipetteStatus {
  attachPipetteRequired: boolean
  calibratePipetteRequired: boolean
  updatePipetteFWRequired: boolean
}

const usePipetteIsReady = (): PipetteStatus => {
  const EQUIPMENT_POLL_MS = 5000

  const { data: attachedInstruments } = useInstrumentsQuery({
    refetchInterval: EQUIPMENT_POLL_MS,
  })
  const attachedLeftPipette =
    attachedInstruments?.data?.find(
      (i): i is PipetteData =>
        i.instrumentType === 'pipette' && i.ok && i.mount === 'left'
    ) ?? null
  const leftPipetteRequiresFWUpdate =
    attachedInstruments?.data?.find(
      (i): i is BadPipette =>
        i.instrumentType === 'pipette' &&
        !i.ok &&
        i.subsystem === 'pipette_left'
    ) ?? null
  const attachedRightPipette =
    attachedInstruments?.data?.find(
      (i): i is PipetteData =>
        i.instrumentType === 'pipette' && i.ok && i.mount === 'right'
    ) ?? null
  const rightPipetteFWRequired =
    attachedInstruments?.data?.find(
      (i): i is BadPipette =>
        i.instrumentType === 'pipette' &&
        !i.ok &&
        i.subsystem === 'pipette_right'
    ) ?? null

  const attachPipetteRequired =
    attachedLeftPipette == null && attachedRightPipette == null
  const calibratePipetteRequired =
    attachedLeftPipette?.data.calibratedOffset?.last_modified == null &&
    attachedRightPipette?.data.calibratedOffset?.last_modified == null
  const updatePipetteFWRequired =
    leftPipetteRequiresFWUpdate != null || rightPipetteFWRequired != null
  return {
    attachPipetteRequired,
    calibratePipetteRequired,
    updatePipetteFWRequired,
  }
}

interface ProtocolRunModuleControlsProps {
  robotName: string
  runId: string
}

export const ProtocolRunModuleControls = ({
  robotName,
  runId,
}: ProtocolRunModuleControlsProps): JSX.Element => {
  const { t } = useTranslation('protocol_details')

  const {
    attachPipetteRequired,
    calibratePipetteRequired,
    updatePipetteFWRequired,
  } = usePipetteIsReady()

  const moduleRenderInfoForProtocolById = useModuleRenderInfoForProtocolById(
    runId
  )
  const attachedModules = Object.values(moduleRenderInfoForProtocolById).filter(
    module => module.attachedModuleMatch != null
  )

  // split modules in half and map into each column separately to avoid
  // the need for hardcoded heights without limitation, array will be split equally
  // or left column will contain 1 more item than right column
  const halfAttachedModulesSize = Math.ceil(attachedModules?.length / 2)
  const leftColumnModules = attachedModules?.slice(0, halfAttachedModulesSize)
  const rightColumnModules = attachedModules?.slice(halfAttachedModulesSize)

  return attachedModules.length === 0 ? (
    <Flex justifyContent={JUSTIFY_CENTER}>
      <StyledText
        as="p"
        color={COLORS.grey50Enabled}
        marginY={SPACING.spacing16}
      >
        {t('connect_modules_to_see_controls')}
      </StyledText>
    </Flex>
  ) : (
    <Flex
      gridGap={SPACING.spacing8}
      paddingTop={SPACING.spacing16}
      paddingBottom={SPACING.spacing8}
      paddingX={SPACING.spacing16}
    >
      <Flex
        flexDirection={DIRECTION_COLUMN}
        flex="50%"
        gridGap={SPACING.spacing8}
      >
        {leftColumnModules.map((module, index) =>
          module.attachedModuleMatch != null ? (
            <ModuleCard
              key={`moduleCard_${String(module.moduleDef.moduleType)}_${index}`}
              robotName={robotName}
              runId={runId}
              module={module.attachedModuleMatch}
              slotName={module.slotName}
              isLoadedInRun={true}
              attachPipetteRequired={attachPipetteRequired}
              calibratePipetteRequired={calibratePipetteRequired}
              updatePipetteFWRequired={updatePipetteFWRequired}
            />
          ) : null
        )}
      </Flex>
      <Flex
        flexDirection={DIRECTION_COLUMN}
        flex="50%"
        gridGap={SPACING.spacing8}
      >
        {rightColumnModules.map((module, index) =>
          module.attachedModuleMatch != null ? (
            <ModuleCard
              key={`moduleCard_${String(module.moduleDef.moduleType)}_${index}`}
              robotName={robotName}
              runId={runId}
              module={module.attachedModuleMatch}
              slotName={module.slotName}
              isLoadedInRun={true}
              attachPipetteRequired={attachPipetteRequired}
              calibratePipetteRequired={calibratePipetteRequired}
              updatePipetteFWRequired={updatePipetteFWRequired}
            />
          ) : null
        )}
      </Flex>
    </Flex>
  )
}<|MERGE_RESOLUTION|>--- conflicted
+++ resolved
@@ -2,10 +2,6 @@
 import { useTranslation } from 'react-i18next'
 import { useInstrumentsQuery } from '@opentrons/react-api-client'
 import {
-<<<<<<< HEAD
-  LEGACY_COLORS,
-=======
->>>>>>> e1f5673b
   COLORS,
   Flex,
   SPACING,
