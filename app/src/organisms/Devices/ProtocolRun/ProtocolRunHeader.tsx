--- conflicted
+++ resolved
@@ -168,12 +168,8 @@
     (module): module is HeaterShakerModule =>
       module.type === HEATERSHAKER_MODULE_TYPE
   )
-<<<<<<< HEAD
   const isShaking =
     heaterShaker?.data != null && heaterShaker.data.speedStatus !== 'idle'
-=======
-  const isShaking = heaterShaker?.data?.speedStatus !== 'idle'
->>>>>>> 7d4258a1
 
   const handleProceedToRunClick = (): void => {
     trackEvent({ name: 'proceedToRun', properties: {} })
@@ -442,11 +438,7 @@
               completedAt={completedAt}
             />
           </Box>
-<<<<<<< HEAD
-          {showIsShakingModal && heaterShaker?.data != null && (
-=======
           {showIsShakingModal && heaterShaker != null && (
->>>>>>> 7d4258a1
             <HeaterShakerIsRunningModal
               closeModal={() => setShowIsShakingModal(false)}
               module={heaterShaker}
