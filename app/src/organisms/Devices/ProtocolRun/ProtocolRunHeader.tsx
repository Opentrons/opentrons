--- conflicted
+++ resolved
@@ -67,7 +67,6 @@
   useProtocolDetailsForRun,
   useRunCalibrationStatus,
   useRunCreatedAtTimestamp,
-  useRunHasStarted,
   useUnmatchedModulesForProtocol,
 } from '../hooks'
 import { formatTimestamp } from '../utils'
@@ -126,10 +125,7 @@
   const runRecord = useRunQuery(runId)
   const createdAtTimestamp = useRunCreatedAtTimestamp(runId)
   const { displayName } = useProtocolDetailsForRun(runId)
-
-  // these duplicate the run query above but have additional run status processing logic
   const runStatus = useRunStatus(runId)
-  const runHasStarted = useRunHasStarted(runId)
 
   const { startedAt, stoppedAt, completedAt } = useRunTimestamps(runId)
 
@@ -336,11 +332,7 @@
   }
 
   const ProtocolRunningContent = (): JSX.Element | null =>
-<<<<<<< HEAD
-    runHasStarted ? (
-=======
     runStatus != null ? (
->>>>>>> cb15749c
       <Flex
         backgroundColor={COLORS.lightGrey}
         justifyContent={JUSTIFY_SPACE_BETWEEN}
