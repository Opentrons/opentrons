--- conflicted
+++ resolved
@@ -165,15 +165,10 @@
   const isRobotViewable = useIsRobotViewable(robotName)
   const runStatus = useRunStatus(runId)
   const { analysisErrors } = useProtocolAnalysisErrors(runId)
-<<<<<<< HEAD
-  const { data: attachedInstruments } = useInstrumentsQuery()
   const isRunCurrent = Boolean(
     useNotifyRunQuery(runId, { refetchInterval: CURRENT_RUN_POLL_MS })?.data
       ?.data?.current
   )
-=======
-  const isRunCurrent = Boolean(useNotifyRunQuery(runId)?.data?.data?.current)
->>>>>>> def8db34
   const mostRecentRunId = useMostRecentRunId()
   const { closeCurrentRun, isClosingCurrentRun } = useCloseCurrentRun()
   const { startedAt, stoppedAt, completedAt } = useRunTimestamps(runId)
