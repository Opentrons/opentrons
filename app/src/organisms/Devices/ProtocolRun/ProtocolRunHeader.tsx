import * as React from 'react'
import { useTranslation } from 'react-i18next'
import { useSelector } from 'react-redux'
import { Link, useHistory } from 'react-router-dom'

import {
  RUN_STATUS_IDLE,
  RUN_STATUS_RUNNING,
  RUN_STATUS_PAUSE_REQUESTED,
  RUN_STATUS_PAUSED,
  RUN_STATUS_STOP_REQUESTED,
  RUN_STATUS_STOPPED,
  RUN_STATUS_FAILED,
  RUN_STATUS_FINISHING,
  RUN_STATUS_SUCCEEDED,
  RUN_STATUS_BLOCKED_BY_OPEN_DOOR,
  RunStatus,
} from '@opentrons/api-client'
import {
  useRunQuery,
  useModulesQuery,
  useEstopQuery,
} from '@opentrons/react-api-client'
import { HEATERSHAKER_MODULE_TYPE } from '@opentrons/shared-data'
import {
  Box,
  Flex,
  Icon,
  IconName,
  useHoverTooltip,
  ALIGN_CENTER,
  DIRECTION_COLUMN,
  DISPLAY_FLEX,
  JUSTIFY_CENTER,
  JUSTIFY_SPACE_BETWEEN,
  SIZE_1,
  BORDERS,
  COLORS,
  SPACING,
  TYPOGRAPHY,
  PrimaryButton,
  SecondaryButton,
  useConditionalConfirm,
  JUSTIFY_FLEX_END,
  Link as LinkButton,
} from '@opentrons/components'

import { getBuildrootUpdateDisplayInfo } from '../../../redux/buildroot'
import { ProtocolAnalysisErrorBanner } from './ProtocolAnalysisErrorBanner'
import { ProtocolAnalysisErrorModal } from './ProtocolAnalysisErrorModal'
import { Banner } from '../../../atoms/Banner'
import {
  useTrackEvent,
  ANALYTICS_PROTOCOL_PROCEED_TO_RUN,
  ANALYTICS_PROTOCOL_RUN_AGAIN,
  ANALYTICS_PROTOCOL_RUN_FINISH,
  ANALYTICS_PROTOCOL_RUN_PAUSE,
  ANALYTICS_PROTOCOL_RUN_START,
  ANALYTICS_PROTOCOL_RUN_RESUME,
} from '../../../redux/analytics'
import { getIsHeaterShakerAttached } from '../../../redux/config'
import { StyledText } from '../../../atoms/text'
import { Tooltip } from '../../../atoms/Tooltip'
import {
  useCloseCurrentRun,
  useCurrentRunId,
} from '../../../organisms/ProtocolUpload/hooks'
import { ConfirmCancelModal } from '../../../organisms/RunDetails/ConfirmCancelModal'
import { HeaterShakerIsRunningModal } from '../HeaterShakerIsRunningModal'
import {
  useRunControls,
  useRunStatus,
  useRunTimestamps,
} from '../../../organisms/RunTimeControl/hooks'
import { useIsHeaterShakerInProtocol } from '../../ModuleCard/hooks'
import { ConfirmAttachmentModal } from '../../ModuleCard/ConfirmAttachmentModal'
import {
  useProtocolDetailsForRun,
  useProtocolAnalysisErrors,
  useRunCalibrationStatus,
  useRunCreatedAtTimestamp,
  useUnmatchedModulesForProtocol,
  useIsRobotViewable,
  useTrackProtocolRunEvent,
  useRobotAnalyticsData,
} from '../hooks'
import { formatTimestamp } from '../utils'
import { RunTimer } from './RunTimer'
import { EMPTY_TIMESTAMP } from '../constants'
<<<<<<< HEAD
import { getHighestPriorityError } from '../../OnDeviceDisplay/RunningProtocol'
import { RunFailedModal } from './RunFailedModal'
=======
import { DISENGAGED } from '../../EmergencyStop'
>>>>>>> b95ca8df

import type { Run, RunError } from '@opentrons/api-client'
import type { State } from '../../../redux/types'
import type { HeaterShakerModule } from '../../../redux/modules/types'
import { RunProgressMeter } from '../../RunProgressMeter'

const EQUIPMENT_POLL_MS = 5000
const ESTOP_POLL_MS = 5000
const CANCELLABLE_STATUSES = [
  RUN_STATUS_RUNNING,
  RUN_STATUS_PAUSED,
  RUN_STATUS_PAUSE_REQUESTED,
  RUN_STATUS_BLOCKED_BY_OPEN_DOOR,
  RUN_STATUS_IDLE,
]

interface ProtocolRunHeaderProps {
  protocolRunHeaderRef: React.RefObject<HTMLDivElement> | null
  robotName: string
  runId: string
  makeHandleJumpToStep: (index: number) => () => void
}

export function ProtocolRunHeader({
  protocolRunHeaderRef,
  robotName,
  runId,
  makeHandleJumpToStep,
}: ProtocolRunHeaderProps): JSX.Element | null {
  const { t } = useTranslation('run_details')
  const history = useHistory()
  const createdAtTimestamp = useRunCreatedAtTimestamp(runId)
  const {
    protocolData,
    displayName,
    protocolKey,
    isProtocolAnalyzing,
  } = useProtocolDetailsForRun(runId)
  const { trackProtocolRunEvent } = useTrackProtocolRunEvent(runId)
  const robotAnalyticsData = useRobotAnalyticsData(robotName)
  const isRobotViewable = useIsRobotViewable(robotName)
  const runStatus = useRunStatus(runId)
  const { analysisErrors } = useProtocolAnalysisErrors(runId)
  const isRunCurrent = Boolean(useRunQuery(runId)?.data?.data?.current)
  const { closeCurrentRun, isClosingCurrentRun } = useCloseCurrentRun()
  const { startedAt, stoppedAt, completedAt } = useRunTimestamps(runId)
<<<<<<< HEAD
  const [showRunFailedModal, setShowRunFailedModal] = React.useState(false)
  const { data: runRecord } = useRunQuery(runId, { staleTime: Infinity })
  const highestPriorityError =
    runRecord?.data?.errors != null
      ? getHighestPriorityError(runRecord?.data?.errors)
      : undefined
=======
  const { data: estopStatus } = useEstopQuery({
    refetchInterval: ESTOP_POLL_MS,
  })
  const [
    showEmergencyStopRunBanner,
    setShowEmergencyStopRunBanner,
  ] = React.useState<boolean>(false)
  React.useEffect(() => {
    if (estopStatus?.data.status !== DISENGAGED) {
      setShowEmergencyStopRunBanner(true)
    }
  }, [estopStatus?.data.status])
>>>>>>> b95ca8df

  React.useEffect(() => {
    if (protocolData != null && !isRobotViewable) {
      history.push(`/devices`)
    }
  }, [protocolData, isRobotViewable, history])

  React.useEffect(() => {
    if (runStatus === RUN_STATUS_STOPPED && isRunCurrent && runId != null) {
      trackProtocolRunEvent({
        name: ANALYTICS_PROTOCOL_RUN_FINISH,
        properties: {
          ...robotAnalyticsData,
        },
      })
      closeCurrentRun()
    }
  }, [runStatus, isRunCurrent, runId, closeCurrentRun])

  const startedAtTimestamp =
    startedAt != null ? formatTimestamp(startedAt) : EMPTY_TIMESTAMP

  const completedAtTimestamp =
    completedAt != null ? formatTimestamp(completedAt) : EMPTY_TIMESTAMP

  // redirect to new run after successful reset
  const onResetSuccess = (createRunResponse: Run): void =>
    history.push(
      `/devices/${robotName}/protocol-runs/${createRunResponse.data.id}/run-preview`
    )

  const { pause, play } = useRunControls(runId, onResetSuccess)

  const [showAnalysisErrorModal, setShowAnalysisErrorModal] = React.useState(
    false
  )
  const handleErrorModalCloseClick: React.MouseEventHandler = e => {
    e.preventDefault()
    e.stopPropagation()
    setShowAnalysisErrorModal(false)
  }
  React.useEffect(() => {
    if (analysisErrors != null && analysisErrors?.length > 0) {
      setShowAnalysisErrorModal(true)
    }
  }, [analysisErrors])

  const [
    showConfirmCancelModal,
    setShowConfirmCancelModal,
  ] = React.useState<boolean>(false)

  const handleCancelClick = (): void => {
    if (runStatus === RUN_STATUS_RUNNING) pause()
    setShowConfirmCancelModal(true)
  }

  const handleClearClick = (): void => {
    trackProtocolRunEvent({
      name: ANALYTICS_PROTOCOL_RUN_FINISH,
      properties: robotAnalyticsData ?? undefined,
    })
    closeCurrentRun()
  }

  return (
    <>
      {showRunFailedModal ? (
        <RunFailedModal
          robotName={robotName}
          runId={runId}
          setShowRunFailedModal={setShowRunFailedModal}
          highestPriorityError={highestPriorityError}
        />
      ) : null}
      <Flex
        ref={protocolRunHeaderRef}
        backgroundColor={COLORS.white}
        border={BORDERS.lineBorder}
        borderRadius={BORDERS.radiusSoftCorners}
        flexDirection={DIRECTION_COLUMN}
        gridGap={SPACING.spacing16}
        marginBottom={SPACING.spacing16}
        padding={SPACING.spacing16}
      >
        {showAnalysisErrorModal &&
          analysisErrors != null &&
          analysisErrors.length > 0 && (
            <ProtocolAnalysisErrorModal
              displayName={displayName}
              errors={analysisErrors}
              onClose={handleErrorModalCloseClick}
              robotName={robotName}
            />
          )}

        <Flex>
          {protocolKey != null ? (
            <Link to={`/protocols/${protocolKey}`}>
              <StyledText
                as="h2"
                fontWeight={TYPOGRAPHY.fontWeightSemiBold}
                color={COLORS.blueEnabled}
              >
                {displayName}
              </StyledText>
            </Link>
          ) : (
            <StyledText as="h2" fontWeight={TYPOGRAPHY.fontWeightSemiBold}>
              {displayName}
            </StyledText>
          )}
        </Flex>
        {analysisErrors != null && analysisErrors.length > 0 && (
          <ProtocolAnalysisErrorBanner errors={analysisErrors} />
        )}
<<<<<<< HEAD
        {runStatus === RUN_STATUS_BLOCKED_BY_OPEN_DOOR ? (
          <Banner type="warning">{t('close_door_to_resume')}</Banner>
        ) : null}
        {runStatus === RUN_STATUS_STOPPED ? (
          <Banner type="warning">{t('run_canceled')}</Banner>
        ) : null}
        {isRunCurrent ? (
          <TerminalRunBanner
            {...{
              runStatus,
              handleClearClick,
              isClosingCurrentRun,
              setShowRunFailedModal,
              highestPriorityError,
            }}
=======
      </Flex>
      {analysisErrors != null && analysisErrors?.length > 0 && (
        <ProtocolAnalysisErrorBanner errors={analysisErrors} />
      )}
      {runStatus === RUN_STATUS_BLOCKED_BY_OPEN_DOOR ? (
        <Banner type="warning">{t('close_door_to_resume')}</Banner>
      ) : null}
      {runStatus === RUN_STATUS_STOPPED ? (
        <Banner type="warning">{t('run_canceled')}</Banner>
      ) : null}
      {isRunCurrent ? (
        <TerminalRunBanner
          {...{ runStatus, handleClearClick, isClosingCurrentRun }}
        />
      ) : null}
      {estopStatus?.data.status !== DISENGAGED && showEmergencyStopRunBanner ? (
        <EmergencyStopRunBanner
          setShowEmergencyStopRunBanner={setShowEmergencyStopRunBanner}
        />
      ) : null}
      <Box display="grid" gridTemplateColumns="4fr 3fr 3fr 4fr">
        <LabeledValue label={t('run')} value={createdAtTimestamp} />
        <LabeledValue
          label={t('status')}
          value={<DisplayRunStatus runStatus={runStatus} />}
        />
        <LabeledValue
          label={t('run_time')}
          value={
            <RunTimer {...{ runStatus, startedAt, stoppedAt, completedAt }} />
          }
        />
        <Flex justifyContent={JUSTIFY_FLEX_END}>
          <ActionButton
            runId={runId}
            robotName={robotName}
            runStatus={runStatus}
            isProtocolAnalyzing={protocolData == null || !!isProtocolAnalyzing}
>>>>>>> b95ca8df
          />
        ) : null}
        <Box display="grid" gridTemplateColumns="4fr 3fr 3fr 4fr">
          <LabeledValue label={t('run')} value={createdAtTimestamp} />
          <LabeledValue
            label={t('status')}
            value={<DisplayRunStatus runStatus={runStatus} />}
          />
          <LabeledValue
            label={t('run_time')}
            value={
              <RunTimer {...{ runStatus, startedAt, stoppedAt, completedAt }} />
            }
          />
          <Flex justifyContent={JUSTIFY_FLEX_END}>
            <ActionButton
              runId={runId}
              robotName={robotName}
              runStatus={runStatus}
              isProtocolAnalyzing={
                protocolData == null || !!isProtocolAnalyzing
              }
            />
          </Flex>
        </Box>
        {runStatus != null ? (
          <Box
            backgroundColor={COLORS.fundamentalsBackground}
            display="grid"
            gridTemplateColumns="4fr 6fr 4fr"
            padding={SPACING.spacing8}
          >
            <LabeledValue
              label={t('protocol_start')}
              value={startedAtTimestamp}
            />
            <LabeledValue
              label={t('protocol_end')}
              value={completedAtTimestamp}
            />
            <Flex justifyContent={JUSTIFY_FLEX_END}>
              {CANCELLABLE_STATUSES.includes(runStatus) && (
                <SecondaryButton
                  isDangerous
                  onClick={handleCancelClick}
                  disabled={isClosingCurrentRun}
                >
                  {t('cancel_run')}
                </SecondaryButton>
              )}
            </Flex>
          </Box>
        ) : null}
        <RunProgressMeter
          {...{
            makeHandleJumpToStep,
            runId,
            robotName,
            resumeRunHandler: play,
          }}
        />
        {showConfirmCancelModal ? (
          <ConfirmCancelModal
            onClose={() => setShowConfirmCancelModal(false)}
            runId={runId}
          />
        ) : null}
      </Flex>
    </>
  )
}

interface LabeledValueProps {
  label: string
  value: React.ReactNode
}

function LabeledValue(props: LabeledValueProps): JSX.Element {
  return (
    <Flex flexDirection={DIRECTION_COLUMN} gridGap={SPACING.spacing4}>
      <StyledText as="h6">{props.label}</StyledText>
      {typeof props.value === 'string' ? (
        <StyledText as="p">{props.value}</StyledText>
      ) : (
        props.value
      )}
    </Flex>
  )
}

interface DisplayRunStatusProps {
  runStatus: RunStatus | null
}

function DisplayRunStatus(props: DisplayRunStatusProps): JSX.Element {
  const { t } = useTranslation('run_details')
  return (
    <Flex alignItems={ALIGN_CENTER}>
      {props.runStatus === RUN_STATUS_RUNNING ? (
        <Icon
          name="circle"
          color={COLORS.blueEnabled}
          size={SPACING.spacing4}
          marginRight={SPACING.spacing4}
          data-testid="running_circle"
        >
          <animate
            attributeName="fill"
            values={`${COLORS.blueEnabled}; transparent`}
            dur="1s"
            calcMode="discrete"
            repeatCount="indefinite"
          />
        </Icon>
      ) : null}
      <StyledText as="p">
        {props.runStatus != null ? t(`status_${String(props.runStatus)}`) : ''}
      </StyledText>
    </Flex>
  )
}

const START_RUN_STATUSES: RunStatus[] = [
  RUN_STATUS_IDLE,
  RUN_STATUS_PAUSED,
  RUN_STATUS_PAUSE_REQUESTED,
  RUN_STATUS_BLOCKED_BY_OPEN_DOOR,
]
const RUN_AGAIN_STATUSES: RunStatus[] = [
  RUN_STATUS_STOPPED,
  RUN_STATUS_FINISHING,
  RUN_STATUS_FAILED,
  RUN_STATUS_SUCCEEDED,
]
const DISABLED_STATUSES: RunStatus[] = [
  RUN_STATUS_FINISHING,
  RUN_STATUS_PAUSE_REQUESTED,
  RUN_STATUS_STOP_REQUESTED,
  RUN_STATUS_BLOCKED_BY_OPEN_DOOR,
]
interface ActionButtonProps {
  runId: string
  robotName: string
  runStatus: RunStatus | null
  isProtocolAnalyzing: boolean
}
function ActionButton(props: ActionButtonProps): JSX.Element {
  const { runId, robotName, runStatus, isProtocolAnalyzing } = props
  const history = useHistory()
  const { t } = useTranslation(['run_details', 'shared'])
  const attachedModules =
    useModulesQuery({
      refetchInterval: EQUIPMENT_POLL_MS,
      enabled: runStatus != null && START_RUN_STATUSES.includes(runStatus),
    })?.data?.data ?? []
  const trackEvent = useTrackEvent()
  const { trackProtocolRunEvent } = useTrackProtocolRunEvent(runId)
  const [targetProps, tooltipProps] = useHoverTooltip()
  const {
    play,
    pause,
    reset,
    isPlayRunActionLoading,
    isPauseRunActionLoading,
    isResetRunLoading,
  } = useRunControls(runId, (createRunResponse: Run): void =>
    // redirect to new run after successful reset
    history.push(
      `/devices/${robotName}/protocol-runs/${createRunResponse.data.id}/run-preview`
    )
  )
  const { missingModuleIds } = useUnmatchedModulesForProtocol(robotName, runId)
  const { complete: isCalibrationComplete } = useRunCalibrationStatus(
    robotName,
    runId
  )
  const [showIsShakingModal, setShowIsShakingModal] = React.useState<boolean>(
    false
  )
  const isSetupComplete = isCalibrationComplete && missingModuleIds.length === 0
  const isRobotOnWrongVersionOfSoftware = ['upgrade', 'downgrade'].includes(
    useSelector((state: State) => {
      return getBuildrootUpdateDisplayInfo(state, robotName)
    })?.autoUpdateAction
  )
  const currentRunId = useCurrentRunId()
  const isCurrentRun = currentRunId === runId
  const isOtherRunCurrent = currentRunId != null && currentRunId !== runId
  const isRunControlButtonDisabled =
    (isCurrentRun && !isSetupComplete) ||
    isPlayRunActionLoading ||
    isPauseRunActionLoading ||
    isResetRunLoading ||
    isOtherRunCurrent ||
    isProtocolAnalyzing ||
    (runStatus != null && DISABLED_STATUSES.includes(runStatus)) ||
    isRobotOnWrongVersionOfSoftware
  const handleProceedToRunClick = (): void => {
    trackEvent({ name: ANALYTICS_PROTOCOL_PROCEED_TO_RUN, properties: {} })
    play()
  }
  const configBypassHeaterShakerAttachmentConfirmation = useSelector(
    getIsHeaterShakerAttached
  )
  const {
    confirm: confirmAttachment,
    showConfirmation: showConfirmationModal,
    cancel: cancelExit,
  } = useConditionalConfirm(
    handleProceedToRunClick,
    !configBypassHeaterShakerAttachmentConfirmation
  )
  const robotAnalyticsData = useRobotAnalyticsData(robotName)

  const isHeaterShakerInProtocol = useIsHeaterShakerInProtocol()
  const activeHeaterShaker = attachedModules.find(
    (module): module is HeaterShakerModule =>
      module.moduleType === HEATERSHAKER_MODULE_TYPE &&
      module?.data != null &&
      module.data.speedStatus !== 'idle'
  )
  const isHeaterShakerShaking = attachedModules
    .filter(
      (module): module is HeaterShakerModule =>
        module.moduleType === HEATERSHAKER_MODULE_TYPE
    )
    .some(module => module?.data != null && module.data.speedStatus !== 'idle')

  let buttonText: string = ''
  let handleButtonClick = (): void => {}
  let buttonIconName: IconName | null = null
  let disableReason = null

  if (currentRunId === runId && !isSetupComplete) {
    disableReason = t('setup_incomplete')
  } else if (isOtherRunCurrent) {
    disableReason = t('shared:robot_is_busy')
  } else if (isRobotOnWrongVersionOfSoftware) {
    disableReason = t('shared:a_software_update_is_available')
  }

  if (isProtocolAnalyzing) {
    buttonIconName = 'ot-spinner'
    buttonText = t('analyzing_on_robot')
  } else if (runStatus === RUN_STATUS_RUNNING) {
    buttonIconName = 'pause'
    buttonText = t('pause_run')
    handleButtonClick = (): void => {
      pause()
      trackProtocolRunEvent({ name: ANALYTICS_PROTOCOL_RUN_PAUSE })
    }
  } else if (runStatus === RUN_STATUS_STOP_REQUESTED) {
    buttonIconName = 'ot-spinner'
    buttonText = t('canceling_run')
  } else if (runStatus != null && START_RUN_STATUSES.includes(runStatus)) {
    buttonIconName = 'play'
    buttonText =
      runStatus === RUN_STATUS_IDLE ? t('start_run') : t('resume_run')
    handleButtonClick = () => {
      if (isHeaterShakerShaking && isHeaterShakerInProtocol) {
        setShowIsShakingModal(true)
      } else if (
        isHeaterShakerInProtocol &&
        !isHeaterShakerShaking &&
        (runStatus === RUN_STATUS_IDLE || runStatus === RUN_STATUS_STOPPED)
      ) {
        confirmAttachment()
      } else {
        play()
        trackProtocolRunEvent({
          name:
            runStatus === RUN_STATUS_IDLE
              ? ANALYTICS_PROTOCOL_RUN_START
              : ANALYTICS_PROTOCOL_RUN_RESUME,
          properties:
            runStatus === RUN_STATUS_IDLE && robotAnalyticsData != null
              ? robotAnalyticsData
              : {},
        })
      }
    }
  } else if (runStatus != null && RUN_AGAIN_STATUSES.includes(runStatus)) {
    buttonIconName = 'play'
    buttonText = t('run_again')
    handleButtonClick = () => {
      reset()
      trackEvent({
        name: ANALYTICS_PROTOCOL_PROCEED_TO_RUN,
        properties: { sourceLocation: 'RunRecordDetail' },
      })
      trackProtocolRunEvent({ name: ANALYTICS_PROTOCOL_RUN_AGAIN })
    }
  }

  return (
    <>
      <PrimaryButton
        justifyContent={JUSTIFY_CENTER}
        alignItems={ALIGN_CENTER}
        boxShadow="none"
        display={DISPLAY_FLEX}
        padding={`${SPACING.spacing12} ${SPACING.spacing16}`}
        disabled={isRunControlButtonDisabled}
        onClick={handleButtonClick}
        id="ProtocolRunHeader_runControlButton"
        {...targetProps}
      >
        {buttonIconName != null ? (
          <Icon
            name={buttonIconName}
            size={SIZE_1}
            marginRight={SPACING.spacing8}
            spin={
              isProtocolAnalyzing || runStatus === RUN_STATUS_STOP_REQUESTED
            }
          />
        ) : null}
        <StyledText css={TYPOGRAPHY.pSemiBold}>{buttonText}</StyledText>
      </PrimaryButton>
      {disableReason != null && (
        <Tooltip tooltipProps={tooltipProps}>{disableReason}</Tooltip>
      )}
      {showIsShakingModal &&
        activeHeaterShaker != null &&
        isHeaterShakerInProtocol &&
        runId != null && (
          <HeaterShakerIsRunningModal
            closeModal={() => setShowIsShakingModal(false)}
            module={activeHeaterShaker}
            startRun={play}
          />
        )}
      {showConfirmationModal && (
        <ConfirmAttachmentModal
          onCloseClick={cancelExit}
          isProceedToRunModal={true}
          onConfirmClick={handleProceedToRunClick}
        />
      )}
    </>
  )
}

interface TerminalRunProps {
  runStatus: RunStatus | null
  handleClearClick: () => void
  isClosingCurrentRun: boolean
  setShowRunFailedModal: (showRunFailedModal: boolean) => void
  highestPriorityError?: RunError
}
function TerminalRunBanner(props: TerminalRunProps): JSX.Element | null {
  const {
    runStatus,
    handleClearClick,
    isClosingCurrentRun,
    setShowRunFailedModal,
    highestPriorityError,
  } = props
  const { t } = useTranslation('run_details')

<<<<<<< HEAD
  const handleClick = (): void => {
    handleClearClick()
    setShowRunFailedModal(true)
  }

=======
>>>>>>> b95ca8df
  if (runStatus === RUN_STATUS_FAILED || runStatus === RUN_STATUS_SUCCEEDED) {
    return (
      <>
        {runStatus === RUN_STATUS_SUCCEEDED ? (
          <Banner
            type="success"
            onCloseClick={handleClearClick}
            isCloseActionLoading={isClosingCurrentRun}
          >
            <Flex justifyContent={JUSTIFY_SPACE_BETWEEN} width="100%">
              {t('run_completed')}
            </Flex>
          </Banner>
        ) : (
          <Banner type="error">
            <Flex justifyContent={JUSTIFY_SPACE_BETWEEN} width="100%">
              <StyledText>
                {t('error_info', {
                  errorType: highestPriorityError?.errorType,
                  errorCode: highestPriorityError?.errorCode,
                })}
              </StyledText>

              <LinkButton
                onClick={handleClick}
                textDecoration={TYPOGRAPHY.textDecorationUnderline}
              >
                {t('view_error')}
              </LinkButton>
            </Flex>
          </Banner>
        )}
      </>
    )
  }
  return null
}

interface EmergencyStopRunPropsBanner {
  setShowEmergencyStopRunBanner: (showEmergencyStopRunBanner: boolean) => void
}

function EmergencyStopRunBanner({
  setShowEmergencyStopRunBanner,
}: EmergencyStopRunPropsBanner): JSX.Element {
  const { t } = useTranslation('run_details')
  return (
    <Banner
      type="error"
      onCloseClick={() => setShowEmergencyStopRunBanner(false)}
    >
      <Flex justifyContent={JUSTIFY_SPACE_BETWEEN} width="100%">
        {t('run_failed')}
      </Flex>
    </Banner>
  )
}<|MERGE_RESOLUTION|>--- conflicted
+++ resolved
@@ -87,12 +87,9 @@
 import { formatTimestamp } from '../utils'
 import { RunTimer } from './RunTimer'
 import { EMPTY_TIMESTAMP } from '../constants'
-<<<<<<< HEAD
 import { getHighestPriorityError } from '../../OnDeviceDisplay/RunningProtocol'
 import { RunFailedModal } from './RunFailedModal'
-=======
 import { DISENGAGED } from '../../EmergencyStop'
->>>>>>> b95ca8df
 
 import type { Run, RunError } from '@opentrons/api-client'
 import type { State } from '../../../redux/types'
@@ -139,14 +136,12 @@
   const isRunCurrent = Boolean(useRunQuery(runId)?.data?.data?.current)
   const { closeCurrentRun, isClosingCurrentRun } = useCloseCurrentRun()
   const { startedAt, stoppedAt, completedAt } = useRunTimestamps(runId)
-<<<<<<< HEAD
   const [showRunFailedModal, setShowRunFailedModal] = React.useState(false)
   const { data: runRecord } = useRunQuery(runId, { staleTime: Infinity })
   const highestPriorityError =
     runRecord?.data?.errors != null
       ? getHighestPriorityError(runRecord?.data?.errors)
       : undefined
-=======
   const { data: estopStatus } = useEstopQuery({
     refetchInterval: ESTOP_POLL_MS,
   })
@@ -159,7 +154,6 @@
       setShowEmergencyStopRunBanner(true)
     }
   }, [estopStatus?.data.status])
->>>>>>> b95ca8df
 
   React.useEffect(() => {
     if (protocolData != null && !isRobotViewable) {
@@ -276,7 +270,6 @@
         {analysisErrors != null && analysisErrors.length > 0 && (
           <ProtocolAnalysisErrorBanner errors={analysisErrors} />
         )}
-<<<<<<< HEAD
         {runStatus === RUN_STATUS_BLOCKED_BY_OPEN_DOOR ? (
           <Banner type="warning">{t('close_door_to_resume')}</Banner>
         ) : null}
@@ -292,46 +285,12 @@
               setShowRunFailedModal,
               highestPriorityError,
             }}
-=======
-      </Flex>
-      {analysisErrors != null && analysisErrors?.length > 0 && (
-        <ProtocolAnalysisErrorBanner errors={analysisErrors} />
-      )}
-      {runStatus === RUN_STATUS_BLOCKED_BY_OPEN_DOOR ? (
-        <Banner type="warning">{t('close_door_to_resume')}</Banner>
-      ) : null}
-      {runStatus === RUN_STATUS_STOPPED ? (
-        <Banner type="warning">{t('run_canceled')}</Banner>
-      ) : null}
-      {isRunCurrent ? (
-        <TerminalRunBanner
-          {...{ runStatus, handleClearClick, isClosingCurrentRun }}
-        />
-      ) : null}
-      {estopStatus?.data.status !== DISENGAGED && showEmergencyStopRunBanner ? (
-        <EmergencyStopRunBanner
-          setShowEmergencyStopRunBanner={setShowEmergencyStopRunBanner}
-        />
-      ) : null}
-      <Box display="grid" gridTemplateColumns="4fr 3fr 3fr 4fr">
-        <LabeledValue label={t('run')} value={createdAtTimestamp} />
-        <LabeledValue
-          label={t('status')}
-          value={<DisplayRunStatus runStatus={runStatus} />}
-        />
-        <LabeledValue
-          label={t('run_time')}
-          value={
-            <RunTimer {...{ runStatus, startedAt, stoppedAt, completedAt }} />
-          }
-        />
-        <Flex justifyContent={JUSTIFY_FLEX_END}>
-          <ActionButton
-            runId={runId}
-            robotName={robotName}
-            runStatus={runStatus}
-            isProtocolAnalyzing={protocolData == null || !!isProtocolAnalyzing}
->>>>>>> b95ca8df
+          />
+        ) : null}
+        {estopStatus?.data.status !== DISENGAGED &&
+        showEmergencyStopRunBanner ? (
+          <EmergencyStopRunBanner
+            setShowEmergencyStopRunBanner={setShowEmergencyStopRunBanner}
           />
         ) : null}
         <Box display="grid" gridTemplateColumns="4fr 3fr 3fr 4fr">
@@ -692,14 +651,11 @@
   } = props
   const { t } = useTranslation('run_details')
 
-<<<<<<< HEAD
   const handleClick = (): void => {
     handleClearClick()
     setShowRunFailedModal(true)
   }
 
-=======
->>>>>>> b95ca8df
   if (runStatus === RUN_STATUS_FAILED || runStatus === RUN_STATUS_SUCCEEDED) {
     return (
       <>
