--- conflicted
+++ resolved
@@ -23,14 +23,9 @@
 
 import { useDownloadRunLog } from '../hooks'
 
-<<<<<<< HEAD
-import type { RunError } from '@opentrons/api-client'
 import type { ModalProps } from '@opentrons/components'
-=======
 import type { RunError, RunCommandErrors } from '@opentrons/api-client'
-import type { LegacyModalProps } from '../../../molecules/LegacyModal'
 import type { RunCommandError } from '@opentrons/shared-data'
->>>>>>> 284d1f83
 
 /**
  * This modal is for Desktop app
@@ -84,11 +79,6 @@
     downloadRunLog()
   }
 
-<<<<<<< HEAD
-  return (
-    <Modal {...modalProps}>
-      <Flex flexDirection={DIRECTION_COLUMN}>
-=======
   interface ErrorContentProps {
     errors: RunCommandError[]
     isSingleError: boolean
@@ -99,7 +89,6 @@
   }: ErrorContentProps): JSX.Element => {
     return (
       <>
->>>>>>> 284d1f83
         <LegacyStyledText as="p" fontWeight={TYPOGRAPHY.fontWeightSemiBold}>
           {isSingleError
             ? t('error_info', {
@@ -128,7 +117,7 @@
   }
 
   return (
-    <LegacyModal {...modalProps}>
+    <Modal {...modalProps}>
       <Flex flexDirection={DIRECTION_COLUMN}>
         <ErrorContent
           errors={
