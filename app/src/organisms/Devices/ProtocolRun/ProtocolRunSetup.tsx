--- conflicted
+++ resolved
@@ -54,11 +54,8 @@
   const calibrationStatus = useRunCalibrationStatus(robotName, runId)
   const { isDeckCalibrated } = useDeckCalibrationData(robotName)
   const runHasStarted = useRunHasStarted(runId)
-<<<<<<< HEAD
   const { analysisErrors } = useProtocolAnalysisErrors(runId)
-=======
   const liquidSetupEnabled = useFeatureFlag('enableLiquidSetup')
->>>>>>> 0f05c0a5
   const [expandedStepKey, setExpandedStepKey] = React.useState<StepKey | null>(
     null
   )
