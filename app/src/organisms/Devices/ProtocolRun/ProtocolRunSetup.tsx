import * as React from 'react'
import { useTranslation } from 'react-i18next'

import {
  parseAllRequiredModuleModels,
  parseLiquidsInLoadOrder,
} from '@opentrons/api-client'
import {
  ALIGN_CENTER,
  COLORS,
<<<<<<< HEAD
  LEGACY_COLORS,
=======
>>>>>>> 9147da8d
  DIRECTION_COLUMN,
  DIRECTION_ROW,
  Flex,
  Icon,
  Link,
  SPACING,
  TYPOGRAPHY,
} from '@opentrons/components'
import { FLEX_ROBOT_TYPE, OT2_ROBOT_TYPE } from '@opentrons/shared-data'

import { Line } from '../../../atoms/structure'
import { StyledText } from '../../../atoms/text'
import { InfoMessage } from '../../../molecules/InfoMessage'
import {
  getIsFixtureMismatch,
  getRequiredDeckConfig,
} from '../../../resources/deck_configuration/utils'
import { useDeckConfigurationCompatibility } from '../../../resources/deck_configuration/hooks'
import {
  useIsFlex,
  useModuleCalibrationStatus,
  useProtocolAnalysisErrors,
  useRobot,
  useRunCalibrationStatus,
  useRunHasStarted,
  useStoredProtocolAnalysis,
  useUnmatchedModulesForProtocol,
} from '../hooks'
import { useMostRecentCompletedAnalysis } from '../../LabwarePositionCheck/useMostRecentCompletedAnalysis'
import { SetupLabware } from './SetupLabware'
import { SetupLabwarePositionCheck } from './SetupLabwarePositionCheck'
import { SetupRobotCalibration } from './SetupRobotCalibration'
import { SetupModuleAndDeck } from './SetupModuleAndDeck'
import { SetupStep } from './SetupStep'
import { SetupLiquids } from './SetupLiquids'
import { EmptySetupStep } from './EmptySetupStep'
import { HowLPCWorksModal } from './SetupLabwarePositionCheck/HowLPCWorksModal'

import type { ProtocolCalibrationStatus } from '../hooks'

const ROBOT_CALIBRATION_STEP_KEY = 'robot_calibration_step' as const
const MODULE_SETUP_KEY = 'module_setup_step' as const
const LPC_KEY = 'labware_position_check_step' as const
const LABWARE_SETUP_KEY = 'labware_setup_step' as const
const LIQUID_SETUP_KEY = 'liquid_setup_step' as const

export type StepKey =
  | typeof ROBOT_CALIBRATION_STEP_KEY
  | typeof MODULE_SETUP_KEY
  | typeof LPC_KEY
  | typeof LABWARE_SETUP_KEY
  | typeof LIQUID_SETUP_KEY

interface ProtocolRunSetupProps {
  protocolRunHeaderRef: React.RefObject<HTMLDivElement> | null
  robotName: string
  runId: string
}

export function ProtocolRunSetup({
  protocolRunHeaderRef,
  robotName,
  runId,
}: ProtocolRunSetupProps): JSX.Element | null {
  const { t, i18n } = useTranslation('protocol_setup')
  const robotProtocolAnalysis = useMostRecentCompletedAnalysis(runId)
  const storedProtocolAnalysis = useStoredProtocolAnalysis(runId)
  const protocolAnalysis = robotProtocolAnalysis ?? storedProtocolAnalysis
  const modules = parseAllRequiredModuleModels(protocolAnalysis?.commands ?? [])

  const robot = useRobot(robotName)
  const calibrationStatusRobot = useRunCalibrationStatus(robotName, runId)
  const calibrationStatusModules = useModuleCalibrationStatus(robotName, runId)
  const { missingModuleIds } = useUnmatchedModulesForProtocol(robotName, runId)
  const isFlex = useIsFlex(robotName)
  const runHasStarted = useRunHasStarted(runId)
  const { analysisErrors } = useProtocolAnalysisErrors(runId)
  const [expandedStepKey, setExpandedStepKey] = React.useState<StepKey | null>(
    null
  )
  const robotType = isFlex ? FLEX_ROBOT_TYPE : OT2_ROBOT_TYPE
  const deckConfigCompatibility = useDeckConfigurationCompatibility(
    robotType,
    protocolAnalysis
  )

  const isFixtureMismatch = getIsFixtureMismatch(deckConfigCompatibility)

  const isMissingModule = missingModuleIds.length > 0

  const stepsKeysInOrder =
    protocolAnalysis != null
      ? [
          ROBOT_CALIBRATION_STEP_KEY,
          MODULE_SETUP_KEY,
          LPC_KEY,
          LABWARE_SETUP_KEY,
          LIQUID_SETUP_KEY,
        ]
      : [ROBOT_CALIBRATION_STEP_KEY, LPC_KEY, LABWARE_SETUP_KEY]

  const targetStepKeyInOrder = stepsKeysInOrder.filter((stepKey: StepKey) => {
    if (protocolAnalysis == null) {
      return stepKey !== MODULE_SETUP_KEY && stepKey !== LIQUID_SETUP_KEY
    }

    if (
      protocolAnalysis.modules.length === 0 &&
      protocolAnalysis.liquids.length === 0
    ) {
      return stepKey !== MODULE_SETUP_KEY && stepKey !== LIQUID_SETUP_KEY
    }

    if (protocolAnalysis.modules.length === 0) {
      return stepKey !== MODULE_SETUP_KEY
    }

    if (protocolAnalysis.liquids.length === 0) {
      return stepKey !== LIQUID_SETUP_KEY
    }
    return true
  })

  if (robot == null) return null

  const liquids = protocolAnalysis?.liquids ?? []

  const liquidsInLoadOrder =
    protocolAnalysis != null
      ? parseLiquidsInLoadOrder(liquids, protocolAnalysis.commands)
      : []

  const hasLiquids = liquidsInLoadOrder.length > 0

  const hasModules = protocolAnalysis != null && modules.length > 0

  // need config compatibility (including check for single slot conflicts)
  const requiredDeckConfigCompatibility = getRequiredDeckConfig(
    deckConfigCompatibility
  )

  const hasFixtures = requiredDeckConfigCompatibility.length > 0

  let moduleDescription: string = t(`${MODULE_SETUP_KEY}_description`, {
    count: modules.length,
  })
  if (!hasModules && !isFlex) {
    moduleDescription = i18n.format(t('no_modules_specified'), 'capitalize')
  } else if (isFlex && (hasModules || hasFixtures)) {
    moduleDescription = t('install_modules_and_fixtures')
  } else if (isFlex && !hasModules && !hasFixtures) {
    moduleDescription = t('no_modules_or_fixtures')
  }

  const StepDetailMap: Record<
    StepKey,
    { stepInternals: JSX.Element; description: string }
  > = {
    [ROBOT_CALIBRATION_STEP_KEY]: {
      stepInternals: (
        <SetupRobotCalibration
          robotName={robotName}
          runId={runId}
          nextStep={
            targetStepKeyInOrder[
              targetStepKeyInOrder.findIndex(
                v => v === ROBOT_CALIBRATION_STEP_KEY
              ) + 1
            ]
          }
          expandStep={setExpandedStepKey}
          calibrationStatus={calibrationStatusRobot}
        />
      ),
      // change description for Flex
      description: isFlex
        ? t(`${ROBOT_CALIBRATION_STEP_KEY}_description_pipettes_only`)
        : t(`${ROBOT_CALIBRATION_STEP_KEY}_description`),
    },
    [MODULE_SETUP_KEY]: {
      stepInternals: (
        <SetupModuleAndDeck
          expandLabwarePositionCheckStep={() => setExpandedStepKey(LPC_KEY)}
          robotName={robotName}
          runId={runId}
          hasModules={hasModules}
          protocolAnalysis={protocolAnalysis}
        />
      ),
      description: moduleDescription,
    },
    [LPC_KEY]: {
      stepInternals: (
        <SetupLabwarePositionCheck
          {...{ runId, robotName }}
          expandLabwareStep={() => setExpandedStepKey(LABWARE_SETUP_KEY)}
        />
      ),
      description: t('labware_position_check_step_description'),
    },
    [LABWARE_SETUP_KEY]: {
      stepInternals: (
        <SetupLabware
          protocolRunHeaderRef={protocolRunHeaderRef}
          robotName={robotName}
          runId={runId}
          nextStep={
            targetStepKeyInOrder.findIndex(v => v === LABWARE_SETUP_KEY) ===
            targetStepKeyInOrder.length - 1
              ? null
              : LIQUID_SETUP_KEY
          }
          expandStep={setExpandedStepKey}
        />
      ),
      description: t(`${LABWARE_SETUP_KEY}_description`),
    },
    [LIQUID_SETUP_KEY]: {
      stepInternals: (
        <SetupLiquids
          protocolRunHeaderRef={protocolRunHeaderRef}
          robotName={robotName}
          runId={runId}
          protocolAnalysis={protocolAnalysis}
        />
      ),
      description: hasLiquids
        ? t(`${LIQUID_SETUP_KEY}_description`)
        : i18n.format(t('liquids_not_in_the_protocol'), 'capitalize'),
    },
  }

  return (
    <Flex
      flexDirection={DIRECTION_COLUMN}
      gridGap={SPACING.spacing16}
      margin={SPACING.spacing16}
    >
      {protocolAnalysis != null ? (
        <>
          {runHasStarted ? (
            <InfoMessage title={t('setup_is_view_only')} />
          ) : null}
          {analysisErrors != null && analysisErrors?.length > 0 ? (
<<<<<<< HEAD
            <StyledText
              alignSelf={ALIGN_CENTER}
              color={LEGACY_COLORS.darkGreyEnabled}
            >
=======
            <StyledText alignSelf={ALIGN_CENTER} color={COLORS.grey50Enabled}>
>>>>>>> 9147da8d
              {t('protocol_analysis_failed')}
            </StyledText>
          ) : (
            stepsKeysInOrder.map((stepKey, index) => {
              const setupStepTitle = t(
                isFlex && stepKey === MODULE_SETUP_KEY
                  ? `module_and_deck_setup`
                  : `${stepKey}_title`
              )
              const showEmptySetupStep =
                (stepKey === 'liquid_setup_step' && !hasLiquids) ||
                (stepKey === 'module_setup_step' &&
                  ((!isFlex && !hasModules) ||
                    (isFlex && !hasModules && !hasFixtures)))
              return (
                <Flex flexDirection={DIRECTION_COLUMN} key={stepKey}>
                  {showEmptySetupStep ? (
                    <EmptySetupStep
                      title={t(`${stepKey}_title`)}
                      description={StepDetailMap[stepKey].description}
                      label={t('step', { index: index + 1 })}
                    />
                  ) : (
                    <SetupStep
                      expanded={stepKey === expandedStepKey}
                      label={t('step', { index: index + 1 })}
                      title={setupStepTitle}
                      description={StepDetailMap[stepKey].description}
                      toggleExpanded={() =>
                        stepKey === expandedStepKey
                          ? setExpandedStepKey(null)
                          : setExpandedStepKey(stepKey)
                      }
                      rightElement={
                        <StepRightElement
                          {...{
                            stepKey,
                            runHasStarted,

                            calibrationStatusRobot,
                            calibrationStatusModules,
                            isFlex,
                            isMissingModule,
                            isFixtureMismatch,
                          }}
                        />
                      }
                    >
                      {StepDetailMap[stepKey].stepInternals}
                    </SetupStep>
                  )}
                  {index !== stepsKeysInOrder.length - 1 ? (
                    <Line marginTop={SPACING.spacing24} />
                  ) : null}
                </Flex>
              )
            })
          )}
        </>
      ) : (
<<<<<<< HEAD
        <StyledText
          alignSelf={ALIGN_CENTER}
          color={LEGACY_COLORS.darkGreyEnabled}
        >
=======
        <StyledText alignSelf={ALIGN_CENTER} color={COLORS.grey50Enabled}>
>>>>>>> 9147da8d
          {t('loading_data')}
        </StyledText>
      )}
    </Flex>
  )
}

interface StepRightElementProps {
  stepKey: StepKey
  calibrationStatusRobot: ProtocolCalibrationStatus
  calibrationStatusModules?: ProtocolCalibrationStatus
  runHasStarted: boolean
  isFlex: boolean
  isMissingModule: boolean
  isFixtureMismatch: boolean
}
function StepRightElement(props: StepRightElementProps): JSX.Element | null {
  const {
    stepKey,
    runHasStarted,
    calibrationStatusRobot,
    calibrationStatusModules,
    isFlex,
    isMissingModule,
    isFixtureMismatch,
  } = props
  const { t } = useTranslation('protocol_setup')
  const isActionNeeded = isMissingModule || isFixtureMismatch

  if (
    !runHasStarted &&
    (stepKey === ROBOT_CALIBRATION_STEP_KEY ||
      (stepKey === MODULE_SETUP_KEY && isFlex))
  ) {
    const moduleAndDeckStatus = isActionNeeded
      ? { complete: false }
      : calibrationStatusModules
    const calibrationStatus =
      stepKey === ROBOT_CALIBRATION_STEP_KEY
        ? calibrationStatusRobot
        : moduleAndDeckStatus

    let statusText = t('calibration_ready')
    if (
      stepKey === ROBOT_CALIBRATION_STEP_KEY &&
      !calibrationStatusRobot.complete
    ) {
      statusText = t('calibration_needed')
    } else if (stepKey === MODULE_SETUP_KEY && !calibrationStatus?.complete) {
      statusText = isActionNeeded ? t('action_needed') : t('calibration_needed')
    }

    return (
      <Flex flexDirection={DIRECTION_ROW} alignItems={ALIGN_CENTER}>
        <Icon
          size="1rem"
          color={
            calibrationStatus?.complete
<<<<<<< HEAD
              ? COLORS.green50
              : LEGACY_COLORS.warningEnabled
=======
              ? COLORS.successEnabled
              : COLORS.warningEnabled
>>>>>>> 9147da8d
          }
          marginRight={SPACING.spacing8}
          name={calibrationStatus?.complete ? 'ot-check' : 'alert-circle'}
          id="RunSetupCard_calibrationIcon"
        />
        <StyledText
          color={COLORS.black}
          css={TYPOGRAPHY.pSemiBold}
          marginRight={SPACING.spacing16}
          textTransform={TYPOGRAPHY.textTransformCapitalize}
          id="RunSetupCard_calibrationText"
        >
          {statusText}
        </StyledText>
      </Flex>
    )
  } else if (stepKey === LPC_KEY) {
    return <LearnAboutLPC />
  } else {
    return null
  }
}

function LearnAboutLPC(): JSX.Element {
  const { t } = useTranslation('protocol_setup')
  const [showLPCHelpModal, setShowLPCHelpModal] = React.useState(false)
  return (
    <>
      <Link
        css={TYPOGRAPHY.linkPSemiBold}
        marginRight={SPACING.spacing16}
        onClick={e => {
          // clicking link shouldn't toggle step expanded state
          e.preventDefault()
          e.stopPropagation()
          setShowLPCHelpModal(true)
        }}
      >
        {t('learn_how_it_works')}
      </Link>
      {showLPCHelpModal ? (
        <HowLPCWorksModal onCloseClick={() => setShowLPCHelpModal(false)} />
      ) : null}
    </>
  )
}<|MERGE_RESOLUTION|>--- conflicted
+++ resolved
@@ -8,10 +8,6 @@
 import {
   ALIGN_CENTER,
   COLORS,
-<<<<<<< HEAD
-  LEGACY_COLORS,
-=======
->>>>>>> 9147da8d
   DIRECTION_COLUMN,
   DIRECTION_ROW,
   Flex,
@@ -256,14 +252,7 @@
             <InfoMessage title={t('setup_is_view_only')} />
           ) : null}
           {analysisErrors != null && analysisErrors?.length > 0 ? (
-<<<<<<< HEAD
-            <StyledText
-              alignSelf={ALIGN_CENTER}
-              color={LEGACY_COLORS.darkGreyEnabled}
-            >
-=======
             <StyledText alignSelf={ALIGN_CENTER} color={COLORS.grey50Enabled}>
->>>>>>> 9147da8d
               {t('protocol_analysis_failed')}
             </StyledText>
           ) : (
@@ -324,14 +313,7 @@
           )}
         </>
       ) : (
-<<<<<<< HEAD
-        <StyledText
-          alignSelf={ALIGN_CENTER}
-          color={LEGACY_COLORS.darkGreyEnabled}
-        >
-=======
         <StyledText alignSelf={ALIGN_CENTER} color={COLORS.grey50Enabled}>
->>>>>>> 9147da8d
           {t('loading_data')}
         </StyledText>
       )}
@@ -390,13 +372,8 @@
           size="1rem"
           color={
             calibrationStatus?.complete
-<<<<<<< HEAD
-              ? COLORS.green50
-              : LEGACY_COLORS.warningEnabled
-=======
               ? COLORS.successEnabled
               : COLORS.warningEnabled
->>>>>>> 9147da8d
           }
           marginRight={SPACING.spacing8}
           name={calibrationStatus?.complete ? 'ot-check' : 'alert-circle'}
