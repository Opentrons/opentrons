import * as React from 'react'
import { useTranslation } from 'react-i18next'

import {
  ALIGN_CENTER,
  COLORS,
  DIRECTION_COLUMN,
  DIRECTION_ROW,
  Flex,
  Icon,
  Link,
  SPACING,
  LegacyStyledText,
  TYPOGRAPHY,
  FLEX_MAX_CONTENT,
} from '@opentrons/components'
import {
  FLEX_ROBOT_TYPE,
  OT2_ROBOT_TYPE,
  parseAllRequiredModuleModels,
  parseLiquidsInLoadOrder,
} from '@opentrons/shared-data'

import { Line } from '../../../atoms/structure'
import { InfoMessage } from '../../../molecules/InfoMessage'
import { INCOMPATIBLE, INEXACT_MATCH } from '../../../redux/pipettes'
import {
  getIsFixtureMismatch,
  getRequiredDeckConfig,
} from '../../../resources/deck_configuration/utils'
import { useDeckConfigurationCompatibility } from '../../../resources/deck_configuration/hooks'
import {
  useIsFlex,
  useModuleCalibrationStatus,
  useProtocolAnalysisErrors,
  useRobot,
  useRunCalibrationStatus,
  useRunHasStarted,
  useRunPipetteInfoByMount,
  useStoredProtocolAnalysis,
  useUnmatchedModulesForProtocol,
} from '../hooks'
import { useMostRecentCompletedAnalysis } from '../../LabwarePositionCheck/useMostRecentCompletedAnalysis'
import { SetupLabware } from './SetupLabware'
import { SetupLabwarePositionCheck } from './SetupLabwarePositionCheck'
import { SetupRobotCalibration } from './SetupRobotCalibration'
import { SetupModuleAndDeck } from './SetupModuleAndDeck'
import { SetupStep } from './SetupStep'
import { SetupLiquids } from './SetupLiquids'
import { EmptySetupStep } from './EmptySetupStep'
import { HowLPCWorksModal } from './SetupLabwarePositionCheck/HowLPCWorksModal'

const ROBOT_CALIBRATION_STEP_KEY = 'robot_calibration_step' as const
const MODULE_SETUP_KEY = 'module_setup_step' as const
const LPC_KEY = 'labware_position_check_step' as const
const LABWARE_SETUP_KEY = 'labware_setup_step' as const
const LIQUID_SETUP_KEY = 'liquid_setup_step' as const

export type StepKey =
  | typeof ROBOT_CALIBRATION_STEP_KEY
  | typeof MODULE_SETUP_KEY
  | typeof LPC_KEY
  | typeof LABWARE_SETUP_KEY
  | typeof LIQUID_SETUP_KEY

export type MissingStep =
  | 'applied_labware_offsets'
  | 'labware_placement'
  | 'liquids'

export type MissingSteps = MissingStep[]

export const initialMissingSteps = (): MissingSteps => [
  'applied_labware_offsets',
  'labware_placement',
  'liquids',
]

interface ProtocolRunSetupProps {
  protocolRunHeaderRef: React.RefObject<HTMLDivElement> | null
  robotName: string
  runId: string
  setMissingSteps: (missingSteps: MissingSteps) => void
  missingSteps: MissingSteps
}

export function ProtocolRunSetup({
  protocolRunHeaderRef,
  robotName,
  runId,
  setMissingSteps,
  missingSteps,
}: ProtocolRunSetupProps): JSX.Element | null {
  const { t, i18n } = useTranslation('protocol_setup')
  const robotProtocolAnalysis = useMostRecentCompletedAnalysis(runId)
  const storedProtocolAnalysis = useStoredProtocolAnalysis(runId)
  const protocolAnalysis = robotProtocolAnalysis ?? storedProtocolAnalysis
  const modules = parseAllRequiredModuleModels(protocolAnalysis?.commands ?? [])

  const robot = useRobot(robotName)
  const calibrationStatusRobot = useRunCalibrationStatus(robotName, runId)
  const calibrationStatusModules = useModuleCalibrationStatus(robotName, runId)
  const { missingModuleIds } = useUnmatchedModulesForProtocol(robotName, runId)
  const isFlex = useIsFlex(robotName)
  const runHasStarted = useRunHasStarted(runId)
  const { analysisErrors } = useProtocolAnalysisErrors(runId)
  const [expandedStepKey, setExpandedStepKey] = React.useState<StepKey | null>(
    null
  )
  const robotType = isFlex ? FLEX_ROBOT_TYPE : OT2_ROBOT_TYPE
  const deckConfigCompatibility = useDeckConfigurationCompatibility(
    robotType,
    protocolAnalysis
  )
  const runPipetteInfoByMount = useRunPipetteInfoByMount(runId)

  const isMissingPipette =
    (runPipetteInfoByMount.left != null &&
      runPipetteInfoByMount.left.requestedPipetteMatch === INCOMPATIBLE) ||
    (runPipetteInfoByMount.right != null &&
      runPipetteInfoByMount.right.requestedPipetteMatch === INCOMPATIBLE) ||
    // for Flex, require exact match
    (isFlex &&
      runPipetteInfoByMount.left != null &&
      runPipetteInfoByMount.left.requestedPipetteMatch === INEXACT_MATCH) ||
    (isFlex &&
      runPipetteInfoByMount.right != null &&
      runPipetteInfoByMount.right.requestedPipetteMatch === INEXACT_MATCH)

  const isFixtureMismatch = getIsFixtureMismatch(deckConfigCompatibility)

  const isMissingModule = missingModuleIds.length > 0

  const stepsKeysInOrder =
    protocolAnalysis != null
      ? [
          ROBOT_CALIBRATION_STEP_KEY,
          MODULE_SETUP_KEY,
          LPC_KEY,
          LABWARE_SETUP_KEY,
          LIQUID_SETUP_KEY,
        ]
      : [ROBOT_CALIBRATION_STEP_KEY, LPC_KEY, LABWARE_SETUP_KEY]

  const targetStepKeyInOrder = stepsKeysInOrder.filter((stepKey: StepKey) => {
    if (protocolAnalysis == null) {
      return stepKey !== MODULE_SETUP_KEY && stepKey !== LIQUID_SETUP_KEY
    }

    if (
      protocolAnalysis.modules.length === 0 &&
      protocolAnalysis.liquids.length === 0
    ) {
      return stepKey !== MODULE_SETUP_KEY && stepKey !== LIQUID_SETUP_KEY
    }

    if (protocolAnalysis.modules.length === 0) {
      return stepKey !== MODULE_SETUP_KEY
    }

    if (protocolAnalysis.liquids.length === 0) {
      return stepKey !== LIQUID_SETUP_KEY
    }
    return true
  })

  const liquids = protocolAnalysis?.liquids ?? []
  const liquidsInLoadOrder =
    protocolAnalysis != null
      ? parseLiquidsInLoadOrder(liquids, protocolAnalysis.commands)
      : []
  const hasLiquids = liquidsInLoadOrder.length > 0
  const hasModules = protocolAnalysis != null && modules.length > 0
  // need config compatibility (including check for single slot conflicts)
  const requiredDeckConfigCompatibility = getRequiredDeckConfig(
    deckConfigCompatibility
  )
  const hasFixtures = requiredDeckConfigCompatibility.length > 0
  const flexDeckHardwareDescription =
    hasModules || hasFixtures
      ? t('install_modules_and_fixtures')
      : t('no_deck_hardware_specified')
  const ot2DeckHardwareDescription = hasModules
    ? t('install_modules', { count: modules.length })
    : t('no_deck_hardware_specified')

  const [
    labwareSetupComplete,
    setLabwareSetupComplete,
  ] = React.useState<boolean>(false)
  const [liquidSetupComplete, setLiquidSetupComplete] = React.useState<boolean>(
    !hasLiquids
  )
  if (!hasLiquids && missingSteps.includes('liquids')) {
    setMissingSteps(missingSteps.filter(step => step !== 'liquids'))
  }
  const [lpcComplete, setLpcComplete] = React.useState<boolean>(false)
  if (robot == null) return null
  const StepDetailMap: Record<
    StepKey,
    {
      stepInternals: JSX.Element
      description: string
      rightElProps: StepRightElementProps
    }
  > = {
    [ROBOT_CALIBRATION_STEP_KEY]: {
      stepInternals: (
        <SetupRobotCalibration
          robotName={robotName}
          runId={runId}
          nextStep={
            targetStepKeyInOrder[
              targetStepKeyInOrder.findIndex(
                v => v === ROBOT_CALIBRATION_STEP_KEY
              ) + 1
            ]
          }
          expandStep={setExpandedStepKey}
          calibrationStatus={calibrationStatusRobot}
        />
      ),
      // change description for Flex
      description: isFlex
        ? t(`${ROBOT_CALIBRATION_STEP_KEY}_description_pipettes_only`)
        : t(`${ROBOT_CALIBRATION_STEP_KEY}_description`),
      rightElProps: {
        stepKey: ROBOT_CALIBRATION_STEP_KEY,
        complete: calibrationStatusRobot.complete,
        completeText: t('calibration_ready'),
        missingHardware: isMissingPipette,
        incompleteText: t('calibration_needed'),
        missingHardwareText: t('action_needed'),
        incompleteElement: null,
      },
    },
    [MODULE_SETUP_KEY]: {
      stepInternals: (
        <SetupModuleAndDeck
          expandLabwarePositionCheckStep={() => {
            setExpandedStepKey(LPC_KEY)
          }}
          robotName={robotName}
          runId={runId}
          hasModules={hasModules}
          protocolAnalysis={protocolAnalysis}
        />
      ),
      description: isFlex
        ? flexDeckHardwareDescription
        : ot2DeckHardwareDescription,
      rightElProps: {
        stepKey: MODULE_SETUP_KEY,
        complete:
          calibrationStatusRobot.complete &&
          calibrationStatusModules.complete &&
          !isMissingModule &&
          !isFixtureMismatch,
        completeText:
          isFlex && hasModules
            ? t('calibration_ready')
            : t('deck_hardware_ready'),
<<<<<<< HEAD
        incompleteText: isFlex ? t('calibration_needed') : t('action_needed'),
=======
        incompleteText:
          isFlex && hasModules ? t('calibration_needed') : t('action_needed'),
>>>>>>> 243633c6
        missingHardware: isMissingModule || isFixtureMismatch,
        missingHardwareText: t('action_needed'),
        incompleteElement: null,
      },
    },
    [LPC_KEY]: {
      stepInternals: (
        <SetupLabwarePositionCheck
          {...{ runId, robotName }}
          setOffsetsConfirmed={confirmed => {
            setLpcComplete(confirmed)
            if (confirmed) {
              setExpandedStepKey(LABWARE_SETUP_KEY)
              setMissingSteps(
                missingSteps.filter(step => step !== 'applied_labware_offsets')
              )
            }
          }}
          offsetsConfirmed={lpcComplete}
        />
      ),
      description: t('labware_position_check_step_description'),
      rightElProps: {
        stepKey: LPC_KEY,
        complete: lpcComplete,
        completeText: t('offsets_ready'),
        incompleteText: null,
        incompleteElement: <LearnAboutLPC />,
      },
    },
    [LABWARE_SETUP_KEY]: {
      stepInternals: (
        <SetupLabware
          robotName={robotName}
          runId={runId}
          labwareConfirmed={labwareSetupComplete}
          setLabwareConfirmed={(confirmed: boolean) => {
            setLabwareSetupComplete(confirmed)
            if (confirmed) {
              setMissingSteps(
                missingSteps.filter(step => step !== 'labware_placement')
              )
              const nextStep =
                targetStepKeyInOrder.findIndex(v => v === LABWARE_SETUP_KEY) ===
                targetStepKeyInOrder.length - 1
                  ? null
                  : LIQUID_SETUP_KEY
              setExpandedStepKey(nextStep)
            }
          }}
        />
      ),
      description: t(`${LABWARE_SETUP_KEY}_description`),
      rightElProps: {
        stepKey: LABWARE_SETUP_KEY,
        complete: labwareSetupComplete,
        completeText: t('placements_ready'),
        incompleteText: null,
        incompleteElement: null,
      },
    },
    [LIQUID_SETUP_KEY]: {
      stepInternals: (
        <SetupLiquids
          robotName={robotName}
          runId={runId}
          protocolAnalysis={protocolAnalysis}
          isLiquidSetupConfirmed={liquidSetupComplete}
          setLiquidSetupConfirmed={(confirmed: boolean) => {
            setLiquidSetupComplete(confirmed)
            if (confirmed) {
              setMissingSteps(missingSteps.filter(step => step !== 'liquids'))
              setExpandedStepKey(null)
            }
          }}
        />
      ),
      description: hasLiquids
        ? t(`${LIQUID_SETUP_KEY}_description`)
        : i18n.format(t('liquids_not_in_the_protocol'), 'capitalize'),
      rightElProps: {
        stepKey: LIQUID_SETUP_KEY,
        complete: liquidSetupComplete,
        completeText: t('liquids_ready'),
        incompleteText: null,
        incompleteElement: null,
      },
    },
  }

  return (
    <Flex
      flexDirection={DIRECTION_COLUMN}
      gridGap={SPACING.spacing16}
      margin={SPACING.spacing16}
    >
      {protocolAnalysis != null ? (
        <>
          {runHasStarted ? (
            <InfoMessage title={t('setup_is_view_only')} />
          ) : null}
          {analysisErrors != null && analysisErrors?.length > 0 ? (
            <LegacyStyledText alignSelf={ALIGN_CENTER} color={COLORS.grey50}>
              {t('protocol_analysis_failed')}
            </LegacyStyledText>
          ) : (
            stepsKeysInOrder.map((stepKey, index) => {
              const setupStepTitle = t(`${stepKey}_title`)
              const showEmptySetupStep =
                (stepKey === 'liquid_setup_step' && !hasLiquids) ||
                (stepKey === 'module_setup_step' &&
                  ((!isFlex && !hasModules) ||
                    (isFlex && !hasModules && !hasFixtures)))
              return (
                <Flex flexDirection={DIRECTION_COLUMN} key={stepKey}>
                  {showEmptySetupStep ? (
                    <EmptySetupStep
                      title={t(`${stepKey}_title`)}
                      description={StepDetailMap[stepKey].description}
                      rightElement={
                        <StepRightElement
                          {...StepDetailMap[stepKey].rightElProps}
                        />
                      }
                    />
                  ) : (
                    <SetupStep
                      expanded={stepKey === expandedStepKey}
                      title={setupStepTitle}
                      description={StepDetailMap[stepKey].description}
                      toggleExpanded={() => {
                        stepKey === expandedStepKey
                          ? setExpandedStepKey(null)
                          : setExpandedStepKey(stepKey)
                      }}
                      rightElement={
                        <StepRightElement
                          {...StepDetailMap[stepKey].rightElProps}
                        />
                      }
                    >
                      {StepDetailMap[stepKey].stepInternals}
                    </SetupStep>
                  )}
                  {index !== stepsKeysInOrder.length - 1 ? (
                    <Line marginTop={SPACING.spacing24} />
                  ) : null}
                </Flex>
              )
            })
          )}
        </>
      ) : (
        <LegacyStyledText alignSelf={ALIGN_CENTER} color={COLORS.grey50}>
          {t('loading_data')}
        </LegacyStyledText>
      )}
    </Flex>
  )
}

interface NoHardwareRequiredStepCompletion {
  stepKey: Exclude<
    StepKey,
    typeof ROBOT_CALIBRATION_STEP_KEY | typeof MODULE_SETUP_KEY
  >
  complete: boolean
  incompleteText: string | null
  incompleteElement: JSX.Element | null
  completeText: string
}

interface HardwareRequiredStepCompletion {
  stepKey: typeof ROBOT_CALIBRATION_STEP_KEY | typeof MODULE_SETUP_KEY
  complete: boolean
  missingHardware: boolean
  incompleteText: string | null
  incompleteElement: JSX.Element | null
  completeText: string
  missingHardwareText: string
}

type StepRightElementProps =
  | NoHardwareRequiredStepCompletion
  | HardwareRequiredStepCompletion

const stepRequiresHW = (
  props: StepRightElementProps
): props is HardwareRequiredStepCompletion =>
  props.stepKey === ROBOT_CALIBRATION_STEP_KEY ||
  props.stepKey === MODULE_SETUP_KEY

function StepRightElement(props: StepRightElementProps): JSX.Element | null {
  if (props.complete) {
    return (
      <Flex
        flexDirection={DIRECTION_ROW}
        alignItems={ALIGN_CENTER}
        width={FLEX_MAX_CONTENT}
      >
        <Icon
          size="1rem"
          color={COLORS.green50}
          marginRight={SPACING.spacing8}
          name="ot-check"
          id={`RunSetupCard_${props.stepKey}_completeIcon`}
        />
        <LegacyStyledText
          color={COLORS.black90}
          css={TYPOGRAPHY.pSemiBold}
          marginRight={SPACING.spacing16}
          id={`RunSetupCard_${props.stepKey}_completeText`}
          whitespace="nowrap"
        >
          {props.completeText}
        </LegacyStyledText>
      </Flex>
    )
  } else if (stepRequiresHW(props) && props.missingHardware) {
    return (
      <Flex flexDirection={DIRECTION_ROW} alignItems={ALIGN_CENTER}>
        <Icon
          size="1rem"
          color={COLORS.yellow50}
          marginRight={SPACING.spacing8}
          name="alert-circle"
          id={`RunSetupCard_${props.stepKey}_missingHardwareIcon`}
        />
        <LegacyStyledText
          color={COLORS.black90}
          css={TYPOGRAPHY.pSemiBold}
          marginRight={SPACING.spacing16}
          id={`RunSetupCard_${props.stepKey}_missingHardwareText`}
          whitespace="nowrap"
        >
          {props.missingHardwareText}
        </LegacyStyledText>
      </Flex>
    )
  } else if (props.incompleteText != null) {
    return (
      <Flex flexDirection={DIRECTION_ROW} alignItems={ALIGN_CENTER}>
        <Icon
          size="1rem"
          color={COLORS.yellow50}
          marginRight={SPACING.spacing8}
          name="alert-circle"
          id={`RunSetupCard_${props.stepKey}_incompleteIcon`}
        />
        <LegacyStyledText
          color={COLORS.black90}
          css={TYPOGRAPHY.pSemiBold}
          marginRight={SPACING.spacing16}
          id={`RunSetupCard_${props.stepKey}_incompleteText`}
          whitespace="nowrap"
        >
          {props.incompleteText}
        </LegacyStyledText>
      </Flex>
    )
  } else if (props.incompleteElement != null) {
    return props.incompleteElement
  } else {
    return null
  }
}

function LearnAboutLPC(): JSX.Element {
  const { t } = useTranslation('protocol_setup')
  const [showLPCHelpModal, setShowLPCHelpModal] = React.useState(false)
  return (
    <>
      <Link
        css={TYPOGRAPHY.linkPSemiBold}
        marginRight={SPACING.spacing16}
        whiteSpace="nowrap"
        onClick={(e: React.MouseEvent) => {
          // clicking link shouldn't toggle step expanded state
          e.preventDefault()
          e.stopPropagation()
          setShowLPCHelpModal(true)
        }}
      >
        {t('learn_how_it_works')}
      </Link>
      {showLPCHelpModal ? (
        <HowLPCWorksModal
          onCloseClick={() => {
            setShowLPCHelpModal(false)
          }}
        />
      ) : null}
    </>
  )
}<|MERGE_RESOLUTION|>--- conflicted
+++ resolved
@@ -260,12 +260,8 @@
           isFlex && hasModules
             ? t('calibration_ready')
             : t('deck_hardware_ready'),
-<<<<<<< HEAD
-        incompleteText: isFlex ? t('calibration_needed') : t('action_needed'),
-=======
         incompleteText:
           isFlex && hasModules ? t('calibration_needed') : t('action_needed'),
->>>>>>> 243633c6
         missingHardware: isMissingModule || isFixtureMismatch,
         missingHardwareText: t('action_needed'),
         incompleteElement: null,
