--- conflicted
+++ resolved
@@ -18,10 +18,6 @@
   FLEX_ROBOT_TYPE,
   OT2_ROBOT_TYPE,
   parseAllRequiredModuleModels,
-<<<<<<< HEAD
-  parseLiquidsInLoadOrder,
-=======
->>>>>>> 4b897fcb
 } from '@opentrons/shared-data'
 
 import { Line } from '../../../atoms/structure'
@@ -190,19 +186,17 @@
   const [liquidSetupComplete, setLiquidSetupComplete] = React.useState<boolean>(
     !hasLiquids
   )
-<<<<<<< HEAD
-  if (!hasLiquids && missingSteps.includes('liquids')) {
-=======
   if (
     !hasLiquids &&
     protocolAnalysis != null &&
     missingSteps.includes('liquids')
   ) {
->>>>>>> 4b897fcb
     setMissingSteps(missingSteps.filter(step => step !== 'liquids'))
   }
   const [lpcComplete, setLpcComplete] = React.useState<boolean>(false)
-  if (robot == null) return null
+  if (robot == null) {
+    return null
+  }
   const StepDetailMap: Record<
     StepKey,
     {
@@ -259,10 +253,6 @@
       rightElProps: {
         stepKey: MODULE_SETUP_KEY,
         complete:
-<<<<<<< HEAD
-          calibrationStatusRobot.complete &&
-=======
->>>>>>> 4b897fcb
           calibrationStatusModules.complete &&
           !isMissingModule &&
           !isFixtureMismatch,
