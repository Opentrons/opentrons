import * as React from 'react'
import { useSelector } from 'react-redux'
import map from 'lodash/map'
import isEmpty from 'lodash/isEmpty'
import some from 'lodash/some'
import { useTranslation } from 'react-i18next'

import {
  Flex,
  Icon,
  LabwareRender,
  Link,
  Module,
  RobotWorkSpace,
  Tooltip,
  useHoverTooltip,
  ALIGN_CENTER,
  ALIGN_FLEX_END,
  DIRECTION_COLUMN,
  DIRECTION_ROW,
  JUSTIFY_CENTER,
  JUSTIFY_SPACE_BETWEEN,
  SIZE_1,
  SIZE_5,
  TEXT_TRANSFORM_CAPITALIZE,
  TOOLTIP_LEFT,
  COLORS,
  SPACING,
  TYPOGRAPHY,
} from '@opentrons/components'
import {
  inferModuleOrientationFromXCoordinate,
  THERMOCYCLER_MODULE_V1,
} from '@opentrons/shared-data'
import standardDeckDef from '@opentrons/shared-data/deck/definitions/2/ot2_standard.json'

import { SecondaryButton } from '../../../atoms/Buttons'
import { StyledText } from '../../../atoms/text'
import { useLPCSuccessToast } from '../../../organisms/ProtocolSetup/hooks'
import { LabwarePositionCheck } from '../../../organisms/LabwarePositionCheck'
import { ModuleExtraAttention } from './ModuleExtraAttention'
import { LabwareInfoOverlay } from '../../../organisms/ProtocolSetup/RunSetupCard/LabwareSetup/LabwareInfoOverlay'
import { LabwareOffsetModal } from '../../../organisms/ProtocolSetup/RunSetupCard/LabwareSetup/LabwareOffsetModal'
import { getModuleTypesThatRequireExtraAttention } from '../../../organisms/ProtocolSetup/RunSetupCard/LabwareSetup/utils/getModuleTypesThatRequireExtraAttention'
import { DownloadOffsetDataModal } from '../../../organisms/ProtocolUpload/DownloadOffsetDataModal'
import { getIsLabwareOffsetCodeSnippetsOn } from '../../../redux/config'
import { ReapplyOffsetsModal } from '../../ReapplyOffsetsModal'
import { useCurrentRun } from '../../ProtocolUpload/hooks'
import {
  useLabwareRenderInfoForRunById,
  useModuleRenderInfoForProtocolById,
  useProtocolDetailsForRun,
  useRunCalibrationStatus,
  useRunHasStarted,
  useUnmatchedModulesForProtocol,
} from '../hooks'
import { ProceedToRunButton } from './ProceedToRunButton'

import type { DeckDefinition } from '@opentrons/shared-data'
const DECK_LAYER_BLOCKLIST = [
  'calibrationMarkings',
  'fixedBase',
  'doorStops',
  'metalFrame',
  'removalHandle',
  'removableDeckOutline',
  'screwHoles',
]

const DECK_MAP_VIEWBOX = '-80 -40 550 500'

interface SetupLabwareProps {
  protocolRunHeaderRef: React.RefObject<HTMLDivElement> | null
  robotName: string
  runId: string
}

export function SetupLabware({
  protocolRunHeaderRef,
  robotName,
  runId,
}: SetupLabwareProps): JSX.Element {
  const moduleRenderInfoById = useModuleRenderInfoForProtocolById(
    robotName,
    runId
  )
  const labwareRenderInfoById = useLabwareRenderInfoForRunById(runId)
  const unmatchedModuleResults = useUnmatchedModulesForProtocol(
    robotName,
    runId
  )
  const { complete: isCalibrationComplete } = useRunCalibrationStatus(
    robotName,
    runId
  )
  const [targetProps, tooltipProps] = useHoverTooltip({
    placement: TOOLTIP_LEFT,
  })
<<<<<<< HEAD
  const runHasStarted = useRunHasStarted(runId)
=======
  const currentRun = useCurrentRun()
  const runStatus = useRunStatus(runId)
>>>>>>> d96e18c5
  const { protocolData } = useProtocolDetailsForRun(runId)
  const { t } = useTranslation('protocol_setup')
  const [
    showLabwareHelpModal,
    setShowLabwareHelpModal,
  ] = React.useState<boolean>(false)

  const moduleModels = map(
    moduleRenderInfoById,
    ({ moduleDef }) => moduleDef.model
  )
  const moduleTypesThatRequireExtraAttention = getModuleTypesThatRequireExtraAttention(
    moduleModels
  )
  const [
    showLabwarePositionCheckModal,
    setShowLabwarePositionCheckModal,
  ] = React.useState<boolean>(false)
  const { missingModuleIds } = unmatchedModuleResults
  const calibrationIncomplete =
    missingModuleIds.length === 0 && !isCalibrationComplete
  const moduleSetupIncomplete =
    missingModuleIds.length > 0 && isCalibrationComplete
  const moduleAndCalibrationIncomplete =
    missingModuleIds.length > 0 && !isCalibrationComplete

  const [
    downloadOffsetDataModal,
    showDownloadOffsetDataModal,
  ] = React.useState<boolean>(false)
  const isLabwareOffsetCodeSnippetsOn = useSelector(
    getIsLabwareOffsetCodeSnippetsOn
  )
  const { setIsShowingLPCSuccessToast } = useLPCSuccessToast()

  const tipRackLoadedInProtocol: boolean = some(
    protocolData?.labwareDefinitions,
    def => def.parameters?.isTiprack
  )

  const tipsArePickedUp: boolean = some(
    protocolData?.commands,
    command => command.commandType === 'pickUpTip'
  )

  let lpcDisabledReason: string | null = null

  if (moduleAndCalibrationIncomplete) {
    lpcDisabledReason = t('lpc_disabled_modules_and_calibration_not_complete')
  } else if (calibrationIncomplete) {
    lpcDisabledReason = t('lpc_disabled_calibration_not_complete')
  } else if (moduleSetupIncomplete) {
    lpcDisabledReason = t('lpc_disabled_modules_not_connected')
  } else if (runHasStarted) {
    lpcDisabledReason = t('labware_position_check_not_available')
  } else if (
    isEmpty(protocolData?.pipettes) ||
    isEmpty(protocolData?.labware)
  ) {
    lpcDisabledReason = t('labware_position_check_not_available_empty_protocol')
  } else if (!tipRackLoadedInProtocol) {
    lpcDisabledReason = t('lpc_disabled_no_tipracks_loaded')
  } else if (!tipsArePickedUp) {
    lpcDisabledReason = t('lpc_disabled_no_tipracks_used')
  }

  const showReapplyOffsetsModal =
    currentRun?.data.id === runId &&
    (currentRun?.data?.labwareOffsets == null ||
      currentRun?.data?.labwareOffsets.length === 0)

  return (
    <>
      {showReapplyOffsetsModal ? <ReapplyOffsetsModal runId={runId} /> : null}
      {showLabwareHelpModal && (
        <LabwareOffsetModal
          onCloseClick={() => setShowLabwareHelpModal(false)}
        />
      )}
      {showLabwarePositionCheckModal && (
        <LabwarePositionCheck
          onCloseClick={() => setShowLabwarePositionCheckModal(false)}
          runId={runId}
        />
      )}
      {downloadOffsetDataModal && (
        <DownloadOffsetDataModal
          onCloseClick={() => showDownloadOffsetDataModal(false)}
          runId={runId}
        />
      )}
      <Flex flex="1" maxHeight="180vh" flexDirection={DIRECTION_COLUMN}>
        <Flex flexDirection={DIRECTION_COLUMN} marginY={SPACING.spacing4}>
          {!runHasStarted &&
          moduleTypesThatRequireExtraAttention.length > 0 &&
          moduleRenderInfoById ? (
            <ModuleExtraAttention
              moduleTypes={moduleTypesThatRequireExtraAttention}
              modulesInfo={moduleRenderInfoById}
            />
          ) : null}
          <RobotWorkSpace
            deckDef={(standardDeckDef as unknown) as DeckDefinition}
            viewBox={DECK_MAP_VIEWBOX}
            deckLayerBlocklist={DECK_LAYER_BLOCKLIST}
            id={'LabwareSetup_deckMap'}
          >
            {() => (
              <>
                {map(
                  moduleRenderInfoById,
                  ({
                    x,
                    y,
                    moduleDef,
                    nestedLabwareDef,
                    nestedLabwareId,
                    nestedLabwareDisplayName,
                  }) => (
                    <Module
                      key={`LabwareSetup_Module_${moduleDef.model}_${x}${y}`}
                      x={x}
                      y={y}
                      orientation={inferModuleOrientationFromXCoordinate(x)}
                      def={moduleDef}
                      innerProps={
                        moduleDef.model === THERMOCYCLER_MODULE_V1
                          ? { lidMotorState: 'open' }
                          : {}
                      }
                    >
                      {nestedLabwareDef != null && nestedLabwareId != null ? (
                        <React.Fragment
                          key={`LabwareSetup_Labware_${nestedLabwareDef.metadata.displayName}_${x}${y}`}
                        >
                          <LabwareRender definition={nestedLabwareDef} />
                          <LabwareInfoOverlay
                            definition={nestedLabwareDef}
                            labwareId={nestedLabwareId}
                            displayName={nestedLabwareDisplayName}
                            runId={runId}
                          />
                        </React.Fragment>
                      ) : null}
                    </Module>
                  )
                )}
                {map(
                  labwareRenderInfoById,
                  ({ x, y, labwareDef, displayName }, labwareId) => {
                    return (
                      <React.Fragment
                        key={`LabwareSetup_Labware_${labwareDef.metadata.displayName}_${x}${y}`}
                      >
                        <g transform={`translate(${x},${y})`}>
                          <LabwareRender definition={labwareDef} />
                          <LabwareInfoOverlay
                            definition={labwareDef}
                            labwareId={labwareId}
                            displayName={displayName}
                            runId={runId}
                          />
                        </g>
                      </React.Fragment>
                    )
                  }
                )}
              </>
            )}
          </RobotWorkSpace>
          <Flex flexDirection={DIRECTION_COLUMN} gridGap={SPACING.spacing3}>
            <Flex flexDirection={DIRECTION_COLUMN} alignItems={ALIGN_FLEX_END}>
              <Flex color={COLORS.darkGreyEnabled} alignItems={ALIGN_CENTER}>
                <Icon
                  name="information"
                  size={SIZE_1}
                  marginRight={SPACING.spacing2}
                />
                <StyledText css={TYPOGRAPHY.labelRegular}>
                  {t('optional')}
                </StyledText>
              </Flex>
            </Flex>
            <Flex
              flexDirection={DIRECTION_COLUMN}
              gridGap={SPACING.spacing4}
              backgroundColor={COLORS.background}
              padding={SPACING.spacing5}
            >
              <Flex
                alignItems={ALIGN_CENTER}
                flexDirection={DIRECTION_ROW}
                justifyContent={JUSTIFY_SPACE_BETWEEN}
              >
                <StyledText
                  css={TYPOGRAPHY.h3SemiBold}
                  color={COLORS.darkBlack}
                >
                  {t('lpc_and_offset_data_title')}
                </StyledText>
                {isLabwareOffsetCodeSnippetsOn ? (
                  <Link
                    role="link"
                    css={TYPOGRAPHY.labelSemiBold}
                    color={COLORS.darkBlack}
                    onClick={() => showDownloadOffsetDataModal(true)}
                    id={'DownloadOffsetData'}
                  >
                    {t('get_labware_offset_data')}
                  </Link>
                ) : null}
              </Flex>
              <StyledText color={COLORS.darkBlack} css={TYPOGRAPHY.pRegular}>
                {t('labware_position_check_text')}
              </StyledText>
              <Flex
                alignItems={ALIGN_CENTER}
                flexDirection={DIRECTION_ROW}
                justifyContent={JUSTIFY_SPACE_BETWEEN}
              >
                <Link
                  role="link"
                  css={TYPOGRAPHY.labelSemiBold}
                  color={COLORS.darkBlack}
                  onClick={() => setShowLabwareHelpModal(true)}
                  data-test={'LabwareSetup_helpLink'}
                >
                  {t('labware_help_link_title')}
                </Link>
                <Flex justifyContent={JUSTIFY_CENTER}>
                  <SecondaryButton
                    textTransform={TEXT_TRANSFORM_CAPITALIZE}
                    title={t('run_labware_position_check')}
                    onClick={() => {
                      setShowLabwarePositionCheckModal(true)
                      setIsShowingLPCSuccessToast(false)
                    }}
                    id={'LabwareSetup_checkLabwarePositionsButton'}
                    {...targetProps}
                    disabled={lpcDisabledReason !== null}
                  >
                    {t('run_labware_position_check')}
                  </SecondaryButton>
                  {lpcDisabledReason !== null ? (
                    <Tooltip maxWidth={SIZE_5} {...tooltipProps}>
                      {lpcDisabledReason}
                    </Tooltip>
                  ) : null}
                </Flex>
              </Flex>
            </Flex>
          </Flex>
        </Flex>
        <Flex justifyContent={JUSTIFY_CENTER}>
          <ProceedToRunButton
            protocolRunHeaderRef={protocolRunHeaderRef}
            robotName={robotName}
            runId={runId}
          />
        </Flex>
      </Flex>
    </>
  )
}<|MERGE_RESOLUTION|>--- conflicted
+++ resolved
@@ -96,12 +96,8 @@
   const [targetProps, tooltipProps] = useHoverTooltip({
     placement: TOOLTIP_LEFT,
   })
-<<<<<<< HEAD
   const runHasStarted = useRunHasStarted(runId)
-=======
   const currentRun = useCurrentRun()
-  const runStatus = useRunStatus(runId)
->>>>>>> d96e18c5
   const { protocolData } = useProtocolDetailsForRun(runId)
   const { t } = useTranslation('protocol_setup')
   const [
