import * as React from 'react'
import { useTranslation } from 'react-i18next'
import { useSelector } from 'react-redux'
import { css } from 'styled-components'
import {
  ALIGN_CENTER,
  Box,
  COLORS,
  DeckInfoLabel,
  DIRECTION_COLUMN,
  Flex,
  JUSTIFY_CENTER,
  JUSTIFY_SPACE_BETWEEN,
  LabwareStackRender,
  SPACING,
  StyledText,
  Modal,
} from '@opentrons/components'
import { OddModal } from '../../../../molecules/OddModal'
import { getIsOnDevice } from '../../../../redux/config'
<<<<<<< HEAD
import { useMostRecentCompletedAnalysis } from '../../../LabwarePositionCheck/useMostRecentCompletedAnalysis'
=======
import { LegacyModal } from '../../../../molecules/LegacyModal'
>>>>>>> 243633c6
import { getLocationInfoNames } from '../utils/getLocationInfoNames'
import { getSlotLabwareDefinition } from '../utils/getSlotLabwareDefinition'
import { Divider } from '../../../../atoms/structure'
import { getModuleImage } from '../SetupModuleAndDeck/utils'
import {
  FLEX_ROBOT_TYPE,
  getModuleDisplayName,
  getModuleType,
  TC_MODULE_LOCATION_OT2,
  TC_MODULE_LOCATION_OT3,
  THERMOCYCLER_MODULE_TYPE,
} from '@opentrons/shared-data'
import tiprackAdapter from '../../../../assets/images/labware/opentrons_flex_96_tiprack_adapter.png'

import type { RobotType, RunTimeCommand } from '@opentrons/shared-data'

const HIDE_SCROLLBAR = css`
  ::-webkit-scrollbar {
    display: none;
  }
`

const IMAGE_STYLE = css`
  max-width: 11.5rem;
  max-height: 6.875rem;
`

const IMAGE_CONTAINER_STYLE = css`
  width: 11.5rem;
  height: 100%;
  justify-content: ${JUSTIFY_CENTER};
`

const LIST_ITEM_STYLE = css`
  align-items: ${ALIGN_CENTER};
  height: 6.875rem;
  justify-content: ${JUSTIFY_SPACE_BETWEEN};
`

interface LabwareStackModalProps {
  labwareIdTop: string
  commands: RunTimeCommand[] | null
  closeModal: () => void
  robotType?: RobotType
}

export const LabwareStackModal = (
  props: LabwareStackModalProps
): JSX.Element | null => {
  const {
    labwareIdTop,
    commands,
    closeModal,
    robotType = FLEX_ROBOT_TYPE,
  } = props
  const { t } = useTranslation('protocol_setup')
  const isOnDevice = useSelector(getIsOnDevice)

  if (commands == null) {
    return null
  }
  const {
    slotName,
    adapterName,
    adapterId,
    moduleModel,
    labwareName,
    labwareNickname,
  } = getLocationInfoNames(labwareIdTop, commands)

  const topDefinition = getSlotLabwareDefinition(labwareIdTop, commands)
  const adapterDef =
    adapterId != null
      ? getSlotLabwareDefinition(adapterId ?? '', commands)
      : null
  const isModuleThermocycler =
    moduleModel == null
      ? false
      : getModuleType(moduleModel) === THERMOCYCLER_MODULE_TYPE
  const thermocyclerLocation =
    robotType === FLEX_ROBOT_TYPE
      ? TC_MODULE_LOCATION_OT3
      : TC_MODULE_LOCATION_OT2
  const moduleDisplayName =
    moduleModel != null ? getModuleDisplayName(moduleModel) : null ?? ''
  const isAdapterForTiprack =
    adapterDef?.parameters.loadName === 'opentrons_flex_96_tiprack_adapter'
  const tiprackAdapterImg = <img src={tiprackAdapter} css={IMAGE_STYLE} />
  const moduleImg =
    moduleModel != null ? (
      <img src={getModuleImage(moduleModel, true)} css={IMAGE_STYLE} />
    ) : null

  return isOnDevice ? (
    <OddModal
      onOutsideClick={closeModal}
      header={{
        title: (
          <Flex gridGap={SPACING.spacing8}>
            <DeckInfoLabel
              deckLabel={isModuleThermocycler ? thermocyclerLocation : slotName}
            />
            <DeckInfoLabel iconName="stacked" />
          </Flex>
        ),
        onClick: closeModal,
        padding: `${SPACING.spacing32} ${SPACING.spacing32} ${SPACING.spacing12}`,
      }}
    >
      <Flex
        flexDirection={DIRECTION_COLUMN}
        css={HIDE_SCROLLBAR}
        overflowY="scroll"
        width="41.675rem"
      >
        <>
          <Flex css={LIST_ITEM_STYLE}>
            <LabwareStackLabel
              isOnDevice
              text={labwareName}
              subText={labwareNickname}
            />
            <Flex css={IMAGE_CONTAINER_STYLE}>
              <LabwareStackRender
                definitionTop={topDefinition}
                definitionBottom={adapterDef}
                highlightBottom={false}
                highlightTop={adapterDef != null && !isAdapterForTiprack}
              />
            </Flex>
          </Flex>
          <Divider marginY={SPACING.spacing16} />
        </>
        {adapterDef != null ? (
          <>
            <Flex css={LIST_ITEM_STYLE}>
              <LabwareStackLabel text={adapterName ?? ''} isOnDevice />
              {isAdapterForTiprack ? (
                <Flex css={IMAGE_CONTAINER_STYLE}>{tiprackAdapterImg}</Flex>
              ) : (
                <Flex css={IMAGE_CONTAINER_STYLE}>
                  <LabwareStackRender
                    definitionTop={topDefinition}
                    definitionBottom={adapterDef}
                    highlightBottom={true}
                    highlightTop={false}
                  />
                </Flex>
              )}
            </Flex>
            {moduleModel != null ? (
              <Divider marginY={SPACING.spacing16} />
            ) : null}
          </>
        ) : null}
        {moduleModel != null ? (
          <Flex css={LIST_ITEM_STYLE}>
            <LabwareStackLabel text={moduleDisplayName} isOnDevice />
            <Flex css={IMAGE_CONTAINER_STYLE}>{moduleImg}</Flex>
          </Flex>
        ) : null}
      </Flex>
    </OddModal>
  ) : (
    <Modal
      onClose={closeModal}
      closeOnOutsideClick
      title={t('stacked_slot')}
      titleElement1={
        <DeckInfoLabel
          deckLabel={isModuleThermocycler ? thermocyclerLocation : slotName}
        />
      }
      titleElement2={<DeckInfoLabel iconName="stacked" />}
      childrenPadding={0}
      marginLeft="0"
    >
      <Box padding={SPACING.spacing24} backgroundColor={COLORS.white}>
        <Flex flexDirection={DIRECTION_COLUMN}>
          <>
            <Flex css={LIST_ITEM_STYLE}>
              <LabwareStackLabel text={labwareName} subText={labwareNickname} />
              <Flex css={IMAGE_CONTAINER_STYLE}>
                <LabwareStackRender
                  definitionTop={topDefinition}
                  definitionBottom={adapterDef}
                  highlightBottom={false}
                  highlightTop={adapterDef != null && !isAdapterForTiprack}
                />
              </Flex>
            </Flex>
            <Divider marginY={SPACING.spacing16} />
          </>
          {adapterDef != null ? (
            <>
              <Flex css={LIST_ITEM_STYLE}>
                <LabwareStackLabel text={adapterName ?? ''} />
<<<<<<< HEAD
                {adapterDef.parameters.loadName ===
                'opentrons_flex_96_tiprack_adapter' ? (
                  tiprackAdapterImg
                ) : (
                  <LabwareStackRender
                    definitionTop={topDefinition}
                    definitionBottom={adapterDef}
                    highlightBottom={true}
                    highlightTop={false}
                  />
=======
                {isAdapterForTiprack ? (
                  <Flex css={IMAGE_CONTAINER_STYLE}>{tiprackAdapterImg}</Flex>
                ) : (
                  <Flex css={IMAGE_CONTAINER_STYLE}>
                    <LabwareStackRender
                      definitionTop={topDefinition}
                      definitionBottom={adapterDef}
                      highlightBottom
                      highlightTop={false}
                    />
                  </Flex>
>>>>>>> 243633c6
                )}
              </Flex>
              {moduleModel != null ? (
                <Divider marginY={SPACING.spacing16} />
              ) : null}
            </>
          ) : null}
          {moduleModel != null ? (
            <Flex css={LIST_ITEM_STYLE}>
              <LabwareStackLabel text={moduleDisplayName} />
              <Flex css={IMAGE_CONTAINER_STYLE}>{moduleImg}</Flex>
            </Flex>
          ) : null}
        </Flex>
      </Box>
    </Modal>
  )
}

interface LabwareStackLabelProps {
  text: string
  subText?: string
  isOnDevice?: boolean
}
function LabwareStackLabel(props: LabwareStackLabelProps): JSX.Element {
  const { text, subText, isOnDevice = false } = props
  return isOnDevice ? (
    <Flex
      flexDirection={DIRECTION_COLUMN}
      gridGap={SPACING.spacing4}
      width="28rem"
      flex="0 0 auto"
      justifyContent={JUSTIFY_CENTER}
    >
      <StyledText oddStyle="bodyTextBold">{text}</StyledText>
      {subText != null ? (
        <StyledText oddStyle="bodyTextRegular" color={COLORS.grey60}>
          {subText}
        </StyledText>
      ) : null}
    </Flex>
  ) : (
    <Flex
      flexDirection={DIRECTION_COLUMN}
      gridGap={SPACING.spacing4}
      width="14.75rem"
      flex="0 0 auto"
    >
      <StyledText desktopStyle="bodyLargeSemiBold">{text}</StyledText>
      {subText != null ? (
        <StyledText desktopStyle="bodyDefaultRegular" color={COLORS.grey60}>
          {subText}
        </StyledText>
      ) : null}
    </Flex>
  )
}<|MERGE_RESOLUTION|>--- conflicted
+++ resolved
@@ -18,11 +18,6 @@
 } from '@opentrons/components'
 import { OddModal } from '../../../../molecules/OddModal'
 import { getIsOnDevice } from '../../../../redux/config'
-<<<<<<< HEAD
-import { useMostRecentCompletedAnalysis } from '../../../LabwarePositionCheck/useMostRecentCompletedAnalysis'
-=======
-import { LegacyModal } from '../../../../molecules/LegacyModal'
->>>>>>> 243633c6
 import { getLocationInfoNames } from '../utils/getLocationInfoNames'
 import { getSlotLabwareDefinition } from '../utils/getSlotLabwareDefinition'
 import { Divider } from '../../../../atoms/structure'
@@ -220,18 +215,6 @@
             <>
               <Flex css={LIST_ITEM_STYLE}>
                 <LabwareStackLabel text={adapterName ?? ''} />
-<<<<<<< HEAD
-                {adapterDef.parameters.loadName ===
-                'opentrons_flex_96_tiprack_adapter' ? (
-                  tiprackAdapterImg
-                ) : (
-                  <LabwareStackRender
-                    definitionTop={topDefinition}
-                    definitionBottom={adapterDef}
-                    highlightBottom={true}
-                    highlightTop={false}
-                  />
-=======
                 {isAdapterForTiprack ? (
                   <Flex css={IMAGE_CONTAINER_STYLE}>{tiprackAdapterImg}</Flex>
                 ) : (
@@ -243,7 +226,6 @@
                       highlightTop={false}
                     />
                   </Flex>
->>>>>>> 243633c6
                 )}
               </Flex>
               {moduleModel != null ? (
