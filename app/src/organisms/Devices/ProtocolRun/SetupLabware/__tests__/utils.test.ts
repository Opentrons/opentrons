--- conflicted
+++ resolved
@@ -1,101 +1,3 @@
-<<<<<<< HEAD
-import _protocolWithMagTempTC from '@opentrons/shared-data/protocol/fixtures/6/transferSettings.json'
-import { getAllLabwareAndTiprackIdsInOrder } from '../utils'
-import type {
-  ProtocolAnalysisFile,
-  LoadedLabware,
-} from '@opentrons/shared-data'
-
-const labware = [
-  {
-    id: 'fixedTrash',
-    loadName: 'opentrons_1_trash_1100ml_fixed',
-    displayName: 'Trash',
-    definitionUri: 'opentrons/opentrons_1_trash_1100ml_fixed/1',
-  },
-  {
-    id:
-      '3e047fb0-3412-11eb-ad93-ed232a2337cf:opentrons/opentrons_96_tiprack_1000ul/1',
-    displayName: 'Opentrons 96 Tip Rack 1000 µL',
-    loadName: 'opentrons_96_tiprack_1000ul',
-    definitionUri: 'opentrons/opentrons_96_tiprack_1000ul/1',
-  },
-  {
-    id:
-      '5ae317e0-3412-11eb-ad93-ed232a2337cf:opentrons/nest_1_reservoir_195ml/1',
-    displayName: 'NEST 1 Well Reservoir 195 mL',
-    definitionUri: 'opentrons/nest_1_reservoir_195ml/1',
-    loadName: 'nest_1_reservoir_195ml',
-  },
-  {
-    id:
-      '60e8b050-3412-11eb-ad93-ed232a2337cf:opentrons/corning_24_wellplate_3.4ml_flat/1',
-    displayName: 'Corning 24 Well Plate 3.4 mL Flat',
-    definitionUri: 'opentrons/corning_24_wellplate_3.4ml_flat/1',
-    loadName: 'corning_24_wellplate_3.4ml_flat',
-  },
-  {
-    id:
-      'aac5d680-3412-11eb-ad93-ed232a2337cf:opentrons/nest_96_wellplate_100ul_pcr_full_skirt/1',
-    displayName: 'NEST 96 Well Plate 100 µL PCR Full Skirt',
-    definitionUri: 'opentrons/nest_96_wellplate_100ul_pcr_full_skirt/1',
-    loadName: 'nest_96_wellplate_100ul_pcr_full_skirt',
-  },
-  {
-    id:
-      'ada13110-3412-11eb-ad93-ed232a2337cf:opentrons/opentrons_96_aluminumblock_generic_pcr_strip_200ul/1',
-    displayName:
-      'Opentrons 96 Well Aluminum Block with Generic PCR Strip 200 µL',
-    definitionUri:
-      'opentrons/opentrons_96_aluminumblock_generic_pcr_strip_200ul/1',
-    loadName: 'opentrons_96_aluminumblock_generic_pcr_strip_200ul',
-  },
-  {
-    id:
-      'b0103540-3412-11eb-ad93-ed232a2337cf:opentrons/nest_96_wellplate_100ul_pcr_full_skirt/1',
-    displayName: 'NEST 96 Well Plate 100 µL PCR Full Skirt (1)',
-    definitionUri: 'opentrons/nest_96_wellplate_100ul_pcr_full_skirt/1',
-    loadName: 'nest_96_wellplate_100ul_pcr_full_skirt',
-  },
-  {
-    id:
-      'faa13a50-a9bf-11eb-bce6-9f1d5b9c1a1b:opentrons/opentrons_96_tiprack_20ul/1',
-    displayName: 'Opentrons 96 Tip Rack 20 µL',
-    definitionUri: 'opentrons/opentrons_96_tiprack_20ul/1',
-    loadName: 'opentrons_96_tiprack_20ul',
-  },
-  {
-    id: '53d3b350-a9c0-11eb-bce6-9f1d5b9c1a1b',
-    displayName: 'Corning 24 Well Plate 3.4 mL Flat (1)',
-    definitionUri: 'opentrons/corning_24_wellplate_3.4ml_flat/1',
-    loadName: 'corning_24_wellplate_3.4ml_flat',
-  },
-] as LoadedLabware[]
-
-const protocolWithMagTempTC = (_protocolWithMagTempTC as unknown) as ProtocolAnalysisFile
-
-describe('getAllLabwareAndTiprackIdsInOrder', () => {
-  it('should get all the labware and tiprack ids in order', () => {
-    const result = [
-      'aac5d680-3412-11eb-ad93-ed232a2337cf:opentrons/nest_96_wellplate_100ul_pcr_full_skirt/1',
-      '3e047fb0-3412-11eb-ad93-ed232a2337cf:opentrons/opentrons_96_tiprack_1000ul/1',
-      'ada13110-3412-11eb-ad93-ed232a2337cf:opentrons/opentrons_96_aluminumblock_generic_pcr_strip_200ul/1',
-      '5ae317e0-3412-11eb-ad93-ed232a2337cf:opentrons/nest_1_reservoir_195ml/1',
-      '60e8b050-3412-11eb-ad93-ed232a2337cf:opentrons/corning_24_wellplate_3.4ml_flat/1',
-      '53d3b350-a9c0-11eb-bce6-9f1d5b9c1a1b',
-      'b0103540-3412-11eb-ad93-ed232a2337cf:opentrons/nest_96_wellplate_100ul_pcr_full_skirt/1',
-      'faa13a50-a9bf-11eb-bce6-9f1d5b9c1a1b:opentrons/opentrons_96_tiprack_20ul/1',
-    ]
-    expect(
-      getAllLabwareAndTiprackIdsInOrder(
-        labware,
-        protocolWithMagTempTC.labwareDefinitions,
-        protocolWithMagTempTC.commands
-      )
-    ).toEqual(result)
-  })
-=======
 describe('getLabwareSetupItemGroups', () => {
   it.todo('should thoroughly test this fn')
->>>>>>> 5a3e5e4e
 })