import * as React from 'react'
import { useTranslation } from 'react-i18next'
import styled, { css } from 'styled-components'
import {
  Flex,
  SPACING,
  Icon,
  COLORS,
  DIRECTION_ROW,
  DIRECTION_COLUMN,
  TYPOGRAPHY,
  JUSTIFY_CENTER,
  RobotWorkSpace,
  LabwareRender,
  Btn,
  BORDERS,
  WRAP,
} from '@opentrons/components'
import {
  getLabwareDisplayName,
  getModuleDisplayName,
  getModuleType,
  HEATERSHAKER_MODULE_TYPE,
  LabwareDefinition2,
  MAGNETIC_MODULE_TYPE,
  ModuleType,
  TC_MODULE_LOCATION,
  THERMOCYCLER_MODULE_TYPE,
} from '@opentrons/shared-data'
import { useCreateLiveCommandMutation } from '@opentrons/react-api-client'
import { ToggleButton } from '../../../../atoms/buttons'
import { StyledText } from '../../../../atoms/text'
import { SecureLabwareModal } from '../../../ProtocolSetup/RunSetupCard/LabwareSetup/SecureLabwareModal'
import { useProtocolDetailsForRun } from '../../../Devices/hooks'
import { getAllLabwareAndTiprackIdsInOrder } from './utils'
import type {
  LoadLabwareRunTimeCommand,
  LoadModuleRunTimeCommand,
} from '@opentrons/shared-data/protocol/types/schemaV6/command/setup'
import type {
  HeaterShakerCloseLatchCreateCommand,
  HeaterShakerOpenLatchCreateCommand,
} from '@opentrons/shared-data/protocol/types/schemaV6/command/module'
import type { ModuleTypesThatRequiresExtraAttention } from '../../../ProtocolSetup/RunSetupCard/LabwareSetup/utils/getModuleTypesThatRequireExtraAttention'
import type { ModuleRenderInfoForProtocol } from '../../hooks'

const LABWARE_CARD_STYLE = css`
  box-shadow: 0 0 0 1px ${COLORS.medGreyEnabled};
  border-radius: ${BORDERS.radiusSoftCorners};
  &:hover {
    cursor: pointer;
    box-shadow: 0 0 0 1px ${COLORS.medGreyHover};
  }
`
const StyledTable = styled.table`
  width: 100%;
  text-align: ${TYPOGRAPHY.textAlignLeft};
  table-layout: ${SPACING.spacingAuto};
`
const StyledTableHeader = styled.th`
  ${TYPOGRAPHY.labelSemiBold}
  padding: ${SPACING.spacing3};
`
const StyledTableRow = styled.tr``
const StyledTableCell = styled.td`
  padding: ${SPACING.spacing3};
  text-overflow: ${WRAP};
`
interface SetupLabwareListProps {
  attachedModuleInfo: { [moduleId: string]: ModuleRenderInfoForProtocol }
  runId: string
  extraAttentionModules: ModuleTypesThatRequiresExtraAttention[]
}
export function SetupLabwareList(
  props: SetupLabwareListProps
): JSX.Element | null {
  const { attachedModuleInfo, runId, extraAttentionModules } = props
  const protocolData = useProtocolDetailsForRun(runId).protocolData
  const { t } = useTranslation('protocol_setup')
  if (protocolData == null) return null
  const labwareIdsInOrder = getAllLabwareAndTiprackIdsInOrder(
    protocolData.labware,
    protocolData.labwareDefinitions,
    protocolData.commands
  )
  const labwareCommands = protocolData.commands.filter(
    command =>
      command.commandType === 'loadLabware' &&
      command.result.definition.metadata.displayCategory !== 'trash'
  )
  const labwareCommandsInOrder = labwareIdsInOrder.map(id =>
    labwareCommands.find(command => command.result.labwareId === id)
  )
  return (
    <Flex padding={SPACING.spacing4}>
      <StyledTable key={runId}>
        <thead>
          <tr>
            <StyledTableHeader key="labware_name">
              {t('labware_name')}
            </StyledTableHeader>
            <StyledTableHeader key="initial_location">
              {t('initial_location')}
            </StyledTableHeader>
          </tr>
        </thead>
        {labwareCommandsInOrder.map((command, index) =>
          command != null ? (
            <LabwareListItem
              attachedModuleInfo={attachedModuleInfo}
              key={`${command.id}_${index}`}
              extraAttentionModules={extraAttentionModules}
              id={index}
              runId={runId}
              params={command.params as LoadLabwareRunTimeCommand['params']}
              definition={command.result.definition}
            />
          ) : null
        )}
      </StyledTable>
    </Flex>
  )
}

interface LabwareListItemProps {
  attachedModuleInfo: { [moduleId: string]: ModuleRenderInfoForProtocol }
  id: number
  runId: string
  params: LoadLabwareRunTimeCommand['params']
  definition: LabwareDefinition2
  extraAttentionModules: ModuleTypesThatRequiresExtraAttention[]
}

export function LabwareListItem(
  props: LabwareListItemProps
): JSX.Element | null {
  const {
    attachedModuleInfo,
    id,
    params,
    runId,
    definition,
    extraAttentionModules,
  } = props
  const { t } = useTranslation('protocol_setup')
  const [
    secureLabwareModalType,
    setSecureLabwareModalType,
  ] = React.useState<ModuleType | null>(null)
  const protocolData = useProtocolDetailsForRun(runId).protocolData
  const labwareDisplayName = getLabwareDisplayName(definition)
  const { createLiveCommand } = useCreateLiveCommandMutation()
  if (protocolData == null) return null

  let slotInfo: JSX.Element = t('slot_location', {
    slotName: Object.values(params.location),
  })
  let extraAttentionText: JSX.Element | null = null
  let isCorrectHeaterShakerAttached: boolean = false
  let isHeaterShakerInProtocol: boolean = false
  let isLatchClosed: boolean = false
  let latchCommand:
    | HeaterShakerOpenLatchCreateCommand
    | HeaterShakerCloseLatchCreateCommand

<<<<<<< HEAD
  if (typeof params.location === 'object' && 'moduleId' in params.location) {
    const moduleId = params.location.moduleId
    const moduleModel = protocolData.modules[moduleId].model
=======
  if ('moduleId' in params.location) {
    const moduleIdFromProtocol = params.location.moduleId
    const moduleModel = protocolData.modules[moduleIdFromProtocol].model
>>>>>>> 7825a890
    const moduleRunTimeCommand = protocolData.commands
      .filter(
        (command): command is LoadModuleRunTimeCommand =>
          command.commandType === 'loadModule'
      )
      .find(command => command.params.moduleId === moduleIdFromProtocol)
    let moduleSlotName = moduleRunTimeCommand?.params.location.slotName
    const moduleName = getModuleDisplayName(moduleModel)
    const moduleType = getModuleType(moduleModel)
    const moduleTypeNeedsAttention = extraAttentionModules.find(
      extraAttentionModType => extraAttentionModType === moduleType
    )
    if (moduleName?.includes('Thermocycler')) {
      moduleSlotName = TC_MODULE_LOCATION
    }
    slotInfo = t('module_slot_location', {
      slotName: moduleSlotName,
      moduleName: moduleName,
    })
    switch (moduleTypeNeedsAttention) {
      case MAGNETIC_MODULE_TYPE:
      case THERMOCYCLER_MODULE_TYPE:
        extraAttentionText = (
          <Btn
            color={COLORS.darkGreyEnabled}
            marginTop={SPACING.spacing3}
            data-testid={`SetupLabwareList_${moduleType}_${id}`}
            onClick={() => setSecureLabwareModalType(moduleType)}
          >
            <Flex flexDirection={DIRECTION_ROW}>
              <Icon
                name="information"
                size="0.75rem"
                marginTop={SPACING.spacingXS}
              />

              <StyledText marginLeft={SPACING.spacing2} as="p">
                {t('secure_labware_instructions')}
              </StyledText>
            </Flex>
          </Btn>
        )
        break
      case HEATERSHAKER_MODULE_TYPE:
        isHeaterShakerInProtocol = true
        extraAttentionText = (
          <StyledText as="p" color={COLORS.darkGreyEnabled}>
            {t('heater_shaker_labware_list_view')}
          </StyledText>
        )
        const matchingHeaterShaker =
          attachedModuleInfo != null &&
          attachedModuleInfo[moduleIdFromProtocol] != null
            ? attachedModuleInfo[moduleIdFromProtocol].attachedModuleMatch
            : null
        if (
          matchingHeaterShaker != null &&
          matchingHeaterShaker.moduleType === HEATERSHAKER_MODULE_TYPE
        ) {
          isLatchClosed =
            matchingHeaterShaker.data.labwareLatchStatus === 'idle_closed' ||
            matchingHeaterShaker.data.labwareLatchStatus === 'closing'

          latchCommand = {
            commandType: isLatchClosed
              ? 'heaterShaker/openLabwareLatch'
              : 'heaterShaker/closeLabwareLatch',
            params: { moduleId: matchingHeaterShaker.id },
          }
          //  Labware latch button is disabled unless the correct H-S is attached
          //  this is for MoaM support
          isCorrectHeaterShakerAttached = true
        }
    }
  }
  const toggleLatch = (): void => {
    createLiveCommand({
      command: latchCommand,
    }).catch((e: Error) => {
      console.error(
        `error setting module status with command type ${latchCommand.commandType}: ${e.message}`
      )
    })
  }
  return (
    <>
      <tbody css={LABWARE_CARD_STYLE}>
        <StyledTableRow key={id}>
          <StyledTableCell
            css={css`
              width: 50%;
            `}
          >
            <Flex flexDirection={DIRECTION_ROW}>
              <Flex width="4.1rem" height="3.6rem">
                <RobotWorkSpace
                  data-testid={`${id}_${runId}`}
                  key={id}
                  viewBox={`0 0 ${definition.dimensions.xDimension} ${definition.dimensions.yDimension}`}
                >
                  {() => <LabwareRender definition={definition} />}
                </RobotWorkSpace>
              </Flex>
              <Flex
                flexDirection={DIRECTION_COLUMN}
                justifyContent={JUSTIFY_CENTER}
                marginLeft={SPACING.spacing4}
              >
                <StyledText as="p" fontWeight={TYPOGRAPHY.fontWeightSemiBold}>
                  {labwareDisplayName}
                </StyledText>
                <StyledText as="p" color={COLORS.darkGreyEnabled}>
                  {/* params.displayName is the nickName, different from labareDisplayName */}
                  {params.displayName !== null &&
                  params.displayName !== labwareDisplayName
                    ? params.displayName
                    : null}
                </StyledText>
              </Flex>
            </Flex>
          </StyledTableCell>
          <StyledTableCell>
            <>
              <StyledText as="p">{slotInfo}</StyledText>
              {extraAttentionText != null ? extraAttentionText : null}
            </>
          </StyledTableCell>
          {isHeaterShakerInProtocol ? (
            <StyledTableCell>
              <Flex marginLeft="0.75rem" flexDirection={DIRECTION_COLUMN}>
                <StyledText as="h6" minWidth="4.62rem">
                  {t('labware_latch')}
                </StyledText>
                <Flex flexDirection={DIRECTION_ROW}>
                  <ToggleButton
                    label={`heaterShaker_${id}`}
                    disabled={!isCorrectHeaterShakerAttached}
                    toggledOn={isLatchClosed}
                    onClick={toggleLatch}
                    data-testId={`SetupLabwareList_toggleHeaterShaker_${id}`}
                  />
                  {isLatchClosed ? (
                    <StyledText
                      as="p"
                      marginTop={SPACING.spacing1}
                      marginLeft={SPACING.spacing2}
                    >
                      {t('secure')}
                    </StyledText>
                  ) : null}
                </Flex>
              </Flex>
            </StyledTableCell>
          ) : null}
        </StyledTableRow>
      </tbody>
      <tbody>
        {/* TODO(jr, 10/17/22): find a way to add a border to a table row (tr). Right now,
        we are faking it with a box-shadow and this StyledTableRow  */}
        <StyledTableRow
          key={`StyledTableRow_${id}`}
          css={css`
            height: ${SPACING.spacing2};
          `}
        />
      </tbody>
      {secureLabwareModalType != null && (
        <SecureLabwareModal
          type={secureLabwareModalType as ModuleTypesThatRequiresExtraAttention}
          onCloseClick={() => setSecureLabwareModalType(null)}
        />
      )}
    </>
  )
}<|MERGE_RESOLUTION|>--- conflicted
+++ resolved
@@ -163,15 +163,9 @@
     | HeaterShakerOpenLatchCreateCommand
     | HeaterShakerCloseLatchCreateCommand
 
-<<<<<<< HEAD
   if (typeof params.location === 'object' && 'moduleId' in params.location) {
-    const moduleId = params.location.moduleId
-    const moduleModel = protocolData.modules[moduleId].model
-=======
-  if ('moduleId' in params.location) {
     const moduleIdFromProtocol = params.location.moduleId
     const moduleModel = protocolData.modules[moduleIdFromProtocol].model
->>>>>>> 7825a890
     const moduleRunTimeCommand = protocolData.commands
       .filter(
         (command): command is LoadModuleRunTimeCommand =>
