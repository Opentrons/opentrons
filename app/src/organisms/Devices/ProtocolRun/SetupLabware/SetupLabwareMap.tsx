import * as React from 'react'
import map from 'lodash/map'

import {
  BaseDeck,
  Flex,
  Box,
  DIRECTION_COLUMN,
  SPACING,
} from '@opentrons/components'
import {
  FLEX_ROBOT_TYPE,
  getDeckDefFromRobotType,
  getSimplestDeckConfigForProtocol,
  parseInitialLoadedLabwareByAdapter,
  THERMOCYCLER_MODULE_V1,
} from '@opentrons/shared-data'

import { getLabwareSetupItemGroups } from '../../../../pages/Protocols/utils'
import { LabwareInfoOverlay } from '../LabwareInfoOverlay'
import { getLabwareRenderInfo } from '../utils/getLabwareRenderInfo'
import { getProtocolModulesInfo } from '../utils/getProtocolModulesInfo'
import { getStandardDeckViewLayerBlockList } from '../utils/getStandardDeckViewLayerBlockList'
import { OffDeckLabwareList } from './OffDeckLabwareList'

import type {
  CompletedProtocolAnalysis,
  ProtocolAnalysisOutput,
} from '@opentrons/shared-data'
import { LabwareStackModal } from './LabwareStackModal'

interface SetupLabwareMapProps {
  runId: string
  protocolAnalysis: CompletedProtocolAnalysis | ProtocolAnalysisOutput | null
}

export function SetupLabwareMap({
  runId,
  protocolAnalysis,
}: SetupLabwareMapProps): JSX.Element | null {
  // early return null if no protocol analysis
  const [
    labwareStackDetailsLabwareId,
    setLabwareStackDetailsLabwareId,
  ] = React.useState<string | null>(null)
  const [hoverLabwareId, setHoverLabwareId] = React.useState<string | null>(
    null
  )

  if (protocolAnalysis == null) return null

  const commands = protocolAnalysis.commands

  const robotType = protocolAnalysis.robotType ?? FLEX_ROBOT_TYPE
  const deckDef = getDeckDefFromRobotType(robotType)

  const protocolModulesInfo = getProtocolModulesInfo(protocolAnalysis, deckDef)

  const initialLoadedLabwareByAdapter = parseInitialLoadedLabwareByAdapter(
    commands
  )

  const modulesOnDeck = protocolModulesInfo.map(module => {
    const labwareInAdapterInMod =
      module.nestedLabwareId != null
        ? initialLoadedLabwareByAdapter[module.nestedLabwareId]
        : null
    //  only rendering the labware on top most layer so
    //  either the adapter or the labware are rendered but not both
    const topLabwareDefinition =
      labwareInAdapterInMod?.result?.definition ?? module.nestedLabwareDef
    const topLabwareId =
      labwareInAdapterInMod?.result?.labwareId ?? module.nestedLabwareId
    const topLabwareDisplayName =
      labwareInAdapterInMod?.params.displayName ??
      module.nestedLabwareDisplayName

    return {
      moduleModel: module.moduleDef.model,
      moduleLocation: { slotName: module.slotName },
      innerProps:
        module.moduleDef.model === THERMOCYCLER_MODULE_V1
          ? { lidMotorState: 'open' }
          : {},

      nestedLabwareDef: topLabwareDefinition,
      highlightLabware:
        topLabwareDefinition != null &&
        topLabwareId != null &&
        hoverLabwareId === topLabwareId,
      highlightShadowLabware:
        topLabwareDefinition != null &&
        topLabwareId != null &&
        hoverLabwareId === topLabwareId,
      stacked: topLabwareDefinition != null && topLabwareId != null,
      moduleChildren: (
        // open modal
        <g
          onClick={() => {
            if (topLabwareDefinition != null && topLabwareId != null) {
              setLabwareStackDetailsLabwareId(topLabwareId)
            }
          }}
          onMouseEnter={() => {
            if (topLabwareDefinition != null && topLabwareId != null) {
              setHoverLabwareId(topLabwareId)
            }
          }}
          onMouseLeave={() => {
            setHoverLabwareId(null)
          }}
          cursor="pointer"
        >
          {topLabwareDefinition != null && topLabwareId != null ? (
            <LabwareInfoOverlay
              definition={topLabwareDefinition}
              labwareId={topLabwareId}
              displayName={topLabwareDisplayName}
              runId={runId}
            />
          ) : null}
        </g>
      ),
    }
  })

  const { offDeckItems } = getLabwareSetupItemGroups(commands)

  const deckConfig = getSimplestDeckConfigForProtocol(protocolAnalysis)

  const labwareRenderInfo = getLabwareRenderInfo(protocolAnalysis, deckDef)

  const labwareOnDeck = map(
    labwareRenderInfo,
    ({ labwareDef, displayName, slotName }, labwareId) => {
      const labwareInAdapter = initialLoadedLabwareByAdapter[labwareId]
      //  only rendering the labware on top most layer so
      //  either the adapter or the labware are rendered but not both
      const topLabwareDefinition =
        labwareInAdapter?.result?.definition ?? labwareDef
      const topLabwareId = labwareInAdapter?.result?.labwareId ?? labwareId
      const topLabwareDisplayName =
        labwareInAdapter?.params.displayName ?? displayName
      const isLabwareInStack =
        topLabwareDefinition != null &&
        topLabwareId != null &&
        labwareInAdapter != null

      return {
        labwareLocation: { slotName },
        definition: topLabwareDefinition,
        topLabwareId,
        topLabwareDisplayName,
        highlight: isLabwareInStack && hoverLabwareId === topLabwareId,
<<<<<<< HEAD
=======
        highlightShadow: isLabwareInStack && hoverLabwareId === topLabwareId,
>>>>>>> 80261779
        labwareChildren: (
          <g
            cursor={isLabwareInStack ? 'pointer' : ''}
            onClick={() => {
              if (isLabwareInStack) {
                setLabwareStackDetailsLabwareId(topLabwareId)
              }
            }}
            onMouseEnter={() => {
              if (topLabwareDefinition != null && topLabwareId != null) {
                setHoverLabwareId(() => topLabwareId)
              }
            }}
            onMouseLeave={() => {
              setHoverLabwareId(null)
            }}
          >
            <LabwareInfoOverlay
              definition={topLabwareDefinition}
              labwareId={topLabwareId}
              displayName={topLabwareDisplayName}
              runId={runId}
            />
          </g>
        ),
        stacked: isLabwareInStack,
      }
    }
  )

  return (
    <Flex flex="1" maxHeight="180vh" flexDirection={DIRECTION_COLUMN}>
      <Flex flexDirection={DIRECTION_COLUMN} marginY={SPACING.spacing16}>
        <Box margin="0 auto" maxWidth="46.25rem" width="100%">
          <BaseDeck
            deckConfig={deckConfig}
            deckLayerBlocklist={getStandardDeckViewLayerBlockList(robotType)}
            robotType={robotType}
            labwareOnDeck={labwareOnDeck}
            modulesOnDeck={modulesOnDeck}
          />
        </Box>
        <OffDeckLabwareList
          labwareItems={offDeckItems}
          isFlex={robotType === FLEX_ROBOT_TYPE}
          commands={commands}
        />
      </Flex>
      {labwareStackDetailsLabwareId != null && (
        <LabwareStackModal
          labwareIdTop={labwareStackDetailsLabwareId}
          commands={commands}
          closeModal={() => {
            setLabwareStackDetailsLabwareId(null)
          }}
          robotType={robotType}
        />
      )}
    </Flex>
  )
}<|MERGE_RESOLUTION|>--- conflicted
+++ resolved
@@ -152,10 +152,7 @@
         topLabwareId,
         topLabwareDisplayName,
         highlight: isLabwareInStack && hoverLabwareId === topLabwareId,
-<<<<<<< HEAD
-=======
         highlightShadow: isLabwareInStack && hoverLabwareId === topLabwareId,
->>>>>>> 80261779
         labwareChildren: (
           <g
             cursor={isLabwareInStack ? 'pointer' : ''}
