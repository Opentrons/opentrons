import * as React from 'react'
import { useCreateLiveCommandMutation } from '@opentrons/react-api-client'
import {
  Icon,
  COLORS,
  Flex,
  Box,
  DIRECTION_ROW,
  SPACING,
  TYPOGRAPHY,
  JUSTIFY_FLEX_END,
} from '@opentrons/components'
import { useTranslation } from 'react-i18next'
import { Modal } from '../../../atoms/Modal'
import { PrimaryButton, SecondaryButton } from '../../../atoms/buttons'
import { StyledText } from '../../../atoms/text'
import { HeaterShakerModule } from '../../../redux/modules/types'
import { HeaterShakerModuleCard } from '../HeaterShakerWizard/HeaterShakerModuleCard'

import type { HeaterShakerDeactivateShakerCreateCommand } from '@opentrons/shared-data/protocol/types/schemaV6/command/module'

interface HeaterShakerIsRunningModalProps {
  closeModal: () => void
  module: HeaterShakerModule
  startRun: () => void
}

export const HeaterShakerIsRunningModal = (
  props: HeaterShakerIsRunningModalProps
): JSX.Element => {
  const { closeModal, module, startRun } = props
  const { t } = useTranslation('heater_shaker')
  const { createLiveCommand } = useCreateLiveCommandMutation()

  const title = (
    <Flex flexDirection={DIRECTION_ROW}>
      <Icon
        name="alert-circle"
        marginX={SPACING.spacing3}
        size={SPACING.spacingM}
<<<<<<< HEAD
        color={COLORS.warningEnabled}
        data-testid={'HeaterShakerIsRunning_warning_icon'}
=======
        color={COLORS.warning}
        data-testid="HeaterShakerIsRunning_warning_icon"
>>>>>>> b04912f0
      />
      {t('heater_shaker_is_shaking')}
    </Flex>
  )

  const stopShakeCommand: HeaterShakerDeactivateShakerCreateCommand = {
    commandType: 'heaterShaker/deactivateShaker',
    params: {
      moduleId: module.id,
    },
  }

  const handleContinueShaking = (): void => {
    startRun()
    closeModal()
  }

  const handleStopShake = (): void => {
    createLiveCommand({
      command: stopShakeCommand,
    }).catch((e: Error) => {
      console.error(
        `error setting module status with command type ${stopShakeCommand.commandType}: ${e.message}`
      )
    })
    handleContinueShaking()
  }

  return (
    <Modal onClose={closeModal} title={title}>
      <Box>
        <HeaterShakerModuleCard module={module} />
      </Box>
      <StyledText fontSize={TYPOGRAPHY.fontSizeP}>
        {t('continue_shaking_protocol_start_prompt')}
      </StyledText>

      <Flex justifyContent={JUSTIFY_FLEX_END}>
        <SecondaryButton
          marginTop={SPACING.spacing5}
          marginRight={SPACING.spacing3}
          padding={SPACING.spacingSM}
          onClick={handleStopShake}
          id="HeaterShakerIsRunningModal_stop_shaking"
        >
          {t('stop_shaking_start_run')}
        </SecondaryButton>
        <PrimaryButton
          marginTop={SPACING.spacing5}
          padding={SPACING.spacingSM}
          onClick={handleContinueShaking}
          id="HeaterShakerIsRunningModal_keep_shaking"
        >
          {t('keep_shaking_start_run')}
        </PrimaryButton>
      </Flex>
    </Modal>
  )
}<|MERGE_RESOLUTION|>--- conflicted
+++ resolved
@@ -38,13 +38,8 @@
         name="alert-circle"
         marginX={SPACING.spacing3}
         size={SPACING.spacingM}
-<<<<<<< HEAD
         color={COLORS.warningEnabled}
-        data-testid={'HeaterShakerIsRunning_warning_icon'}
-=======
-        color={COLORS.warning}
         data-testid="HeaterShakerIsRunning_warning_icon"
->>>>>>> b04912f0
       />
       {t('heater_shaker_is_shaking')}
     </Flex>
