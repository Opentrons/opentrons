--- conflicted
+++ resolved
@@ -10,12 +10,8 @@
   DIRECTION_COLUMN,
   POSITION_RELATIVE,
   ALIGN_FLEX_END,
-<<<<<<< HEAD
   TYPOGRAPHY,
-=======
-  TEXT_TRANSFORM_CAPITALIZE,
   useHoverTooltip,
->>>>>>> 75cc2f20
 } from '@opentrons/components'
 
 import { CONNECTABLE, removeRobot } from '../../redux/discovery'
