--- conflicted
+++ resolved
@@ -5,10 +5,6 @@
 import {
   Flex,
   ALIGN_CENTER,
-<<<<<<< HEAD
-  LEGACY_COLORS,
-=======
->>>>>>> e1f5673b
   COLORS,
   DIRECTION_ROW,
   JUSTIFY_SPACE_BETWEEN,
