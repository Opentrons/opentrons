import * as React from 'react'
import { useTranslation } from 'react-i18next'
import { Link as RouterLink } from 'react-router-dom'

import {
  Flex,
  ALIGN_CENTER,
  COLORS,
  DIRECTION_ROW,
  JUSTIFY_SPACE_BETWEEN,
  SPACING,
  TEXT_ALIGN_RIGHT,
  TYPOGRAPHY,
} from '@opentrons/components'

import { Banner } from '../../atoms/Banner'
import { StyledText } from '../../atoms/text'
import { useCalibrationTaskList } from './hooks'

interface CalibrationStatusBannerProps {
  robotName: string
}

export function CalibrationStatusBanner({
  robotName,
}: CalibrationStatusBannerProps): JSX.Element | null {
  const { t } = useTranslation('robot_calibration')
  const { taskListStatus, isLoading } = useCalibrationTaskList()
  if (isLoading === true || taskListStatus === 'complete') return null
  return (
    <Banner type={taskListStatus === 'bad' ? 'warning' : 'error'} width="100%">
      <Flex
        width="100%"
        alignItems={ALIGN_CENTER}
        flexDirection={DIRECTION_ROW}
        justifyContent={JUSTIFY_SPACE_BETWEEN}
      >
        <StyledText as="p">
          {taskListStatus === 'bad'
            ? t('recalibration_recommended')
            : t('missing_calibration_data_long')}
        </StyledText>
        <RouterLink to={`/devices/${robotName}/robot-settings/calibration`}>
          <StyledText
            as="p"
<<<<<<< HEAD
            color={COLORS.black90}
=======
            color={COLORS.darkBlackEnabled}
>>>>>>> 9147da8d
            paddingRight={SPACING.spacing16}
            textAlign={TEXT_ALIGN_RIGHT}
            textDecoration={TYPOGRAPHY.textDecorationUnderline}
          >
            {t('launch_calibration_link_text')}
          </StyledText>
        </RouterLink>
      </Flex>
    </Banner>
  )
}<|MERGE_RESOLUTION|>--- conflicted
+++ resolved
@@ -43,11 +43,7 @@
         <RouterLink to={`/devices/${robotName}/robot-settings/calibration`}>
           <StyledText
             as="p"
-<<<<<<< HEAD
-            color={COLORS.black90}
-=======
             color={COLORS.darkBlackEnabled}
->>>>>>> 9147da8d
             paddingRight={SPACING.spacing16}
             textAlign={TEXT_ALIGN_RIGHT}
             textDecoration={TYPOGRAPHY.textDecorationUnderline}
