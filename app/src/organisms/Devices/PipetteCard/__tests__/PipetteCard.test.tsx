import * as React from 'react'
import { when } from 'vitest-when'
import { fireEvent, screen } from '@testing-library/react'
import { describe, it, vi, beforeEach, expect } from 'vitest'
import '@testing-library/jest-dom/vitest'
import { renderWithProviders } from '../../../../__testing-utils__'
import { LEFT, RIGHT } from '@opentrons/shared-data'
import {
  useCurrentSubsystemUpdateQuery,
  usePipetteSettingsQuery,
} from '@opentrons/react-api-client'
import { i18n } from '../../../../i18n'
import { getHasCalibrationBlock } from '../../../../redux/config'
import { useDispatchApiRequest } from '../../../../redux/robot-api'
import { AskForCalibrationBlockModal } from '../../../CalibrateTipLength'
import { useCalibratePipetteOffset } from '../../../CalibratePipetteOffset/useCalibratePipetteOffset'
import { useDeckCalibrationData, useIsFlex } from '../../hooks'
import { PipetteOverflowMenu } from '../PipetteOverflowMenu'
import { AboutPipetteSlideout } from '../AboutPipetteSlideout'
import { PipetteCard } from '..'

import {
  mockLeftSpecs,
  mockRightSpecs,
} from '../../../../redux/pipettes/__fixtures__'
import { mockDeckCalData } from '../../../../redux/calibration/__fixtures__'

import type { DispatchApiRequestType } from '../../../../redux/robot-api'

vi.mock('../PipetteOverflowMenu')
vi.mock('../../../../redux/config')
vi.mock('../../../CalibratePipetteOffset/useCalibratePipetteOffset')
vi.mock('../../../CalibrateTipLength')
vi.mock('../../hooks')
vi.mock('../AboutPipetteSlideout')
vi.mock('../../../../redux/robot-api')
vi.mock('@opentrons/react-api-client')
vi.mock('../../../../redux/pipettes')

const render = (props: React.ComponentProps<typeof PipetteCard>) => {
  return renderWithProviders(<PipetteCard {...props} />, {
    i18nInstance: i18n,
  })[0]
}

const mockRobotName = 'mockRobotName'
describe('PipetteCard', () => {
  let startWizard: any
  let dispatchApiRequest: DispatchApiRequestType
  let props: React.ComponentProps<typeof PipetteCard>

  beforeEach(() => {
    startWizard = vi.fn()
    dispatchApiRequest = vi.fn()
    props = {
      pipetteModelSpecs: mockLeftSpecs,
      mount: LEFT,
      robotName: mockRobotName,
      pipetteId: 'id',
      pipetteIs96Channel: false,
      isPipetteCalibrated: false,
      pipetteIsBad: false,
<<<<<<< HEAD
      updatePipette: vi.fn(),
=======
>>>>>>> 050cf4dd
      isRunActive: false,
      isEstopNotDisengaged: false,
    }
    when(useIsFlex).calledWith(mockRobotName).thenReturn(false)
    vi.mocked(AboutPipetteSlideout).mockReturnValue(
      <div>mock about slideout</div>
    )
    when(useDeckCalibrationData).calledWith(mockRobotName).thenReturn({
      isDeckCalibrated: true,
      deckCalibrationData: mockDeckCalData,
    })
    vi.mocked(PipetteOverflowMenu).mockReturnValue(
      <div>mock pipette overflow menu</div>
    )
    vi.mocked(getHasCalibrationBlock).mockReturnValue(null)
    vi.mocked(useCalibratePipetteOffset).mockReturnValue([startWizard, null])
    vi.mocked(AskForCalibrationBlockModal).mockReturnValue(
      <div>Mock AskForCalibrationBlockModal</div>
    )
    vi.mocked(useDispatchApiRequest).mockReturnValue([
      dispatchApiRequest,
      ['id'],
    ])
    vi.mocked(useCurrentSubsystemUpdateQuery).mockReturnValue({
      data: undefined,
    } as any)
    when(usePipetteSettingsQuery)
      .calledWith({ refetchInterval: 5000, enabled: true })
      .thenReturn({} as any)
  })

  it('renders information for a left pipette', () => {
    props = {
      pipetteModelSpecs: mockLeftSpecs,
      mount: LEFT,
      robotName: mockRobotName,
      pipetteId: 'id',
      pipetteIs96Channel: false,
      isPipetteCalibrated: false,
      pipetteIsBad: false,
<<<<<<< HEAD
      updatePipette: vi.fn(),
=======
>>>>>>> 050cf4dd
      isRunActive: false,
      isEstopNotDisengaged: false,
    }
    render(props)
    screen.getByText('left Mount')
    screen.getByText('Left Pipette')
  })
  it('renders information for a 96 channel pipette with overflow menu button not disabled', () => {
    props = {
      pipetteModelSpecs: mockLeftSpecs,
      mount: LEFT,
      robotName: mockRobotName,
      pipetteId: 'id',
      pipetteIs96Channel: true,
      isPipetteCalibrated: false,
      pipetteIsBad: false,
<<<<<<< HEAD
      updatePipette: vi.fn(),
=======
>>>>>>> 050cf4dd
      isRunActive: false,
      isEstopNotDisengaged: false,
    }
    render(props)
    screen.getByText('Both Mounts')
    const overflowButton = screen.getByRole('button', {
      name: /overflow/i,
    })
    fireEvent.click(overflowButton)
    expect(overflowButton).not.toBeDisabled()
    screen.getByText('mock pipette overflow menu')
  })

  it('renders information for a 96 channel pipette with overflow menu button disabled when e-stop is pressed', () => {
    props = {
      pipetteModelSpecs: mockLeftSpecs,
      mount: LEFT,
      robotName: mockRobotName,
      pipetteId: 'id',
      pipetteIs96Channel: true,
      isPipetteCalibrated: false,
      pipetteIsBad: false,
<<<<<<< HEAD
      updatePipette: vi.fn(),
=======
>>>>>>> 050cf4dd
      isRunActive: false,
      isEstopNotDisengaged: true,
    }
    render(props)
    screen.getByText('Both Mounts')
    const overflowButton = screen.getByRole('button', {
      name: /overflow/i,
    })
    fireEvent.click(overflowButton)
    expect(overflowButton).toBeDisabled()
  })

  it('renders information for a right pipette', () => {
    props = {
      pipetteModelSpecs: mockRightSpecs,
      mount: RIGHT,
      robotName: mockRobotName,
      pipetteId: 'id',
      pipetteIs96Channel: false,
      isPipetteCalibrated: false,
      pipetteIsBad: false,
<<<<<<< HEAD
      updatePipette: vi.fn(),
=======
>>>>>>> 050cf4dd
      isRunActive: false,
      isEstopNotDisengaged: false,
    }
    render(props)
    screen.getByText('right Mount')
    screen.getByText('Right Pipette')
  })
  it('renders information for no pipette on right Mount', () => {
    props = {
      pipetteModelSpecs: null,
      mount: RIGHT,
      robotName: mockRobotName,
      pipetteIs96Channel: false,
      isPipetteCalibrated: false,
      pipetteIsBad: false,
<<<<<<< HEAD
      updatePipette: vi.fn(),
=======
>>>>>>> 050cf4dd
      isRunActive: false,
      isEstopNotDisengaged: false,
    }
    render(props)
    screen.getByText('right Mount')
    screen.getByText('Empty')
  })
  it('renders information for no pipette on left Mount', () => {
    props = {
      pipetteModelSpecs: null,
      mount: LEFT,
      robotName: mockRobotName,
      pipetteIs96Channel: false,
      isPipetteCalibrated: false,
      pipetteIsBad: false,
<<<<<<< HEAD
      updatePipette: vi.fn(),
=======
>>>>>>> 050cf4dd
      isRunActive: false,
      isEstopNotDisengaged: false,
    }
    render(props)
    screen.getByText('left Mount')
    screen.getByText('Empty')
  })
  it('does not render banner to calibrate for ot2 pipette if not calibrated', () => {
    when(useIsFlex).calledWith(mockRobotName).thenReturn(false)
    props = {
      pipetteModelSpecs: mockLeftSpecs,
      mount: LEFT,
      robotName: mockRobotName,
      pipetteIs96Channel: false,
      isPipetteCalibrated: false,
      pipetteIsBad: false,
<<<<<<< HEAD
      updatePipette: vi.fn(),
=======
>>>>>>> 050cf4dd
      isRunActive: false,
      isEstopNotDisengaged: false,
    }
    render(props)
    expect(screen.queryByText('Calibrate now')).toBeNull()
  })
  it('renders banner to calibrate for ot3 pipette if not calibrated', () => {
    when(useIsFlex).calledWith(mockRobotName).thenReturn(true)
    props = {
      pipetteModelSpecs: { ...mockLeftSpecs, name: 'p300_single_flex' },
      mount: LEFT,
      robotName: mockRobotName,
      pipetteIs96Channel: false,
      isPipetteCalibrated: false,
      pipetteIsBad: false,
<<<<<<< HEAD
      updatePipette: vi.fn(),
=======
>>>>>>> 050cf4dd
      isRunActive: false,
      isEstopNotDisengaged: false,
    }
    render(props)
    screen.getByText('Calibrate now')
  })
  it('renders kebab icon, opens and closes overflow menu on click', () => {
    props = {
      pipetteModelSpecs: mockRightSpecs,
      mount: RIGHT,
      robotName: mockRobotName,
      pipetteIs96Channel: false,
      isPipetteCalibrated: false,
      pipetteIsBad: false,
<<<<<<< HEAD
      updatePipette: vi.fn(),
=======
>>>>>>> 050cf4dd
      isRunActive: false,
      isEstopNotDisengaged: false,
    }
    render(props)

    const overflowButton = screen.getByRole('button', {
      name: /overflow/i,
    })

    fireEvent.click(overflowButton)
    expect(overflowButton).not.toBeDisabled()
    const overflowMenu = screen.getByText('mock pipette overflow menu')
    fireEvent.click(overflowMenu)
    expect(screen.queryByText('mock pipette overflow menu')).toBeNull()
  })
  it('renders firmware update needed state if pipette is bad', () => {
    props = {
      pipetteModelSpecs: mockRightSpecs,
      mount: RIGHT,
      robotName: mockRobotName,
      pipetteIs96Channel: false,
      isPipetteCalibrated: false,
      pipetteIsBad: true,
<<<<<<< HEAD
      updatePipette: vi.fn(),
=======
>>>>>>> 050cf4dd
      isRunActive: false,
      isEstopNotDisengaged: false,
    }
    render(props)
    screen.getByText('Right mount')
    screen.getByText('Instrument attached')
    screen.getByText(
      `Instrument firmware update needed. Start the update on the robot's touchscreen.`
    )
  })
  it('renders firmware update in progress state if pipette is bad and update in progress', () => {
    vi.mocked(useCurrentSubsystemUpdateQuery).mockReturnValue({
      data: { data: { updateProgress: 50 } as any },
    } as any)
    props = {
      pipetteModelSpecs: mockRightSpecs,
      mount: RIGHT,
      robotName: mockRobotName,
      pipetteIs96Channel: false,
      isPipetteCalibrated: false,
      pipetteIsBad: true,
<<<<<<< HEAD
      updatePipette: vi.fn(),
=======
>>>>>>> 050cf4dd
      isRunActive: false,
      isEstopNotDisengaged: false,
    }
    render(props)
    screen.getByText('Right mount')
    screen.getByText('Instrument attached')
    screen.getByText('Firmware update in progress...')
  })
  it('does not render a pipette settings slideout card if the pipette has no settings', () => {
    render(props)
    expect(
      screen.queryByTestId(
        `PipetteSettingsSlideout_${mockRobotName}_${props.pipetteId}`
      )
    ).not.toBeInTheDocument()
  })
})<|MERGE_RESOLUTION|>--- conflicted
+++ resolved
@@ -60,10 +60,7 @@
       pipetteIs96Channel: false,
       isPipetteCalibrated: false,
       pipetteIsBad: false,
-<<<<<<< HEAD
-      updatePipette: vi.fn(),
-=======
->>>>>>> 050cf4dd
+      updatePipette: vi.fn(),
       isRunActive: false,
       isEstopNotDisengaged: false,
     }
@@ -104,10 +101,7 @@
       pipetteIs96Channel: false,
       isPipetteCalibrated: false,
       pipetteIsBad: false,
-<<<<<<< HEAD
-      updatePipette: vi.fn(),
-=======
->>>>>>> 050cf4dd
+      updatePipette: vi.fn(),
       isRunActive: false,
       isEstopNotDisengaged: false,
     }
@@ -124,10 +118,7 @@
       pipetteIs96Channel: true,
       isPipetteCalibrated: false,
       pipetteIsBad: false,
-<<<<<<< HEAD
-      updatePipette: vi.fn(),
-=======
->>>>>>> 050cf4dd
+      updatePipette: vi.fn(),
       isRunActive: false,
       isEstopNotDisengaged: false,
     }
@@ -150,10 +141,7 @@
       pipetteIs96Channel: true,
       isPipetteCalibrated: false,
       pipetteIsBad: false,
-<<<<<<< HEAD
-      updatePipette: vi.fn(),
-=======
->>>>>>> 050cf4dd
+      updatePipette: vi.fn(),
       isRunActive: false,
       isEstopNotDisengaged: true,
     }
@@ -175,10 +163,7 @@
       pipetteIs96Channel: false,
       isPipetteCalibrated: false,
       pipetteIsBad: false,
-<<<<<<< HEAD
-      updatePipette: vi.fn(),
-=======
->>>>>>> 050cf4dd
+      updatePipette: vi.fn(),
       isRunActive: false,
       isEstopNotDisengaged: false,
     }
@@ -194,10 +179,7 @@
       pipetteIs96Channel: false,
       isPipetteCalibrated: false,
       pipetteIsBad: false,
-<<<<<<< HEAD
-      updatePipette: vi.fn(),
-=======
->>>>>>> 050cf4dd
+      updatePipette: vi.fn(),
       isRunActive: false,
       isEstopNotDisengaged: false,
     }
@@ -213,10 +195,7 @@
       pipetteIs96Channel: false,
       isPipetteCalibrated: false,
       pipetteIsBad: false,
-<<<<<<< HEAD
-      updatePipette: vi.fn(),
-=======
->>>>>>> 050cf4dd
+      updatePipette: vi.fn(),
       isRunActive: false,
       isEstopNotDisengaged: false,
     }
@@ -233,10 +212,7 @@
       pipetteIs96Channel: false,
       isPipetteCalibrated: false,
       pipetteIsBad: false,
-<<<<<<< HEAD
-      updatePipette: vi.fn(),
-=======
->>>>>>> 050cf4dd
+      updatePipette: vi.fn(),
       isRunActive: false,
       isEstopNotDisengaged: false,
     }
@@ -252,10 +228,7 @@
       pipetteIs96Channel: false,
       isPipetteCalibrated: false,
       pipetteIsBad: false,
-<<<<<<< HEAD
-      updatePipette: vi.fn(),
-=======
->>>>>>> 050cf4dd
+      updatePipette: vi.fn(),
       isRunActive: false,
       isEstopNotDisengaged: false,
     }
@@ -270,10 +243,7 @@
       pipetteIs96Channel: false,
       isPipetteCalibrated: false,
       pipetteIsBad: false,
-<<<<<<< HEAD
-      updatePipette: vi.fn(),
-=======
->>>>>>> 050cf4dd
+      updatePipette: vi.fn(),
       isRunActive: false,
       isEstopNotDisengaged: false,
     }
@@ -297,10 +267,7 @@
       pipetteIs96Channel: false,
       isPipetteCalibrated: false,
       pipetteIsBad: true,
-<<<<<<< HEAD
-      updatePipette: vi.fn(),
-=======
->>>>>>> 050cf4dd
+      updatePipette: vi.fn(),
       isRunActive: false,
       isEstopNotDisengaged: false,
     }
@@ -322,10 +289,7 @@
       pipetteIs96Channel: false,
       isPipetteCalibrated: false,
       pipetteIsBad: true,
-<<<<<<< HEAD
-      updatePipette: vi.fn(),
-=======
->>>>>>> 050cf4dd
+      updatePipette: vi.fn(),
       isRunActive: false,
       isEstopNotDisengaged: false,
     }
