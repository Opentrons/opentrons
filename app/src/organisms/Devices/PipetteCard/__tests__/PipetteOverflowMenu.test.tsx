import * as React from 'react'
import { fireEvent } from '@testing-library/react'
import { resetAllWhenMocks } from 'jest-when'
import { renderWithProviders } from '@opentrons/components'
import { i18n } from '../../../../i18n'
import { PipetteOverflowMenu } from '../PipetteOverflowMenu'
import {
  mockLeftProtoPipette,
  mockPipetteSettingsFieldsMap,
} from '../../../../redux/pipettes/__fixtures__'
import { isOT3Pipette } from '@opentrons/shared-data'

import type { Mount } from '../../../../redux/pipettes/types'

jest.mock('../../../../redux/config')
jest.mock('@opentrons/shared-data', () => {
  const actualSharedData = jest.requireActual('@opentrons/shared-data')
  return {
    ...actualSharedData,
    isOT3Pipette: jest.fn(),
  }
})

const mockIsOT3Pipette = isOT3Pipette as jest.MockedFunction<
  typeof isOT3Pipette
>

const render = (props: React.ComponentProps<typeof PipetteOverflowMenu>) => {
  return renderWithProviders(<PipetteOverflowMenu {...props} />, {
    i18nInstance: i18n,
  })[0]
}

const LEFT = 'left' as Mount
describe('PipetteOverflowMenu', () => {
  let props: React.ComponentProps<typeof PipetteOverflowMenu>

  beforeEach(() => {
    props = {
      pipetteSpecs: mockLeftProtoPipette.modelSpecs,
      pipetteSettings: mockPipetteSettingsFieldsMap,
      mount: LEFT,
      handleChangePipette: jest.fn(),
      handleCalibrate: jest.fn(),
      handleAboutSlideout: jest.fn(),
      handleSettingsSlideout: jest.fn(),
      isPipetteCalibrated: false,
      isRunActive: false,
    }
  })
  afterEach(() => {
    jest.resetAllMocks()
    resetAllWhenMocks()
  })

  it('renders information with a pipette attached', () => {
    const { getByRole } = render(props)
    const detach = getByRole('button', { name: 'Detach pipette' })
    const settings = getByRole('button', { name: 'Pipette Settings' })
    const about = getByRole('button', { name: 'About pipette' })
    fireEvent.click(detach)
    expect(props.handleChangePipette).toHaveBeenCalled()
    fireEvent.click(settings)
    expect(props.handleSettingsSlideout).toHaveBeenCalled()
    fireEvent.click(about)
    expect(props.handleAboutSlideout).toHaveBeenCalled()
  })
  it('renders information with no pipette attached', () => {
    props = {
      ...props,
      pipetteSpecs: null,
<<<<<<< HEAD
=======
      mount: LEFT,
      handleChangePipette: jest.fn(),
      handleCalibrate: jest.fn(),
      handleAboutSlideout: jest.fn(),
      handleSettingsSlideout: jest.fn(),
      isPipetteCalibrated: false,
      isRunActive: false,
>>>>>>> 4db3068f
    }
    const { getByRole } = render(props)
    const btn = getByRole('button', { name: 'Attach pipette' })
    fireEvent.click(btn)
    expect(props.handleChangePipette).toHaveBeenCalled()
  })

  it('renders recalibrate pipette text for OT-3 pipette', () => {
    mockIsOT3Pipette.mockReturnValue(true)
    props = {
      ...props,
      isPipetteCalibrated: true,
      isRunActive: false,
    }
    const { getByRole } = render(props)
    const recalibrate = getByRole('button', {
      name: 'Recalibrate pipette',
    })
    fireEvent.click(recalibrate)
    expect(props.handleCalibrate).toHaveBeenCalled()
  })

  it('should render recalibrate pipette text for OT-3 pipette', () => {
    mockIsOT3Pipette.mockReturnValue(true)
    props = {
      ...props,
      isPipetteCalibrated: true,
    }
    const { queryByRole } = render(props)
    expect(
      queryByRole('button', {
        name: 'Recalibrate pipette',
      })
    ).toBeInTheDocument()
  })

  it('renders only the about pipette button if FLEX pipette is attached', () => {
    mockIsOT3Pipette.mockReturnValue(true)

    const { getByRole, queryByRole } = render(props)

    const calibrate = getByRole('button', {
      name: 'Calibrate pipette',
    })
    const detach = getByRole('button', { name: 'Detach pipette' })
    const settings = queryByRole('button', { name: 'Pipette Settings' })
    const about = getByRole('button', { name: 'About pipette' })

    fireEvent.click(calibrate)
    expect(props.handleCalibrate).toHaveBeenCalled()
    fireEvent.click(detach)
    expect(props.handleChangePipette).toHaveBeenCalled()
    expect(settings).toBeNull()
    fireEvent.click(about)
    expect(props.handleAboutSlideout).toHaveBeenCalled()
  })

  it('does not render the pipette settings button if the pipette has no settings', () => {
    mockIsOT3Pipette.mockReturnValue(false)
    props = {
      ...props,
      pipetteSettings: null,
    }
    const { queryByRole } = render(props)
    const settings = queryByRole('button', { name: 'Pipette Settings' })

    expect(settings).not.toBeInTheDocument()
  })
})<|MERGE_RESOLUTION|>--- conflicted
+++ resolved
@@ -69,16 +69,6 @@
     props = {
       ...props,
       pipetteSpecs: null,
-<<<<<<< HEAD
-=======
-      mount: LEFT,
-      handleChangePipette: jest.fn(),
-      handleCalibrate: jest.fn(),
-      handleAboutSlideout: jest.fn(),
-      handleSettingsSlideout: jest.fn(),
-      isPipetteCalibrated: false,
-      isRunActive: false,
->>>>>>> 4db3068f
     }
     const { getByRole } = render(props)
     const btn = getByRole('button', { name: 'Attach pipette' })
