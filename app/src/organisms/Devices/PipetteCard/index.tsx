--- conflicted
+++ resolved
@@ -10,10 +10,6 @@
   DIRECTION_COLUMN,
   SPACING,
   TYPOGRAPHY,
-<<<<<<< HEAD
-  LEGACY_COLORS,
-=======
->>>>>>> e1f5673b
   COLORS,
   useOnClickOutside,
   InstrumentDiagram,
