import React from 'react'
import { Trans, useTranslation } from 'react-i18next'
import {
  getModuleDef2,
  inferModuleOrientationFromXCoordinate,
} from '@opentrons/shared-data'
import {
  DIRECTION_COLUMN,
  Flex,
  Module,
  RobotWorkSpace,
  SPACING,
  TYPOGRAPHY,
} from '@opentrons/components'
import { StyledText } from '../../../atoms/text'
import { ModuleInfo } from '../../ProtocolSetup/RunSetupCard/ModuleSetup/ModuleInfo'

import type { HeaterShakerModule } from '../../../redux/modules/types'

const VIEW_BOX = '-150 -38 440 128'
interface PowerOnProps {
  attachedModule: HeaterShakerModule | null
}

export function PowerOn(props: PowerOnProps): JSX.Element {
  const { t } = useTranslation('heater_shaker')
  const moduleDef = getModuleDef2('heaterShakerModuleV1')

  return (
    <>
      <Flex
<<<<<<< HEAD
        color={COLORS.darkBlackEnabled}
=======
>>>>>>> 0c9530e4
        flexDirection={DIRECTION_COLUMN}
        marginBottom="4rem"
        data-testid={`heater_shaker_power_on_text`}
      >
        <Trans
          t={t}
          i18nKey="step_2_power_on"
          components={{
            strong: (
              <StyledText
                fontWeight={TYPOGRAPHY.fontWeightSemiBold}
                paddingBottom={SPACING.spacingSM}
              />
            ),
            block: <span />,
          }}
        />
      </Flex>
      <RobotWorkSpace
        viewBox={VIEW_BOX}
        data-testid={`heater_shaker_svg_and_info`}
      >
        {() => (
          <React.Fragment key={`Power_on_${moduleDef.model}`}>
            <Module
              x={0}
              y={0}
              orientation={inferModuleOrientationFromXCoordinate(0)}
              def={moduleDef}
            >
              <ModuleInfo
                moduleModel={moduleDef.model}
                isAttached={props.attachedModule !== null}
                usbPort={props.attachedModule?.usbPort.port ?? null}
                hubPort={props.attachedModule?.usbPort.hub ?? null}
              />
            </Module>
          </React.Fragment>
        )}
      </RobotWorkSpace>
    </>
  )
}<|MERGE_RESOLUTION|>--- conflicted
+++ resolved
@@ -29,10 +29,6 @@
   return (
     <>
       <Flex
-<<<<<<< HEAD
-        color={COLORS.darkBlackEnabled}
-=======
->>>>>>> 0c9530e4
         flexDirection={DIRECTION_COLUMN}
         marginBottom="4rem"
         data-testid={`heater_shaker_power_on_text`}
