--- conflicted
+++ resolved
@@ -115,11 +115,7 @@
         protocolLoadOrder: 1,
         slotName: '1',
       } as ProtocolModuleInfo,
-<<<<<<< HEAD
-      currentRunId: RUN_ID_1,
       attachedModule: mockHeaterShaker,
-=======
->>>>>>> a036caf8
     }
     const { getByText, getByRole } = render(props)
 
