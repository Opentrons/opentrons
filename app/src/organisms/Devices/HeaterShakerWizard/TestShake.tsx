import React from 'react'
import { Trans, useTranslation } from 'react-i18next'
import {
  useCreateCommandMutation,
  useCreateLiveCommandMutation,
} from '@opentrons/react-api-client'
import {
  ALIGN_CENTER,
  ALIGN_FLEX_START,
  COLORS,
  DIRECTION_COLUMN,
  DIRECTION_ROW,
  Flex,
  Icon,
  SIZE_AUTO,
  SPACING,
  Text,
  TYPOGRAPHY,
  useHoverTooltip,
} from '@opentrons/components'
import { RPM, HS_RPM_MAX, HS_RPM_MIN } from '@opentrons/shared-data'
import { TertiaryButton } from '../../../atoms/buttons'
import { Tooltip } from '../../../atoms/Tooltip'
import { StyledText } from '../../../atoms/text'
import { Divider } from '../../../atoms/structure'
import { InputField } from '../../../atoms/InputField'
import { Collapsible } from '../../ModuleCard/Collapsible'
import { useLatchControls } from '../../ModuleCard/hooks'
import { useModuleIdFromRun } from '../../ModuleCard/useModuleIdFromRun'
import { useRunStatuses } from '../hooks'
import { HeaterShakerModuleCard } from './HeaterShakerModuleCard'

import type { HeaterShakerModule } from '../../../redux/modules/types'
import type {
  HeaterShakerSetAndWaitForShakeSpeedCreateCommand,
  HeaterShakerDeactivateShakerCreateCommand,
} from '@opentrons/shared-data/protocol/types/schemaV6/command/module'
import type { ProtocolModuleInfo } from '../../Devices/ProtocolRun/utils/getProtocolModulesInfo'

interface TestShakeProps {
  module: HeaterShakerModule
  setCurrentPage: React.Dispatch<React.SetStateAction<number>>
  moduleFromProtocol?: ProtocolModuleInfo
  currentRunId?: string
}

export function TestShake(props: TestShakeProps): JSX.Element {
  const { module, setCurrentPage, moduleFromProtocol, currentRunId } = props
  const { t } = useTranslation(['heater_shaker', 'device_details'])
  const { createLiveCommand } = useCreateLiveCommandMutation()
  const { createCommand } = useCreateCommandMutation()
  const [isExpanded, setExpanded] = React.useState(false)
  const { isRunIdle, isRunTerminal } = useRunStatuses()
  const [shakeValue, setShakeValue] = React.useState<string | null>(null)
  const [targetProps, tooltipProps] = useHoverTooltip()
  const { toggleLatch, isLatchClosed } = useLatchControls(module, currentRunId)
  const { moduleIdFromRun } = useModuleIdFromRun(module, currentRunId ?? null)
  const isShaking = module.data.speedStatus !== 'idle'

  const setShakeCommand: HeaterShakerSetAndWaitForShakeSpeedCreateCommand = {
    commandType: 'heaterShaker/setAndWaitForShakeSpeed',
    params: {
      moduleId: isRunIdle ? moduleIdFromRun : module.id,
      rpm: shakeValue !== null ? parseInt(shakeValue) : 0,
    },
  }

  const stopShakeCommand: HeaterShakerDeactivateShakerCreateCommand = {
    commandType: 'heaterShaker/deactivateShaker',
    params: {
      moduleId: isRunIdle ? moduleIdFromRun : module.id,
    },
  }

  const handleShakeCommand = (): void => {
    if (isRunIdle && currentRunId != null) {
      createCommand({
        runId: currentRunId,
        command: isShaking ? stopShakeCommand : setShakeCommand,
      }).catch((e: Error) => {
        console.error(
          `error setting module status with command type ${
            stopShakeCommand.commandType ?? setShakeCommand.commandType
          }: ${e.message}`
        )
      })
    } else if (isRunTerminal || currentRunId == null) {
      createLiveCommand({
        command: isShaking ? stopShakeCommand : setShakeCommand,
      }).catch((e: Error) => {
        console.error(
          `error setting module status with command type ${
            stopShakeCommand.commandType ?? setShakeCommand.commandType
          }: ${e.message}`
        )
      })
    }
    setShakeValue(null)
  }

  const errorMessage =
    shakeValue != null &&
    (parseInt(shakeValue) < HS_RPM_MIN || parseInt(shakeValue) > HS_RPM_MAX)
      ? t('device_details:input_out_of_range')
      : null

  return (
    <Flex flexDirection={DIRECTION_COLUMN}>
<<<<<<< HEAD
      <Text
        color={COLORS.darkBlackEnabled}
        fontSize={TYPOGRAPHY.fontSizeH2}
        fontWeight={700}
      >
=======
      <StyledText fontWeight={TYPOGRAPHY.fontWeightSemiBold}>
>>>>>>> 0c9530e4
        {t('step_4_of_4')}
      </StyledText>
      <Flex
        marginTop={SPACING.spacing3}
        marginBottom={SPACING.spacing4}
        backgroundColor={COLORS.background}
        paddingTop={SPACING.spacing4}
        paddingLeft={SPACING.spacing4}
        flexDirection={DIRECTION_ROW}
        data-testid={'test_shake_banner_info'}
      >
        <Flex
          size={SPACING.spacing6}
          color={COLORS.darkGreyEnabled}
          paddingBottom={SPACING.spacing4}
        >
          <Icon name="information" aria-label="information" />
        </Flex>
        <Flex
          flexDirection={DIRECTION_COLUMN}
          paddingLeft={SPACING.spacing3}
          fontSize={TYPOGRAPHY.fontSizeP}
          paddingBottom={SPACING.spacing4}
        >
          <Text fontWeight={TYPOGRAPHY.fontWeightRegular}>
            <Trans
              t={t}
              i18nKey={
                moduleFromProtocol != null
                  ? 'test_shake_banner_labware_information'
                  : 'test_shake_banner_information'
              }
              values={{
                labware: moduleFromProtocol?.nestedLabwareDisplayName,
              }}
              components={{
                bold: <strong />,
                block: (
                  <Text
                    fontSize={TYPOGRAPHY.fontSizeH2}
                    marginBottom={SPACING.spacing5}
                  />
                ),
              }}
            />
          </Text>
        </Flex>
      </Flex>
      <Flex
        alignSelf={ALIGN_CENTER}
        flexDirection={DIRECTION_COLUMN}
        fontSize={TYPOGRAPHY.fontSizeCaption}
      >
        <HeaterShakerModuleCard module={module} />
        <TertiaryButton
          marginLeft={SIZE_AUTO}
          marginTop={SPACING.spacing4}
          onClick={toggleLatch}
          disabled={isShaking}
        >
          {isLatchClosed ? t('open_labware_latch') : t('close_labware_latch')}
        </TertiaryButton>

        <Flex
          flexDirection={DIRECTION_ROW}
          marginY={SPACING.spacingL}
          alignItems={ALIGN_FLEX_START}
        >
          <Flex flexDirection={DIRECTION_COLUMN} maxWidth="6.25rem">
            <StyledText
              fontSize={TYPOGRAPHY.fontSizeCaption}
              color={COLORS.darkGreyEnabled}
            >
              {t('set_shake_speed')}
            </StyledText>
            <InputField
              data-testid={`TestShake_shake_input`}
              units={RPM}
              value={shakeValue}
              onChange={e => setShakeValue(e.target.value)}
              type="number"
              caption={t('min_max_rpm', {
                min: HS_RPM_MIN,
                max: HS_RPM_MAX,
              })}
              error={errorMessage}
            />
          </Flex>
          <TertiaryButton
            fontSize={TYPOGRAPHY.fontSizeCaption}
            marginLeft={SIZE_AUTO}
            marginTop={SPACING.spacing4}
            onClick={handleShakeCommand}
            disabled={!isLatchClosed || (shakeValue === null && !isShaking)}
            {...targetProps}
          >
            {isShaking ? t('stop_shaking') : t('start_shaking')}
          </TertiaryButton>
          {!isLatchClosed ? (
            <Tooltip tooltipProps={tooltipProps}>{t('cannot_shake')}</Tooltip>
          ) : null}
        </Flex>
      </Flex>
      <Divider marginY={SPACING.spacing4} />
      <Collapsible
        expanded={isExpanded}
        title={t('troubleshooting')}
        toggleExpanded={() => setExpanded(!isExpanded)}
      >
        <Flex
          flexDirection={DIRECTION_ROW}
          alignItems={ALIGN_FLEX_START}
          marginY={SPACING.spacing6}
        >
          <StyledText width="22rem">{t('troubleshoot_step_1')}</StyledText>
          <TertiaryButton
            fontSize={TYPOGRAPHY.fontSizeCaption}
            marginLeft={SIZE_AUTO}
            onClick={() => setCurrentPage(2)}
          >
            {t('go_to_step_1')}
          </TertiaryButton>
        </Flex>
        <Flex flexDirection={DIRECTION_ROW} alignItems={ALIGN_FLEX_START}>
          <StyledText width="22rem">{t('troubleshoot_step_3')}</StyledText>
          <TertiaryButton
            fontSize={TYPOGRAPHY.fontSizeCaption}
            marginLeft={SIZE_AUTO}
            onClick={() => setCurrentPage(4)}
          >
            {t('go_to_step_3')}
          </TertiaryButton>
        </Flex>
      </Collapsible>
      <Divider marginTop={SPACING.spacing4} marginBottom={SPACING.spacingXL} />
    </Flex>
  )
}<|MERGE_RESOLUTION|>--- conflicted
+++ resolved
@@ -106,15 +106,7 @@
 
   return (
     <Flex flexDirection={DIRECTION_COLUMN}>
-<<<<<<< HEAD
-      <Text
-        color={COLORS.darkBlackEnabled}
-        fontSize={TYPOGRAPHY.fontSizeH2}
-        fontWeight={700}
-      >
-=======
       <StyledText fontWeight={TYPOGRAPHY.fontWeightSemiBold}>
->>>>>>> 0c9530e4
         {t('step_4_of_4')}
       </StyledText>
       <Flex
