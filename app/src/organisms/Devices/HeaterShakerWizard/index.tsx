--- conflicted
+++ resolved
@@ -28,26 +28,13 @@
 interface HeaterShakerWizardProps {
   onCloseClick: () => unknown
   moduleFromProtocol?: ProtocolModuleInfo
-<<<<<<< HEAD
   attachedModule: HeaterShakerModule | null
-  currentRunId?: string
-=======
->>>>>>> a036caf8
 }
 
 export const HeaterShakerWizard = (
   props: HeaterShakerWizardProps
 ): JSX.Element | null => {
-<<<<<<< HEAD
-  const {
-    onCloseClick,
-    moduleFromProtocol,
-    attachedModule,
-    currentRunId,
-  } = props
-=======
-  const { onCloseClick, moduleFromProtocol } = props
->>>>>>> a036caf8
+  const { onCloseClick, moduleFromProtocol, attachedModule } = props
   const { t } = useTranslation(['heater_shaker', 'shared'])
   const [currentPage, setCurrentPage] = React.useState(0)
   const { robotName } = useParams<NavRouteParams>()
@@ -95,17 +82,10 @@
       case 4:
         buttonContent = t('btn_test_shake')
         return (
-          // heaterShaker should never be null because isPrimaryCTAEnabled would be disabled otherwise
-<<<<<<< HEAD
+          // attachedModule should never be null because isPrimaryCTAEnabled would be disabled otherwise
           attachedModule != null ? (
-            <AttachAdapter
-              module={attachedModule}
-              currentRunId={currentRunId}
-            />
+            <AttachAdapter module={attachedModule} />
           ) : null
-=======
-          heaterShaker != null ? <AttachAdapter module={heaterShaker} /> : null
->>>>>>> a036caf8
         )
       case 5:
         buttonContent = t('complete')
