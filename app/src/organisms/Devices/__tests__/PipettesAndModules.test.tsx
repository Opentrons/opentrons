--- conflicted
+++ resolved
@@ -5,17 +5,8 @@
 import { Banner } from '../../../atoms/Banner'
 import { mockMagneticModule } from '../../../redux/modules/__fixtures__'
 import { useCurrentRunId } from '../../ProtocolUpload/hooks'
-<<<<<<< HEAD
-import {
-  useAttachedModules,
-  useAttachedPipettes,
-  useIsRobotViewable,
-} from '../hooks'
+import { useIsRobotViewable } from '../hooks'
 import { ModuleCard } from '../../ModuleCard'
-=======
-import { useIsRobotViewable } from '../hooks'
-import { ModuleCard } from '../ModuleCard'
->>>>>>> 6461ec84
 import { PipettesAndModules } from '../PipettesAndModules'
 import { PipetteCard } from '../PipetteCard'
 
