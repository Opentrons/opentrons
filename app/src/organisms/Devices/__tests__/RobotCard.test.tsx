import * as React from 'react'
import { MemoryRouter } from 'react-router-dom'
import { when, resetAllWhenMocks } from 'jest-when'

import { renderWithProviders } from '@opentrons/components'
import {
  mockOT2HealthResponse,
  mockOT2ServerHealthResponse,
  mockOT3HealthResponse,
  mockOT3ServerHealthResponse,
} from '@opentrons/discovery-client/src/__fixtures__'

import { i18n } from '../../../i18n'
import { mockFetchModulesSuccessActionPayloadModules } from '../../../redux/modules/__fixtures__'
import {
  mockLeftProtoPipette,
  mockRightProtoPipette,
} from '../../../redux/pipettes/__fixtures__'
import { mockConnectableRobot } from '../../../redux/discovery/__fixtures__'
import { getBuildrootUpdateDisplayInfo } from '../../../redux/buildroot'
import { getRobotModelByName } from '../../../redux/discovery'
import {
  HEALTH_STATUS_OK,
  ROBOT_MODEL_OT2,
  ROBOT_MODEL_OT3,
} from '../../../redux/discovery/constants'
import { useAttachedModules, useAttachedPipettes } from '../hooks'
import { useFeatureFlag } from '../../../redux/config'
import { UpdateRobotBanner } from '../../UpdateRobotBanner'
import { RobotStatusHeader } from '../RobotStatusHeader'
import { RobotCard } from '../RobotCard'

import type { State } from '../../../redux/types'

jest.mock('../../../redux/buildroot/selectors')
jest.mock('../../../redux/discovery/selectors')
jest.mock('../hooks')
jest.mock('../../UpdateRobotBanner')
jest.mock('../../../redux/config')
jest.mock('../RobotStatusHeader')

const OT2_PNG_FILE_NAME = 'OT2-R_HERO.png'
const OT3_PNG_FILE_NAME = 'OT3.png'
const MOCK_STATE: State = {
  discovery: {
    robot: { connection: { connectedTo: null } },
    robotsByName: {
      'opentrons-robot-name': {
        name: 'opentrons-robot-name',
        health: mockOT2HealthResponse,
        serverHealth: mockOT2ServerHealthResponse,
        addresses: [
          {
            ip: '10.0.0.3',
            port: 31950,
            seen: true,
            healthStatus: HEALTH_STATUS_OK,
            serverHealthStatus: HEALTH_STATUS_OK,
            healthError: null,
            serverHealthError: null,
            advertisedModel: ROBOT_MODEL_OT2,
          },
        ],
      },
      buzz: {
        name: 'buzz',
        health: mockOT3HealthResponse,
        serverHealth: mockOT3ServerHealthResponse,
        addresses: [
          {
            ip: '10.0.0.4',
            port: 31950,
            seen: true,
            healthStatus: HEALTH_STATUS_OK,
            serverHealthStatus: HEALTH_STATUS_OK,
            healthError: null,
            serverHealthError: null,
            advertisedModel: ROBOT_MODEL_OT3,
          },
        ],
      },
    },
  },
} as any

const mockUseAttachedModules = useAttachedModules as jest.MockedFunction<
  typeof useAttachedModules
>
const mockUseAttachedPipettes = useAttachedPipettes as jest.MockedFunction<
  typeof useAttachedPipettes
>
const mockUpdateRobotBanner = UpdateRobotBanner as jest.MockedFunction<
  typeof UpdateRobotBanner
>
const mockRobotStatusHeader = RobotStatusHeader as jest.MockedFunction<
  typeof RobotStatusHeader
>
const mockGetBuildrootUpdateDisplayInfo = getBuildrootUpdateDisplayInfo as jest.MockedFunction<
  typeof getBuildrootUpdateDisplayInfo
>
const mockGetRobotModelByName = getRobotModelByName as jest.MockedFunction<
  typeof getRobotModelByName
>
const mockUseFeatureFlag = useFeatureFlag as jest.MockedFunction<
  typeof useFeatureFlag
>

<<<<<<< HEAD
const simpleV6Protocol = (_uncastedSimpleV6Protocol as unknown) as ProtocolAnalysisFile<{}>
const PROTOCOL_DETAILS = {
  displayName: 'Testosaur',
  protocolData: simpleV6Protocol,
  protocolKey: 'fakeProtocolKey',
  robotType: 'OT-2 Standard' as const,
}

=======
>>>>>>> 8770df62
const render = (props: React.ComponentProps<typeof RobotCard>) => {
  return renderWithProviders(
    <MemoryRouter>
      <RobotCard {...props} />
    </MemoryRouter>,
    {
      i18nInstance: i18n,
      initialState: MOCK_STATE,
    }
  )
}

describe('RobotCard', () => {
  let props: React.ComponentProps<typeof RobotCard>

  beforeEach(() => {
    props = { robot: mockConnectableRobot }
    mockUseFeatureFlag.mockReturnValue(false)
    mockUseAttachedModules.mockReturnValue(
      mockFetchModulesSuccessActionPayloadModules
    )
    mockUseAttachedPipettes.mockReturnValue({
      left: mockLeftProtoPipette,
      right: mockRightProtoPipette,
    })
    mockUpdateRobotBanner.mockReturnValue(<div>Mock UpdateRobotBanner</div>)
    mockRobotStatusHeader.mockReturnValue(<div>Mock RobotStatusHeader</div>)
    mockGetBuildrootUpdateDisplayInfo.mockReturnValue({
      autoUpdateAction: 'reinstall',
      autoUpdateDisabledReason: null,
      updateFromFileDisabledReason: null,
    })
<<<<<<< HEAD
    when(mockUseCurrentRunId).calledWith().mockReturnValue(null)
    when(mockUseCurrentRunStatus).calledWith().mockReturnValue(null)
    when(mockUseProtocolDetailsForRun)
      .calledWith(null)
      .mockReturnValue({
        displayName: null,
        protocolData: {} as ProtocolAnalysisFile<{}>,
        protocolKey: null,
        robotType: 'OT-2 Standard',
      })
=======
>>>>>>> 8770df62
    when(mockGetRobotModelByName)
      .calledWith(MOCK_STATE, mockConnectableRobot.name)
      .mockReturnValue('OT-2')
  })
  afterEach(() => {
    jest.resetAllMocks()
    resetAllWhenMocks()
  })

  it('renders an OT-2 image when robot model is OT-2', () => {
    const [{ getByRole }] = render(props)
    const image = getByRole('img')

    expect(image.getAttribute('src')).toEqual(OT2_PNG_FILE_NAME)
  })

  it('renders an OT-3 image when robot model is OT-3', () => {
    props = { robot: { ...mockConnectableRobot, name: 'buzz' } }
    when(mockGetRobotModelByName)
      .calledWith(MOCK_STATE, 'buzz')
      .mockReturnValue('OT-3')
    const [{ getByRole }] = render(props)
    const image = getByRole('img')

    expect(image.getAttribute('src')).toEqual(OT3_PNG_FILE_NAME)
  })

  it('renders a UpdateRobotBanner component', () => {
    const [{ getByText }] = render(props)
    getByText('Mock UpdateRobotBanner')
  })

  it('renders a RobotStatusHeader component', () => {
    const [{ getByText }] = render(props)
    getByText('Mock RobotStatusHeader')
  })

  it('renders the type of pipettes attached to left and right mounts', () => {
    const [{ getByText }] = render(props)

    getByText('instruments')
    getByText(mockLeftProtoPipette.modelSpecs.displayName)
    getByText(mockRightProtoPipette.modelSpecs.displayName)
  })

  it('renders a modules section', () => {
    const [{ getByText }] = render(props)

    getByText('Modules')
  })
})<|MERGE_RESOLUTION|>--- conflicted
+++ resolved
@@ -105,17 +105,6 @@
   typeof useFeatureFlag
 >
 
-<<<<<<< HEAD
-const simpleV6Protocol = (_uncastedSimpleV6Protocol as unknown) as ProtocolAnalysisFile<{}>
-const PROTOCOL_DETAILS = {
-  displayName: 'Testosaur',
-  protocolData: simpleV6Protocol,
-  protocolKey: 'fakeProtocolKey',
-  robotType: 'OT-2 Standard' as const,
-}
-
-=======
->>>>>>> 8770df62
 const render = (props: React.ComponentProps<typeof RobotCard>) => {
   return renderWithProviders(
     <MemoryRouter>
@@ -148,19 +137,6 @@
       autoUpdateDisabledReason: null,
       updateFromFileDisabledReason: null,
     })
-<<<<<<< HEAD
-    when(mockUseCurrentRunId).calledWith().mockReturnValue(null)
-    when(mockUseCurrentRunStatus).calledWith().mockReturnValue(null)
-    when(mockUseProtocolDetailsForRun)
-      .calledWith(null)
-      .mockReturnValue({
-        displayName: null,
-        protocolData: {} as ProtocolAnalysisFile<{}>,
-        protocolKey: null,
-        robotType: 'OT-2 Standard',
-      })
-=======
->>>>>>> 8770df62
     when(mockGetRobotModelByName)
       .calledWith(MOCK_STATE, mockConnectableRobot.name)
       .mockReturnValue('OT-2')
