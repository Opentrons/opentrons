import * as React from 'react'
import { useTranslation } from 'react-i18next'
import {
  Flex,
  POSITION_RELATIVE,
  Tooltip,
  useHoverTooltip,
} from '@opentrons/components'
import { MenuList } from '../../../atoms/MenuList'
import { MenuItem } from '../../../atoms/MenuList/MenuItem'
import { MenuItemsByModuleType, useModuleOverflowMenu } from './hooks'

import type { AttachedModule } from '../../../redux/modules/types'
import type { ModuleType } from '@opentrons/shared-data'

interface ModuleOverflowMenuProps {
  module: AttachedModule
  handleSlideoutClick: () => void
  handleAboutClick: () => void
  handleTestShakeClick: () => void
<<<<<<< HEAD
=======
  handleWizardClick: () => void
>>>>>>> ea1febca
}

export const ModuleOverflowMenu = (
  props: ModuleOverflowMenuProps
): JSX.Element | null => {
  const { t } = useTranslation(['device_details', 'heater_shaker'])
<<<<<<< HEAD
  const { module, handleClick, handleAboutClick, handleTestShakeClick } = props
  const [showWizard, setShowWizard] = React.useState<boolean>(false)
  const { createLiveCommand } = useCreateLiveCommandMutation()
  const [targetProps, tooltipProps] = useHoverTooltip()

  const isLatchClosed =
    module.type === 'heaterShakerModuleType' &&
    (module.data.labwareLatchStatus === 'idle_closed' ||
      module.data.labwareLatchStatus === 'closing')

  let commandType: CreateCommand['commandType']
  switch (module.type) {
    case 'temperatureModuleType': {
      commandType = 'temperatureModule/deactivate'
      break
    }
    case 'magneticModuleType': {
      commandType = 'magneticModule/disengageMagnet'
      break
    }
    case 'thermocyclerModuleType': {
      commandType =
        module.status !== 'idle'
          ? 'thermocycler/deactivateBlock'
          : 'thermocycler/deactivateLid'
      break
    }
    case 'heaterShakerModuleType': {
      commandType =
        module.data.speedStatus !== 'idle'
          ? 'heaterShakerModule/stopShake'
          : 'heaterShakerModule/deactivateHeater'
      break
    }
  }

  const deactivateCommand:
    | TemperatureModuleDeactivateCreateCommand
    | MagneticModuleDisengageMagnetCreateCommand
    | HeaterShakerDeactivateHeaterCreateCommand
    | TCDeactivateLidCreateCommand
    | TCDeactivateBlockCreateCommand
    | HeaterShakerStopShakeCreateCommand = {
    commandType: commandType,
    params: { moduleId: module.id },
  }

  const handleDeactivation = (): void => {
    createLiveCommand({
      command: deactivateCommand,
    }).catch((e: Error) => {
      console.error(
        `error setting module status with command type ${deactivateCommand.commandType}: ${e.message}`
      )
    })
  }

  const getOnClickCommand = (isSecondary: boolean = false): void => {
    if (module.type === THERMOCYCLER_MODULE_TYPE) {
      if (isSecondary) {
        if (module.data.lidTarget !== null) {
          return handleDeactivation()
        } else {
          return handleClick(isSecondary)
        }
      } else {
        if (module.status !== 'idle') {
          return handleDeactivation()
        } else {
          return handleClick(isSecondary)
        }
      }
    } else if (module.type === HEATERSHAKER_MODULE_TYPE) {
      if (isSecondary) {
        if (module.data.speedStatus !== 'idle') {
          return handleDeactivation()
        } else {
          return handleClick(isSecondary)
        }
      } else {
        if (module.status !== 'idle') {
          return handleDeactivation()
        } else {
          return handleClick(isSecondary)
        }
      }
    } else if (module.type === TEMPERATURE_MODULE_TYPE) {
      if (module.status !== 'idle') {
        return handleDeactivation()
      } else {
        return handleClick(isSecondary)
      }
    } else {
      if (module.status !== 'disengaged') {
        return handleDeactivation()
      } else {
        return handleClick(isSecondary)
      }
    }
  }

  const latchCommand:
    | HeaterShakerOpenLatchCreateCommand
    | HeaterShakerCloseLatchCreateCommand = {
    commandType: isLatchClosed
      ? 'heaterShakerModule/openLatch'
      : 'heaterShakerModule/closeLatch',
    params: { moduleId: module.id },
  }

  const handleLatch = (): void => {
    createLiveCommand({
      command: latchCommand,
    }).catch((e: Error) => {
      console.error(
        `error setting module status with command type ${latchCommand.commandType}: ${e.message}`
      )
    })
  }

  const menuItemsByModuleType = {
    thermocyclerModuleType: [
      {
        setSetting:
          module.type === THERMOCYCLER_MODULE_TYPE &&
          module.data.lidTarget !== null
            ? t('overflow_menu_deactivate_lid')
            : t('overflow_menu_lid_temp'),
        isSecondary: true,
        disabledReason: false,
      },
      {
        setSetting:
          module.type === THERMOCYCLER_MODULE_TYPE && module.status !== 'idle'
            ? t('overflow_menu_deactivate_block')
            : t('overflow_menu_set_block_temp'),
        isSecondary: false,
        disabledReason: false,
      },
    ],
    temperatureModuleType: [
      {
        setSetting:
          module.type === TEMPERATURE_MODULE_TYPE && module.status !== 'idle'
            ? t('overflow_menu_deactivate_temp')
            : t('overflow_menu_mod_temp'),
        isSecondary: false,
        disabledReason: false,
      },
    ],
    magneticModuleType: [
      {
        setSetting:
          module.type === MAGNETIC_MODULE_TYPE && module.status !== 'disengaged'
            ? t('overflow_menu_disengage')
            : t('overflow_menu_engage'),

        isSecondary: false,
        disabledReason: false,
      },
    ],
    heaterShakerModuleType: [
      {
        setSetting:
          module.type === HEATERSHAKER_MODULE_TYPE && module.status !== 'idle'
            ? t('deactivate', { ns: 'heater_shaker' })
            : t('set_temperature', { ns: 'heater_shaker' }),
        isSecondary: false,
        disabledReason: false,
      },
      {
        setSetting:
          module.type === HEATERSHAKER_MODULE_TYPE && module.status === 'idle'
            ? t('set_shake_speed', { ns: 'heater_shaker' })
            : t('stop_shaking', { ns: 'heater_shaker' }),
        isSecondary: true,
        disabledReason:
          module.type === HEATERSHAKER_MODULE_TYPE &&
          (module.data.labwareLatchStatus === 'idle_open' ||
            module.data.labwareLatchStatus === 'opening'),
      },
    ],
  }

  const isLatchDisabled =
    module.type === HEATERSHAKER_MODULE_TYPE &&
    module.data.speedStatus !== 'idle'

  const AboutModuleBtn = (
    <MenuItem
      minWidth="10rem"
      key={`about_module_${module.model}`}
      data-testid={`about_module_${module.model}`}
      onClick={() => handleAboutClick()}
    >
      {t('overflow_menu_about')}
    </MenuItem>
  )
  const LabwareLatchBtn = (
    <>
      <MenuItem
        minWidth="10rem"
        key={`hs_labware_latch_${module.model}`}
        data-testid={`hs_labware_latch_${module.model}`}
        onClick={handleLatch}
        disabled={isLatchDisabled}
        {...targetProps}
      >
        {t(isLatchClosed ? 'open_labware_latch' : 'close_labware_latch', {
          ns: 'heater_shaker',
        })}
      </MenuItem>
      {/* TODO:(jr, 3/11/22): update Tooltip to new design */}
      {isLatchDisabled ? (
        <Tooltip {...tooltipProps} key={`tooltip_latch_${module.model}`}>
          {t('cannot_open_latch', { ns: 'heater_shaker' })}
        </Tooltip>
      ) : null}
    </>
  )
  const AttachToDeckBtn = (
    <MenuItem
      minWidth="10rem"
      key={`hs_attach_to_deck_${module.model}`}
      data-testid={`hs_attach_to_deck_${module.model}`}
      onClick={() => setShowWizard(true)}
    >
      {t('how_to_attach_to_deck', { ns: 'heater_shaker' })}
    </MenuItem>
  )
  const TestShakeBtn = (
    <MenuItem
      minWidth="10rem"
      onClick={() => handleTestShakeClick()}
      key={`hs_test_shake_btn_${module.model}`}
    >
      {t('test_shake', { ns: 'heater_shaker' })}
    </MenuItem>
=======
  const {
    module,
    handleSlideoutClick,
    handleAboutClick,
    handleTestShakeClick,
    handleWizardClick,
  } = props
  const [targetProps, tooltipProps] = useHoverTooltip()
  const { menuOverflowItemsByModuleType } = useModuleOverflowMenu(
    module,
    handleAboutClick,
    handleTestShakeClick,
    handleWizardClick,
    handleSlideoutClick
>>>>>>> ea1febca
  )

  return (
    <>
      <Flex position={POSITION_RELATIVE}>
        <MenuList
          buttons={[
            (menuOverflowItemsByModuleType[
              module.type
            ] as MenuItemsByModuleType[ModuleType]).map(
              (item: any, index: number) => {
                return (
                  <>
                    <MenuItem
                      minWidth="10rem"
                      key={`${index}_${module.model}`}
                      onClick={() => item.onClick}
                      data-testid={`module_setting_${module.model}`}
                      disabled={item.disabledReason}
                      {...targetProps}
                    >
                      {item.setSetting}
                    </MenuItem>
                    {item.disabledReason && (
                      <Tooltip
                        {...tooltipProps}
                        key={`tooltip_${index}_${module.model}`}
                      >
                        {t('cannot_shake', { ns: 'heater_shaker' })}
                      </Tooltip>
                    )}
                    {item.menuButtons}
                  </>
                )
              }
            ),
          ]}
        />
      </Flex>
    </>
  )
}<|MERGE_RESOLUTION|>--- conflicted
+++ resolved
@@ -18,256 +18,13 @@
   handleSlideoutClick: () => void
   handleAboutClick: () => void
   handleTestShakeClick: () => void
-<<<<<<< HEAD
-=======
   handleWizardClick: () => void
->>>>>>> ea1febca
 }
 
 export const ModuleOverflowMenu = (
   props: ModuleOverflowMenuProps
 ): JSX.Element | null => {
   const { t } = useTranslation(['device_details', 'heater_shaker'])
-<<<<<<< HEAD
-  const { module, handleClick, handleAboutClick, handleTestShakeClick } = props
-  const [showWizard, setShowWizard] = React.useState<boolean>(false)
-  const { createLiveCommand } = useCreateLiveCommandMutation()
-  const [targetProps, tooltipProps] = useHoverTooltip()
-
-  const isLatchClosed =
-    module.type === 'heaterShakerModuleType' &&
-    (module.data.labwareLatchStatus === 'idle_closed' ||
-      module.data.labwareLatchStatus === 'closing')
-
-  let commandType: CreateCommand['commandType']
-  switch (module.type) {
-    case 'temperatureModuleType': {
-      commandType = 'temperatureModule/deactivate'
-      break
-    }
-    case 'magneticModuleType': {
-      commandType = 'magneticModule/disengageMagnet'
-      break
-    }
-    case 'thermocyclerModuleType': {
-      commandType =
-        module.status !== 'idle'
-          ? 'thermocycler/deactivateBlock'
-          : 'thermocycler/deactivateLid'
-      break
-    }
-    case 'heaterShakerModuleType': {
-      commandType =
-        module.data.speedStatus !== 'idle'
-          ? 'heaterShakerModule/stopShake'
-          : 'heaterShakerModule/deactivateHeater'
-      break
-    }
-  }
-
-  const deactivateCommand:
-    | TemperatureModuleDeactivateCreateCommand
-    | MagneticModuleDisengageMagnetCreateCommand
-    | HeaterShakerDeactivateHeaterCreateCommand
-    | TCDeactivateLidCreateCommand
-    | TCDeactivateBlockCreateCommand
-    | HeaterShakerStopShakeCreateCommand = {
-    commandType: commandType,
-    params: { moduleId: module.id },
-  }
-
-  const handleDeactivation = (): void => {
-    createLiveCommand({
-      command: deactivateCommand,
-    }).catch((e: Error) => {
-      console.error(
-        `error setting module status with command type ${deactivateCommand.commandType}: ${e.message}`
-      )
-    })
-  }
-
-  const getOnClickCommand = (isSecondary: boolean = false): void => {
-    if (module.type === THERMOCYCLER_MODULE_TYPE) {
-      if (isSecondary) {
-        if (module.data.lidTarget !== null) {
-          return handleDeactivation()
-        } else {
-          return handleClick(isSecondary)
-        }
-      } else {
-        if (module.status !== 'idle') {
-          return handleDeactivation()
-        } else {
-          return handleClick(isSecondary)
-        }
-      }
-    } else if (module.type === HEATERSHAKER_MODULE_TYPE) {
-      if (isSecondary) {
-        if (module.data.speedStatus !== 'idle') {
-          return handleDeactivation()
-        } else {
-          return handleClick(isSecondary)
-        }
-      } else {
-        if (module.status !== 'idle') {
-          return handleDeactivation()
-        } else {
-          return handleClick(isSecondary)
-        }
-      }
-    } else if (module.type === TEMPERATURE_MODULE_TYPE) {
-      if (module.status !== 'idle') {
-        return handleDeactivation()
-      } else {
-        return handleClick(isSecondary)
-      }
-    } else {
-      if (module.status !== 'disengaged') {
-        return handleDeactivation()
-      } else {
-        return handleClick(isSecondary)
-      }
-    }
-  }
-
-  const latchCommand:
-    | HeaterShakerOpenLatchCreateCommand
-    | HeaterShakerCloseLatchCreateCommand = {
-    commandType: isLatchClosed
-      ? 'heaterShakerModule/openLatch'
-      : 'heaterShakerModule/closeLatch',
-    params: { moduleId: module.id },
-  }
-
-  const handleLatch = (): void => {
-    createLiveCommand({
-      command: latchCommand,
-    }).catch((e: Error) => {
-      console.error(
-        `error setting module status with command type ${latchCommand.commandType}: ${e.message}`
-      )
-    })
-  }
-
-  const menuItemsByModuleType = {
-    thermocyclerModuleType: [
-      {
-        setSetting:
-          module.type === THERMOCYCLER_MODULE_TYPE &&
-          module.data.lidTarget !== null
-            ? t('overflow_menu_deactivate_lid')
-            : t('overflow_menu_lid_temp'),
-        isSecondary: true,
-        disabledReason: false,
-      },
-      {
-        setSetting:
-          module.type === THERMOCYCLER_MODULE_TYPE && module.status !== 'idle'
-            ? t('overflow_menu_deactivate_block')
-            : t('overflow_menu_set_block_temp'),
-        isSecondary: false,
-        disabledReason: false,
-      },
-    ],
-    temperatureModuleType: [
-      {
-        setSetting:
-          module.type === TEMPERATURE_MODULE_TYPE && module.status !== 'idle'
-            ? t('overflow_menu_deactivate_temp')
-            : t('overflow_menu_mod_temp'),
-        isSecondary: false,
-        disabledReason: false,
-      },
-    ],
-    magneticModuleType: [
-      {
-        setSetting:
-          module.type === MAGNETIC_MODULE_TYPE && module.status !== 'disengaged'
-            ? t('overflow_menu_disengage')
-            : t('overflow_menu_engage'),
-
-        isSecondary: false,
-        disabledReason: false,
-      },
-    ],
-    heaterShakerModuleType: [
-      {
-        setSetting:
-          module.type === HEATERSHAKER_MODULE_TYPE && module.status !== 'idle'
-            ? t('deactivate', { ns: 'heater_shaker' })
-            : t('set_temperature', { ns: 'heater_shaker' }),
-        isSecondary: false,
-        disabledReason: false,
-      },
-      {
-        setSetting:
-          module.type === HEATERSHAKER_MODULE_TYPE && module.status === 'idle'
-            ? t('set_shake_speed', { ns: 'heater_shaker' })
-            : t('stop_shaking', { ns: 'heater_shaker' }),
-        isSecondary: true,
-        disabledReason:
-          module.type === HEATERSHAKER_MODULE_TYPE &&
-          (module.data.labwareLatchStatus === 'idle_open' ||
-            module.data.labwareLatchStatus === 'opening'),
-      },
-    ],
-  }
-
-  const isLatchDisabled =
-    module.type === HEATERSHAKER_MODULE_TYPE &&
-    module.data.speedStatus !== 'idle'
-
-  const AboutModuleBtn = (
-    <MenuItem
-      minWidth="10rem"
-      key={`about_module_${module.model}`}
-      data-testid={`about_module_${module.model}`}
-      onClick={() => handleAboutClick()}
-    >
-      {t('overflow_menu_about')}
-    </MenuItem>
-  )
-  const LabwareLatchBtn = (
-    <>
-      <MenuItem
-        minWidth="10rem"
-        key={`hs_labware_latch_${module.model}`}
-        data-testid={`hs_labware_latch_${module.model}`}
-        onClick={handleLatch}
-        disabled={isLatchDisabled}
-        {...targetProps}
-      >
-        {t(isLatchClosed ? 'open_labware_latch' : 'close_labware_latch', {
-          ns: 'heater_shaker',
-        })}
-      </MenuItem>
-      {/* TODO:(jr, 3/11/22): update Tooltip to new design */}
-      {isLatchDisabled ? (
-        <Tooltip {...tooltipProps} key={`tooltip_latch_${module.model}`}>
-          {t('cannot_open_latch', { ns: 'heater_shaker' })}
-        </Tooltip>
-      ) : null}
-    </>
-  )
-  const AttachToDeckBtn = (
-    <MenuItem
-      minWidth="10rem"
-      key={`hs_attach_to_deck_${module.model}`}
-      data-testid={`hs_attach_to_deck_${module.model}`}
-      onClick={() => setShowWizard(true)}
-    >
-      {t('how_to_attach_to_deck', { ns: 'heater_shaker' })}
-    </MenuItem>
-  )
-  const TestShakeBtn = (
-    <MenuItem
-      minWidth="10rem"
-      onClick={() => handleTestShakeClick()}
-      key={`hs_test_shake_btn_${module.model}`}
-    >
-      {t('test_shake', { ns: 'heater_shaker' })}
-    </MenuItem>
-=======
   const {
     module,
     handleSlideoutClick,
@@ -282,7 +39,6 @@
     handleTestShakeClick,
     handleWizardClick,
     handleSlideoutClick
->>>>>>> ea1febca
   )
 
   return (
