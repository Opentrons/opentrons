--- conflicted
+++ resolved
@@ -54,12 +54,8 @@
   const { module, onCloseClick, isExpanded, runId } = props
   const { t } = useTranslation(['device_details', 'shared', 'heater_shaker'])
   const { createLiveCommand } = useCreateLiveCommandMutation()
-<<<<<<< HEAD
   const { createCommand } = useCreateCommandMutation()
-  const name = getModuleDisplayName(module.model)
-=======
   const name = getModuleDisplayName(module.moduleModel)
->>>>>>> cd25aea5
   const [targetProps, tooltipProps] = useHoverTooltip()
   const { toggleLatch, isLatchClosed } = useLatchCommand(module, runId)
 
