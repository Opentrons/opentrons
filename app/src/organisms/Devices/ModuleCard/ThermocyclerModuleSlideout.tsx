--- conflicted
+++ resolved
@@ -46,12 +46,8 @@
   const { t } = useTranslation('device_details')
   const [tempValue, setTempValue] = React.useState<string | null>(null)
   const { createLiveCommand } = useCreateLiveCommandMutation()
-<<<<<<< HEAD
   const { createCommand } = useCreateCommandMutation()
-  const moduleName = getModuleDisplayName(module.model)
-=======
   const moduleName = getModuleDisplayName(module.moduleModel)
->>>>>>> cd25aea5
   const modulePart = isSecondaryTemp ? 'Lid' : 'Block'
   const tempRanges = getTCTempRange(isSecondaryTemp)
 
