--- conflicted
+++ resolved
@@ -103,14 +103,8 @@
       const setTempCommand: HeaterShakerStartSetTargetTemperatureCreateCommand = {
         commandType: 'heaterShaker/setTargetTemperature',
         params: {
-<<<<<<< HEAD
-          moduleId: module.id,
+          moduleId: runId != null ? moduleIdFromRun : module.id,
           celsius: parseInt(hsValue),
-=======
-          moduleId: runId != null ? moduleIdFromRun : module.id,
-          // @ts-expect-error TODO: remove this after https://github.com/Opentrons/opentrons/pull/10182 merges
-          temperature: parseInt(hsValue),
->>>>>>> 79810966
         },
       }
       if (runId != null) {
