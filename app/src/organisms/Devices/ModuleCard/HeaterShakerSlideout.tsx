import * as React from 'react'
import { useTranslation } from 'react-i18next'
import {
  useCreateCommandMutation,
  useCreateLiveCommandMutation,
} from '@opentrons/react-api-client'
import {
  getModuleDisplayName,
  RPM,
  CELSIUS,
  HS_RPM_MAX,
  TEMP_MAX,
  HS_RPM_MIN,
  TEMP_MIN,
} from '@opentrons/shared-data'
import { Slideout } from '../../../atoms/Slideout'
import {
  COLORS,
  DIRECTION_COLUMN,
  Flex,
  FONT_WEIGHT_REGULAR,
  SPACING,
  Text,
  TYPOGRAPHY,
  useConditionalConfirm,
} from '@opentrons/components'
import { PrimaryButton } from '../../../atoms/Buttons'
import { InputField } from '../../../atoms/InputField'
import { ConfirmAttachmentModal } from './ConfirmAttachmentModal'

import type { HeaterShakerModule } from '../../../redux/modules/types'
import type {
  HeaterShakerSetTargetShakeSpeedCreateCommand,
  HeaterShakerStartSetTargetTemperatureCreateCommand,
} from '@opentrons/shared-data/protocol/types/schemaV6/command/module'

interface HeaterShakerSlideoutProps {
  module: HeaterShakerModule
  onCloseClick: () => unknown
  isExpanded: boolean
  isSetShake: boolean
  runId?: string
}

export const HeaterShakerSlideout = (
  props: HeaterShakerSlideoutProps
): JSX.Element | null => {
  const { module, onCloseClick, isExpanded, isSetShake, runId } = props
  const { t } = useTranslation('device_details')
  const [hsValue, setHsValue] = React.useState<string | null>(null)
  const { createLiveCommand } = useCreateLiveCommandMutation()
<<<<<<< HEAD
  const { createCommand } = useCreateCommandMutation()
  const moduleName = getModuleDisplayName(module.model)
=======
  const moduleName = getModuleDisplayName(module.moduleModel)
>>>>>>> cd25aea5
  const modulePart = isSetShake ? t('shake_speed') : t('temperature')

  const sendShakeSpeedCommand = (): void => {
    if (hsValue != null && isSetShake) {
      const setShakeCommand: HeaterShakerSetTargetShakeSpeedCreateCommand = {
        commandType: 'heaterShakerModule/setTargetShakeSpeed',
        params: {
          moduleId: module.id,
          rpm: parseInt(hsValue),
        },
      }
      if (runId != null) {
        createCommand({ runId: runId, command: setShakeCommand }).catch(
          (e: Error) => {
            console.error(
              `error setting heater shaker shake speed: ${e.message} with run id ${runId}`
            )
          }
        )
      } else {
        createLiveCommand({
          command: setShakeCommand,
        }).catch((e: Error) => {
          console.error(`error setting heater shaker shake speed: ${e.message}`)
        })
      }
    }
    onCloseClick()
    setHsValue(null)
  }
  const {
    confirm: confirmAttachment,
    showConfirmation: showConfirmationModal,
    cancel: cancelExit,
  } = useConditionalConfirm(sendShakeSpeedCommand, true)

  const sendSetTemperatureCommand = (): void => {
    if (hsValue != null && !isSetShake) {
      const setTempCommand: HeaterShakerStartSetTargetTemperatureCreateCommand = {
        commandType: 'heaterShakerModule/startSetTargetTemperature',
        params: {
          moduleId: module.id,
          temperature: parseInt(hsValue),
        },
      }
      if (runId != null) {
        createCommand({ runId: runId, command: setTempCommand }).catch(
          (e: Error) => {
            console.error(
              `error setting module status with command type ${setTempCommand.commandType} with run id ${runId}: ${e.message}`
            )
          }
        )
      } else {
        createLiveCommand({
          command: setTempCommand,
        }).catch((e: Error) => {
          console.error(
            `error setting module status with command type ${setTempCommand.commandType}: ${e.message}`
          )
        })
      }
    }
    isSetShake ? confirmAttachment() : setHsValue(null)
  }

  let errorMessage
  if (isSetShake) {
    errorMessage =
      hsValue != null &&
      (parseInt(hsValue) < HS_RPM_MIN || parseInt(hsValue) > HS_RPM_MAX)
        ? t('input_out_of_range')
        : null
  } else {
    errorMessage =
      hsValue != null &&
      (parseInt(hsValue) < TEMP_MIN || parseInt(hsValue) > TEMP_MAX)
        ? t('input_out_of_range')
        : null
  }

  const inputMax = isSetShake ? HS_RPM_MAX : TEMP_MAX
  const inputMin = isSetShake ? HS_RPM_MIN : TEMP_MIN
  const unit = isSetShake ? RPM : CELSIUS

  return (
    <>
      {showConfirmationModal && (
        <ConfirmAttachmentModal
          onCloseClick={cancelExit}
          onConfirmClick={confirmAttachment}
          isProceedToRunModal={false}
        />
      )}
      <Slideout
        title={t('set_status_heater_shaker', {
          part: modulePart,
          name: moduleName,
        })}
        onCloseClick={onCloseClick}
        isExpanded={isExpanded}
        footer={
          <PrimaryButton
            onClick={sendSetTemperatureCommand}
            disabled={hsValue === null || errorMessage !== null}
            width="100%"
            data-testid={`HeaterShakerSlideout_btn_${module.serialNumber}`}
          >
            {t('set_temp_or_shake', { part: modulePart })}
          </PrimaryButton>
        }
      >
        <Text
          fontWeight={FONT_WEIGHT_REGULAR}
          fontSize={TYPOGRAPHY.fontSizeP}
          paddingTop={SPACING.spacing2}
          data-testid={`HeaterShakerSlideout_title_${module.serialNumber}`}
        >
          {isSetShake ? t('set_shake_of_hs') : t('set_target_temp_of_hs')}
        </Text>
        <Flex
          marginTop={SPACING.spacing4}
          flexDirection={DIRECTION_COLUMN}
          data-testid={`HeaterShakerSlideout_input_field_${module.serialNumber}`}
        >
          <Text
            fontWeight={FONT_WEIGHT_REGULAR}
            fontSize={TYPOGRAPHY.fontSizeH6}
            color={COLORS.darkGrey}
            marginBottom={SPACING.spacing1}
          >
            {isSetShake ? t('set_shake_speed') : t('set_block_temp')}
          </Text>
          <InputField
            data-testid={`${module.moduleModel}_${isSetShake}`}
            id={`${module.moduleModel}_${isSetShake}`}
            autoFocus
            units={unit}
            value={hsValue}
            onChange={e => setHsValue(e.target.value)}
            type="number"
            caption={t('module_status_range', {
              min: inputMin,
              max: inputMax,
              unit: unit,
            })}
            error={errorMessage}
          />
        </Flex>
      </Slideout>
    </>
  )
}<|MERGE_RESOLUTION|>--- conflicted
+++ resolved
@@ -49,12 +49,8 @@
   const { t } = useTranslation('device_details')
   const [hsValue, setHsValue] = React.useState<string | null>(null)
   const { createLiveCommand } = useCreateLiveCommandMutation()
-<<<<<<< HEAD
   const { createCommand } = useCreateCommandMutation()
-  const moduleName = getModuleDisplayName(module.model)
-=======
   const moduleName = getModuleDisplayName(module.moduleModel)
->>>>>>> cd25aea5
   const modulePart = isSetShake ? t('shake_speed') : t('temperature')
 
   const sendShakeSpeedCommand = (): void => {
