import * as React from 'react'
import { useSelector } from 'react-redux'
import { useTranslation } from 'react-i18next'

import { Box, SPACING, IconProps } from '@opentrons/components'

import { Divider } from '../../../atoms/structure'
import { Toast } from '../../../atoms/Toast'
import { useRobot } from '../hooks'
import { DisplayRobotName } from './AdvancedTab/DisplayRobotName'
import { RobotInformation } from './AdvancedTab/RobotInformation'
import { RobotServerVersion } from './AdvancedTab/RobotServerVersion'
import { UsageSettings } from './AdvancedTab/UsageSettings'
import { DisableHoming } from './AdvancedTab/DisableHoming'
import { OpenJupyterControl } from './AdvancedTab/OpenJupyterControl'
import { UpdateRobotSoftware } from './AdvancedTab/UpdateRobotSoftware'
import { Troubleshooting } from './AdvancedTab/Troubleshooting'
import { FactoryReset } from './AdvancedTab/FactoryReset'
import { UseOlderProtocol } from './AdvancedTab/UseOlderProtocol'
import { LegacySettings } from './AdvancedTab/LegacySettings'
import { ShortTrashBin } from './AdvancedTab/ShortTrashBin'
import { UseOlderAspirateBehavior } from './AdvancedTab/UseOlderAspirateBehavior'
<<<<<<< HEAD
=======
import { useRobot } from '../hooks'
import { UpdateBuildroot } from '../../../pages/Robots/RobotSettings/UpdateBuildroot'
>>>>>>> faacde2d
import { getRobotSettings } from '../../../redux/robot-settings'
import { RenameRobotSlideout } from './AdvancedTab/AdvancedTabSlideouts/RenameRobotSlideout'
import { FactoryResetSlideout } from './AdvancedTab/AdvancedTabSlideouts/FactoryResetSlideout'
import { FactoryResetModal } from './AdvancedTab/AdvancedTabSlideouts/FactoryResetModal'

import type { State } from '../../../redux/types'
import type { ViewableRobot } from '../../../redux/discovery/types'
import type {
  RobotSettings,
  RobotSettingsField,
} from '../../../redux/robot-settings/types'
import type { ResetConfigRequest } from '../../../redux/robot-admin/types'
import { UNREACHABLE } from '../../../redux/discovery'

interface RobotSettingsAdvancedProps {
  robotName: string
  updateRobotStatus: (isRobotBusy: boolean) => void
}

export function RobotSettingsAdvanced({
  robotName,
  updateRobotStatus,
}: RobotSettingsAdvancedProps): JSX.Element {
  const { t } = useTranslation('device_settings')
  const [
    showRenameRobotSlideout,
    setShowRenameRobotSlideout,
  ] = React.useState<boolean>(false)
  const [
    showFactoryResetSlideout,
    setShowFactoryResetSlideout,
  ] = React.useState<boolean>(false)
  const [
    showFactoryResetModal,
    setShowFactoryResetModal,
  ] = React.useState<boolean>(false)
  const [
    showSoftwareUpdateModal,
    setShowSoftwareUpdateModal,
  ] = React.useState<boolean>(false)
  const [showDownloadToast, setShowDownloadToast] = React.useState<boolean>(
    false
  )

  const toastIcon: IconProps = { name: 'ot-spinner', spin: true }
  const robot = useRobot(robotName)
  const ipAddress = robot?.ip != null ? robot.ip : ''
  const settings = useSelector<State, RobotSettings>((state: State) =>
    getRobotSettings(state, robotName)
  )
  const connected = robot?.connected != null && robot.connected

  const [isRobotConnected, setIsRobotConnected] = React.useState<boolean>(
    connected
  )
  const [resetOptions, setResetOptions] = React.useState<ResetConfigRequest>({})
  const findSettings = (id: string): RobotSettingsField | undefined =>
    settings?.find(s => s.id === id)

  const updateIsExpanded = (
    isExpanded: boolean,
    type: 'factoryReset' | 'renameRobot'
  ): void => {
    if (type === 'factoryReset') {
      setShowFactoryResetSlideout(isExpanded)
    } else {
      setShowRenameRobotSlideout(isExpanded)
    }
  }

  const updateResetStatus = (
    isConnected: boolean,
    options?: ResetConfigRequest
  ): void => {
    if (options != null) setResetOptions(options)
    setShowFactoryResetModal(true)
    setIsRobotConnected(isConnected ?? false)
  }

  const updateDownloadLogsStatus = (isDownloading: boolean): void =>
    setShowDownloadToast(isDownloading)

  const updateIsRobotBusy = (isRobotBusy: boolean): void => {
    console.log('updated', isRobotBusy) // TODO kj remove
    updateRobotStatus(isRobotBusy)
  }

  return (
    <>
      {showSoftwareUpdateModal &&
      robot != null &&
      robot.status !== UNREACHABLE ? (
        <UpdateBuildroot
          robot={robot}
          close={() => setShowSoftwareUpdateModal(false)}
        />
      ) : null}
      {showDownloadToast && (
        <Toast
          message={t('update_robot_software_download_logs_toast_message')}
          type="info"
          icon={toastIcon}
          closeButton={false}
          onClose={() => setShowDownloadToast(false)}
          requiredTimeout={false}
        />
      )}
      <Box>
        {showRenameRobotSlideout && (
          <RenameRobotSlideout
            isExpanded={showRenameRobotSlideout}
            onCloseClick={() => setShowRenameRobotSlideout(false)}
            robotName={robotName}
          />
        )}
        {showFactoryResetSlideout && (
          <FactoryResetSlideout
            isExpanded={showFactoryResetSlideout}
            onCloseClick={() => setShowFactoryResetSlideout(false)}
            robotName={robotName}
            updateResetStatus={updateResetStatus}
          />
        )}
        {showFactoryResetModal && (
          <FactoryResetModal
            closeModal={() => setShowFactoryResetModal(false)}
            isRobotConnected={isRobotConnected}
            robotName={robotName}
            resetOptions={resetOptions}
          />
        )}
        <DisplayRobotName
          robotName={robotName}
          updateIsExpanded={updateIsExpanded}
          updateIsRobotBusy={updateIsRobotBusy}
        />
        <Divider marginY="2.5rem" />
        <RobotServerVersion robotName={robotName} />
        <Divider marginY="2.5rem" />
        <RobotInformation robotName={robotName} />
        <Divider marginY="2.5rem" />
        <UsageSettings
          settings={findSettings('enableDoorSafetySwitch')}
          robotName={robotName}
          updateIsRobotBusy={updateIsRobotBusy}
        />
        <Divider marginY="2.5rem" />
        <DisableHoming
          settings={findSettings('disableHomeOnBoot')}
          robotName={robotName}
          updateIsRobotBusy={updateIsRobotBusy}
        />
        <Divider marginY="2.5rem" />
        <OpenJupyterControl robotIp={ipAddress} />
        <Divider marginY={SPACING.spacing5} />
        <UpdateRobotSoftware
          robotName={robotName}
<<<<<<< HEAD
          updateIsRobotBusy={updateIsRobotBusy}
=======
          onUpdateStart={() => setShowSoftwareUpdateModal(true)}
>>>>>>> faacde2d
        />
        <Troubleshooting
          robot={robot as ViewableRobot}
          updateDownloadLogsStatus={updateDownloadLogsStatus}
        />
        <Divider marginY="2.5rem" />
        <FactoryReset
          updateIsExpanded={updateIsExpanded}
          updateIsRobotBusy={updateIsRobotBusy}
        />
        <Divider marginY="2.5rem" />
        <UseOlderProtocol
          settings={findSettings('disableFastProtocolUpload')}
          robotName={robotName}
          updateIsRobotBusy={updateIsRobotBusy}
        />
        <LegacySettings
          settings={findSettings('deckCalibrationDots')}
          robotName={robotName}
          updateIsRobotBusy={updateIsRobotBusy}
        />
        <Divider marginY="2.5rem" />
        <ShortTrashBin
          settings={findSettings('shortFixedTrash')}
          robotName={robotName}
          updateIsRobotBusy={updateIsRobotBusy}
        />
        <Divider marginY="2.5rem" />
        <UseOlderAspirateBehavior
          settings={findSettings('useOldAspirationFunctions')}
          robotName={robotName}
          updateIsRobotBusy={updateIsRobotBusy}
        />
      </Box>
    </>
  )
}<|MERGE_RESOLUTION|>--- conflicted
+++ resolved
@@ -20,11 +20,7 @@
 import { LegacySettings } from './AdvancedTab/LegacySettings'
 import { ShortTrashBin } from './AdvancedTab/ShortTrashBin'
 import { UseOlderAspirateBehavior } from './AdvancedTab/UseOlderAspirateBehavior'
-<<<<<<< HEAD
-=======
-import { useRobot } from '../hooks'
 import { UpdateBuildroot } from '../../../pages/Robots/RobotSettings/UpdateBuildroot'
->>>>>>> faacde2d
 import { getRobotSettings } from '../../../redux/robot-settings'
 import { RenameRobotSlideout } from './AdvancedTab/AdvancedTabSlideouts/RenameRobotSlideout'
 import { FactoryResetSlideout } from './AdvancedTab/AdvancedTabSlideouts/FactoryResetSlideout'
@@ -182,11 +178,8 @@
         <Divider marginY={SPACING.spacing5} />
         <UpdateRobotSoftware
           robotName={robotName}
-<<<<<<< HEAD
-          updateIsRobotBusy={updateIsRobotBusy}
-=======
+          updateIsRobotBusy={updateIsRobotBusy}
           onUpdateStart={() => setShowSoftwareUpdateModal(true)}
->>>>>>> faacde2d
         />
         <Troubleshooting
           robot={robot as ViewableRobot}
