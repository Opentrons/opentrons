import * as React from 'react'
import { useSelector } from 'react-redux'
import { useTranslation } from 'react-i18next'
<<<<<<< HEAD
import { useHistory } from 'react-router-dom'
=======
>>>>>>> c9500e0a

import { Box, SPACING, IconProps } from '@opentrons/components'

import { Divider } from '../../../atoms/structure'
import { Toast } from '../../../atoms/Toast'
import { useRobot } from '../hooks'
import { DisplayRobotName } from './AdvancedTab/DisplayRobotName'
import { RobotInformation } from './AdvancedTab/RobotInformation'
import { RobotServerVersion } from './AdvancedTab/RobotServerVersion'
import { UsageSettings } from './AdvancedTab/UsageSettings'
import { DisableHoming } from './AdvancedTab/DisableHoming'
import { OpenJupyterControl } from './AdvancedTab/OpenJupyterControl'
import { UpdateRobotSoftware } from './AdvancedTab/UpdateRobotSoftware'
import { Troubleshooting } from './AdvancedTab/Troubleshooting'
import { FactoryReset } from './AdvancedTab/FactoryReset'
import { UseOlderProtocol } from './AdvancedTab/UseOlderProtocol'
import { LegacySettings } from './AdvancedTab/LegacySettings'
import { ShortTrashBin } from './AdvancedTab/ShortTrashBin'
import { UseOlderAspirateBehavior } from './AdvancedTab/UseOlderAspirateBehavior'
import { UpdateBuildroot } from '../../../pages/Robots/RobotSettings/UpdateBuildroot'
import { getRobotSettings } from '../../../redux/robot-settings'
import { RenameRobotSlideout } from './AdvancedTab/AdvancedTabSlideouts/RenameRobotSlideout'
import { FactoryResetSlideout } from './AdvancedTab/AdvancedTabSlideouts/FactoryResetSlideout'
import { FactoryResetModal } from './AdvancedTab/AdvancedTabSlideouts/FactoryResetModal'

import type { State } from '../../../redux/types'
import type {
  RobotSettings,
  RobotSettingsField,
} from '../../../redux/robot-settings/types'
import type { ResetConfigRequest } from '../../../redux/robot-admin/types'
import { UNREACHABLE } from '../../../redux/discovery'

interface RobotSettingsAdvancedProps {
  robotName: string
  updateRobotStatus: (isRobotBusy: boolean) => void
}

export function RobotSettingsAdvanced({
  robotName,
  updateRobotStatus,
}: RobotSettingsAdvancedProps): JSX.Element {
  const { t } = useTranslation('device_settings')
  const [
    showRenameRobotSlideout,
    setShowRenameRobotSlideout,
  ] = React.useState<boolean>(false)
  const [
    showFactoryResetSlideout,
    setShowFactoryResetSlideout,
  ] = React.useState<boolean>(false)
  const [
    showFactoryResetModal,
    setShowFactoryResetModal,
  ] = React.useState<boolean>(false)
  const [
    showSoftwareUpdateModal,
    setShowSoftwareUpdateModal,
  ] = React.useState<boolean>(false)
  const [showDownloadToast, setShowDownloadToast] = React.useState<boolean>(
    false
  )

  const toastIcon: IconProps = { name: 'ot-spinner', spin: true }
<<<<<<< HEAD
  const history = useHistory()
=======
>>>>>>> c9500e0a
  const robot = useRobot(robotName)
  const ipAddress = robot?.ip != null ? robot.ip : ''
  const settings = useSelector<State, RobotSettings>((state: State) =>
    getRobotSettings(state, robotName)
  )
  const connected = robot?.connected != null && robot.connected

  const [isRobotConnected, setIsRobotConnected] = React.useState<boolean>(
    connected
  )
  const [resetOptions, setResetOptions] = React.useState<ResetConfigRequest>({})
  const findSettings = (id: string): RobotSettingsField | undefined =>
    settings?.find(s => s.id === id)

  const updateIsExpanded = (
    isExpanded: boolean,
    type: 'factoryReset' | 'renameRobot'
  ): void => {
    if (type === 'factoryReset') {
      setShowFactoryResetSlideout(isExpanded)
    } else {
      setShowRenameRobotSlideout(isExpanded)
    }
  }

  const updateResetStatus = (
    isConnected: boolean,
    options?: ResetConfigRequest
  ): void => {
    if (options != null) setResetOptions(options)
    setShowFactoryResetModal(true)
    setIsRobotConnected(isConnected ?? false)
    history.push(`/devices/`)
  }

  const updateDownloadLogsStatus = (isDownloading: boolean): void =>
    setShowDownloadToast(isDownloading)

  const updateIsRobotBusy = (isRobotBusy: boolean): void => {
    updateRobotStatus(isRobotBusy)
  }

  return (
    <>
      {showSoftwareUpdateModal &&
      robot != null &&
      robot.status !== UNREACHABLE ? (
        <UpdateBuildroot
          robot={robot}
          close={() => setShowSoftwareUpdateModal(false)}
        />
      ) : null}
      {showDownloadToast && (
        <Toast
          message={t('update_robot_software_download_logs_toast_message')}
          type="info"
          icon={toastIcon}
          closeButton={false}
          onClose={() => setShowDownloadToast(false)}
          requiredTimeout={false}
        />
      )}
      <Box>
        {showRenameRobotSlideout && (
          <RenameRobotSlideout
            isExpanded={showRenameRobotSlideout}
            onCloseClick={() => setShowRenameRobotSlideout(false)}
            robotName={robotName}
          />
        )}
        {showFactoryResetSlideout && (
          <FactoryResetSlideout
            isExpanded={showFactoryResetSlideout}
            onCloseClick={() => setShowFactoryResetSlideout(false)}
            robotName={robotName}
            updateResetStatus={updateResetStatus}
          />
        )}
        {showFactoryResetModal && (
          <FactoryResetModal
            closeModal={() => setShowFactoryResetModal(false)}
            isRobotConnected={isRobotConnected}
            robotName={robotName}
            resetOptions={resetOptions}
          />
        )}
        <DisplayRobotName
          robotName={robotName}
          updateIsExpanded={updateIsExpanded}
          updateIsRobotBusy={updateIsRobotBusy}
        />
        <Divider marginY="2.5rem" />
        <RobotServerVersion robotName={robotName} />
        <Divider marginY="2.5rem" />
        <RobotInformation robotName={robotName} />
        <Divider marginY="2.5rem" />
        <UsageSettings
          settings={findSettings('enableDoorSafetySwitch')}
          robotName={robotName}
          updateIsRobotBusy={updateIsRobotBusy}
        />
        <Divider marginY="2.5rem" />
        <DisableHoming
          settings={findSettings('disableHomeOnBoot')}
          robotName={robotName}
          updateIsRobotBusy={updateIsRobotBusy}
        />
        <Divider marginY="2.5rem" />
        <OpenJupyterControl robotIp={ipAddress} />
        <Divider marginY={SPACING.spacing5} />
        <UpdateRobotSoftware
          robotName={robotName}
          updateIsRobotBusy={updateIsRobotBusy}
          onUpdateStart={() => setShowSoftwareUpdateModal(true)}
        />
        <Troubleshooting
          robotName={robotName}
          updateDownloadLogsStatus={updateDownloadLogsStatus}
        />
        <Divider marginY="2.5rem" />
        <FactoryReset
          updateIsExpanded={updateIsExpanded}
          updateIsRobotBusy={updateIsRobotBusy}
        />
        <Divider marginY="2.5rem" />
        <UseOlderProtocol
          settings={findSettings('disableFastProtocolUpload')}
          robotName={robotName}
          updateIsRobotBusy={updateIsRobotBusy}
        />
        <LegacySettings
          settings={findSettings('deckCalibrationDots')}
          robotName={robotName}
          updateIsRobotBusy={updateIsRobotBusy}
        />
        <Divider marginY="2.5rem" />
        <ShortTrashBin
          settings={findSettings('shortFixedTrash')}
          robotName={robotName}
          updateIsRobotBusy={updateIsRobotBusy}
        />
        <Divider marginY="2.5rem" />
        <UseOlderAspirateBehavior
          settings={findSettings('useOldAspirationFunctions')}
          robotName={robotName}
          updateIsRobotBusy={updateIsRobotBusy}
        />
      </Box>
    </>
  )
}<|MERGE_RESOLUTION|>--- conflicted
+++ resolved
@@ -1,10 +1,7 @@
 import * as React from 'react'
 import { useSelector } from 'react-redux'
 import { useTranslation } from 'react-i18next'
-<<<<<<< HEAD
 import { useHistory } from 'react-router-dom'
-=======
->>>>>>> c9500e0a
 
 import { Box, SPACING, IconProps } from '@opentrons/components'
 
@@ -69,10 +66,7 @@
   )
 
   const toastIcon: IconProps = { name: 'ot-spinner', spin: true }
-<<<<<<< HEAD
   const history = useHistory()
-=======
->>>>>>> c9500e0a
   const robot = useRobot(robotName)
   const ipAddress = robot?.ip != null ? robot.ip : ''
   const settings = useSelector<State, RobotSettings>((state: State) =>
