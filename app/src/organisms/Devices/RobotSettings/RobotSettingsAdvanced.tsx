import * as React from 'react'
import { createPortal } from 'react-dom'
import { useSelector, useDispatch } from 'react-redux'

import {
  ALIGN_CENTER,
  Box,
  Flex,
  JUSTIFY_SPACE_BETWEEN,
  SPACING,
  TYPOGRAPHY,
  StyledText,
} from '@opentrons/components'

import { Divider } from '../../../atoms/structure'
import { ToggleButton } from '../../../atoms/buttons'
import { useIsFlex, useIsRobotBusy, useRobot } from '../hooks'
import {
  DeviceReset,
  DisplayRobotName,
  EnableStatusLight,
  FactoryMode,
  GantryHoming,
  LegacySettings,
  OpenJupyterControl,
  RobotInformation,
  RobotServerVersion,
  ShortTrashBin,
  Troubleshooting,
  UpdateRobotSoftware,
  UsageSettings,
  UseOlderAspirateBehavior,
} from './AdvancedTab'
import {
  updateSetting,
  getRobotSettings,
  fetchSettings,
} from '../../../redux/robot-settings'
import { RenameRobotSlideout } from './AdvancedTab/AdvancedTabSlideouts/RenameRobotSlideout'
import { DeviceResetSlideout } from './AdvancedTab/AdvancedTabSlideouts/DeviceResetSlideout'
import { DeviceResetModal } from './AdvancedTab/AdvancedTabSlideouts/DeviceResetModal'
import { FactoryModeSlideout } from './AdvancedTab/AdvancedTabSlideouts/FactoryModeSlideout'
import { handleUpdateBuildroot } from './UpdateBuildroot'
import { getRobotSerialNumber, UNREACHABLE } from '../../../redux/discovery'
import { getTopPortalEl } from '../../../App/portal'
import { useIsEstopNotDisengaged } from '../../../resources/devices/hooks/useIsEstopNotDisengaged'

import type { State, Dispatch } from '../../../redux/types'
import type {
  RobotSettings,
  RobotSettingsField,
} from '../../../redux/robot-settings/types'
import type { ResetConfigRequest } from '../../../redux/robot-admin/types'

interface RobotSettingsAdvancedProps {
  robotName: string
  updateRobotStatus: (isRobotBusy: boolean) => void
}

export function RobotSettingsAdvanced({
  robotName,
  updateRobotStatus,
}: RobotSettingsAdvancedProps): JSX.Element {
  const [
    showRenameRobotSlideout,
    setShowRenameRobotSlideout,
  ] = React.useState<boolean>(false)
  const [
    showDeviceResetSlideout,
    setShowDeviceResetSlideout,
  ] = React.useState<boolean>(false)
  const [
    showDeviceResetModal,
    setShowDeviceResetModal,
  ] = React.useState<boolean>(false)
  const [
    showFactoryModeSlideout,
    setShowFactoryModeSlideout,
  ] = React.useState<boolean>(false)

  const isRobotBusy = useIsRobotBusy({ poll: true })
  const isEstopNotDisengaged = useIsEstopNotDisengaged(robotName)

  const robot = useRobot(robotName)
  const isFlex = useIsFlex(robotName)
  const ipAddress = robot?.ip != null ? robot.ip : ''
  const settings = useSelector<State, RobotSettings>((state: State) =>
    getRobotSettings(state, robotName)
  )
  const reachable = robot?.status !== UNREACHABLE
  const sn = robot?.status != null ? getRobotSerialNumber(robot) : null

  const [isRobotReachable, setIsRobotReachable] = React.useState<boolean>(
    reachable
  )
  const [resetOptions, setResetOptions] = React.useState<ResetConfigRequest>({})
  const findSettings = (id: string): RobotSettingsField | undefined =>
    settings?.find(s => s.id === id)

  const updateIsExpanded = (
    isExpanded: boolean,
    type: 'deviceReset' | 'renameRobot'
  ): void => {
    if (type === 'deviceReset') {
      setShowDeviceResetSlideout(isExpanded)
    } else {
      setShowRenameRobotSlideout(isExpanded)
    }
  }

  const updateResetStatus = (
    isReachable: boolean,
    options?: ResetConfigRequest
  ): void => {
    if (options != null) setResetOptions(options)
    setShowDeviceResetModal(true)
    setIsRobotReachable(isReachable ?? false)
  }

  const dispatch = useDispatch<Dispatch>()

  React.useEffect(() => {
    dispatch(fetchSettings(robotName))
  }, [dispatch, robotName])

  React.useEffect(() => {
    updateRobotStatus(isRobotBusy)
  }, [isRobotBusy, updateRobotStatus])

  return (
    <>
      <Box>
        {showRenameRobotSlideout && (
          <RenameRobotSlideout
            isExpanded={showRenameRobotSlideout}
            onCloseClick={() => {
              setShowRenameRobotSlideout(false)
            }}
            robotName={robotName}
          />
        )}
        {showFactoryModeSlideout && (
          <FactoryModeSlideout
            isExpanded={showFactoryModeSlideout}
            isRobotBusy={isRobotBusy || isEstopNotDisengaged}
            onCloseClick={() => {
              setShowFactoryModeSlideout(false)
            }}
            robotName={robotName}
            sn={sn}
          />
        )}
        {showDeviceResetSlideout && (
          <DeviceResetSlideout
            isExpanded={showDeviceResetSlideout}
            onCloseClick={() => {
              setShowDeviceResetSlideout(false)
            }}
            robotName={robotName}
            updateResetStatus={updateResetStatus}
          />
        )}
        {showDeviceResetModal &&
          createPortal(
            <DeviceResetModal
              closeModal={() => {
                setShowDeviceResetModal(false)
              }}
              isRobotReachable={isRobotReachable}
              robotName={robotName}
              resetOptions={resetOptions}
            />,
            getTopPortalEl()
          )}
        <DisplayRobotName
          robotName={robotName}
          updateIsExpanded={updateIsExpanded}
          isRobotBusy={isRobotBusy || isEstopNotDisengaged}
        />
        <Divider marginY={SPACING.spacing16} />
        <RobotServerVersion robotName={robotName} />
        <Divider marginY={SPACING.spacing16} />
        <RobotInformation robotName={robotName} />
        {isFlex ? null : (
          <>
            <Divider marginY={SPACING.spacing16} />
            <UsageSettings
              settings={findSettings('enableDoorSafetySwitch')}
              robotName={robotName}
              isRobotBusy={isRobotBusy || isEstopNotDisengaged}
            />
          </>
        )}
        <Divider marginY={SPACING.spacing16} />
        <GantryHoming
          settings={findSettings('disableHomeOnBoot')}
          robotName={robotName}
          isRobotBusy={isRobotBusy || isEstopNotDisengaged}
        />

        {isFlex ? (
          <>
            <Divider marginY={SPACING.spacing16} />
            <EnableStatusLight
              robotName={robotName}
              isEstopNotDisengaged={isEstopNotDisengaged}
            />
          </>
        ) : null}
        <Divider marginY={SPACING.spacing16} />
        <OpenJupyterControl
          robotIp={ipAddress}
          isEstopNotDisengaged={isEstopNotDisengaged}
        />
        <Divider marginY={SPACING.spacing16} />
        <UpdateRobotSoftware
          robotName={robotName}
<<<<<<< HEAD
          isRobotBusy={isRobotBusy || isEstopNotDisengaged}
          onUpdateStart={() => {
            handleUpdateBuildroot(robot)
          }}
=======
          isRobotBusy={isRobotBusy}
          onUpdateStart={() => handleUpdateBuildroot(robot)}
>>>>>>> b2c6390a
        />
        {isFlex ? (
          <>
            <Divider marginY={SPACING.spacing16} />
            <FactoryMode
              isRobotBusy={isRobotBusy || isEstopNotDisengaged}
              setShowFactoryModeSlideout={setShowFactoryModeSlideout}
              sn={sn}
            />
          </>
        ) : null}
        <Troubleshooting
          robotName={robotName}
          isEstopNotDisengaged={isEstopNotDisengaged}
        />
        <Divider marginY={SPACING.spacing16} />
        <DeviceReset
          updateIsExpanded={updateIsExpanded}
          isRobotBusy={isRobotBusy || isEstopNotDisengaged}
        />
        {isFlex ? null : (
          <>
            <Divider marginY={SPACING.spacing16} />
            <LegacySettings
              settings={findSettings('deckCalibrationDots')}
              robotName={robotName}
              isRobotBusy={isRobotBusy || isEstopNotDisengaged}
            />
            <Divider marginY={SPACING.spacing16} />
            <ShortTrashBin
              settings={findSettings('shortFixedTrash')}
              robotName={robotName}
              isRobotBusy={isRobotBusy || isEstopNotDisengaged}
            />
            <Divider marginY={SPACING.spacing16} />
            <UseOlderAspirateBehavior
              settings={findSettings('useOldAspirationFunctions')}
              robotName={robotName}
              isRobotBusy={isRobotBusy || isEstopNotDisengaged}
            />
          </>
        )}
      </Box>
    </>
  )
}

interface FeatureFlagToggleProps {
  settingField: RobotSettingsField
  robotName: string
  isRobotBusy: boolean
}

export function FeatureFlagToggle({
  settingField,
  robotName,
  isRobotBusy,
}: FeatureFlagToggleProps): JSX.Element | null {
  const dispatch = useDispatch<Dispatch>()
  const { value, id, title, description } = settingField

  if (id == null) return null

  const handleClick: React.MouseEventHandler<Element> = () => {
    if (!isRobotBusy) {
      dispatch(updateSetting(robotName, id, !value))
    }
  }

  return (
    <Flex
      alignItems={ALIGN_CENTER}
      justifyContent={JUSTIFY_SPACE_BETWEEN}
      marginBottom={SPACING.spacing16}
    >
      <Box width="70%">
        <StyledText css={TYPOGRAPHY.pSemiBold} paddingBottom={SPACING.spacing4}>
          {title}
        </StyledText>
        <StyledText as="p">{description}</StyledText>
      </Box>
      <ToggleButton
        label={title}
        toggledOn={value === true}
        onClick={handleClick}
        disabled={isRobotBusy}
      />
    </Flex>
  )
}<|MERGE_RESOLUTION|>--- conflicted
+++ resolved
@@ -215,15 +215,10 @@
         <Divider marginY={SPACING.spacing16} />
         <UpdateRobotSoftware
           robotName={robotName}
-<<<<<<< HEAD
-          isRobotBusy={isRobotBusy || isEstopNotDisengaged}
+          isRobotBusy={isRobotBusy}
           onUpdateStart={() => {
             handleUpdateBuildroot(robot)
           }}
-=======
-          isRobotBusy={isRobotBusy}
-          onUpdateStart={() => handleUpdateBuildroot(robot)}
->>>>>>> b2c6390a
         />
         {isFlex ? (
           <>
