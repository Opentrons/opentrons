import * as React from 'react'
import { saveAs } from 'file-saver'
import { MemoryRouter } from 'react-router-dom'
import { fireEvent, waitFor } from '@testing-library/react'

import { renderWithProviders } from '@opentrons/components'

import { i18n } from '../../../../i18n'
import { DeckCalibrationModal } from '../../../../organisms/ProtocolSetup/RunSetupCard/RobotCalibration/DeckCalibrationModal'
import { useTrackEvent } from '../../../../redux/analytics'
import * as RobotSelectors from '../../../../redux/robot/selectors'
import { mockDeckCalData } from '../../../../redux/calibration/__fixtures__'
import {
  mockPipetteOffsetCalibration1,
  mockPipetteOffsetCalibration2,
  mockPipetteOffsetCalibration3,
  mockPipetteOffsetCalibration4,
} from '../../../../redux/calibration/pipette-offset/__fixtures__'
import {
  mockTipLengthCalibration1,
  mockTipLengthCalibration2,
  mockTipLengthCalibration3,
} from '../../../../redux/calibration/tip-length/__fixtures__'
import {
  mockConnectableRobot,
  mockUnreachableRobot,
} from '../../../../redux/discovery/__fixtures__'
import { mockAttachedPipette } from '../../../../redux/pipettes/__fixtures__'
import {
  useDeckCalibrationData,
  usePipetteOffsetCalibrations,
  useRobot,
  useTipLengthCalibrations,
  useAttachedPipettes,
} from '../../hooks'

import { RobotSettingsCalibration } from '../RobotSettingsCalibration'
import { PipetteOffsetCalibrationItems } from '../CalibrationDetails/PipetteOffsetCalibrationItems'
import { TipLengthCalibrationItems } from '../CalibrationDetails/TipLengthCalibrationItems'

import type { AttachedPipettesByMount } from '../../../../redux/pipettes/types'

jest.mock('file-saver')

jest.mock(
  '../../../../organisms/ProtocolSetup/RunSetupCard/RobotCalibration/DeckCalibrationModal'
)
jest.mock('../../../../redux/analytics')
jest.mock('../../../../redux/config')
<<<<<<< HEAD
jest.mock('../../../../redux/sessions/selectors')
jest.mock('../../../../redux/custom-labware/selectors')
=======
jest.mock('../../../../redux/robot/selectors')
jest.mock('../../../../redux/sessions/selectors')
jest.mock('../../../../redux/robot-api/selectors')
jest.mock('../../../../redux/calibration')
>>>>>>> ecd77ef5
jest.mock('../../hooks')
jest.mock('../CalibrationDetails/PipetteOffsetCalibrationItems')
jest.mock('../CalibrationDetails/TipLengthCalibrationItems')

const mockAttachedPipettes: AttachedPipettesByMount = {
  left: mockAttachedPipette,
  right: mockAttachedPipette,
} as any

const mockDeckCalibrationModal = DeckCalibrationModal as jest.MockedFunction<
  typeof DeckCalibrationModal
>
const mockUseDeckCalibrationData = useDeckCalibrationData as jest.MockedFunction<
  typeof useDeckCalibrationData
>
const mockUsePipetteOffsetCalibrations = usePipetteOffsetCalibrations as jest.MockedFunction<
  typeof usePipetteOffsetCalibrations
>
const mockUseRobot = useRobot as jest.MockedFunction<typeof useRobot>
const mockUseTipLengthCalibrations = useTipLengthCalibrations as jest.MockedFunction<
  typeof useTipLengthCalibrations
>
const mockUseTrackEvent = useTrackEvent as jest.MockedFunction<
  typeof useTrackEvent
>
const mockGetIsRunning = RobotSelectors.getIsRunning as jest.MockedFunction<
  typeof RobotSelectors.getIsRunning
>
const mockUseAttachedPipettes = useAttachedPipettes as jest.MockedFunction<
  typeof useAttachedPipettes
>

const mockPipetteOffsetCalibrationItems = PipetteOffsetCalibrationItems as jest.MockedFunction<
  typeof PipetteOffsetCalibrationItems
>
const mockTipLengthCalibrationItems = TipLengthCalibrationItems as jest.MockedFunction<
  typeof TipLengthCalibrationItems
>

let mockTrackEvent: jest.Mock

const render = () => {
  return renderWithProviders(
    <MemoryRouter>
      <RobotSettingsCalibration robotName="otie" />
    </MemoryRouter>,
    {
      i18nInstance: i18n,
    }
  )
}

describe('RobotSettingsCalibration', () => {
  const realBlob = global.Blob

  beforeAll(() => {
    // @ts-expect-error(sa, 2021-6-28): not a valid blob interface
    global.Blob = function (content: any, options: any) {
      return { content, options }
    }
  })

  afterAll(() => {
    global.Blob = realBlob
  })

  beforeEach(() => {
    mockTrackEvent = jest.fn()
    mockUseTrackEvent.mockReturnValue(mockTrackEvent)
    mockDeckCalibrationModal.mockReturnValue(
      <div>Mock DeckCalibrationModal</div>
    )
    mockUseDeckCalibrationData.mockReturnValue({
      deckCalibrationData: mockDeckCalData,
      isDeckCalibrated: true,
    })
    mockUsePipetteOffsetCalibrations.mockReturnValue([
      mockPipetteOffsetCalibration1,
      mockPipetteOffsetCalibration2,
      mockPipetteOffsetCalibration3,
    ])
    mockUseRobot.mockReturnValue(mockConnectableRobot)
    mockUseTipLengthCalibrations.mockReturnValue([
      mockTipLengthCalibration1,
      mockTipLengthCalibration2,
      mockTipLengthCalibration3,
    ])
<<<<<<< HEAD
    mockPipetteOffsetCalibrationItems.mockReturnValue(
      <div>PipetteOffsetCalibrationItems</div>
    )
    mockTipLengthCalibrationItems.mockReturnValue(
      <div>TipLengthCalibrationItems</div>
    )
=======
    mockUseAttachedPipettes.mockReturnValue(mockAttachedPipettes)
>>>>>>> ecd77ef5
  })

  afterEach(() => {
    jest.resetAllMocks()
  })

  it('renders a title and description - About Calibration', () => {
    const [{ getByText }] = render()
    getByText('About Calibration')
    getByText(
      'For the robot to move accurately and precisely, you need to calibrate it. Positional calibration happens in three parts: deck calibration, pipette offset calibration and tip length calibration.'
    )
  })

  it('renders a clickable link to the deck calibration modal', () => {
    const [{ getByText, queryByText }] = render()
    expect(queryByText('Mock DeckCalibrationModal')).toBeFalsy()
    const modalLink = getByText('See how robot calibration works')
    modalLink.click()
    getByText('Mock DeckCalibrationModal')
  })

  it('renders a download calibration data button', () => {
    const [{ getByText }] = render()

    const downloadButton = getByText('Download calibration data')
    downloadButton.click()
    expect(saveAs).toHaveBeenCalled()
    expect(mockTrackEvent).toHaveBeenCalledWith({
      name: 'calibrationDataDownloaded',
      properties: {},
    })
  })

<<<<<<< HEAD
  it('renders a title and description - Pipette Offset Calibrations', () => {
    const [{ getByText }] = render()
    getByText('Pipette Offset Calibrations')
    getByText(
      'Pipette offset calibration measures a pipette’s position relative to the pipette mount and the deck. You can recalibrate a pipette’s offset if its currently attached to this robot.'
    )
    getByText('PipetteOffsetCalibrationItems')
  })

  it('renders Not calibrated yet when no pipette offset calibrations data', () => {
    mockUsePipetteOffsetCalibrations.mockReturnValue(null)
    const [{ getByText }] = render()
    getByText('Not calibrated yet')
  })

  it('renders the error banner when calibration is missing', () => {
    mockUsePipetteOffsetCalibrations.mockReturnValue(null)
    const [{ getByText }] = render()
    getByText('Pipette Offset calibration missing')
  })

  it('renders the warning banner when calibration is marked bad', () => {
    mockUsePipetteOffsetCalibrations.mockReturnValue([
      mockPipetteOffsetCalibration1,
      mockPipetteOffsetCalibration2,
      mockPipetteOffsetCalibration3,
      mockPipetteOffsetCalibration4,
    ])
    const [{ getByText }] = render()
    getByText('Pipette Offset calibration recommended')
  })

  // Tip Length Calibrations this comment will be removed when finish all sections
  it('renders a title and description - Tip Length Calibrations', () => {
    const [{ getByText }] = render()
    getByText('Tip Length Calibrations')
    getByText(
      'Tip length calibration measures the distance between the bottom of the tip and the pipette’s nozzle. You can recalibrate a tip length if the pipette associated with it is currently attached to this robot. If you recalibrate a tip length, you will be prompted to recalibrate that pipette’s offset calibration.'
    )
    getByText('PipetteOffsetCalibrationItems')
  })

  it('renders Not calibrated yet when no tip length calibrations data', () => {
    mockUseTipLengthCalibrations.mockReturnValue(null)
    const [{ getByText }] = render()
    getByText('Not calibrated yet')
=======
  it('renders a title description and button - Deck Calibration', () => {
    const [{ getByText, getByRole }] = render()
    getByText('Deck Calibration')
    getByText(
      'Deck calibration measures the deck position relative to the gantry. This calibration is the foundation for tip length and pipette offset calibrations. Calibrate your deck during new robot setup. Redo deck calibration if you relocate your robot.'
    )
    getByRole('button', { name: 'Recalibrate deck' })
    getByText('Last calibrated: September 15, 2021 00:00')
  })

  it('renders calibrate deck button when deck is not calibrated', () => {
    mockUseDeckCalibrationData.mockReturnValue({
      deckCalibrationData: null,
      isDeckCalibrated: false,
    })
    const [{ getByRole, getByText }] = render()
    getByRole('button', { name: 'Calibrate deck' })
    getByText('Not calibrated yet')
  })

  it('renders the banner when deck is not calibrated', () => {
    mockUseDeckCalibrationData.mockReturnValue({
      deckCalibrationData: null,
      isDeckCalibrated: false,
    })
    const [{ getByRole, getByText }] = render()
    getByText('Deck Calibration missing')
    getByRole('button', { name: 'Calibrate now' })
  })

  it('recalibration button is disabled when a robot is unreachable', () => {
    mockUseRobot.mockReturnValue(mockUnreachableRobot)
    const [{ getByRole }] = render()
    const button = getByRole('button', { name: 'Recalibrate deck' })
    expect(button).toBeDisabled()
  })

  it('recalibration button is disabled when a robot is running', () => {
    mockGetIsRunning.mockReturnValue(true)
    const [{ getByRole }] = render()
    const button = getByRole('button', { name: 'Recalibrate deck' })
    expect(button).toBeDisabled()
  })

  it('recalibration button is disabled when a robot pipettes are null', () => {
    mockUseAttachedPipettes.mockReturnValue({ left: null, right: null })
    const [{ getByRole }] = render()
    const button = getByRole('button', { name: 'Recalibrate deck' })
    expect(button).toBeDisabled()
  })

  it('calibration button is disabled when a robot is unreachable', () => {
    mockUseRobot.mockReturnValue(mockUnreachableRobot)
    mockUseDeckCalibrationData.mockReturnValue({
      deckCalibrationData: null,
      isDeckCalibrated: false,
    })
    const [{ getByRole }] = render()
    const button = getByRole('button', { name: 'Calibrate deck' })
    expect(button).toBeDisabled()
  })

  it('calibration button is disabled when a robot is running', () => {
    mockGetIsRunning.mockReturnValue(true)
    mockUseDeckCalibrationData.mockReturnValue({
      deckCalibrationData: null,
      isDeckCalibrated: false,
    })
    const [{ getByRole }] = render()
    const button = getByRole('button', { name: 'Calibrate deck' })
    expect(button).toBeDisabled()
  })

  it('calibration button is disabled when a robot pipettes are null', () => {
    mockUseAttachedPipettes.mockReturnValue({ left: null, right: null })
    mockUseDeckCalibrationData.mockReturnValue({
      deckCalibrationData: null,
      isDeckCalibrated: false,
    })
    const [{ getByRole }] = render()
    const button = getByRole('button', { name: 'Calibrate deck' })
    expect(button).toBeDisabled()
  })

  it('renders a title and description - Calibration Health Check section', () => {
    const [{ getByText }] = render()
    getByText('Calibration Health Check')
    getByText(
      'Check the accuracy of key calibration points without recalibrating the robot.'
    )
  })

  it('renders a Check health button', () => {
    const [{ getByRole }] = render()
    const button = getByRole('button', { name: 'Check health' })
    expect(button).not.toBeDisabled()
  })

  it('Health check button is disabled when a robot is unreachable', () => {
    mockUseRobot.mockReturnValue(mockUnreachableRobot)
    const [{ getByRole }] = render()
    const button = getByRole('button', { name: 'Check health' })
    expect(button).toBeDisabled()
  })

  it('Health check button is disabled when a robot is running', () => {
    mockGetIsRunning.mockReturnValue(true)
    const [{ getByRole }] = render()
    const button = getByRole('button', { name: 'Check health' })
    expect(button).toBeDisabled()
  })

  it('Health check button is disabled when pipette are not set', () => {
    mockUseAttachedPipettes.mockReturnValue({ left: null, right: null })
    const [{ getByRole }] = render()
    const button = getByRole('button', { name: 'Check health' })
    expect(button).toBeDisabled()
  })

  it('Health check button shows Tooltip when pipette are not set', async () => {
    mockUseAttachedPipettes.mockReturnValue({ left: null, right: null })
    const [{ getByRole, findByText }] = render()
    const button = getByRole('button', { name: 'Check health' })
    fireEvent.mouseMove(button)
    await waitFor(() => {
      findByText(
        'Fully calibrate your robot before checking calibration health'
      )
    })
>>>>>>> ecd77ef5
  })
})<|MERGE_RESOLUTION|>--- conflicted
+++ resolved
@@ -47,15 +47,11 @@
 )
 jest.mock('../../../../redux/analytics')
 jest.mock('../../../../redux/config')
-<<<<<<< HEAD
-jest.mock('../../../../redux/sessions/selectors')
 jest.mock('../../../../redux/custom-labware/selectors')
-=======
 jest.mock('../../../../redux/robot/selectors')
 jest.mock('../../../../redux/sessions/selectors')
 jest.mock('../../../../redux/robot-api/selectors')
 jest.mock('../../../../redux/calibration')
->>>>>>> ecd77ef5
 jest.mock('../../hooks')
 jest.mock('../CalibrationDetails/PipetteOffsetCalibrationItems')
 jest.mock('../CalibrationDetails/TipLengthCalibrationItems')
@@ -143,16 +139,13 @@
       mockTipLengthCalibration2,
       mockTipLengthCalibration3,
     ])
-<<<<<<< HEAD
     mockPipetteOffsetCalibrationItems.mockReturnValue(
       <div>PipetteOffsetCalibrationItems</div>
     )
     mockTipLengthCalibrationItems.mockReturnValue(
       <div>TipLengthCalibrationItems</div>
     )
-=======
     mockUseAttachedPipettes.mockReturnValue(mockAttachedPipettes)
->>>>>>> ecd77ef5
   })
 
   afterEach(() => {
@@ -187,7 +180,6 @@
     })
   })
 
-<<<<<<< HEAD
   it('renders a title and description - Pipette Offset Calibrations', () => {
     const [{ getByText }] = render()
     getByText('Pipette Offset Calibrations')
@@ -234,7 +226,8 @@
     mockUseTipLengthCalibrations.mockReturnValue(null)
     const [{ getByText }] = render()
     getByText('Not calibrated yet')
-=======
+  })
+
   it('renders a title description and button - Deck Calibration', () => {
     const [{ getByText, getByRole }] = render()
     getByText('Deck Calibration')
@@ -364,6 +357,5 @@
         'Fully calibrate your robot before checking calibration health'
       )
     })
->>>>>>> ecd77ef5
   })
 })