--- conflicted
+++ resolved
@@ -216,7 +216,6 @@
     getByText('Pipette Offset calibration missing')
   })
 
-<<<<<<< HEAD
   // it('renders the warning banner when calibration is marked bad', () => {
   //   mockUsePipetteOffsetCalibrations.mockReturnValue([
   //     mockPipetteOffsetCalibration1,
@@ -227,7 +226,6 @@
   //   const [{ getByText }] = render()
   //   getByText('Pipette Offset calibration recommended')
   // })
-=======
   it('renders the warning banner when calibration is marked bad', () => {
     mockUsePipetteOffsetCalibrations.mockReturnValue([
       mockPipetteOffsetCalibration4,
@@ -236,7 +234,6 @@
     const [{ getByText }] = render()
     getByText('Pipette Offset calibration recommended')
   })
->>>>>>> 349f35f4
 
   it('renders a title and description - Tip Length Calibrations', () => {
     const [{ getByText }] = render()
