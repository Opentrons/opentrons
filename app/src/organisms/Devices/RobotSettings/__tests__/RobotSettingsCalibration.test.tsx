import * as React from 'react'
import { saveAs } from 'file-saver'
import { MemoryRouter } from 'react-router-dom'
import { fireEvent, waitFor } from '@testing-library/react'

import { renderWithProviders } from '@opentrons/components'

import { i18n } from '../../../../i18n'
import { DeckCalibrationModal } from '../../../../organisms/ProtocolSetup/RunSetupCard/RobotCalibration/DeckCalibrationModal'
import { useTrackEvent } from '../../../../redux/analytics'
import * as RobotSelectors from '../../../../redux/robot/selectors'
import * as Calibration from '../../../../redux/calibration'
import * as Pipettes from '../../../../redux/pipettes'
import {
  mockDeckCalData,
  mockWarningDeckCalData,
} from '../../../../redux/calibration/__fixtures__'
import {
  mockPipetteOffsetCalibration1,
  mockPipetteOffsetCalibration2,
  mockPipetteOffsetCalibration3,
  mockPipetteOffsetCalibration4,
  mockPipetteOffsetCalibration5,
} from '../../../../redux/calibration/pipette-offset/__fixtures__'
import {
  mockTipLengthCalibration1,
  mockTipLengthCalibration2,
  mockTipLengthCalibration3,
} from '../../../../redux/calibration/tip-length/__fixtures__'
import {
  mockConnectableRobot,
  mockUnreachableRobot,
} from '../../../../redux/discovery/__fixtures__'
import { mockAttachedPipette } from '../../../../redux/pipettes/__fixtures__'
import {
  useDeckCalibrationData,
  usePipetteOffsetCalibrations,
  useRobot,
  useTipLengthCalibrations,
  useAttachedPipettes,
  useIsRobotBusy,
  useDeckCalibrationStatus,
} from '../../hooks'

import { RobotSettingsCalibration } from '../RobotSettingsCalibration'
import { PipetteOffsetCalibrationItems } from '../CalibrationDetails/PipetteOffsetCalibrationItems'
import { TipLengthCalibrationItems } from '../CalibrationDetails/TipLengthCalibrationItems'

import type {
  AttachedPipettesByMount,
  PipetteCalibrationsByMount,
} from '../../../../redux/pipettes/types'

jest.mock('file-saver')
jest.mock(
  '../../../../organisms/ProtocolSetup/RunSetupCard/RobotCalibration/DeckCalibrationModal'
)
jest.mock('../../../../redux/analytics')
jest.mock('../../../../redux/config')
jest.mock('../../../../redux/calibration/selectors')
jest.mock('../../../../redux/pipettes/selectors')
jest.mock('../../../../redux/calibration/tip-length/selectors')
jest.mock('../../../../redux/calibration/pipette-offset/selectors')
jest.mock('../../../../redux/robot/selectors')
jest.mock('../../../../redux/sessions/selectors')
jest.mock('../../../../redux/robot-api/selectors')
jest.mock('../../../../redux/custom-labware/selectors')
jest.mock('../../hooks')
jest.mock('../CalibrationDetails/PipetteOffsetCalibrationItems')
jest.mock('../CalibrationDetails/TipLengthCalibrationItems')
jest.mock('../../../ProtocolUpload/hooks')

const mockAttachedPipettes: AttachedPipettesByMount = {
  left: mockAttachedPipette,
  right: mockAttachedPipette,
} as any
const mockAttachedPipetteCalibrations: PipetteCalibrationsByMount = {
  left: {
    offset: mockPipetteOffsetCalibration1,
    tipLength: mockTipLengthCalibration1,
  },
  right: {
    offset: mockPipetteOffsetCalibration2,
    tipLength: mockTipLengthCalibration2,
  },
} as any

const mockDeckCalibrationModal = DeckCalibrationModal as jest.MockedFunction<
  typeof DeckCalibrationModal
>
const mockUseDeckCalibrationData = useDeckCalibrationData as jest.MockedFunction<
  typeof useDeckCalibrationData
>
const mockUsePipetteOffsetCalibrations = usePipetteOffsetCalibrations as jest.MockedFunction<
  typeof usePipetteOffsetCalibrations
>
const mockUseRobot = useRobot as jest.MockedFunction<typeof useRobot>
const mockUseTipLengthCalibrations = useTipLengthCalibrations as jest.MockedFunction<
  typeof useTipLengthCalibrations
>
const mockUseTrackEvent = useTrackEvent as jest.MockedFunction<
  typeof useTrackEvent
>
const mockGetIsRunning = RobotSelectors.getIsRunning as jest.MockedFunction<
  typeof RobotSelectors.getIsRunning
>
const mockUseAttachedPipettes = useAttachedPipettes as jest.MockedFunction<
  typeof useAttachedPipettes
>
const mockPipetteOffsetCalibrationItems = PipetteOffsetCalibrationItems as jest.MockedFunction<
  typeof PipetteOffsetCalibrationItems
>
const mockTipLengthCalibrationItems = TipLengthCalibrationItems as jest.MockedFunction<
  typeof TipLengthCalibrationItems
>
const mockUseIsRobotBusy = useIsRobotBusy as jest.MockedFunction<
  typeof useIsRobotBusy
>
const mockUseDeckCalibrationStatus = useDeckCalibrationStatus as jest.MockedFunction<
  typeof useDeckCalibrationStatus
>
const mockGetAttachedPipettes = Pipettes.getAttachedPipettes as jest.MockedFunction<
  typeof Pipettes.getAttachedPipettes
>
const mockGetAttachedPipetteCalibrations = Pipettes.getAttachedPipetteCalibrations as jest.MockedFunction<
  typeof Pipettes.getAttachedPipetteCalibrations
>

let mockTrackEvent: jest.Mock
const mockUpdateRobotStatus = jest.fn()

const render = () => {
  return renderWithProviders(
    <MemoryRouter>
      <RobotSettingsCalibration
        robotName="otie"
        updateRobotStatus={mockUpdateRobotStatus}
      />
    </MemoryRouter>,
    {
      i18nInstance: i18n,
    }
  )
}

describe('RobotSettingsCalibration', () => {
  const realBlob = global.Blob

  beforeAll(() => {
    // @ts-expect-error(sa, 2021-6-28): not a valid blob interface
    global.Blob = function (content: any, options: any) {
      return { content, options }
    }
  })

  afterAll(() => {
    global.Blob = realBlob
  })

  beforeEach(() => {
    mockTrackEvent = jest.fn()
    mockUseTrackEvent.mockReturnValue(mockTrackEvent)
    mockDeckCalibrationModal.mockReturnValue(
      <div>Mock DeckCalibrationModal</div>
    )
    mockUseDeckCalibrationData.mockReturnValue({
      deckCalibrationData: mockDeckCalData,
      isDeckCalibrated: true,
    })
    mockUsePipetteOffsetCalibrations.mockReturnValue([
      mockPipetteOffsetCalibration1,
      mockPipetteOffsetCalibration2,
      mockPipetteOffsetCalibration3,
    ])
    mockUseRobot.mockReturnValue(mockConnectableRobot)
    mockUseTipLengthCalibrations.mockReturnValue([
      mockTipLengthCalibration1,
      mockTipLengthCalibration2,
      mockTipLengthCalibration3,
    ])
    mockPipetteOffsetCalibrationItems.mockReturnValue(
      <div>PipetteOffsetCalibrationItems</div>
    )
    mockTipLengthCalibrationItems.mockReturnValue(
      <div>TipLengthCalibrationItems</div>
    )
    mockUseAttachedPipettes.mockReturnValue(mockAttachedPipettes)
    mockUseIsRobotBusy.mockReturnValue(false)
  })

  afterEach(() => {
    jest.resetAllMocks()
  })

  it('renders a title and description - About Calibration', () => {
    const [{ getByText }] = render()
    getByText('About Calibration')
    getByText(
      'For the robot to move accurately and precisely, you need to calibrate it. Positional calibration happens in three parts: deck calibration, pipette offset calibration and tip length calibration.'
    )
  })

  it('renders a clickable link to the deck calibration modal', () => {
    const [{ getByText, queryByText }] = render()
    expect(queryByText('Mock DeckCalibrationModal')).toBeFalsy()
    const modalLink = getByText('See how robot calibration works')
    modalLink.click()
    getByText('Mock DeckCalibrationModal')
  })

  it('renders a download calibration data button', () => {
    const [{ getByText }] = render()
    const downloadButton = getByText('Download calibration data')
    downloadButton.click()
    expect(saveAs).toHaveBeenCalled()
    expect(mockTrackEvent).toHaveBeenCalledWith({
      name: 'calibrationDataDownloaded',
      properties: {},
    })
  })

  it('renders a title and description - Pipette Offset Calibrations', () => {
    const [{ getByText }] = render()
    getByText('Pipette Offset Calibrations')
    getByText(
      'Pipette offset calibration measures a pipette’s position relative to the pipette mount and the deck. You can recalibrate a pipette’s offset if its currently attached to this robot.'
    )
    getByText('PipetteOffsetCalibrationItems')
  })

  it('renders Not calibrated yet when no pipette offset calibrations data', () => {
    mockUsePipetteOffsetCalibrations.mockReturnValue(null)
    const [{ getByText }] = render()
    getByText('Not calibrated yet')
  })

  it('renders the error banner when calibration is missing', () => {
    mockUsePipetteOffsetCalibrations.mockReturnValue(null)
    const [{ getByText }] = render()
    getByText('Pipette Offset calibration missing')
  })

  // it('renders the warning banner when calibration is marked bad', () => {
  //   mockUsePipetteOffsetCalibrations.mockReturnValue([
  //     mockPipetteOffsetCalibration4,
  //     mockPipetteOffsetCalibration5,
  //   ])
  //   const [{ getByText }] = render()
  //   getByText('Pipette Offset calibration recommended')
  // })

  it('renders a title and description - Tip Length Calibrations', () => {
    const [{ getByText }] = render()
    getByText('Tip Length Calibrations')
    getByText(
      'Tip length calibration measures the distance between the bottom of the tip and the pipette’s nozzle. You can recalibrate a tip length if the pipette associated with it is currently attached to this robot. If you recalibrate a tip length, you will be prompted to recalibrate that pipette’s offset calibration.'
    )
    getByText('PipetteOffsetCalibrationItems')
  })

  it('renders Not calibrated yet when no tip length calibrations data', () => {
    mockUseTipLengthCalibrations.mockReturnValue(null)
    const [{ getByText }] = render()
    getByText('Not calibrated yet')
  })

  it('renders a title description and button - Deck Calibration', () => {
    const [{ getByText, getByRole }] = render()
    getByText('Deck Calibration')
    getByText(
      'Deck calibration measures the deck position relative to the gantry. This calibration is the foundation for tip length and pipette offset calibrations. Calibrate your deck during new robot setup. Redo deck calibration if you relocate your robot.'
    )
    getByRole('button', { name: 'Recalibrate deck' })
    getByText('Last calibrated: September 15, 2021 00:00')
  })

  it('renders calibrate deck button when deck is not calibrated', () => {
    mockUseDeckCalibrationData.mockReturnValue({
      deckCalibrationData: null,
      isDeckCalibrated: false,
    })
    const [{ getByRole, getByText }] = render()
    getByRole('button', { name: 'Calibrate deck' })
    getByText('Not calibrated yet')
  })

  it('renders the error banner when deck is not calibrated', () => {
    mockUseDeckCalibrationStatus.mockReturnValue(
      Calibration.DECK_CAL_STATUS_IDENTITY
    )
    mockUseDeckCalibrationData.mockReturnValue({
      deckCalibrationData: null,
      isDeckCalibrated: false,
    })
    const [{ getByRole, getByText }] = render()
    getByText('Deck calibration missing')
    getByRole('button', { name: 'Calibrate now' })
  })

  // TODO kj 06/02/2022 temporarily skip this case and this will be solved by another PR
  // eslint-disable-next-line jest/no-disabled-tests
  it.skip('should call update robot status if a robot is busy - deck cal', () => {
    mockUseDeckCalibrationStatus.mockReturnValue(
      Calibration.DECK_CAL_STATUS_IDENTITY
    )
    mockUseDeckCalibrationData.mockReturnValue({
      deckCalibrationData: mockWarningDeckCalData,
      isDeckCalibrated: true,
    })
    mockGetIsRunning.mockReturnValue(false)
    mockUseIsRobotBusy.mockReturnValue(true)
    const [{ getByRole }] = render()
    const button = getByRole('button', { name: 'Recalibrate deck' })
    fireEvent.click(button)
    expect(mockUpdateRobotStatus).toHaveBeenCalled()
  })

  it('renders the warning banner when deck calibration is not good', () => {
    mockUseDeckCalibrationStatus.mockReturnValue(Calibration.DECK_CAL_STATUS_OK)
    mockUseDeckCalibrationData.mockReturnValue({
      deckCalibrationData: mockWarningDeckCalData,
      isDeckCalibrated: true,
    })
    const [{ getByRole, getByText }] = render()
    getByText('Deck calibration recommended')
    getByRole('button', { name: 'Recalibrate now' })
  })

  it('recalibration button is disabled when a robot is unreachable', () => {
    mockUseRobot.mockReturnValue(mockUnreachableRobot)
    const [{ getByRole }] = render()
    const button = getByRole('button', { name: 'Recalibrate deck' })
    expect(button).toBeDisabled()
  })

  it('recalibration button is disabled when a robot is running', () => {
    mockGetIsRunning.mockReturnValue(true)
    const [{ getByRole }] = render()
    const button = getByRole('button', { name: 'Recalibrate deck' })
    expect(button).toBeDisabled()
  })

  it('recalibration button is disabled when a robot pipettes are null', () => {
    mockUseAttachedPipettes.mockReturnValue({ left: null, right: null })
    const [{ getByRole }] = render()
    const button = getByRole('button', { name: 'Recalibrate deck' })
    expect(button).toBeDisabled()
  })

  it('calibration button is disabled when a robot is unreachable', () => {
    mockUseRobot.mockReturnValue(mockUnreachableRobot)
    mockUseDeckCalibrationData.mockReturnValue({
      deckCalibrationData: null,
      isDeckCalibrated: false,
    })
    const [{ getByRole }] = render()
    const button = getByRole('button', { name: 'Calibrate deck' })
    expect(button).toBeDisabled()
  })

  it('calibration button is disabled when a robot is running', () => {
    mockGetIsRunning.mockReturnValue(true)
    mockUseDeckCalibrationData.mockReturnValue({
      deckCalibrationData: null,
      isDeckCalibrated: false,
    })
    const [{ getByRole }] = render()
    const button = getByRole('button', { name: 'Calibrate deck' })
    expect(button).toBeDisabled()
  })

  it('calibration button is disabled when a robot pipettes are null', () => {
    mockUseAttachedPipettes.mockReturnValue({ left: null, right: null })
    mockUseDeckCalibrationData.mockReturnValue({
      deckCalibrationData: null,
      isDeckCalibrated: false,
    })
    const [{ getByRole }] = render()
    const button = getByRole('button', { name: 'Calibrate deck' })
    expect(button).toBeDisabled()
  })

  it('renders a title and description - Calibration Health Check section', () => {
    const [{ getByText }] = render()
    getByText('Calibration Health Check')
    getByText(
      'Check the accuracy of key calibration points without recalibrating the robot.'
    )
  })

  it('renders a Check health button', () => {
    const [{ getByRole }] = render()
    const button = getByRole('button', { name: 'Check health' })
    expect(button).toBeDisabled()
  })

  it('Health check button is disabled when a robot is unreachable', () => {
    mockUseRobot.mockReturnValue(mockUnreachableRobot)
    const [{ getByRole }] = render()
    const button = getByRole('button', { name: 'Check health' })
    expect(button).toBeDisabled()
  })

  it('Health check button is disabled when a robot is running', () => {
    mockGetIsRunning.mockReturnValue(true)
    const [{ getByRole }] = render()
    const button = getByRole('button', { name: 'Check health' })
    expect(button).toBeDisabled()
  })

  it('Health check button is disabled when pipette are not set', () => {
    mockUseAttachedPipettes.mockReturnValue({ left: null, right: null })
    const [{ getByRole }] = render()
    const button = getByRole('button', { name: 'Check health' })
    expect(button).toBeDisabled()
  })

  it('Health check button shows Tooltip when pipette are not set', async () => {
    mockUseAttachedPipettes.mockReturnValue({ left: null, right: null })
    const [{ getByRole, findByText }] = render()
    const button = getByRole('button', { name: 'Check health' })
    fireEvent.mouseMove(button)
    await waitFor(() => {
      findByText(
        'Fully calibrate your robot before checking calibration health'
      )
    })
  })

  it('should call update robot status if a robot is busy - health check', () => {
<<<<<<< HEAD
=======
    mockGetAttachedPipettes.mockReturnValue(mockAttachedPipettes)
    mockGetAttachedPipetteCalibrations.mockReturnValue(
      mockAttachedPipetteCalibrations
    )
>>>>>>> 69925daa
    mockGetIsRunning.mockReturnValue(false)
    mockUseIsRobotBusy.mockReturnValue(true)
    const [{ getByRole }] = render()
    const button = getByRole('button', { name: 'Check health' })
    fireEvent.click(button)
    expect(mockUpdateRobotStatus).toHaveBeenCalled()
  })
})<|MERGE_RESOLUTION|>--- conflicted
+++ resolved
@@ -428,13 +428,10 @@
   })
 
   it('should call update robot status if a robot is busy - health check', () => {
-<<<<<<< HEAD
-=======
     mockGetAttachedPipettes.mockReturnValue(mockAttachedPipettes)
     mockGetAttachedPipetteCalibrations.mockReturnValue(
       mockAttachedPipetteCalibrations
     )
->>>>>>> 69925daa
     mockGetIsRunning.mockReturnValue(false)
     mockUseIsRobotBusy.mockReturnValue(true)
     const [{ getByRole }] = render()
