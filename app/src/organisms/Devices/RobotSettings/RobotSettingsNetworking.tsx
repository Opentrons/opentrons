--- conflicted
+++ resolved
@@ -10,10 +10,6 @@
   useInterval,
   ALIGN_CENTER,
   COLORS,
-<<<<<<< HEAD
-  LEGACY_COLORS,
-=======
->>>>>>> 9147da8d
   DIRECTION_COLUMN,
   SPACING,
   SecondaryButton,
@@ -114,11 +110,7 @@
             <Icon
               size="1.25rem"
               name="ot-check"
-<<<<<<< HEAD
-              color={COLORS.green50}
-=======
               color={COLORS.successEnabled}
->>>>>>> 9147da8d
               marginRight={SPACING.spacing8}
               data-testid="RobotSettings_Networking_check_circle"
             />
@@ -203,11 +195,7 @@
             <Icon
               size="1.25rem"
               name="ot-check"
-<<<<<<< HEAD
-              color={COLORS.green50}
-=======
               color={COLORS.successEnabled}
->>>>>>> 9147da8d
               marginRight={SPACING.spacing8}
               data-testid="RobotSettings_Networking_check_circle"
             />
@@ -299,11 +287,7 @@
                 <Icon
                   size="1.25rem"
                   name="ot-check"
-<<<<<<< HEAD
-                  color={COLORS.green50}
-=======
                   color={COLORS.successEnabled}
->>>>>>> 9147da8d
                   marginRight={SPACING.spacing8}
                   data-testid="RobotSettings_Networking_check_circle"
                 />
