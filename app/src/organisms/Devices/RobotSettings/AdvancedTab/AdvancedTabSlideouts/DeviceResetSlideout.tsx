--- conflicted
+++ resolved
@@ -8,10 +8,6 @@
   BORDERS,
   Box,
   CheckboxField,
-<<<<<<< HEAD
-  LEGACY_COLORS,
-=======
->>>>>>> e1f5673b
   COLORS,
   DIRECTION_COLUMN,
   DIRECTION_ROW,
