import * as React from 'react'
import { saveAs } from 'file-saver'
import { useTranslation } from 'react-i18next'
import { useSelector } from 'react-redux'

import {
  Box,
  Flex,
  Link,
  ALIGN_CENTER,
<<<<<<< HEAD
=======
  JUSTIFY_SPACE_BETWEEN,
  COLORS,
>>>>>>> 25808090
  SPACING,
  TYPOGRAPHY,
  useHoverTooltip,
  TOOLTIP_LEFT,
} from '@opentrons/components'

import { Portal } from '../../../App/portal'
import { TertiaryButton } from '../../../atoms/buttons'
import { Line } from '../../../atoms/structure'
import { StyledText } from '../../../atoms/text'
import { Tooltip } from '../../../atoms/Tooltip'
import { DeckCalibrationModal } from '../../../organisms/ProtocolSetup/RunSetupCard/RobotCalibration/DeckCalibrationModal'
import { AskForCalibrationBlockModal } from '../../../organisms/CalibrateTipLength/AskForCalibrationBlockModal'

import { useTrackEvent } from '../../../redux/analytics'
import { EVENT_CALIBRATION_DOWNLOADED } from '../../../redux/calibration'
import { CONNECTABLE } from '../../../redux/discovery'
import { selectors as robotSelectors } from '../../../redux/robot'
import * as RobotApi from '../../../redux/robot-api'
import * as Config from '../../../redux/config'
import * as Sessions from '../../../redux/sessions'
import {
  useDeckCalibrationData,
  usePipetteOffsetCalibrations,
  useRobot,
  useTipLengthCalibrations,
  useAttachedPipettes,
} from '../hooks'

import type { State } from '../../../redux/types'
import type { RequestState } from '../../../redux/robot-api/types'
import type { SessionCommandString } from '../../../redux/sessions/types'

interface CalibrationProps {
  robotName: string
}

const spinnerCommandBlockList: SessionCommandString[] = [
  Sessions.sharedCalCommands.JOG,
]

export function RobotSettingsCalibration({
  robotName,
}: CalibrationProps): JSX.Element {
  const { t } = useTranslation([
    'device_settings',
    'shared',
    'robot_calibration',
  ])
  const doTrackEvent = useTrackEvent()
  const [targetProps, tooltipProps] = useHoverTooltip({
    placement: TOOLTIP_LEFT,
  })

  const [
    showDeckCalibrationModal,
    setShowDeckCalibrationModal,
  ] = React.useState(false)

  const [showCalBlockModal, setShowCalBlockModal] = React.useState(false)

  const trackedRequestId = React.useRef<string | null>(null)
  const createRequestId = React.useRef<string | null>(null)
  const jogRequestId = React.useRef<string | null>(null)

  const robot = useRobot(robotName)
  const notConnectable = robot?.status !== CONNECTABLE

  const [dispatchRequests] = RobotApi.useDispatchApiRequests(
    dispatchedAction => {
      if (dispatchedAction.type === Sessions.ENSURE_SESSION) {
        createRequestId.current =
          'requestId' in dispatchedAction.meta
            ? dispatchedAction.meta.requestId ?? null
            : null
      } else if (
        dispatchedAction.type === Sessions.CREATE_SESSION_COMMAND &&
        dispatchedAction.payload.command.command ===
          Sessions.sharedCalCommands.JOG
      ) {
        jogRequestId.current =
          'requestId' in dispatchedAction.meta
            ? dispatchedAction.meta.requestId ?? null
            : null
      } else if (
        dispatchedAction.type !== Sessions.CREATE_SESSION_COMMAND ||
        !spinnerCommandBlockList.includes(
          dispatchedAction.payload.command.command
        )
      ) {
        trackedRequestId.current =
          'meta' in dispatchedAction && 'requestId' in dispatchedAction.meta
            ? dispatchedAction.meta.requestId ?? null
            : null
      }
    }
  )

  // wait for robot request to resolve instead of using name directly from params
  const deckCalibrationData = useDeckCalibrationData(robot?.name)
  const pipetteOffsetCalibrations = usePipetteOffsetCalibrations(robot?.name)
  const tipLengthCalibrations = useTipLengthCalibrations(robot?.name)
  const attachedPipettes = useAttachedPipettes(
    robot?.name != null ? robot.name : null
  )
  const isRunning = useSelector(robotSelectors.getIsRunning)

  const pipettePresent =
    attachedPipettes != null
      ? !(attachedPipettes.left == null) || !(attachedPipettes.right == null)
      : false

  const isPending =
    useSelector<State, RequestState | null>(state =>
      trackedRequestId.current != null
        ? RobotApi.getRequestById(state, trackedRequestId.current)
        : null
    )?.status === RobotApi.PENDING

  const createRequest = useSelector((state: State) =>
    createRequestId.current != null
      ? RobotApi.getRequestById(state, createRequestId.current)
      : null
  )
  const createStatus = createRequest?.status

  const configHasCalibrationBlock = useSelector(Config.getHasCalibrationBlock)

  let buttonDisabledReason = null
  if (notConnectable) {
    buttonDisabledReason = t('shared:disabled_cannot_connect')
  } else if (isRunning) {
    buttonDisabledReason = t('shared:disabled_protocol_is_running')
  } else if (!pipettePresent) {
    buttonDisabledReason = t('shared:disabled_no_pipette_attached')
  }

  const healthCheckButtonDisabled = Boolean(buttonDisabledReason) || isPending

  const onClickSaveAs: React.MouseEventHandler = e => {
    e.preventDefault()
    doTrackEvent({
      name: EVENT_CALIBRATION_DOWNLOADED,
      properties: {},
    })
    saveAs(
      new Blob([
        JSON.stringify({
          deck: deckCalibrationData,
          pipetteOffset: pipetteOffsetCalibrations,
          tipLength: tipLengthCalibrations,
        }),
      ]),
      `opentrons-${robotName}-calibration.json`
    )
  }

  const handleHealthCheck = (
    hasBlockModalResponse: boolean | null = null
  ): void => {
    if (hasBlockModalResponse === null && configHasCalibrationBlock === null) {
      setShowCalBlockModal(true)
    } else {
      setShowCalBlockModal(false)
      dispatchRequests(
        Sessions.ensureSession(
          robotName,
          Sessions.SESSION_TYPE_CALIBRATION_HEALTH_CHECK,
          {
            tipRacks: [],
            hasCalibrationBlock: Boolean(
              configHasCalibrationBlock ?? hasBlockModalResponse
            ),
          }
        )
      )
    }
  }

  React.useEffect(() => {
    if (createStatus === RobotApi.SUCCESS) {
      createRequestId.current = null
    }
  }, [createStatus])

  return (
    <>
      <Portal level="top">
        {showCalBlockModal ? (
          <AskForCalibrationBlockModal
            onResponse={handleHealthCheck}
            titleBarTitle={t('robot_calibration:health_check_title')}
            closePrompt={() => setShowCalBlockModal(false)}
          />
        ) : null}
      </Portal>
      {/* About Calibration this comment will removed when finish all sections */}
      <Box paddingBottom={SPACING.spacing5}>
        <Flex alignItems={ALIGN_CENTER} justifyContent={JUSTIFY_SPACE_BETWEEN}>
          <Box marginRight={SPACING.spacing6}>
            <Box css={TYPOGRAPHY.h3SemiBold} marginBottom={SPACING.spacing3}>
              {t('about_calibration_title')}
            </Box>
            <StyledText as="p" marginBottom={SPACING.spacing3}>
              {t('about_calibration_description')}
            </StyledText>
            {showDeckCalibrationModal ? (
              <DeckCalibrationModal
                onCloseClick={() => setShowDeckCalibrationModal(false)}
              />
            ) : null}
            <Link
              css={TYPOGRAPHY.linkPSemiBold}
              onClick={() => setShowDeckCalibrationModal(true)}
            >
              {t('see_how_robot_calibration_works')}
            </Link>
          </Box>
          <TertiaryButton onClick={onClickSaveAs}>
            {t('download_calibration_data')}
          </TertiaryButton>
        </Flex>
      </Box>
      <Line />
      {/* Calibration Health Check this comment will removed when finish all sections */}
      <Box paddingTop={SPACING.spacing5} paddingBottom={SPACING.spacing5}>
        <Flex alignItems={ALIGN_CENTER} justifyContent={JUSTIFY_SPACE_BETWEEN}>
          <Box marginRight={SPACING.spacing6}>
            <Box css={TYPOGRAPHY.h3SemiBold} marginBottom={SPACING.spacing3}>
              {t('calibration_health_check_title')}
            </Box>
            <StyledText as="p" marginBottom={SPACING.spacing3}>
              {t('calibration_health_check_description')}
            </StyledText>
          </Box>
          <TertiaryButton
            {...targetProps}
            onClick={() => handleHealthCheck(null)}
            disabled={healthCheckButtonDisabled}
          >
            {t('health_check_button')}
          </TertiaryButton>
          {healthCheckButtonDisabled && (
            <Tooltip tooltipProps={tooltipProps}>
              {t('fully_calibrate_before_checking_health')}
            </Tooltip>
          )}
        </Flex>
      </Box>
    </>
  )
}<|MERGE_RESOLUTION|>--- conflicted
+++ resolved
@@ -8,11 +8,7 @@
   Flex,
   Link,
   ALIGN_CENTER,
-<<<<<<< HEAD
-=======
   JUSTIFY_SPACE_BETWEEN,
-  COLORS,
->>>>>>> 25808090
   SPACING,
   TYPOGRAPHY,
   useHoverTooltip,
