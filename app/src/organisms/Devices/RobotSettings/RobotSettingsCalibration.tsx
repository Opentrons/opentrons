--- conflicted
+++ resolved
@@ -2,7 +2,6 @@
 import { useSelector } from 'react-redux'
 import { saveAs } from 'file-saver'
 import { useTranslation } from 'react-i18next'
-import { useSelector } from 'react-redux'
 
 import {
   Box,
@@ -13,21 +12,16 @@
   COLORS,
   SPACING,
   TYPOGRAPHY,
-<<<<<<< HEAD
-  JUSTIFY_SPACE_BETWEEN,
   TEXT_DECORATION_UNDERLINE,
   useConditionalConfirm,
-=======
   useHoverTooltip,
   TOOLTIP_LEFT,
->>>>>>> 25808090
 } from '@opentrons/components'
 
 import { Portal } from '../../../App/portal'
 import { TertiaryButton } from '../../../atoms/buttons'
 import { Line } from '../../../atoms/structure'
 import { StyledText } from '../../../atoms/text'
-<<<<<<< HEAD
 import { Banner } from '../../../atoms/Banner'
 import { DeckCalibrationModal } from '../../../organisms/ProtocolSetup/RunSetupCard/RobotCalibration/DeckCalibrationModal'
 import { formatLastModified } from '../../../organisms/CalibrationPanels/utils'
@@ -36,19 +30,11 @@
 import { getDeckCalibrationSession } from '../../../redux/sessions/deck-calibration/selectors'
 import { CONNECTABLE } from '../../../redux/discovery'
 import { selectors as robotSelectors } from '../../../redux/robot'
-import * as RobotApi from '../../../redux/robot-api'
-=======
+
 import { Tooltip } from '../../../atoms/Tooltip'
-import { DeckCalibrationModal } from '../../../organisms/ProtocolSetup/RunSetupCard/RobotCalibration/DeckCalibrationModal'
 import { AskForCalibrationBlockModal } from '../../../organisms/CalibrateTipLength/AskForCalibrationBlockModal'
-
-import { useTrackEvent } from '../../../redux/analytics'
-import { EVENT_CALIBRATION_DOWNLOADED } from '../../../redux/calibration'
-import { CONNECTABLE } from '../../../redux/discovery'
-import { selectors as robotSelectors } from '../../../redux/robot'
 import * as RobotApi from '../../../redux/robot-api'
 import * as Config from '../../../redux/config'
->>>>>>> 25808090
 import * as Sessions from '../../../redux/sessions'
 import {
   useDeckCalibrationData,
@@ -61,19 +47,11 @@
 
 import type { State } from '../../../redux/types'
 import type { RequestState } from '../../../redux/robot-api/types'
-<<<<<<< HEAD
 import type {
   SessionCommandString,
   DeckCalibrationSession,
 } from '../../../redux/sessions/types'
 
-const spinnerCommandBlockList: SessionCommandString[] = [
-  Sessions.sharedCalCommands.JOG,
-]
-=======
-import type { SessionCommandString } from '../../../redux/sessions/types'
-
->>>>>>> 25808090
 interface CalibrationProps {
   robotName: string
 }
@@ -87,7 +65,6 @@
 }: CalibrationProps): JSX.Element {
   const { t } = useTranslation([
     'device_settings',
-<<<<<<< HEAD
     'robot_calibration',
     'shared',
   ])
@@ -95,15 +72,9 @@
   const trackedRequestId = React.useRef<string | null>(null)
   const createRequestId = React.useRef<string | null>(null)
   const jogRequestId = React.useRef<string | null>(null)
-=======
-    'shared',
-    'robot_calibration',
-  ])
-  const doTrackEvent = useTrackEvent()
   const [targetProps, tooltipProps] = useHoverTooltip({
     placement: TOOLTIP_LEFT,
   })
->>>>>>> 25808090
 
   const [
     showDeckCalibrationModal,
@@ -112,16 +83,9 @@
 
   const [showCalBlockModal, setShowCalBlockModal] = React.useState(false)
 
-  const trackedRequestId = React.useRef<string | null>(null)
-  const createRequestId = React.useRef<string | null>(null)
-  const jogRequestId = React.useRef<string | null>(null)
-
   const robot = useRobot(robotName)
   const notConnectable = robot?.status !== CONNECTABLE
-<<<<<<< HEAD
-=======
-
->>>>>>> 25808090
+
   const [dispatchRequests] = RobotApi.useDispatchApiRequests(
     dispatchedAction => {
       if (dispatchedAction.type === Sessions.ENSURE_SESSION) {
@@ -159,21 +123,14 @@
   const attachedPipettes = useAttachedPipettes(
     robot?.name != null ? robot.name : null
   )
-<<<<<<< HEAD
 
   const isRunning = useSelector(robotSelectors.getIsRunning)
-=======
-  const isRunning = useSelector(robotSelectors.getIsRunning)
-
->>>>>>> 25808090
+
   const pipettePresent =
     attachedPipettes != null
       ? !(attachedPipettes.left == null) || !(attachedPipettes.right == null)
       : false
-<<<<<<< HEAD
-=======
-
->>>>>>> 25808090
+
   const isPending =
     useSelector<State, RequestState | null>(state =>
       trackedRequestId.current != null
@@ -188,7 +145,6 @@
   )
   const createStatus = createRequest?.status
 
-<<<<<<< HEAD
   const isJogging =
     useSelector((state: State) =>
       jogRequestId.current != null
@@ -218,7 +174,6 @@
     confirm: confirmStart,
     // cancel: cancelStart,
   } = useConditionalConfirm(handleStartDeckCalSession, !!pipOffsetDataPresent)
-=======
   const configHasCalibrationBlock = useSelector(Config.getHasCalibrationBlock)
 
   let buttonDisabledReason = null
@@ -231,7 +186,6 @@
   }
 
   const healthCheckButtonDisabled = Boolean(buttonDisabledReason) || isPending
->>>>>>> 25808090
 
   const onClickSaveAs: React.MouseEventHandler = e => {
     e.preventDefault()
@@ -251,16 +205,6 @@
     )
   }
 
-<<<<<<< HEAD
-  let buttonDisabledReason = null
-  if (notConnectable) {
-    buttonDisabledReason = t('shared:disabled_cannot_connect')
-  } else if (isRunning) {
-    buttonDisabledReason = t('shared:disabled_protocol_is_running')
-  } else if (!pipettePresent) {
-    buttonDisabledReason = t('shared:disabled_no_pipette_attached')
-  }
-
   const deckCalibrationButtonText = deckCalibrationData.isDeckCalibrated
     ? t('deck_calibration_recalibrate_button')
     : t('deck_calibration_calibrate_button')
@@ -282,7 +226,6 @@
           date: formatLastModified(calibratedDate),
         })
       : t('not_calibrated')
-=======
   const handleHealthCheck = (
     hasBlockModalResponse: boolean | null = null
   ): void => {
@@ -303,7 +246,6 @@
         )
       )
     }
->>>>>>> 25808090
   }
 
   React.useEffect(() => {
@@ -315,7 +257,6 @@
   return (
     <>
       <Portal level="top">
-<<<<<<< HEAD
         <CalibrateDeck
           session={deckCalibrationSession}
           robotName={robotName}
@@ -324,7 +265,6 @@
           isJogging={isJogging}
         />
       </Portal>
-=======
         {showCalBlockModal ? (
           <AskForCalibrationBlockModal
             onResponse={handleHealthCheck}
@@ -334,7 +274,6 @@
         ) : null}
       </Portal>
       {/* About Calibration this comment will removed when finish all sections */}
->>>>>>> 25808090
       <Box paddingBottom={SPACING.spacing5}>
         <Flex alignItems={ALIGN_CENTER} justifyContent={JUSTIFY_SPACE_BETWEEN}>
           <Box marginRight={SPACING.spacing6}>
@@ -363,7 +302,6 @@
         </Flex>
       </Box>
       <Line />
-<<<<<<< HEAD
       {deckCalibrationButtonText === t('deck_calibration_calibrate_button') && (
         <Banner type="error">
           <Flex justifyContent={JUSTIFY_SPACE_BETWEEN} width="100%">
@@ -380,14 +318,11 @@
           </Flex>
         </Banner>
       )}
-=======
       {/* Calibration Health Check this comment will removed when finish all sections */}
->>>>>>> 25808090
       <Box paddingTop={SPACING.spacing5} paddingBottom={SPACING.spacing5}>
         <Flex alignItems={ALIGN_CENTER} justifyContent={JUSTIFY_SPACE_BETWEEN}>
           <Box marginRight={SPACING.spacing6}>
             <Box css={TYPOGRAPHY.h3SemiBold} marginBottom={SPACING.spacing3}>
-<<<<<<< HEAD
               {t('deck_calibration_title')}
             </Box>
             <StyledText as="p" marginBottom={SPACING.spacing3}>
@@ -404,7 +339,6 @@
         </Flex>
       </Box>
       {/* TODO: 5/6/2022 kj the rest of sections will be solved other PRs */}
-=======
               {t('calibration_health_check_title')}
             </Box>
             <StyledText as="p" marginBottom={SPACING.spacing3}>
@@ -425,7 +359,6 @@
           )}
         </Flex>
       </Box>
->>>>>>> 25808090
     </>
   )
 }