import * as React from 'react'
import { useSelector } from 'react-redux'
import { useTranslation } from 'react-i18next'
import styled from 'styled-components'

import {
  Flex,
  ALIGN_CENTER,
  SPACING,
  Icon,
  COLORS,
  TEXT_TRANSFORM_CAPITALIZE,
  TYPOGRAPHY,
} from '@opentrons/components'

import { StyledText } from '../../../../atoms/text'
import { OverflowMenu } from './OverflowMenu'
import { formatLastCalibrated } from './utils'
import { getDisplayNameForTipRack } from '../../../../pages/Robots/InstrumentSettings/utils'
import { getCustomLabwareDefinitions } from '../../../../redux/custom-labware'
import { useAttachedPipettes } from '../../hooks'

import type { State } from '../../../../redux/types'
import type { FormattedPipetteOffsetCalibration } from '../RobotSettingsCalibration'

const StyledTable = styled.table`
  width: 100%;
  border-collapse: collapse;
  text-align: left;
`
const StyledTableHeader = styled.th`
  ${TYPOGRAPHY.labelSemiBold}
  padding: ${SPACING.spacing3};
`
const StyledTableRow = styled.tr`
  padding: ${SPACING.spacing3}; ;
`
const StyledTableCell = styled.td`
  padding: ${SPACING.spacing3};
  text-overflow: wrap;
`

interface PipetteOffsetCalibrationItemsProps {
  robotName: string
  formattedPipetteOffsetCalibrations: FormattedPipetteOffsetCalibration[]
  updateRobotStatus: (isRobotBusy: boolean) => void
}

export function PipetteOffsetCalibrationItems({
  robotName,
  formattedPipetteOffsetCalibrations,
  updateRobotStatus,
}: PipetteOffsetCalibrationItemsProps): JSX.Element {
  const { t } = useTranslation('device_settings')

  const customLabwareDefs = useSelector((state: State) => {
    return getCustomLabwareDefinitions(state)
  })
  const attachedPipettes = useAttachedPipettes()

  return (
    <StyledTable>
      <thead>
        <tr>
          <StyledTableHeader>
            {t('table_header_model_and_serial')}
          </StyledTableHeader>
          <StyledTableHeader>{t('table_header_mount')}</StyledTableHeader>
          <StyledTableHeader>{t('table_header_tiprack')}</StyledTableHeader>
          <StyledTableHeader>
            {t('table_header_last_calibrated')}
          </StyledTableHeader>
        </tr>
      </thead>
      <tbody>
        {formattedPipetteOffsetCalibrations.map(
          (calibration, index) =>
            attachedPipettes?.[calibration.mount] != null && (
              <StyledTableRow key={index}>
                <StyledTableCell>
                  <StyledText as="p">{calibration.modelName}</StyledText>
                  <StyledText as="p">{calibration.serialNumber}</StyledText>
                </StyledTableCell>
                <StyledTableCell>
                  <StyledText as="p" textTransform={TEXT_TRANSFORM_CAPITALIZE}>
                    {calibration.mount}
                  </StyledText>
                </StyledTableCell>
                <StyledTableCell>
                  <StyledText as="p">
                    {calibration.tiprack != null &&
                      getDisplayNameForTipRack(
                        calibration.tiprack,
                        customLabwareDefs
                      )}
                  </StyledText>
                </StyledTableCell>
                <StyledTableCell>
                  <Flex alignItems={ALIGN_CENTER}>
                    {calibration.lastCalibrated != null &&
                    !(calibration.markedBad ?? false) ? (
                      <>
<<<<<<< HEAD
                        <Icon
                          name="alert-circle"
                          backgroundColor={COLORS.warningBackground}
                          color={COLORS.warningEnabled}
                          size={SPACING.spacing4}
                        />
                        <StyledText
                          as="p"
                          marginLeft={SPACING.spacing2}
                          width="100%"
                          color={COLORS.warningText}
                        >
                          {t('recalibration_recommended')}
=======
                        <StyledText as="p">
                          {formatLastCalibrated(calibration.lastCalibrated)}
>>>>>>> 28e6aa52
                        </StyledText>
                      </>
                    ) : (
                      <>
<<<<<<< HEAD
                        <Icon
                          name="alert-circle"
                          backgroundColor={COLORS.errorBackground}
                          color={COLORS.errorEnabled}
                          size={SPACING.spacing4}
                        />
                        <StyledText
                          as="p"
                          marginLeft={SPACING.spacing2}
                          width="100%"
                          color={COLORS.errorText}
                        >
                          {t('missing_calibration')}
                        </StyledText>
=======
                        {calibration.markedBad ?? false ? (
                          <>
                            <Icon
                              name="alert-circle"
                              backgroundColor={COLORS.warningBg}
                              color={COLORS.warning}
                              size={SPACING.spacing4}
                            />
                            <StyledText
                              as="p"
                              marginLeft={SPACING.spacing2}
                              width="100%"
                              color={COLORS.warningText}
                            >
                              {t('recalibration_recommended')}
                            </StyledText>
                          </>
                        ) : (
                          <>
                            <Icon
                              name="alert-circle"
                              backgroundColor={COLORS.errorBg}
                              color={COLORS.error}
                              size={SPACING.spacing4}
                            />
                            <StyledText
                              as="p"
                              marginLeft={SPACING.spacing2}
                              width="100%"
                              color={COLORS.errorText}
                            >
                              {t('missing_calibration')}
                            </StyledText>
                          </>
                        )}
>>>>>>> 28e6aa52
                      </>
                    )}
                  </Flex>
                </StyledTableCell>
                <StyledTableCell>
                  <OverflowMenu
                    calType="pipetteOffset"
                    robotName={robotName}
                    mount={calibration.mount}
                    serialNumber={calibration.serialNumber ?? null}
                    updateRobotStatus={updateRobotStatus}
                  />
                </StyledTableCell>
              </StyledTableRow>
            )
        )}
      </tbody>
    </StyledTable>
  )
}<|MERGE_RESOLUTION|>--- conflicted
+++ resolved
@@ -100,50 +100,18 @@
                     {calibration.lastCalibrated != null &&
                     !(calibration.markedBad ?? false) ? (
                       <>
-<<<<<<< HEAD
-                        <Icon
-                          name="alert-circle"
-                          backgroundColor={COLORS.warningBackground}
-                          color={COLORS.warningEnabled}
-                          size={SPACING.spacing4}
-                        />
-                        <StyledText
-                          as="p"
-                          marginLeft={SPACING.spacing2}
-                          width="100%"
-                          color={COLORS.warningText}
-                        >
-                          {t('recalibration_recommended')}
-=======
                         <StyledText as="p">
                           {formatLastCalibrated(calibration.lastCalibrated)}
->>>>>>> 28e6aa52
                         </StyledText>
                       </>
                     ) : (
                       <>
-<<<<<<< HEAD
-                        <Icon
-                          name="alert-circle"
-                          backgroundColor={COLORS.errorBackground}
-                          color={COLORS.errorEnabled}
-                          size={SPACING.spacing4}
-                        />
-                        <StyledText
-                          as="p"
-                          marginLeft={SPACING.spacing2}
-                          width="100%"
-                          color={COLORS.errorText}
-                        >
-                          {t('missing_calibration')}
-                        </StyledText>
-=======
                         {calibration.markedBad ?? false ? (
                           <>
                             <Icon
                               name="alert-circle"
-                              backgroundColor={COLORS.warningBg}
-                              color={COLORS.warning}
+                              backgroundColor={COLORS.warningBackground}
+                              color={COLORS.warningEnabled}
                               size={SPACING.spacing4}
                             />
                             <StyledText
@@ -159,8 +127,8 @@
                           <>
                             <Icon
                               name="alert-circle"
-                              backgroundColor={COLORS.errorBg}
-                              color={COLORS.error}
+                              backgroundColor={COLORS.errorBackground}
+                              color={COLORS.errorEnabled}
                               size={SPACING.spacing4}
                             />
                             <StyledText
@@ -173,7 +141,6 @@
                             </StyledText>
                           </>
                         )}
->>>>>>> 28e6aa52
                       </>
                     )}
                   </Flex>
