import * as React from 'react'
import { useTranslation } from 'react-i18next'
<<<<<<< HEAD
import { useDispatch } from 'react-redux'
import { useHistory } from 'react-router-dom'
=======
import { useDispatch, useSelector } from 'react-redux'
import { Link } from 'react-router-dom'
>>>>>>> c7232d3d
import {
  COLORS,
  DIRECTION_COLUMN,
  Flex,
  POSITION_ABSOLUTE,
  POSITION_RELATIVE,
  SPACING,
  TEXT_TRANSFORM_CAPITALIZE,
  useInterval,
} from '@opentrons/components'
<<<<<<< HEAD
=======
import { RUN_STATUS_RUNNING } from '@opentrons/api-client'
import { checkShellUpdate } from '../../redux/shell'
>>>>>>> c7232d3d
import { restartRobot } from '../../redux/robot-admin'
import { UpdateBuildroot } from '../../pages/Robots/RobotSettings/UpdateBuildroot'
import { UNREACHABLE } from '../../redux/discovery'
import { home, ROBOT } from '../../redux/robot-controls'
import { UNREACHABLE, CONNECTABLE, REACHABLE } from '../../redux/discovery'
import { MenuItem } from '../../atoms/MenuList/MenuItem'
import { Portal } from '../../App/portal'
import { getBuildrootUpdateDisplayInfo } from '../../redux/buildroot'
import { OverflowBtn } from '../../atoms/MenuList/OverflowBtn'
import { Divider } from '../../atoms/structure'
import { useMenuHandleClickOutside } from '../../atoms/MenuList/hooks'
import { useIsRobotBusy } from './hooks'

import type { DiscoveredRobot } from '../../redux/discovery/types'
import type { Dispatch, State } from '../../redux/types'

interface RobotOverviewOverflowMenuProps {
  robot: DiscoveredRobot
}

const UPDATE_RECHECK_DELAY_MS = 60000

export const RobotOverviewOverflowMenu = (
  props: RobotOverviewOverflowMenuProps
): JSX.Element => {
  const { robot } = props
  const { t } = useTranslation(['devices_landing', 'robot_controls'])
  const {
    MenuOverlay,
    handleOverflowClick,
    showOverflowMenu,
    setShowOverflowMenu,
  } = useMenuHandleClickOutside()
  const history = useHistory()
  const isRobotBusy = useIsRobotBusy()

  const dispatch = useDispatch<Dispatch>()
  const checkAppUpdate = React.useCallback(() => dispatch(checkShellUpdate()), [
    dispatch,
  ])

  const handleClickRestart: React.MouseEventHandler<HTMLButtonElement> = e => {
    e.preventDefault()
    dispatch(restartRobot(robot.name))
    setShowOverflowMenu(false)
  }

  const handleClickHomeGantry: React.MouseEventHandler<HTMLButtonElement> = e => {
    e.preventDefault()
    dispatch(home(robot.name, ROBOT))
    setShowOverflowMenu(false)
  }

  const [
    showSoftwareUpdateModal,
    setShowSoftwareUpdateModal,
  ] = React.useState<boolean>(false)

  useInterval(checkAppUpdate, UPDATE_RECHECK_DELAY_MS)

  const handleClickUpdateBuildroot: React.MouseEventHandler = e => {
    e.preventDefault()
    e.stopPropagation()
    setShowSoftwareUpdateModal(true)
  }

  const { autoUpdateAction } = useSelector((state: State) => {
    return getBuildrootUpdateDisplayInfo(state, robot.name)
  })

  return (
    <Flex
      data-testid={`RobotOverview_overflowMenu`}
      position={POSITION_RELATIVE}
      onClick={e => {
        e.preventDefault()
      }}
    >
<<<<<<< HEAD
      <OverflowBtn
        aria-label="overflow"
        onClick={handleOverflowClick}
        disabled={robot.status === UNREACHABLE}
      />
=======
      {showSoftwareUpdateModal &&
      robot != null &&
      robot.status !== UNREACHABLE ? (
        <Portal level="top">
          <UpdateBuildroot
            robot={robot}
            close={() => setShowSoftwareUpdateModal(false)}
          />
        </Portal>
      ) : null}
      <OverflowBtn aria-label="overflow" onClick={handleOverflowClick} />
>>>>>>> c7232d3d
      {showOverflowMenu ? (
        <Flex
          width={'12rem'}
          zIndex={10}
          borderRadius={'4px 4px 0px 0px'}
          boxShadow={'0px 1px 3px rgba(0, 0, 0, 0.2)'}
          position={POSITION_ABSOLUTE}
          backgroundColor={COLORS.white}
          top={SPACING.spacing7}
          right={0}
          flexDirection={DIRECTION_COLUMN}
        >
<<<<<<< HEAD
          <MenuItem disabled={isRobotBusy || robot?.status !== CONNECTABLE}>
            {t('update_robot_software')}
          </MenuItem>
          <MenuItem
            onClick={handleClickRestart}
            textTransform={TEXT_TRANSFORM_CAPITALIZE}
            disabled={isRobotBusy || robot?.status !== CONNECTABLE}
=======
          {autoUpdateAction === 'upgrade' ? (
            <MenuItem
              disabled={buttonDisabledReason}
              onClick={handleClickUpdateBuildroot}
              data-testid={`RobotOverviewOverflowMenu_updateSoftware_${robot.name}`}
            >
              {t('update_robot_software')}
            </MenuItem>
          ) : null}
          <MenuItem
            onClick={handleClickRestart}
            textTransform={TEXT_TRANSFORM_CAPITALIZE}
            disabled={buttonDisabledReason}
            data-testid={`RobotOverviewOverflowMenu_restartRobot_${robot.name}`}
>>>>>>> c7232d3d
          >
            {t('robot_controls:restart_label')}
          </MenuItem>
          <MenuItem
            onClick={handleClickHomeGantry}
<<<<<<< HEAD
            disabled={isRobotBusy || robot?.status !== CONNECTABLE}
=======
            disabled={buttonDisabledReason}
            data-testid={`RobotOverviewOverflowMenu_homeGantry_${robot.name}`}
>>>>>>> c7232d3d
          >
            {t('home_gantry')}
          </MenuItem>
          <Divider marginY={'0'} />
          <MenuItem
            onClick={() =>
              history.push(`/devices/${robot.name}/robot-settings`)
            }
            textTransform={TEXT_TRANSFORM_CAPITALIZE}
<<<<<<< HEAD
            disabled={
              robot == null ||
              robot?.status === UNREACHABLE ||
              (robot?.status === REACHABLE &&
                robot?.serverHealthStatus !== 'ok')
            }
=======
            disabled={buttonDisabledReason}
            data-testid={`RobotOverviewOverflowMenu_robotSettings_${robot.name}`}
>>>>>>> c7232d3d
          >
            {t('robot_settings')}
          </MenuItem>
        </Flex>
      ) : null}
      <MenuOverlay />
    </Flex>
  )
}<|MERGE_RESOLUTION|>--- conflicted
+++ resolved
@@ -1,12 +1,7 @@
 import * as React from 'react'
 import { useTranslation } from 'react-i18next'
-<<<<<<< HEAD
-import { useDispatch } from 'react-redux'
 import { useHistory } from 'react-router-dom'
-=======
 import { useDispatch, useSelector } from 'react-redux'
-import { Link } from 'react-router-dom'
->>>>>>> c7232d3d
 import {
   COLORS,
   DIRECTION_COLUMN,
@@ -17,14 +12,9 @@
   TEXT_TRANSFORM_CAPITALIZE,
   useInterval,
 } from '@opentrons/components'
-<<<<<<< HEAD
-=======
-import { RUN_STATUS_RUNNING } from '@opentrons/api-client'
 import { checkShellUpdate } from '../../redux/shell'
->>>>>>> c7232d3d
 import { restartRobot } from '../../redux/robot-admin'
 import { UpdateBuildroot } from '../../pages/Robots/RobotSettings/UpdateBuildroot'
-import { UNREACHABLE } from '../../redux/discovery'
 import { home, ROBOT } from '../../redux/robot-controls'
 import { UNREACHABLE, CONNECTABLE, REACHABLE } from '../../redux/discovery'
 import { MenuItem } from '../../atoms/MenuList/MenuItem'
@@ -100,13 +90,6 @@
         e.preventDefault()
       }}
     >
-<<<<<<< HEAD
-      <OverflowBtn
-        aria-label="overflow"
-        onClick={handleOverflowClick}
-        disabled={robot.status === UNREACHABLE}
-      />
-=======
       {showSoftwareUpdateModal &&
       robot != null &&
       robot.status !== UNREACHABLE ? (
@@ -117,8 +100,11 @@
           />
         </Portal>
       ) : null}
-      <OverflowBtn aria-label="overflow" onClick={handleOverflowClick} />
->>>>>>> c7232d3d
+      <OverflowBtn
+        aria-label="overflow"
+        onClick={handleOverflowClick}
+        disabled={robot.status === UNREACHABLE}
+      />
       {showOverflowMenu ? (
         <Flex
           width={'12rem'}
@@ -131,18 +117,9 @@
           right={0}
           flexDirection={DIRECTION_COLUMN}
         >
-<<<<<<< HEAD
-          <MenuItem disabled={isRobotBusy || robot?.status !== CONNECTABLE}>
-            {t('update_robot_software')}
-          </MenuItem>
-          <MenuItem
-            onClick={handleClickRestart}
-            textTransform={TEXT_TRANSFORM_CAPITALIZE}
-            disabled={isRobotBusy || robot?.status !== CONNECTABLE}
-=======
           {autoUpdateAction === 'upgrade' ? (
             <MenuItem
-              disabled={buttonDisabledReason}
+              disabled={isRobotBusy || robot?.status !== CONNECTABLE}
               onClick={handleClickUpdateBuildroot}
               data-testid={`RobotOverviewOverflowMenu_updateSoftware_${robot.name}`}
             >
@@ -152,20 +129,15 @@
           <MenuItem
             onClick={handleClickRestart}
             textTransform={TEXT_TRANSFORM_CAPITALIZE}
-            disabled={buttonDisabledReason}
+            disabled={isRobotBusy || robot?.status !== CONNECTABLE}
             data-testid={`RobotOverviewOverflowMenu_restartRobot_${robot.name}`}
->>>>>>> c7232d3d
           >
             {t('robot_controls:restart_label')}
           </MenuItem>
           <MenuItem
             onClick={handleClickHomeGantry}
-<<<<<<< HEAD
             disabled={isRobotBusy || robot?.status !== CONNECTABLE}
-=======
-            disabled={buttonDisabledReason}
             data-testid={`RobotOverviewOverflowMenu_homeGantry_${robot.name}`}
->>>>>>> c7232d3d
           >
             {t('home_gantry')}
           </MenuItem>
@@ -175,17 +147,13 @@
               history.push(`/devices/${robot.name}/robot-settings`)
             }
             textTransform={TEXT_TRANSFORM_CAPITALIZE}
-<<<<<<< HEAD
             disabled={
               robot == null ||
               robot?.status === UNREACHABLE ||
               (robot?.status === REACHABLE &&
                 robot?.serverHealthStatus !== 'ok')
             }
-=======
-            disabled={buttonDisabledReason}
             data-testid={`RobotOverviewOverflowMenu_robotSettings_${robot.name}`}
->>>>>>> c7232d3d
           >
             {t('robot_settings')}
           </MenuItem>
