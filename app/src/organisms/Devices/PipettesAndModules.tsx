import * as React from 'react'
import { useTranslation } from 'react-i18next'
import { getPipetteModelSpecs, LEFT, RIGHT } from '@opentrons/shared-data'
import { useModulesQuery, usePipettesQuery } from '@opentrons/react-api-client'
import {
  Flex,
  ALIGN_CENTER,
  ALIGN_FLEX_START,
  DIRECTION_COLUMN,
  JUSTIFY_CENTER,
  SIZE_3,
  SPACING,
  WRAP,
  JUSTIFY_START,
  DIRECTION_ROW,
  TYPOGRAPHY,
} from '@opentrons/components'

import { StyledText } from '../../atoms/text'
import { Banner } from '../../atoms/Banner'
import { useCurrentRunId } from '../ProtocolUpload/hooks'
<<<<<<< HEAD
import { ModuleCard } from '../ModuleCard'
import {
  useAttachedModules,
  useAttachedPipettes,
  useIsRobotViewable,
} from './hooks'
=======
import { ModuleCard } from './ModuleCard'
import { useIsRobotViewable } from './hooks'
>>>>>>> 6461ec84
import { PipetteCard } from './PipetteCard'

const EQUIPMENT_POLL_MS = 5000
interface PipettesAndModulesProps {
  robotName: string
}

export function PipettesAndModules({
  robotName,
}: PipettesAndModulesProps): JSX.Element | null {
  const { t } = useTranslation('device_details')

  const attachedModules =
    useModulesQuery({ refetchInterval: EQUIPMENT_POLL_MS })?.data?.data ?? []
  const attachedPipettes = usePipettesQuery({
    refetchInterval: EQUIPMENT_POLL_MS,
  })?.data ?? { left: undefined, right: undefined }
  const isRobotViewable = useIsRobotViewable(robotName)
  const currentRunId = useCurrentRunId()

  return (
    <Flex
      alignItems={ALIGN_FLEX_START}
      flexDirection={DIRECTION_COLUMN}
      width="100%"
    >
      <StyledText
        as="h3"
        fontWeight={TYPOGRAPHY.fontWeightSemiBold}
        marginBottom={SPACING.spacing4}
        id="PipettesAndModules_title"
      >
        {t('pipettes_and_modules')}
      </StyledText>
      <Flex
        alignItems={ALIGN_CENTER}
        justifyContent={JUSTIFY_CENTER}
        minHeight={SIZE_3}
        paddingX={SPACING.spacing3}
        paddingBottom={SPACING.spacing3}
        width="100%"
        flexDirection={DIRECTION_COLUMN}
      >
        {currentRunId != null && (
          <Flex
            paddingBottom={SPACING.spacing4}
            flexDirection={DIRECTION_COLUMN}
            paddingX={SPACING.spacing2}
            width="100%"
          >
            <Banner type="warning">{t('robot_control_not_available')}</Banner>
          </Flex>
        )}
        {/* TODO(jr, 4/15/22): This needs to be refactored to get a combined array of pipettes and modules so it can display with widths matching each column as the design shows */}
        {isRobotViewable ? (
          <Flex flexDirection={DIRECTION_COLUMN} width="100%">
            <Flex flexDirection={DIRECTION_ROW}>
              <PipetteCard
                pipetteId={attachedPipettes.left?.id}
                pipetteInfo={
                  attachedPipettes.left?.model != null
                    ? getPipetteModelSpecs(attachedPipettes.left?.model) ?? null
                    : null
                }
                mount={LEFT}
                robotName={robotName}
              />
              <PipetteCard
                pipetteId={attachedPipettes.right?.id}
                pipetteInfo={
                  attachedPipettes.right?.model != null
                    ? getPipetteModelSpecs(attachedPipettes.right?.model) ??
                      null
                    : null
                }
                mount={RIGHT}
                robotName={robotName}
              />
            </Flex>
            <Flex
              justifyContent={JUSTIFY_START}
              flexDirection={DIRECTION_COLUMN}
              flexWrap={WRAP}
              maxHeight="27rem"
            >
              {attachedModules.map((module, index) => {
                return (
                  <Flex
                    flex="1"
                    maxWidth="50%"
                    key={`moduleCard_${module.moduleType}_${index}`}
                  >
                    <ModuleCard module={module} robotName={robotName} />
                  </Flex>
                )
              })}
            </Flex>
          </Flex>
        ) : (
          <StyledText as="p" id="PipettesAndModules_offline">
            {t('offline_pipettes_and_modules')}
          </StyledText>
        )}
      </Flex>
    </Flex>
  )
}<|MERGE_RESOLUTION|>--- conflicted
+++ resolved
@@ -19,17 +19,8 @@
 import { StyledText } from '../../atoms/text'
 import { Banner } from '../../atoms/Banner'
 import { useCurrentRunId } from '../ProtocolUpload/hooks'
-<<<<<<< HEAD
 import { ModuleCard } from '../ModuleCard'
-import {
-  useAttachedModules,
-  useAttachedPipettes,
-  useIsRobotViewable,
-} from './hooks'
-=======
-import { ModuleCard } from './ModuleCard'
 import { useIsRobotViewable } from './hooks'
->>>>>>> 6461ec84
 import { PipetteCard } from './PipetteCard'
 
 const EQUIPMENT_POLL_MS = 5000
