--- conflicted
+++ resolved
@@ -72,15 +72,8 @@
         style={{ width: '6rem' }}
         id={`RobotCard_${robotName}_robotImage`}
       />
-<<<<<<< HEAD
-      <Box padding={SPACING.spacing4} width="100%">
-        {!isRobotBusy ? (
-          <UpdateRobotBanner robot={robot} marginBottom={SPACING.spacing3} />
-        ) : null}
-=======
       <Box padding={SPACING.spacing3} width="100%">
         <UpdateRobotBanner robot={robot} marginBottom={SPACING.spacing3} />
->>>>>>> 0ee0c728
         <ReachableBanner robot={robot} />
         <Flex justifyContent={JUSTIFY_SPACE_BETWEEN} alignItems={ALIGN_START}>
           <Flex flexDirection={DIRECTION_COLUMN}>
