--- conflicted
+++ resolved
@@ -5,10 +5,7 @@
 
 import {
   ALIGN_START,
-<<<<<<< HEAD
-=======
   Box,
->>>>>>> ec3c7497
   COLORS,
   DIRECTION_COLUMN,
   DIRECTION_ROW,
