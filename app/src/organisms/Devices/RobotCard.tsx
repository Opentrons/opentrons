--- conflicted
+++ resolved
@@ -8,13 +8,8 @@
   Icon,
   ALIGN_CENTER,
   ALIGN_START,
-<<<<<<< HEAD
-  C_MED_LIGHT_GRAY,
-  C_WHITE,
   SIZE_1,
   JUSTIFY_SPACE_BETWEEN,
-=======
->>>>>>> e272382d
   DIRECTION_COLUMN,
   DIRECTION_ROW,
   SPACING,
@@ -29,7 +24,6 @@
 import { TertiaryButton } from '../../atoms/buttons'
 import { CONNECTABLE, UNREACHABLE } from '../../redux/discovery'
 import { ModuleIcon } from '../../molecules/ModuleIcon'
-<<<<<<< HEAD
 import { useCurrentRunId } from '../../organisms/ProtocolUpload/hooks'
 import { useCurrentRunStatus } from '../../organisms/RunTimeControl/hooks'
 import { UpdateRobotBanner } from '../UpdateRobotBanner'
@@ -38,11 +32,6 @@
   useAttachedPipettes,
   useProtocolDetailsForRun,
 } from './hooks'
-=======
-import { UpdateRobotBanner } from '../UpdateRobotBanner'
-import { useAttachedModules, useAttachedPipettes } from './hooks'
-import { RobotStatusBanner } from './RobotStatusBanner'
->>>>>>> e272382d
 import { RobotOverflowMenu } from './RobotOverflowMenu'
 
 import type { DiscoveredRobot } from '../../redux/discovery/types'
@@ -73,7 +62,6 @@
         id={`RobotCard_${robotName}_robotImage`}
       />
       <Box padding={SPACING.spacing3} width="100%">
-<<<<<<< HEAD
         <UpdateRobotBanner
           robotName={robotName}
           marginBottom={SPACING.spacing3}
@@ -106,70 +94,6 @@
                   />
                 ) : null}
               </Flex>
-=======
-        <UpdateRobotBanner robotName={name} marginBottom={SPACING.spacing3} />
-        {robot.status !== UNREACHABLE ? (
-          <RobotStatusBanner name={name} local={local} />
-        ) : null}
-        <Flex>
-          <Flex
-            flexDirection={DIRECTION_COLUMN}
-            paddingRight={SPACING.spacing4}
-          >
-            <StyledText
-              as="h6"
-              textTransform={TEXT_TRANSFORM_UPPERCASE}
-              color={COLORS.darkGreyEnabled}
-            >
-              {t('left_mount')}
-            </StyledText>
-            <StyledText as="p" id={`RobotCard_${name}_leftMountPipette`}>
-              {attachedPipettes?.left?.modelSpecs.displayName ?? t('empty')}
-            </StyledText>
-          </Flex>
-          <Flex
-            flexDirection={DIRECTION_COLUMN}
-            paddingRight={SPACING.spacing4}
-          >
-            <StyledText
-              as="h6"
-              textTransform={TEXT_TRANSFORM_UPPERCASE}
-              color={COLORS.darkGreyEnabled}
-            >
-              {t('right_mount')}
-            </StyledText>
-            <StyledText as="p" id={`RobotCard_${name}_rightMountPipette`}>
-              {attachedPipettes?.right?.modelSpecs.displayName ?? t('empty')}
-            </StyledText>
-          </Flex>
-          <Flex
-            flexDirection={DIRECTION_COLUMN}
-            paddingRight={SPACING.spacing4}
-          >
-            <StyledText
-              as="h6"
-              textTransform={TEXT_TRANSFORM_UPPERCASE}
-              color={COLORS.darkGreyEnabled}
-              marginBottom={SPACING.spacing1}
-            >
-              {t('modules')}
-            </StyledText>
-            <Flex>
-              {attachedModules.map((module, i) => (
-                <Flex marginRight={SPACING.spacing1} key={i}>
-                  <ModuleIcon
-                    key={`${module.moduleModel}_${i}_${name}`}
-                    tooltipText={t(
-                      'this_robot_has_connected_and_power_on_module',
-                      {
-                        moduleName: getModuleDisplayName(module.moduleModel),
-                      }
-                    )}
-                    module={module}
-                  />
-                </Flex>
-              ))}
->>>>>>> e272382d
             </Flex>
           </Flex>
           {robot.status === CONNECTABLE ? (
@@ -194,7 +118,12 @@
   const attachedModules = useAttachedModules()
   return (
     <Flex flexDirection={DIRECTION_COLUMN} paddingRight={SPACING.spacing4}>
-      <StyledText as="h6" textTransform={TEXT_TRANSFORM_UPPERCASE}>
+      <StyledText
+        as="h6"
+        textTransform={TEXT_TRANSFORM_UPPERCASE}
+        color={COLORS.darkGreyEnabled}
+        marginBottom={SPACING.spacing1}
+      >
         {t('modules')}
       </StyledText>
       <Flex>
@@ -218,7 +147,11 @@
   return (
     <>
       <Flex flexDirection={DIRECTION_COLUMN} paddingRight={SPACING.spacing4}>
-        <StyledText as="h6" textTransform={TEXT_TRANSFORM_UPPERCASE}>
+        <StyledText
+          as="h6"
+          textTransform={TEXT_TRANSFORM_UPPERCASE}
+          color={COLORS.darkGreyEnabled}
+        >
           {t('left_mount')}
         </StyledText>
         <StyledText as="p" id={`RobotCard_${robotName}_leftMountPipette`}>
@@ -226,7 +159,11 @@
         </StyledText>
       </Flex>
       <Flex flexDirection={DIRECTION_COLUMN} paddingRight={SPACING.spacing4}>
-        <StyledText as="h6" textTransform={TEXT_TRANSFORM_UPPERCASE}>
+        <StyledText
+          as="h6"
+          textTransform={TEXT_TRANSFORM_UPPERCASE}
+          color={COLORS.darkGreyEnabled}
+        >
           {t('right_mount')}
         </StyledText>
         <StyledText as="p" id={`RobotCard_${robotName}_rightMountPipette`}>
