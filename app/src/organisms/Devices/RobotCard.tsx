--- conflicted
+++ resolved
@@ -43,14 +43,7 @@
 
 export function RobotCard(props: RobotCardProps): JSX.Element | null {
   const { robot } = props
-<<<<<<< HEAD
   const { name: robotName = null, local } = robot
-=======
-  const { name = null, local } = robot
-  const { t } = useTranslation('devices_landing')
-  const attachedModules = useAttachedModules()
-  const attachedPipettes = useAttachedPipettes()
->>>>>>> 8a48ddc5
   const history = useHistory()
   return robotName != null ? (
     <Flex
@@ -123,7 +116,7 @@
 function AttachedModules(props: { robotName: string }): JSX.Element {
   const { robotName } = props
   const { t } = useTranslation('devices_landing')
-  const attachedModules = useAttachedModules(robotName)
+  const attachedModules = useAttachedModules()
   return (
     <Flex flexDirection={DIRECTION_COLUMN} paddingRight={SPACING.spacing4}>
       <StyledText as="h6" textTransform={TEXT_TRANSFORM_UPPERCASE}>
@@ -146,7 +139,7 @@
 function AttachedPipettes(props: { robotName: string }): JSX.Element {
   const { robotName } = props
   const { t } = useTranslation('devices_landing')
-  const attachedPipettes = useAttachedPipettes(robotName)
+  const attachedPipettes = useAttachedPipettes()
   return (
     <>
       <Flex flexDirection={DIRECTION_COLUMN} paddingRight={SPACING.spacing4}>
