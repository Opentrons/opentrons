--- conflicted
+++ resolved
@@ -15,30 +15,12 @@
 import { mockConnectableRobot } from '../../../../redux/discovery/__fixtures__'
 import { useRobot } from '../useRobot'
 
-<<<<<<< HEAD
-vi.mock('../../hooks')
+vi.mock('../useRobot')
 vi.mock('../useProtocolRunAnalyticsData')
 vi.mock('../../../../redux/discovery')
 vi.mock('../../../../redux/pipettes')
 vi.mock('../../../../redux/analytics')
 vi.mock('../../../../redux/robot-settings')
-=======
-jest.mock('../../hooks')
-jest.mock('../useProtocolRunAnalyticsData')
-jest.mock('../../../../redux/discovery')
-jest.mock('../../../../redux/pipettes')
-jest.mock('../../../../redux/analytics')
-jest.mock('../../../../redux/robot-settings')
-jest.mock('../useRobot')
-
-const mockUseTrackEvent = useTrackEvent as jest.MockedFunction<
-  typeof useTrackEvent
->
-const mockUseRobot = useRobot as jest.MockedFunction<typeof useRobot>
-const mockUseProtocolRunAnalyticsData = useProtocolRunAnalyticsData as jest.MockedFunction<
-  typeof useProtocolRunAnalyticsData
->
->>>>>>> 050cf4dd
 
 const RUN_ID = 'runId'
 const ROBOT_NAME = 'otie'
@@ -68,20 +50,14 @@
           resolve({ protocolRunAnalyticsData: PROTOCOL_PROPERTIES })
         )
     )
-<<<<<<< HEAD
+    vi.mocked(useRobot).mockReturnValue(mockConnectableRobot)
     vi.mocked(useTrackEvent).mockReturnValue(mockTrackEvent)
-    when(vi.mocked(useProtocolRunAnalyticsData)).calledWith(RUN_ID).thenReturn({
-      getProtocolRunAnalyticsData: mockGetProtocolRunAnalyticsData,
-    })
-=======
-    mockUseTrackEvent.mockReturnValue(mockTrackEvent)
-    mockUseRobot.mockReturnValue(mockConnectableRobot)
-    when(mockUseProtocolRunAnalyticsData)
+
+    when(vi.mocked(useProtocolRunAnalyticsData))
       .calledWith(RUN_ID, mockConnectableRobot)
-      .mockReturnValue({
+      .thenReturn({
         getProtocolRunAnalyticsData: mockGetProtocolRunAnalyticsData,
       })
->>>>>>> 050cf4dd
   })
 
   afterEach(() => {
@@ -118,15 +94,9 @@
   })
 
   it('trackProtocolRunEvent calls trackEvent without props when error is thrown in getProtocolRunAnalyticsData', async () => {
-<<<<<<< HEAD
     when(vi.mocked(useProtocolRunAnalyticsData))
-      .calledWith('errorId')
+      .calledWith('errorId', mockConnectableRobot)
       .thenReturn({
-=======
-    when(mockUseProtocolRunAnalyticsData)
-      .calledWith('errorId', mockConnectableRobot)
-      .mockReturnValue({
->>>>>>> 050cf4dd
         getProtocolRunAnalyticsData: () =>
           new Promise(() => {
             throw new Error('error')
