--- conflicted
+++ resolved
@@ -21,36 +21,11 @@
 import type { DiscoveredRobot } from '../../../../redux/discovery/types'
 import type { AttachedPipettesByMount } from '../../../../redux/pipettes/types'
 
-<<<<<<< HEAD
 vi.mock('@opentrons/react-api-client')
 vi.mock('../../hooks')
 vi.mock('../../../../redux/discovery')
 vi.mock('../../../../redux/pipettes')
 vi.mock('../../../../redux/robot-settings')
-=======
-jest.mock('@opentrons/react-api-client')
-jest.mock('../../hooks')
-jest.mock('../../../../redux/discovery')
-jest.mock('../../../../redux/pipettes')
-jest.mock('../../../../redux/robot-settings')
-
-const mockUseRobot = useRobot as jest.MockedFunction<typeof useRobot>
-const mockGetRobotApiVersion = getRobotApiVersion as jest.MockedFunction<
-  typeof getRobotApiVersion
->
-const mockGetRobotSettings = getRobotSettings as jest.MockedFunction<
-  typeof getRobotSettings
->
-const mockGetRobotFirmwareVersion = getRobotFirmwareVersion as jest.MockedFunction<
-  typeof getRobotFirmwareVersion
->
-const mockGetAttachedPipettes = getAttachedPipettes as jest.MockedFunction<
-  typeof getAttachedPipettes
->
-const mockGetRobotSerialNumber = getRobotSerialNumber as jest.MockedFunction<
-  typeof getRobotSerialNumber
->
->>>>>>> 050cf4dd
 
 const ROBOT_SETTINGS = [
   { id: `setting1`, value: true, title: '', description: '' },
@@ -86,7 +61,7 @@
     vi.mocked(getAttachedPipettes).mockReturnValue(
       ATTACHED_PIPETTES as AttachedPipettesByMount
     )
-    mockGetRobotSerialNumber.mockReturnValue(ROBOT_SERIAL_NUMBER)
+    vi.mocked(getRobotSerialNumber).mockReturnValue(ROBOT_SERIAL_NUMBER)
   })
 
   afterEach(() => {
@@ -103,17 +78,13 @@
   it('returns robot analytics data when robot exists', () => {
     when(vi.mocked(useRobot))
       .calledWith('otie')
-<<<<<<< HEAD
-      .thenReturn({} as DiscoveredRobot)
-=======
-      .mockReturnValue({
+      .thenReturn({
         ...mockConnectableRobot,
         health: {
           ...mockConnectableRobot.health,
           robot_serial: ROBOT_SERIAL_NUMBER,
         },
       } as DiscoveredRobot)
->>>>>>> 050cf4dd
 
     const { result } = renderHook(() => useRobotAnalyticsData('otie'), {
       wrapper,
