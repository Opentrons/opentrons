--- conflicted
+++ resolved
@@ -11,13 +11,9 @@
 import type { UseMutateFunction } from 'react-query'
 import type { Protocol, Run } from '@opentrons/api-client'
 
-<<<<<<< HEAD
 const REFETCH_INTERVAL = 1000
 
-interface UseCurrentProtocolRun {
-=======
 export interface UseCurrentProtocolRun {
->>>>>>> d5f9e86b
   createProtocolRun: UseMutateFunction<Protocol, unknown, File[], unknown>
   protocolRecord?: Protocol | null
   runRecord?: Run | null
