--- conflicted
+++ resolved
@@ -55,11 +55,7 @@
               t={t}
               i18nKey="shared:drag_and_drop"
               components={{
-<<<<<<< HEAD
-                a: <Link color={COLORS.blueEnabled} role="button" />,
-=======
                 a: <Link color={COLORS.blueHover} role="button" />,
->>>>>>> 0c9530e4
               }}
             />
           </StyledText>
