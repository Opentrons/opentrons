import * as React from 'react'
import { format } from 'date-fns'
import { useTranslation } from 'react-i18next'
import { useSelector } from 'react-redux'
import { useHistory } from 'react-router-dom'
import { ErrorBoundary } from 'react-error-boundary'

import {
  getModuleType,
  getPipetteNameSpecs,
  ProtocolAnalysisOutput,
  FLEX_STANDARD_MODEL,
  getGripperDisplayName,
} from '@opentrons/shared-data'
import {
  Box,
  Flex,
  Icon,
  ModuleIcon,
  ALIGN_FLEX_START,
  BORDERS,
<<<<<<< HEAD
  LEGACY_COLORS,
=======
>>>>>>> e1f5673b
  COLORS,
  DIRECTION_COLUMN,
  JUSTIFY_FLEX_END,
  POSITION_ABSOLUTE,
  SIZE_2,
  SIZE_3,
  SPACING,
  TYPOGRAPHY,
  WRAP,
  ProtocolDeck,
} from '@opentrons/components'

import {
  parseInitialPipetteNamesByMount,
  parseAllRequiredModuleModels,
} from '@opentrons/api-client'

import { getIsProtocolAnalysisInProgress } from '../../redux/protocol-storage'
import { InstrumentContainer } from '../../atoms/InstrumentContainer'
import { StyledText } from '../../atoms/text'
import { ProtocolOverflowMenu } from './ProtocolOverflowMenu'
import { ProtocolAnalysisFailure } from '../ProtocolAnalysisFailure'
import {
  getAnalysisStatus,
  getProtocolDisplayName,
  getRobotTypeDisplayName,
} from './utils'

import type { StoredProtocolData } from '../../redux/protocol-storage'
import type { State } from '../../redux/types'
import { getProtocolUsesGripper } from '../ProtocolSetupInstruments/utils'

interface ProtocolCardProps {
  handleRunProtocol: (storedProtocolData: StoredProtocolData) => void
  handleSendProtocolToFlex: (storedProtocolData: StoredProtocolData) => void
  storedProtocolData: StoredProtocolData
}
export function ProtocolCard(props: ProtocolCardProps): JSX.Element | null {
  const history = useHistory()
  const {
    handleRunProtocol,
    handleSendProtocolToFlex,
    storedProtocolData,
  } = props
  const {
    protocolKey,
    srcFileNames,
    mostRecentAnalysis,
    modified,
  } = storedProtocolData
  const isAnalyzing = useSelector((state: State) =>
    getIsProtocolAnalysisInProgress(state, protocolKey)
  )
  const protocolDisplayName = getProtocolDisplayName(
    protocolKey,
    srcFileNames,
    mostRecentAnalysis
  )

  const UNKNOWN_ATTACHMENT_ERROR = `${protocolDisplayName} protocol uses 
  instruments or modules from a future version of Opentrons software. Please update 
  the app to the most recent version to run this protocol.`

  const UnknownAttachmentError = (
    <ProtocolAnalysisFailure
      protocolKey={protocolKey}
      errors={[UNKNOWN_ATTACHMENT_ERROR]}
    />
  )

  return (
    <Box
      backgroundColor={COLORS.white}
      borderRadius={BORDERS.radiusSoftCorners}
      cursor="pointer"
      minWidth="36rem"
      padding={SPACING.spacing16}
      position="relative"
      onClick={() => history.push(`/protocols/${protocolKey}`)}
      css={BORDERS.cardOutlineBorder}
    >
      <ErrorBoundary fallback={UnknownAttachmentError}>
        <AnalysisInfo
          protocolKey={protocolKey}
          mostRecentAnalysis={mostRecentAnalysis}
          protocolDisplayName={protocolDisplayName}
          isAnalyzing={isAnalyzing}
          modified={modified}
        />
      </ErrorBoundary>
      <Box
        position={POSITION_ABSOLUTE}
        top={SPACING.spacing4}
        right={SPACING.spacing4}
      >
        <ProtocolOverflowMenu
          handleRunProtocol={handleRunProtocol}
          handleSendProtocolToFlex={handleSendProtocolToFlex}
          storedProtocolData={storedProtocolData}
        />
      </Box>
    </Box>
  )
}

interface AnalysisInfoProps {
  protocolKey: string
  protocolDisplayName: string
  modified: number
  isAnalyzing: boolean
  mostRecentAnalysis?: ProtocolAnalysisOutput | null
}
function AnalysisInfo(props: AnalysisInfoProps): JSX.Element {
  const {
    protocolKey,
    protocolDisplayName,
    isAnalyzing,
    mostRecentAnalysis,
    modified,
  } = props
  const { t } = useTranslation(['protocol_list', 'shared'])
  const analysisStatus = getAnalysisStatus(isAnalyzing, mostRecentAnalysis)

  const { left: leftMountPipetteName, right: rightMountPipetteName } =
    mostRecentAnalysis != null
      ? parseInitialPipetteNamesByMount(mostRecentAnalysis.commands)
      : { left: null, right: null }
  const requiredModuleModels = parseAllRequiredModuleModels(
    mostRecentAnalysis != null ? mostRecentAnalysis.commands : []
  )

  const requiredModuleTypes = requiredModuleModels.map(getModuleType)

  const robotType = mostRecentAnalysis?.robotType ?? null

  return (
    <Flex
      alignItems={ALIGN_FLEX_START}
      flex="1 0 100%"
      gridGap={SPACING.spacing16}
    >
      <Box
        size="6rem"
        height="auto"
        data-testid={`ProtocolCard_deckLayout_${protocolDisplayName}`}
      >
        {
          {
            missing: <Icon name="ot-spinner" spin size={SIZE_3} />,
            loading: <Icon name="ot-spinner" spin size={SIZE_3} />,
            error: <Box size="6rem" backgroundColor={COLORS.grey35} />,
            complete:
              mostRecentAnalysis != null ? (
                <ProtocolDeck protocolAnalysis={mostRecentAnalysis} />
              ) : (
                <Box size="6rem" backgroundColor={COLORS.grey35} />
              ),
          }[analysisStatus]
        }
      </Box>
      <Flex
        flex="1 0"
        flexDirection={DIRECTION_COLUMN}
        gridGap={SPACING.spacing16}
      >
        {/* error and protocol name section */}
        <Flex flexDirection={DIRECTION_COLUMN} gridGap={SPACING.spacing8}>
          {analysisStatus === 'error' ? (
            <ProtocolAnalysisFailure
              protocolKey={protocolKey}
              errors={mostRecentAnalysis?.errors.map(e => e.detail) ?? []}
            />
          ) : null}
          <StyledText
            as="h3"
            fontWeight={TYPOGRAPHY.fontWeightSemiBold}
            data-testid={`ProtocolCard_${protocolDisplayName}`}
            overflowWrap="anywhere"
          >
            {protocolDisplayName}
          </StyledText>
        </Flex>
        {/* data section */}
        {analysisStatus === 'loading' ? (
          <StyledText as="p" flex="1" color={COLORS.grey50Enabled}>
            {t('loading_data')}
          </StyledText>
        ) : (
          <Flex flexDirection={DIRECTION_COLUMN} gridGap={SPACING.spacing8}>
            <Flex gridGap={SPACING.spacing16}>
              <Flex
                flex={`0 0 ${
                  robotType === FLEX_STANDARD_MODEL ? '6.2rem' : SIZE_2
                }`}
                flexDirection={DIRECTION_COLUMN}
                gridGap={SPACING.spacing4}
              >
                <StyledText as="h6" color={COLORS.grey50Enabled}>
                  {t('robot')}
                </StyledText>
                <StyledText as="p">
                  {getRobotTypeDisplayName(robotType)}
                </StyledText>
              </Flex>
              <Flex
                flex="1"
                flexDirection={DIRECTION_COLUMN}
                gridGap={SPACING.spacing4}
                data-testid={`ProtocolCard_instruments_${protocolDisplayName}`}
                minWidth="10.625rem"
              >
                <StyledText as="h6" color={COLORS.grey50Enabled}>
                  {t('shared:instruments')}
                </StyledText>
                {
                  {
                    missing: <StyledText as="p">{t('no_data')}</StyledText>,
                    loading: <StyledText as="p">{t('no_data')}</StyledText>,
                    error: <StyledText as="p">{t('no_data')}</StyledText>,
                    complete: (
                      <Flex flexWrap={WRAP} gridGap={SPACING.spacing4}>
                        {/* TODO(bh, 2022-10-14): insert 96-channel pipette if found */}
                        {leftMountPipetteName != null ? (
                          <InstrumentContainer
                            displayName={
                              getPipetteNameSpecs(leftMountPipetteName)
                                ?.displayName as string
                            }
                          />
                        ) : null}
                        {rightMountPipetteName != null ? (
                          <InstrumentContainer
                            displayName={
                              getPipetteNameSpecs(rightMountPipetteName)
                                ?.displayName as string
                            }
                          />
                        ) : null}
                        {mostRecentAnalysis != null &&
                        getProtocolUsesGripper(mostRecentAnalysis) ? (
                          <InstrumentContainer
                            displayName={getGripperDisplayName('gripperV1')}
                          />
                        ) : null}
                      </Flex>
                    ),
                  }[analysisStatus]
                }
              </Flex>
              <Flex
                flex="0 0 6rem"
                flexDirection={DIRECTION_COLUMN}
                gridGap={SPACING.spacing4}
              >
                {requiredModuleTypes.length > 0 ? (
                  <>
                    <StyledText as="h6" color={COLORS.grey50Enabled}>
                      {t('modules')}
                    </StyledText>
                    <Flex>
                      {requiredModuleTypes.map((moduleType, index) => (
                        <ModuleIcon
                          key={index}
                          color={COLORS.grey50Enabled}
                          moduleType={moduleType}
                          height="1rem"
                          marginRight={SPACING.spacing8}
                        />
                      ))}
                    </Flex>
                  </>
                ) : null}
              </Flex>
            </Flex>
            <Flex
              justifyContent={JUSTIFY_FLEX_END}
              data-testid={`ProtocolCard_date_${protocolDisplayName}`}
            >
              <StyledText as="label" color={COLORS.grey50Enabled}>
                {`${t('updated')} ${format(
                  new Date(modified),
                  'M/d/yy HH:mm'
                )}`}
              </StyledText>
            </Flex>
          </Flex>
        )}
      </Flex>
    </Flex>
  )
}<|MERGE_RESOLUTION|>--- conflicted
+++ resolved
@@ -19,10 +19,6 @@
   ModuleIcon,
   ALIGN_FLEX_START,
   BORDERS,
-<<<<<<< HEAD
-  LEGACY_COLORS,
-=======
->>>>>>> e1f5673b
   COLORS,
   DIRECTION_COLUMN,
   JUSTIFY_FLEX_END,
