import * as React from 'react'
import { format } from 'date-fns'
import { useTranslation } from 'react-i18next'
import { useSelector } from 'react-redux'
import { useHistory } from 'react-router-dom'
import { ErrorBoundary } from 'react-error-boundary'

import {
  getModuleType,
  getPipetteNameSpecs,
  ProtocolAnalysisOutput,
  FLEX_STANDARD_MODEL,
  getGripperDisplayName,
} from '@opentrons/shared-data'
import {
  Box,
  Flex,
  Icon,
  ModuleIcon,
  ALIGN_FLEX_START,
  BORDERS,
  COLORS,
  DIRECTION_COLUMN,
  JUSTIFY_FLEX_END,
  POSITION_ABSOLUTE,
  SIZE_2,
  SIZE_3,
  SPACING,
  TYPOGRAPHY,
  WRAP,
  ProtocolDeck,
} from '@opentrons/components'

import {
  parseInitialPipetteNamesByMount,
  parseAllRequiredModuleModels,
} from '@opentrons/api-client'

import { getIsProtocolAnalysisInProgress } from '../../redux/protocol-storage'
import { InstrumentContainer } from '../../atoms/InstrumentContainer'
import { StyledText } from '../../atoms/text'
import { ProtocolOverflowMenu } from './ProtocolOverflowMenu'
import { ProtocolAnalysisFailure } from '../ProtocolAnalysisFailure'
import {
  getAnalysisStatus,
  getProtocolDisplayName,
  getRobotTypeDisplayName,
} from './utils'

import type { StoredProtocolData } from '../../redux/protocol-storage'
import type { State } from '../../redux/types'
import { getProtocolUsesGripper } from '../ProtocolSetupInstruments/utils'

interface ProtocolCardProps {
  handleRunProtocol: (storedProtocolData: StoredProtocolData) => void
  handleSendProtocolToFlex: (storedProtocolData: StoredProtocolData) => void
  storedProtocolData: StoredProtocolData
}
export function ProtocolCard(props: ProtocolCardProps): JSX.Element | null {
  const history = useHistory()
  const {
    handleRunProtocol,
    handleSendProtocolToFlex,
    storedProtocolData,
  } = props
  const {
    protocolKey,
    srcFileNames,
    mostRecentAnalysis,
    modified,
  } = storedProtocolData
  const isAnalyzing = useSelector((state: State) =>
    getIsProtocolAnalysisInProgress(state, protocolKey)
  )
  const protocolDisplayName = getProtocolDisplayName(
    protocolKey,
    srcFileNames,
    mostRecentAnalysis
  )

  const UNKNOWN_ATTACHMENT_ERROR = `${protocolDisplayName} protocol uses 
  instruments or modules from a future version of Opentrons software. Please update 
  the app to the most recent version to run this protocol.`

  const UnknownAttachmentError = (
    <ProtocolAnalysisFailure
      protocolKey={protocolKey}
      errors={[UNKNOWN_ATTACHMENT_ERROR]}
    />
  )

  return (
    <Box
      backgroundColor={COLORS.white}
      borderRadius={BORDERS.radiusSoftCorners}
      cursor="pointer"
      minWidth="36rem"
      padding={SPACING.spacing16}
      position="relative"
      onClick={() => history.push(`/protocols/${protocolKey}`)}
      css={BORDERS.cardOutlineBorder}
    >
      <ErrorBoundary fallback={UnknownAttachmentError}>
        <AnalysisInfo
          protocolKey={protocolKey}
          mostRecentAnalysis={mostRecentAnalysis}
          protocolDisplayName={protocolDisplayName}
          isAnalyzing={isAnalyzing}
          modified={modified}
        />
      </ErrorBoundary>
      <Box
        position={POSITION_ABSOLUTE}
        top={SPACING.spacing4}
        right={SPACING.spacing4}
      >
        <ProtocolOverflowMenu
          handleRunProtocol={handleRunProtocol}
          handleSendProtocolToFlex={handleSendProtocolToFlex}
          storedProtocolData={storedProtocolData}
        />
      </Box>
    </Box>
  )
}

interface AnalysisInfoProps {
  protocolKey: string
  protocolDisplayName: string
  modified: number
  isAnalyzing: boolean
  mostRecentAnalysis?: ProtocolAnalysisOutput | null
}
function AnalysisInfo(props: AnalysisInfoProps): JSX.Element {
  const {
    protocolKey,
    protocolDisplayName,
    isAnalyzing,
    mostRecentAnalysis,
    modified,
  } = props
  const { t } = useTranslation(['protocol_list', 'shared'])
  const analysisStatus = getAnalysisStatus(isAnalyzing, mostRecentAnalysis)

  const { left: leftMountPipetteName, right: rightMountPipetteName } =
    mostRecentAnalysis != null
      ? parseInitialPipetteNamesByMount(mostRecentAnalysis.commands)
      : { left: null, right: null }
  const requiredModuleModels = parseAllRequiredModuleModels(
    mostRecentAnalysis != null ? mostRecentAnalysis.commands : []
  )

  const requiredModuleTypes = requiredModuleModels.map(getModuleType)

  const robotType = mostRecentAnalysis?.robotType ?? null

  return (
    <Flex
      alignItems={ALIGN_FLEX_START}
      flex="1 0 100%"
      gridGap={SPACING.spacing16}
    >
      <Box
        size="6rem"
        height="auto"
        data-testid={`ProtocolCard_deckLayout_${protocolDisplayName}`}
      >
        {
          {
            missing: <Icon name="ot-spinner" spin size={SIZE_3} />,
            loading: <Icon name="ot-spinner" spin size={SIZE_3} />,
<<<<<<< HEAD
            error: (
              <Box size="6rem" backgroundColor={LEGACY_COLORS.medGreyEnabled} />
            ),
=======
            error: <Box size="6rem" backgroundColor={COLORS.grey35} />,
>>>>>>> 9147da8d
            complete:
              mostRecentAnalysis != null ? (
                <ProtocolDeck protocolAnalysis={mostRecentAnalysis} />
              ) : (
<<<<<<< HEAD
                <Box
                  size="6rem"
                  backgroundColor={LEGACY_COLORS.medGreyEnabled}
                />
=======
                <Box size="6rem" backgroundColor={COLORS.grey35} />
>>>>>>> 9147da8d
              ),
          }[analysisStatus]
        }
      </Box>
      <Flex
        flex="1 0"
        flexDirection={DIRECTION_COLUMN}
        gridGap={SPACING.spacing16}
      >
        {/* error and protocol name section */}
        <Flex flexDirection={DIRECTION_COLUMN} gridGap={SPACING.spacing8}>
          {analysisStatus === 'error' ? (
            <ProtocolAnalysisFailure
              protocolKey={protocolKey}
              errors={mostRecentAnalysis?.errors.map(e => e.detail) ?? []}
            />
          ) : null}
          <StyledText
            as="h3"
            fontWeight={TYPOGRAPHY.fontWeightSemiBold}
            data-testid={`ProtocolCard_${protocolDisplayName}`}
            overflowWrap="anywhere"
          >
            {protocolDisplayName}
          </StyledText>
        </Flex>
        {/* data section */}
        {analysisStatus === 'loading' ? (
          <StyledText as="p" flex="1" color={COLORS.grey50Enabled}>
            {t('loading_data')}
          </StyledText>
        ) : (
          <Flex flexDirection={DIRECTION_COLUMN} gridGap={SPACING.spacing8}>
            <Flex gridGap={SPACING.spacing16}>
              <Flex
                flex={`0 0 ${
                  robotType === FLEX_STANDARD_MODEL ? '6.2rem' : SIZE_2
                }`}
                flexDirection={DIRECTION_COLUMN}
                gridGap={SPACING.spacing4}
              >
                <StyledText as="h6" color={COLORS.grey50Enabled}>
                  {t('robot')}
                </StyledText>
                <StyledText as="p">
                  {getRobotTypeDisplayName(robotType)}
                </StyledText>
              </Flex>
              <Flex
                flex="1"
                flexDirection={DIRECTION_COLUMN}
                gridGap={SPACING.spacing4}
                data-testid={`ProtocolCard_instruments_${protocolDisplayName}`}
                minWidth="10.625rem"
              >
                <StyledText as="h6" color={COLORS.grey50Enabled}>
                  {t('shared:instruments')}
                </StyledText>
                {
                  {
                    missing: <StyledText as="p">{t('no_data')}</StyledText>,
                    loading: <StyledText as="p">{t('no_data')}</StyledText>,
                    error: <StyledText as="p">{t('no_data')}</StyledText>,
                    complete: (
                      <Flex flexWrap={WRAP} gridGap={SPACING.spacing4}>
                        {/* TODO(bh, 2022-10-14): insert 96-channel pipette if found */}
                        {leftMountPipetteName != null ? (
                          <InstrumentContainer
                            displayName={
                              getPipetteNameSpecs(leftMountPipetteName)
                                ?.displayName as string
                            }
                          />
                        ) : null}
                        {rightMountPipetteName != null ? (
                          <InstrumentContainer
                            displayName={
                              getPipetteNameSpecs(rightMountPipetteName)
                                ?.displayName as string
                            }
                          />
                        ) : null}
                        {mostRecentAnalysis != null &&
                        getProtocolUsesGripper(mostRecentAnalysis) ? (
                          <InstrumentContainer
                            displayName={getGripperDisplayName('gripperV1')}
                          />
                        ) : null}
                      </Flex>
                    ),
                  }[analysisStatus]
                }
              </Flex>
              <Flex
                flex="0 0 6rem"
                flexDirection={DIRECTION_COLUMN}
                gridGap={SPACING.spacing4}
              >
                {requiredModuleTypes.length > 0 ? (
                  <>
                    <StyledText as="h6" color={COLORS.grey50Enabled}>
                      {t('modules')}
                    </StyledText>
                    <Flex>
                      {requiredModuleTypes.map((moduleType, index) => (
                        <ModuleIcon
                          key={index}
                          color={COLORS.grey50Enabled}
                          moduleType={moduleType}
                          height="1rem"
                          marginRight={SPACING.spacing8}
                        />
                      ))}
                    </Flex>
                  </>
                ) : null}
              </Flex>
            </Flex>
            <Flex
              justifyContent={JUSTIFY_FLEX_END}
              data-testid={`ProtocolCard_date_${protocolDisplayName}`}
            >
              <StyledText as="label" color={COLORS.grey50Enabled}>
                {`${t('updated')} ${format(
                  new Date(modified),
                  'M/d/yy HH:mm'
                )}`}
              </StyledText>
            </Flex>
          </Flex>
        )}
      </Flex>
    </Flex>
  )
}<|MERGE_RESOLUTION|>--- conflicted
+++ resolved
@@ -169,25 +169,12 @@
           {
             missing: <Icon name="ot-spinner" spin size={SIZE_3} />,
             loading: <Icon name="ot-spinner" spin size={SIZE_3} />,
-<<<<<<< HEAD
-            error: (
-              <Box size="6rem" backgroundColor={LEGACY_COLORS.medGreyEnabled} />
-            ),
-=======
             error: <Box size="6rem" backgroundColor={COLORS.grey35} />,
->>>>>>> 9147da8d
             complete:
               mostRecentAnalysis != null ? (
                 <ProtocolDeck protocolAnalysis={mostRecentAnalysis} />
               ) : (
-<<<<<<< HEAD
-                <Box
-                  size="6rem"
-                  backgroundColor={LEGACY_COLORS.medGreyEnabled}
-                />
-=======
                 <Box size="6rem" backgroundColor={COLORS.grey35} />
->>>>>>> 9147da8d
               ),
           }[analysisStatus]
         }
