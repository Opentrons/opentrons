--- conflicted
+++ resolved
@@ -123,41 +123,8 @@
               e.stopPropagation()
               cancelDeleteProtocol()
             }}
-<<<<<<< HEAD
-            title={t('should_delete_this_protocol')}
-          >
-            <Flex flexDirection={DIRECTION_COLUMN}>
-              <StyledText as="p" marginBottom={SPACING.spacing5}>
-                {t('this_protocol_will_be_trashed')}
-              </StyledText>
-              <Flex justifyContent={JUSTIFY_FLEX_END} alignItems={ALIGN_CENTER}>
-                <Link
-                  role="button"
-                  onClick={(e: React.MouseEvent) => {
-                    e.preventDefault()
-                    e.stopPropagation()
-                    cancelDeleteProtocol()
-                  }}
-                  textTransform={TEXT_TRANSFORM_CAPITALIZE}
-                  marginRight={SPACING.spacing5}
-                  css={TYPOGRAPHY.linkPSemiBold}
-                  fontWeight={TYPOGRAPHY.fontWeightSemiBold}
-                >
-                  {t('shared:cancel')}
-                </Link>
-                <AlertPrimaryButton
-                  backgroundColor={COLORS.errorEnabled}
-                  onClick={handleClickDelete}
-                >
-                  {t('yes_delete_this_protocol')}
-                </AlertPrimaryButton>
-              </Flex>
-            </Flex>
-          </Modal>
-=======
             handleClickDelete={handleClickDelete}
           />
->>>>>>> 0c9530e4
         </Portal>
       ) : null}
       {menuOverlay}
