import * as React from 'react'
import { useTranslation } from 'react-i18next'

import {
  COLORS,
<<<<<<< HEAD
  LEGACY_COLORS,
=======
>>>>>>> 9147da8d
  SPACING,
  TEXT_TRANSFORM_CAPITALIZE,
  TYPOGRAPHY,
  PrimaryButton,
  SecondaryButton,
} from '@opentrons/components'
import { CheckPipettesButton } from './CheckPipettesButton'
import { SimpleWizardBody } from '../../molecules/SimpleWizardBody'
import { LevelPipette } from './LevelPipette'

import {
  PipetteNameSpecs,
  PipetteModelSpecs,
  PipetteDisplayCategory,
  OT2_ROBOT_TYPE,
} from '@opentrons/shared-data'
import type { PipetteOffsetCalibration } from '../../redux/calibration/types'
import type { Mount } from '../../redux/pipettes/types'

export interface ConfirmPipetteProps {
  robotName: string
  success: boolean
  //  attachedWrong is referring to when a user attaches a pipette that is different
  //  from wantedPipette
  attachedWrong: boolean
  wantedPipette: PipetteNameSpecs | null
  actualPipette: PipetteModelSpecs | null
  actualPipetteOffset: PipetteOffsetCalibration | null
  displayName: string
  displayCategory: PipetteDisplayCategory | null
  mount: Mount
  //  wrongWantedPipette is referring to if the user attaches a pipette that is different
  //  from wantedPipette and they want to use it anyway
  wrongWantedPipette: PipetteNameSpecs | null
  setWrongWantedPipette: React.Dispatch<
    React.SetStateAction<PipetteNameSpecs | null>
  >
  confirmPipetteLevel: boolean
  setConfirmPipetteLevel: React.Dispatch<React.SetStateAction<boolean>>
  tryAgain: () => void
  exit: () => void
  nextStep: () => void
  toCalibrationDashboard: () => void
  isDisabled: boolean
}

export function ConfirmPipette(props: ConfirmPipetteProps): JSX.Element {
  const {
    success,
    mount,
    nextStep,
    wrongWantedPipette,
    actualPipette,
    setConfirmPipetteLevel,
    confirmPipetteLevel,
  } = props
  const { t } = useTranslation('change_pipette')

  const getPipetteStatusDetails = (
    props: ConfirmPipetteProps
  ): { header: string; subHeader: string } => {
    const {
      displayName,
      wantedPipette,
      attachedWrong,
      actualPipette,
      success,
    } = props
    let header
    let subHeader

    if ((wantedPipette && success) || wrongWantedPipette) {
      header = t('pipette_attached')
      subHeader = t('pipette_is_ready_to_use', {
        pipette: wrongWantedPipette
          ? actualPipette?.displayName
          : wantedPipette?.displayName,
      })
    } else if (wantedPipette) {
      header = attachedWrong
        ? t('incorrect_pipette_attached')
        : t('unable_to_detect_pipette', {
            pipette: wantedPipette.displayName ?? 'pipette',
          })

      subHeader = attachedWrong
        ? t('attached_pipette_does_not_match', {
            name: displayName,
            pipette: wantedPipette.displayName,
          })
        : t('press_white_connector')
    } else {
      header = success
        ? t('successfully_detached_pipette')
        : t('pipette_still_detected')
      subHeader = success ? '' : t('check_pipette_is_unplugged')
    }

    return { header, subHeader }
  }

  const { header, subHeader } = getPipetteStatusDetails({ ...props })

  const isWrongWantedPipette = wrongWantedPipette != null

  return !confirmPipetteLevel &&
    (wrongWantedPipette != null || (props.wantedPipette != null && success)) &&
    actualPipette != null &&
    actualPipette.channels === 8 &&
    actualPipette.displayCategory === 'GEN2' ? (
    <LevelPipette
      mount={mount}
      pipetteModelName={actualPipette.name}
      confirm={() => {
        nextStep()
        setConfirmPipetteLevel(true)
      }}
    />
  ) : (
    <SimpleWizardBody
      iconColor={
        success || wrongWantedPipette || confirmPipetteLevel
<<<<<<< HEAD
          ? COLORS.green50
          : LEGACY_COLORS.errorEnabled
=======
          ? COLORS.successEnabled
          : COLORS.errorEnabled
>>>>>>> 9147da8d
      }
      header={header}
      subHeader={subHeader}
      isSuccess={success || isWrongWantedPipette || confirmPipetteLevel}
      robotType={OT2_ROBOT_TYPE}
    >
      <>
        {!success && !wrongWantedPipette && !confirmPipetteLevel && (
          <TryAgainButton {...props} />
        )}
        {success || wrongWantedPipette || confirmPipetteLevel ? (
          <SuccessAndExitButtons
            {...props}
            confirmPipetteLevel={confirmPipetteLevel}
          />
        ) : null}
      </>
    </SimpleWizardBody>
  )
}

function TryAgainButton(props: ConfirmPipetteProps): JSX.Element {
  const {
    actualPipette,
    attachedWrong,
    wantedPipette,
    robotName,
    tryAgain,
    exit,
    setWrongWantedPipette,
    wrongWantedPipette,
    isDisabled,
  } = props
  const { t } = useTranslation(['change_pipette', 'shared'])

  if (wantedPipette && attachedWrong && !wrongWantedPipette) {
    return (
      <>
        <SecondaryButton
          marginRight={SPACING.spacing8}
          onClick={() => setWrongWantedPipette(actualPipette)}
          disabled={isDisabled}
        >
          {t('use_attached_pipette')}
        </SecondaryButton>
        <PrimaryButton onClick={tryAgain} disabled={isDisabled}>
          {t('detach_try_again')}
        </PrimaryButton>
      </>
    )
  } else if (!actualPipette) {
    return (
      <>
        <SecondaryButton
          marginRight={SPACING.spacing8}
          onClick={exit}
          disabled={isDisabled}
        >
          {t('cancel_attachment')}
        </SecondaryButton>
        <CheckPipettesButton robotName={robotName}>
          {t('recheck_connection')}
        </CheckPipettesButton>
      </>
    )
  }
  return (
    <>
      <SecondaryButton
        marginRight={SPACING.spacing8}
        onClick={exit}
        disabled={isDisabled}
      >
        {t('leave_attached')}
      </SecondaryButton>
      <PrimaryButton
        onClick={tryAgain}
        textTransform={TYPOGRAPHY.textTransformCapitalize}
        disabled={isDisabled}
      >
        {t('shared:try_again')}
      </PrimaryButton>
    </>
  )
}

function SuccessAndExitButtons(props: ConfirmPipetteProps): JSX.Element {
  const {
    actualPipette,
    actualPipetteOffset,
    exit,
    toCalibrationDashboard,
    success,
    wrongWantedPipette,
  } = props
  const { t } = useTranslation('change_pipette')
  return (
    <>
      {!actualPipetteOffset &&
      (wrongWantedPipette || (success && actualPipette)) ? (
        <SecondaryButton
          marginRight={SPACING.spacing8}
          onClick={toCalibrationDashboard}
        >
          {t('calibrate_pipette_offset')}
        </SecondaryButton>
      ) : null}
      <PrimaryButton textTransform={TEXT_TRANSFORM_CAPITALIZE} onClick={exit}>
        {t('shared:exit')}
      </PrimaryButton>
    </>
  )
}<|MERGE_RESOLUTION|>--- conflicted
+++ resolved
@@ -3,10 +3,6 @@
 
 import {
   COLORS,
-<<<<<<< HEAD
-  LEGACY_COLORS,
-=======
->>>>>>> 9147da8d
   SPACING,
   TEXT_TRANSFORM_CAPITALIZE,
   TYPOGRAPHY,
@@ -129,13 +125,8 @@
     <SimpleWizardBody
       iconColor={
         success || wrongWantedPipette || confirmPipetteLevel
-<<<<<<< HEAD
-          ? COLORS.green50
-          : LEGACY_COLORS.errorEnabled
-=======
           ? COLORS.successEnabled
           : COLORS.errorEnabled
->>>>>>> 9147da8d
       }
       header={header}
       subHeader={subHeader}
