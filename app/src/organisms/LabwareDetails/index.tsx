--- conflicted
+++ resolved
@@ -54,11 +54,7 @@
   }
   &:active,
   &:focus {
-<<<<<<< HEAD
-    color: ${COLORS.black90};
-=======
     color: ${COLORS.darkBlackEnabled};
->>>>>>> 9147da8d
   }
 `
 
