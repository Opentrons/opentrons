--- conflicted
+++ resolved
@@ -1,6 +1,7 @@
 import * as React from 'react'
 import { useTranslation } from 'react-i18next'
 import { createPortal } from 'react-dom'
+
 import {
   Flex,
   SPACING,
@@ -9,13 +10,10 @@
   COLORS,
   RadioButton,
 } from '@opentrons/components'
-import { ANALYTICS_QUICK_TRANSFER_SETTING_SAVED } from '../../../redux/analytics'
-import { getTopPortalEl } from '../../../App/portal'
-<<<<<<< HEAD
-=======
-import { RadioButton } from '../../../atoms/buttons'
-import { useTrackEventWithRobotSerial } from '../../Devices/hooks'
->>>>>>> a6b33081
+
+import { ANALYTICS_QUICK_TRANSFER_SETTING_SAVED } from '/app/redux/analytics'
+import { getTopPortalEl } from '/app/App/portal'
+import { useTrackEventWithRobotSerial } from '/app/redux-resources/analytics'
 import { ChildNavigation } from '../../ChildNavigation'
 
 import type {
