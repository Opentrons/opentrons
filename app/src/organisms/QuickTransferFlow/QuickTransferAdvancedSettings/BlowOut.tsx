import * as React from 'react'
import { useTranslation } from 'react-i18next'
import { createPortal } from 'react-dom'
import {
  Flex,
  SPACING,
  DIRECTION_COLUMN,
  POSITION_FIXED,
  LargeButton,
  COLORS,
} from '@opentrons/components'
import {
  WASTE_CHUTE_FIXTURES,
  FLEX_SINGLE_SLOT_BY_CUTOUT_ID,
  TRASH_BIN_ADAPTER_FIXTURE,
} from '@opentrons/shared-data'
import { getTopPortalEl } from '../../../App/portal'
<<<<<<< HEAD
=======
import { RadioButton } from '../../../atoms/buttons'
>>>>>>> 80261779
import { useNotifyDeckConfigurationQuery } from '../../../resources/deck_configuration'
import { ChildNavigation } from '../../ChildNavigation'
import { ACTIONS } from '../constants'

import type { DeckConfiguration } from '@opentrons/shared-data'
import type {
  QuickTransferSummaryState,
  QuickTransferSummaryAction,
  FlowRateKind,
  BlowOutLocation,
  TransferType,
} from '../types'
import { i18n } from '../../../i18n'

interface BlowOutProps {
  onBack: () => void
  state: QuickTransferSummaryState
  dispatch: React.Dispatch<QuickTransferSummaryAction>
  kind: FlowRateKind
}

export const useBlowOutLocationOptions = (
  deckConfig: DeckConfiguration,
  transferType: TransferType
): Array<{ location: BlowOutLocation; description: string }> => {
  const { t } = useTranslation('quick_transfer')

  const trashLocations = deckConfig.filter(
    cutoutConfig =>
      WASTE_CHUTE_FIXTURES.includes(cutoutConfig.cutoutFixtureId) ||
      TRASH_BIN_ADAPTER_FIXTURE === cutoutConfig.cutoutFixtureId
  )

  // add trash bin in A3 if no trash or waste chute configured
  if (trashLocations.length === 0) {
    trashLocations.push({
      cutoutId: 'cutoutA3',
      cutoutFixtureId: TRASH_BIN_ADAPTER_FIXTURE,
    })
  }
  const blowOutLocationItems: Array<{
    location: BlowOutLocation
    description: string
  }> = []
  if (transferType !== 'distribute') {
    blowOutLocationItems.push({
      location: 'dest_well',
      description: t('blow_out_destination_well'),
    })
  }
  if (transferType !== 'consolidate') {
    blowOutLocationItems.push({
      location: 'source_well',
      description: t('blow_out_source_well'),
    })
  }
  trashLocations.forEach(location => {
    blowOutLocationItems.push({
      location,
      description:
        location.cutoutFixtureId === TRASH_BIN_ADAPTER_FIXTURE
          ? t('trashBin_location', {
              slotName: FLEX_SINGLE_SLOT_BY_CUTOUT_ID[location.cutoutId],
            })
          : t('wasteChute_location', {
              slotName: FLEX_SINGLE_SLOT_BY_CUTOUT_ID[location.cutoutId],
            }),
    })
  })
  return blowOutLocationItems
}

export function BlowOut(props: BlowOutProps): JSX.Element {
  const { onBack, state, dispatch } = props
  const { t } = useTranslation('quick_transfer')
  const deckConfig = useNotifyDeckConfigurationQuery().data ?? []

  const [isBlowOutEnabled, setisBlowOutEnabled] = React.useState<boolean>(
    state.blowOut != null
  )
  const [currentStep, setCurrentStep] = React.useState<number>(1)
  const [blowOutLocation, setBlowOutLocation] = React.useState<
    BlowOutLocation | undefined
  >(state.blowOut)

  const enableBlowOutDisplayItems = [
    {
      option: true,
      description: t('option_enabled'),
      onClick: () => {
        setisBlowOutEnabled(true)
      },
    },
    {
      option: false,
      description: t('option_disabled'),
      onClick: () => {
        setisBlowOutEnabled(false)
      },
    },
  ]

  const blowOutLocationItems = useBlowOutLocationOptions(
    deckConfig,
    state.transferType
  )

  const handleClickBackOrExit = (): void => {
    currentStep > 1 ? setCurrentStep(currentStep - 1) : onBack()
  }

  const handleClickSaveOrContinue = (): void => {
    if (currentStep === 1) {
      if (!isBlowOutEnabled) {
        dispatch({
          type: ACTIONS.SET_BLOW_OUT,
          location: undefined,
        })
        onBack()
      } else {
        setCurrentStep(currentStep + 1)
      }
    } else {
      dispatch({
        type: ACTIONS.SET_BLOW_OUT,
        location: blowOutLocation,
      })
      onBack()
    }
  }

  const saveOrContinueButtonText =
    isBlowOutEnabled && currentStep < 2
      ? t('shared:continue')
      : t('shared:save')

  let buttonIsDisabled = false
  if (currentStep === 2) {
    buttonIsDisabled = blowOutLocation == null
  }

  return createPortal(
    <Flex position={POSITION_FIXED} backgroundColor={COLORS.white} width="100%">
      <ChildNavigation
        header={t('blow_out_after_dispensing')}
        buttonText={i18n.format(saveOrContinueButtonText, 'capitalize')}
        onClickBack={handleClickBackOrExit}
        onClickButton={handleClickSaveOrContinue}
        top={SPACING.spacing8}
        buttonIsDisabled={buttonIsDisabled}
      />
      {currentStep === 1 ? (
        <Flex
          marginTop={SPACING.spacing120}
          flexDirection={DIRECTION_COLUMN}
          padding={`${SPACING.spacing16} ${SPACING.spacing60} ${SPACING.spacing40} ${SPACING.spacing60}`}
          gridGap={SPACING.spacing4}
          width="100%"
        >
          {enableBlowOutDisplayItems.map(displayItem => (
            <RadioButton
              key={displayItem.description}
              isSelected={isBlowOutEnabled === displayItem.option}
              onChange={displayItem.onClick}
              buttonValue={displayItem.description}
              buttonLabel={displayItem.description}
              radioButtonType="large"
            />
          ))}
        </Flex>
      ) : null}
      {currentStep === 2 ? (
        <Flex
          marginTop={SPACING.spacing120}
          flexDirection={DIRECTION_COLUMN}
          padding={`${SPACING.spacing16} ${SPACING.spacing60} ${SPACING.spacing40} ${SPACING.spacing60}`}
          gridGap={SPACING.spacing4}
          width="100%"
        >
          {blowOutLocationItems.map(blowOutLocationItem => (
            <RadioButton
              key={blowOutLocationItem.description}
              isSelected={blowOutLocation === blowOutLocationItem.location}
              onChange={() => {
                setBlowOutLocation(
                  blowOutLocationItem.location as BlowOutLocation
                )
              }}
              buttonValue={blowOutLocationItem.description}
              buttonLabel={blowOutLocationItem.description}
              radioButtonType="large"
            />
          ))}
        </Flex>
      ) : null}
    </Flex>,
    getTopPortalEl()
  )
}<|MERGE_RESOLUTION|>--- conflicted
+++ resolved
@@ -6,7 +6,7 @@
   SPACING,
   DIRECTION_COLUMN,
   POSITION_FIXED,
-  LargeButton,
+  RadioButton,
   COLORS,
 } from '@opentrons/components'
 import {
@@ -15,10 +15,6 @@
   TRASH_BIN_ADAPTER_FIXTURE,
 } from '@opentrons/shared-data'
 import { getTopPortalEl } from '../../../App/portal'
-<<<<<<< HEAD
-=======
-import { RadioButton } from '../../../atoms/buttons'
->>>>>>> 80261779
 import { useNotifyDeckConfigurationQuery } from '../../../resources/deck_configuration'
 import { ChildNavigation } from '../../ChildNavigation'
 import { ACTIONS } from '../constants'
