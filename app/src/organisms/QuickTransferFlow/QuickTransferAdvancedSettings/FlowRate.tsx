--- conflicted
+++ resolved
@@ -15,18 +15,13 @@
   LOW_VOLUME_PIPETTES,
   getTipTypeFromTipRackDefinition,
 } from '@opentrons/shared-data'
-import { ANALYTICS_QUICK_TRANSFER_SETTING_SAVED } from '../../../redux/analytics'
+import { ANALYTICS_QUICK_TRANSFER_SETTING_SAVED } from '/app/redux/analytics'
 
-import { getTopPortalEl } from '../../../App/portal'
+import { getTopPortalEl } from '/app/App/portal'
 import { ChildNavigation } from '../../ChildNavigation'
-<<<<<<< HEAD
 import { NumericalKeyboard } from '/app/atoms/SoftwareKeyboard'
-=======
-import { InputField } from '../../../atoms/InputField'
-import { NumericalKeyboard } from '../../../atoms/SoftwareKeyboard'
-import { useTrackEventWithRobotSerial } from '../../Devices/hooks'
+import { useTrackEventWithRobotSerial } from '/app/redux-resources/analytics'
 
->>>>>>> a6b33081
 import { ACTIONS } from '../constants'
 
 import type { SupportedTip } from '@opentrons/shared-data'
