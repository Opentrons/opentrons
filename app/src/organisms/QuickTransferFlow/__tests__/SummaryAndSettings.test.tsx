import * as React from 'react'
import { fireEvent, screen } from '@testing-library/react'
import { describe, it, expect, afterEach, vi, beforeEach } from 'vitest'
import {
  useCreateProtocolMutation,
  useCreateRunMutation,
} from '@opentrons/react-api-client'
<<<<<<< HEAD
import { useNotifyDeckConfigurationQuery } from '/app/resources/deck_configuration'
import { createQuickTransferFile } from '../utils'
import { renderWithProviders } from '/app/__testing-utils__'
import { i18n } from '/app/i18n'
=======
import { ANALYTICS_QUICK_TRANSFER_RUN_NOW } from '../../../redux/analytics'
import { useNotifyDeckConfigurationQuery } from '../../../resources/deck_configuration'
import { createQuickTransferFile } from '../utils'
import { renderWithProviders } from '../../../__testing-utils__'
import { i18n } from '../../../i18n'
import { useTrackEventWithRobotSerial } from '../../Devices/hooks'
>>>>>>> a6b33081
import { SummaryAndSettings } from '../SummaryAndSettings'
import { NameQuickTransfer } from '../NameQuickTransfer'
import { Overview } from '../Overview'
import type { NavigateFunction } from 'react-router-dom'

const mockNavigate = vi.fn()

vi.mock('react-router-dom', async importOriginal => {
  const reactRouterDom = await importOriginal<NavigateFunction>()
  return {
    ...reactRouterDom,
    useNavigate: () => mockNavigate,
  }
})
vi.mock('../Overview')
vi.mock('../NameQuickTransfer')
vi.mock('../../Devices/hooks')
vi.mock('../utils', async () => {
  const actual = await vi.importActual('../utils')
  return {
    ...actual,
    getInitialSummaryState: vi.fn(),
  }
})
vi.mock('../utils/createQuickTransferFile')
vi.mock('@opentrons/react-api-client')
vi.mock('/app/resources/deck_configuration')

const render = (props: React.ComponentProps<typeof SummaryAndSettings>) => {
  return renderWithProviders(<SummaryAndSettings {...props} />, {
    i18nInstance: i18n,
  })
}
let mockTrackEventWithRobotSerial: any

describe('SummaryAndSettings', () => {
  let props: React.ComponentProps<typeof SummaryAndSettings>
  const createProtocol = vi.fn()
  const createRun = vi.fn()

  beforeEach(() => {
    props = {
      exitButtonProps: {
        buttonType: 'tertiaryLowLight',
        buttonText: 'Exit',
        onClick: vi.fn(),
      },
      state: {
        pipette: {} as any,
        mount: 'left',
        tipRack: {} as any,
        source: {} as any,
        sourceWells: ['A1'],
        destination: {} as any,
        destinationWells: ['A1'],
        transferType: 'transfer',
        volume: 25,
      },
      analyticsStartTime: new Date(),
    }
    mockTrackEventWithRobotSerial = vi.fn(
      () => new Promise(resolve => resolve({}))
    )
    vi.mocked(useNotifyDeckConfigurationQuery).mockReturnValue({
      data: {
        data: [],
      },
    } as any)
    vi.mocked(useTrackEventWithRobotSerial).mockReturnValue({
      trackEventWithRobotSerial: mockTrackEventWithRobotSerial,
    })
    vi.mocked(useCreateProtocolMutation).mockReturnValue({
      mutateAsync: createProtocol,
    } as any)
    vi.mocked(useCreateRunMutation).mockReturnValue({
      createRun,
    } as any)
    vi.mocked(createQuickTransferFile).mockReturnValue('' as any)
    createProtocol.mockResolvedValue({
      data: {
        data: {
          id: '123',
        },
      },
    })
  })
  afterEach(() => {
    vi.resetAllMocks()
  })

  it('renders the header and buttons for the summary and settings screen', () => {
    render(props)
    screen.getByText('Quick Transfer 25µL')
    const exitBtn = screen.getByText('Exit')
    fireEvent.click(exitBtn)
    expect(props.exitButtonProps.onClick).toHaveBeenCalled()
    screen.getByText('Create transfer')
    const continueBtn = screen.getByTestId('ChildNavigation_Primary_Button')
    fireEvent.click(continueBtn)
  })
  it('renders the three tabs and shows overview screen by default', () => {
    render(props)
    screen.getByText('Overview')
    screen.getByText('Advanced settings')
    screen.getByText('Tip management')
    expect(vi.mocked(Overview)).toHaveBeenCalled()
  })
  it('renders the save or run modal when continue is pressed', () => {
    render(props)
    const continueBtn = screen.getByTestId('ChildNavigation_Primary_Button')
    fireEvent.click(continueBtn)
    expect(mockTrackEventWithRobotSerial).toHaveBeenCalled()
    screen.getByText('Do you want to run your quick transfer now?')
    screen.getByText('Save your quick transfer to run it in the future.')
  })
  it('renders name quick transfer screen when pressing save', () => {
    render(props)
    const continueBtn = screen.getByTestId('ChildNavigation_Primary_Button')
    fireEvent.click(continueBtn)
    const saveBtn = screen.getByText('Save for later')
    fireEvent.click(saveBtn)
    expect(vi.mocked(NameQuickTransfer)).toHaveBeenCalled()
  })
  it('calls the proper functions when pressing run', () => {
    render(props)
    const continueBtn = screen.getByTestId('ChildNavigation_Primary_Button')
    fireEvent.click(continueBtn)
    const runBtn = screen.getByText('Run now')
    fireEvent.click(runBtn)
    expect(mockTrackEventWithRobotSerial).toHaveBeenCalledWith({
      name: ANALYTICS_QUICK_TRANSFER_RUN_NOW,
      properties: {},
    })
    expect(vi.mocked(createQuickTransferFile)).toHaveBeenCalled()
    expect(vi.mocked(createProtocol)).toHaveBeenCalled()
  })
})<|MERGE_RESOLUTION|>--- conflicted
+++ resolved
@@ -1,23 +1,18 @@
 import * as React from 'react'
 import { fireEvent, screen } from '@testing-library/react'
 import { describe, it, expect, afterEach, vi, beforeEach } from 'vitest'
+
 import {
   useCreateProtocolMutation,
   useCreateRunMutation,
 } from '@opentrons/react-api-client'
-<<<<<<< HEAD
+
 import { useNotifyDeckConfigurationQuery } from '/app/resources/deck_configuration'
+import { ANALYTICS_QUICK_TRANSFER_RUN_NOW } from '/app/redux/analytics'
 import { createQuickTransferFile } from '../utils'
 import { renderWithProviders } from '/app/__testing-utils__'
 import { i18n } from '/app/i18n'
-=======
-import { ANALYTICS_QUICK_TRANSFER_RUN_NOW } from '../../../redux/analytics'
-import { useNotifyDeckConfigurationQuery } from '../../../resources/deck_configuration'
-import { createQuickTransferFile } from '../utils'
-import { renderWithProviders } from '../../../__testing-utils__'
-import { i18n } from '../../../i18n'
-import { useTrackEventWithRobotSerial } from '../../Devices/hooks'
->>>>>>> a6b33081
+import { useTrackEventWithRobotSerial } from '/app/redux-resources/analytics'
 import { SummaryAndSettings } from '../SummaryAndSettings'
 import { NameQuickTransfer } from '../NameQuickTransfer'
 import { Overview } from '../Overview'
@@ -34,7 +29,7 @@
 })
 vi.mock('../Overview')
 vi.mock('../NameQuickTransfer')
-vi.mock('../../Devices/hooks')
+vi.mock('/app/redux-resources/analytics')
 vi.mock('../utils', async () => {
   const actual = await vi.importActual('../utils')
   return {
