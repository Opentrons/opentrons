--- conflicted
+++ resolved
@@ -72,11 +72,7 @@
         } ${BORDERS.radiusSoftCorners} ${BORDERS.radiusSoftCorners} ${
           BORDERS.radiusSoftCorners
         }`}
-<<<<<<< HEAD
-        padding={`0 ${SPACING.spacing16}`}
-=======
-        paddingX={SPACING.spacing4}
->>>>>>> 811b01e6
+        paddingX={SPACING.spacing16}
       >
         {activeTabComponent[currentTab]}
       </Box>
