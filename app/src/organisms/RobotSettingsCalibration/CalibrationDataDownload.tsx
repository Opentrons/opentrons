--- conflicted
+++ resolved
@@ -50,13 +50,8 @@
   const isOT3 = useIsOT3(robotName)
   // wait for robot request to resolve instead of using name directly from params
   const deckCalibrationData = useDeckCalibrationData(robot?.name)
-<<<<<<< HEAD
   const pipetteOffsetCalibrations = usePipetteOffsetCalibrations()
-  const tipLengthCalibrations = useTipLengthCalibrations(robot?.name)
-=======
-  const pipetteOffsetCalibrations = usePipetteOffsetCalibrations(robot?.name)
   const tipLengthCalibrations = useTipLengthCalibrations()
->>>>>>> 2ac60855
 
   const downloadIsPossible =
     deckCalibrationData.isDeckCalibrated &&
