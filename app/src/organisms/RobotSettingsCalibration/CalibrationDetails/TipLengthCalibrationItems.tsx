--- conflicted
+++ resolved
@@ -3,12 +3,7 @@
 import { useSelector } from 'react-redux'
 import styled, { css } from 'styled-components'
 
-<<<<<<< HEAD
-import { BORDERS, LEGACY_COLORS,
-  COLORS, SPACING, TYPOGRAPHY } from '@opentrons/components'
-=======
 import { BORDERS, COLORS, SPACING, TYPOGRAPHY } from '@opentrons/components'
->>>>>>> e1f5673b
 
 import { StyledText } from '../../../atoms/text'
 import { useAttachedPipettes } from '../../../organisms/Devices/hooks'
