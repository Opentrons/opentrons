--- conflicted
+++ resolved
@@ -48,11 +48,7 @@
             onClick={cancel}
             textTransform={TYPOGRAPHY.textTransformCapitalize}
             marginRight={SPACING.spacing24}
-<<<<<<< HEAD
             color={COLORS.blue50}
-=======
-            color={COLORS.blueEnabled}
->>>>>>> 2524ab95
             css={TYPOGRAPHY.fontSizeP}
             fontWeight={TYPOGRAPHY.fontWeightSemiBold}
           >
