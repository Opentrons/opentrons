--- conflicted
+++ resolved
@@ -5,10 +5,6 @@
   DIRECTION_COLUMN,
   JUSTIFY_FLEX_END,
   ALIGN_CENTER,
-<<<<<<< HEAD
-  LEGACY_COLORS,
-=======
->>>>>>> e1f5673b
   COLORS,
   TYPOGRAPHY,
   PrimaryButton,
