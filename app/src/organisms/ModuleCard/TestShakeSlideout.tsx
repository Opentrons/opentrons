import * as React from 'react'
import { useTranslation } from 'react-i18next'
import {
  useCreateCommandMutation,
  useCreateLiveCommandMutation,
} from '@opentrons/react-api-client'
import {
  Flex,
  Text,
  TYPOGRAPHY,
  SPACING,
  COLORS,
  DIRECTION_COLUMN,
  Icon,
  DIRECTION_ROW,
  TEXT_TRANSFORM_CAPITALIZE,
  SIZE_AUTO,
  ALIGN_FLEX_START,
  Link,
  useHoverTooltip,
  ALIGN_CENTER,
} from '@opentrons/components'
import {
  getModuleDisplayName,
  HS_RPM_MAX,
  HS_RPM_MIN,
  RPM,
} from '@opentrons/shared-data'
import { Slideout } from '../../atoms/Slideout'
import { PrimaryButton, TertiaryButton } from '../../atoms/buttons'
import { Divider } from '../../atoms/structure'
import { InputField } from '../../atoms/InputField'
import { Tooltip } from '../../atoms/Tooltip'
import { HeaterShakerWizard } from '../Devices/HeaterShakerWizard'
import { useLatchControls } from './hooks'
import { useModuleIdFromRun } from './useModuleIdFromRun'
<<<<<<< HEAD
import { useLatchControls } from './hooks'
=======
import { Collapsible } from './Collapsible'
>>>>>>> 4b03ea17

import type { HeaterShakerModule, LatchStatus } from '../../redux/modules/types'
import type {
  HeaterShakerSetAndWaitForShakeSpeedCreateCommand,
  HeaterShakerDeactivateShakerCreateCommand,
} from '@opentrons/shared-data/protocol/types/schemaV6/command/module'

interface TestShakeSlideoutProps {
  module: HeaterShakerModule
  onCloseClick: () => unknown
  isExpanded: boolean
  runId?: string
}

export const TestShakeSlideout = (
  props: TestShakeSlideoutProps
): JSX.Element | null => {
  const { module, onCloseClick, isExpanded, runId } = props
  const { t } = useTranslation(['device_details', 'shared', 'heater_shaker'])
  const { createLiveCommand } = useCreateLiveCommandMutation()
  const { createCommand } = useCreateCommandMutation()
  const name = getModuleDisplayName(module.moduleModel)
  const [targetProps, tooltipProps] = useHoverTooltip()
  const { toggleLatch, isLatchClosed } = useLatchControls(module, runId)
  const { moduleIdFromRun } = useModuleIdFromRun(
    module,
    runId != null ? runId : null
  )

  const [shakeValue, setShakeValue] = React.useState<string | null>(null)
  const [showWizard, setShowWizard] = React.useState<boolean>(false)
  const isShaking = module.data.speedStatus !== 'idle'

  const setShakeCommand: HeaterShakerSetAndWaitForShakeSpeedCreateCommand = {
    commandType: 'heaterShaker/setAndWaitForShakeSpeed',
    params: {
      moduleId: runId != null ? moduleIdFromRun : module.id,
      rpm: shakeValue !== null ? parseInt(shakeValue) : 0,
    },
  }

  const stopShakeCommand: HeaterShakerDeactivateShakerCreateCommand = {
    commandType: 'heaterShaker/deactivateShaker',
    params: {
      moduleId: runId != null ? moduleIdFromRun : module.id,
    },
  }

  const handleShakeCommand = (): void => {
    if (runId != null) {
      createCommand({
        runId: runId,
        command: isShaking ? stopShakeCommand : setShakeCommand,
      }).catch((e: Error) => {
        console.error(
          `error setting module status with command type ${
            stopShakeCommand.commandType ?? setShakeCommand.commandType
          }: ${e.message}`
        )
      })
    } else {
      createLiveCommand({
        command: isShaking ? stopShakeCommand : setShakeCommand,
      }).catch((e: Error) => {
        console.error(
          `error setting module status with command type ${
            stopShakeCommand.commandType ?? setShakeCommand.commandType
          }: ${e.message}`
        )
      })
    }
    setShakeValue(null)
  }

  const errorMessage =
    shakeValue != null &&
    (parseInt(shakeValue) < HS_RPM_MIN || parseInt(shakeValue) > HS_RPM_MAX)
      ? t('input_out_of_range', { ns: 'device_details' })
      : null

  const getLatchStatus = (latchStatus: LatchStatus): string => {
    switch (latchStatus) {
      case 'opening':
      case 'idle_open':
      case 'idle_unknown': {
        return t('open', { ns: 'shared' })
      }
      case 'closing':
      case 'idle_closed': {
        return t('closed', { ns: 'heater_shaker' })
      }
      default:
        return latchStatus
    }
  }

  return (
    <Slideout
      title={t('test_shake', { ns: 'heater_shaker' })}
      onCloseClick={onCloseClick}
      isExpanded={isExpanded}
      footer={
        <PrimaryButton
          textTransform={TEXT_TRANSFORM_CAPITALIZE}
          width="100%"
          onClick={onCloseClick}
          data-testid={`Temp_Slideout_set_temp_btn_${name}`}
        >
          {t('close', { ns: 'shared' })}
        </PrimaryButton>
      }
    >
      <Flex
        borderRadius={SPACING.spacingS}
        marginBottom={SPACING.spacing3}
        backgroundColor={COLORS.background}
        paddingY={SPACING.spacing4}
        paddingLeft={SPACING.spacing2}
        paddingRight={SPACING.spacing4}
        flexDirection={DIRECTION_ROW}
        data-testid={'test_shake_slideout_banner_info'}
      >
        <Flex color={COLORS.darkGreyEnabled}>
          <Icon
            name="information"
            size={SPACING.spacing6}
            paddingBottom={SPACING.spacing4}
            aria-label="information"
          />
        </Flex>
        <Flex flexDirection={DIRECTION_COLUMN} fontSize={TYPOGRAPHY.fontSizeP}>
          <Text fontWeight={TYPOGRAPHY.fontWeightRegular}>
            {t('test_shake_slideout_banner_info', { ns: 'heater_shaker' })}
          </Text>
        </Flex>
      </Flex>
      <Flex
        flexDirection={DIRECTION_COLUMN}
        fontWeight={TYPOGRAPHY.fontWeightRegular}
        padding={`${SPACING.spacing4} ${SPACING.spacingM} ${SPACING.spacingM} ${SPACING.spacing4}`}
        width="100%"
      >
        <Flex
          flexDirection={DIRECTION_ROW}
          marginY={SPACING.spacingSM}
          alignItems={ALIGN_CENTER}
        >
          <Flex flexDirection={DIRECTION_ROW} marginTop={SPACING.spacing3}>
            <Text
              textTransform={TEXT_TRANSFORM_CAPITALIZE}
              fontSize={TYPOGRAPHY.fontSizeLabel}
              fontWeight={TYPOGRAPHY.fontWeightSemiBold}
              color={COLORS.darkBlack}
            >
              {t('labware_latch_status', {
                ns: 'heater_shaker',
                status: getLatchStatus(module.data.labwareLatchStatus),
              })}
            </Text>
          </Flex>
          <TertiaryButton
            marginTop={SPACING.spacing2}
            textTransform={TEXT_TRANSFORM_CAPITALIZE}
            fontSize={TYPOGRAPHY.fontSizeCaption}
            marginLeft={SIZE_AUTO}
            onClick={toggleLatch}
            disabled={isShaking}
            {...targetProps}
          >
            {!isLatchClosed
              ? t('close_latch', { ns: 'heater_shaker' })
              : t('open_latch', { ns: 'heater_shaker' })}
          </TertiaryButton>
          {isShaking ? (
            <Tooltip tooltipProps={tooltipProps}>
              {t('cannot_open_latch', { ns: 'heater_shaker' })}
            </Tooltip>
          ) : null}
        </Flex>
        <Divider color={COLORS.medGrey} />
        <Text
          fontSize={TYPOGRAPHY.fontSizeLabel}
          fontWeight={TYPOGRAPHY.fontWeightSemiBold}
          color={COLORS.darkBlack}
          marginTop={SPACING.spacing4}
        >
          {t('shake_speed', { ns: 'heater_shaker' })}
        </Text>
        <Flex flexDirection={DIRECTION_ROW} alignItems={ALIGN_FLEX_START}>
          <Flex
            flexDirection={DIRECTION_COLUMN}
            marginTop={SPACING.spacing3}
            paddingRight={SPACING.spacing4}
          >
            <InputField
              data-testid={`TestShakeSlideout_shake_input`}
              units={RPM}
              value={shakeValue}
              onChange={e => setShakeValue(e.target.value)}
              type="number"
              caption={t('min_max_rpm', {
                ns: 'heater_shaker',
                min: HS_RPM_MIN,
                max: HS_RPM_MAX,
              })}
              error={errorMessage}
            />
            <Text
              color={COLORS.darkGreyEnabled}
              fontSize={TYPOGRAPHY.fontSizeCaption}
            ></Text>
          </Flex>
          <TertiaryButton
            textTransform={TEXT_TRANSFORM_CAPITALIZE}
            marginLeft={SIZE_AUTO}
            marginTop={SPACING.spacing3}
            onClick={handleShakeCommand}
            disabled={!isLatchClosed || (shakeValue === null && !isShaking)}
            {...targetProps}
          >
            {isShaking
              ? t('stop', { ns: 'shared' })
              : t('start', { ns: 'shared' })}
          </TertiaryButton>
          {!isLatchClosed ? (
            <Tooltip tooltipProps={tooltipProps}>
              {t('cannot_shake', { ns: 'heater_shaker' })}
            </Tooltip>
          ) : null}
        </Flex>
      </Flex>
      {showWizard && (
        <HeaterShakerWizard onCloseClick={() => setShowWizard(false)} />
      )}
      <Link
        marginTop={SPACING.spacing2}
        fontSize={TYPOGRAPHY.fontSizeP}
        fontWeight={TYPOGRAPHY.fontWeightSemiBold}
        color={COLORS.blue}
        id={'HeaterShaker_Attachment_Instructions'}
        onClick={() => setShowWizard(true)}
      >
<<<<<<< HEAD
        {t('show_attachment_instructions', { ns: 'heater_shaker' })}
      </Link>
=======
        <Collapsible
          expanded={showCollapsed}
          title={
            <StyledText
              textTransform={TEXT_TRANSFORM_CAPITALIZE}
              as="h4"
              fontWeight={TYPOGRAPHY.fontWeightSemiBold}
            >
              {t('troubleshooting', { ns: 'heater_shaker' })}
            </StyledText>
          }
          expandedIcon="chevron-up"
          collapsedIcon="chevron-down"
          toggleExpanded={() =>
            setShowCollapsed(showCollapsed => !showCollapsed)
          }
        >
          <Text fontSize={TYPOGRAPHY.fontSizeP} marginTop={SPACING.spacing4}>
            {t('test_shake_troubleshooting_slideout_description', {
              ns: 'heater_shaker',
            })}
          </Text>
          {showWizard && (
            <HeaterShakerWizard onCloseClick={() => setShowWizard(false)} />
          )}
          <Link
            role="button"
            marginTop={SPACING.spacing2}
            fontSize={TYPOGRAPHY.fontSizeP}
            fontWeight={TYPOGRAPHY.fontWeightSemiBold}
            color={COLORS.blue}
            id={'HeaterShaker_Attachment_Instructions'}
            onClick={() => setShowWizard(true)}
          >
            {t('go_to_attachment_instructions', { ns: 'heater_shaker' })}
          </Link>
        </Collapsible>
      </Flex>
>>>>>>> 4b03ea17
    </Slideout>
  )
}<|MERGE_RESOLUTION|>--- conflicted
+++ resolved
@@ -34,11 +34,6 @@
 import { HeaterShakerWizard } from '../Devices/HeaterShakerWizard'
 import { useLatchControls } from './hooks'
 import { useModuleIdFromRun } from './useModuleIdFromRun'
-<<<<<<< HEAD
-import { useLatchControls } from './hooks'
-=======
-import { Collapsible } from './Collapsible'
->>>>>>> 4b03ea17
 
 import type { HeaterShakerModule, LatchStatus } from '../../redux/modules/types'
 import type {
@@ -281,49 +276,8 @@
         id={'HeaterShaker_Attachment_Instructions'}
         onClick={() => setShowWizard(true)}
       >
-<<<<<<< HEAD
         {t('show_attachment_instructions', { ns: 'heater_shaker' })}
       </Link>
-=======
-        <Collapsible
-          expanded={showCollapsed}
-          title={
-            <StyledText
-              textTransform={TEXT_TRANSFORM_CAPITALIZE}
-              as="h4"
-              fontWeight={TYPOGRAPHY.fontWeightSemiBold}
-            >
-              {t('troubleshooting', { ns: 'heater_shaker' })}
-            </StyledText>
-          }
-          expandedIcon="chevron-up"
-          collapsedIcon="chevron-down"
-          toggleExpanded={() =>
-            setShowCollapsed(showCollapsed => !showCollapsed)
-          }
-        >
-          <Text fontSize={TYPOGRAPHY.fontSizeP} marginTop={SPACING.spacing4}>
-            {t('test_shake_troubleshooting_slideout_description', {
-              ns: 'heater_shaker',
-            })}
-          </Text>
-          {showWizard && (
-            <HeaterShakerWizard onCloseClick={() => setShowWizard(false)} />
-          )}
-          <Link
-            role="button"
-            marginTop={SPACING.spacing2}
-            fontSize={TYPOGRAPHY.fontSizeP}
-            fontWeight={TYPOGRAPHY.fontWeightSemiBold}
-            color={COLORS.blue}
-            id={'HeaterShaker_Attachment_Instructions'}
-            onClick={() => setShowWizard(true)}
-          >
-            {t('go_to_attachment_instructions', { ns: 'heater_shaker' })}
-          </Link>
-        </Collapsible>
-      </Flex>
->>>>>>> 4b03ea17
     </Slideout>
   )
 }