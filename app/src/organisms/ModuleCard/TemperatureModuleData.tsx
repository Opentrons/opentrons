import * as React from 'react'
import { useTranslation } from 'react-i18next'
import {
  DIRECTION_COLUMN,
  Flex,
  SPACING,
  COLORS,
  TYPOGRAPHY,
} from '@opentrons/components'
import { StatusLabel } from '../../atoms/StatusLabel'
import { StyledText } from '../../atoms/text'
import type { TemperatureStatus } from '../../redux/modules/api-types'

interface TemperatureModuleProps {
  moduleStatus: TemperatureStatus
  targetTemp: number | null
  currentTemp: number
}

export const TemperatureModuleData = (
  props: TemperatureModuleProps
): JSX.Element | null => {
  const { moduleStatus, targetTemp, currentTemp } = props
  const { t } = useTranslation('device_details')

  let backgroundColor: string = COLORS.grey35
  let iconColor: string = COLORS.grey50Enabled
  let textColor
  let pulse
  switch (moduleStatus) {
    case 'idle': {
<<<<<<< HEAD
      backgroundColor = LEGACY_COLORS.medGreyEnabled
      iconColor = LEGACY_COLORS.darkGreyEnabled
      textColor = COLORS.black90
=======
      backgroundColor = COLORS.grey35
      iconColor = COLORS.grey50Enabled
      textColor = COLORS.darkBlackEnabled
>>>>>>> 9147da8d
      break
    }
    case 'holding at target': {
      backgroundColor = COLORS.medBlue
      iconColor = COLORS.blueEnabled
      break
    }
    case 'cooling':
    case 'heating': {
      backgroundColor = COLORS.medBlue
      pulse = true
      break
    }
  }

  return (
    <>
      <StatusLabel
        status={moduleStatus}
        backgroundColor={backgroundColor}
        iconColor={iconColor}
        textColor={textColor}
        pulse={pulse}
      />
      <Flex
        fontSize={TYPOGRAPHY.fontSizeCaption}
        flexDirection={DIRECTION_COLUMN}
        data-testid="temp_module_data"
      >
        <StyledText marginBottom={SPACING.spacing2}>
          {t(targetTemp == null ? 'na_temp' : 'target_temp', {
            temp: targetTemp,
          })}
        </StyledText>
        <StyledText>{t('current_temp', { temp: currentTemp })}</StyledText>
      </Flex>
    </>
  )
}<|MERGE_RESOLUTION|>--- conflicted
+++ resolved
@@ -29,15 +29,9 @@
   let pulse
   switch (moduleStatus) {
     case 'idle': {
-<<<<<<< HEAD
-      backgroundColor = LEGACY_COLORS.medGreyEnabled
-      iconColor = LEGACY_COLORS.darkGreyEnabled
-      textColor = COLORS.black90
-=======
       backgroundColor = COLORS.grey35
       iconColor = COLORS.grey50Enabled
       textColor = COLORS.darkBlackEnabled
->>>>>>> 9147da8d
       break
     }
     case 'holding at target': {
