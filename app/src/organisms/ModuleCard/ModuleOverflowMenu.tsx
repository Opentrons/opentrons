import * as React from 'react'
import { Flex, POSITION_RELATIVE } from '@opentrons/components'
import { MenuList } from '../../atoms/MenuList'
import { MenuItem } from '../../atoms/MenuList/MenuItem'
import { useCurrentRunId } from '../ProtocolUpload/hooks'
import { useRunStatuses, useIsLegacySessionInProgress } from '../Devices/hooks'
import { useModuleOverflowMenu } from './hooks'

import type { AttachedModule } from '../../redux/modules/types'
import type { ModuleType } from '@opentrons/shared-data'
import type { MenuItemsByModuleType } from './hooks'

interface ModuleOverflowMenuProps {
  module: AttachedModule
  handleSlideoutClick: () => void
  handleAboutClick: () => void
  handleTestShakeClick: () => void
  handleWizardClick: () => void
  isLoadedInRun: boolean
  runId?: string
}

export const ModuleOverflowMenu = (
  props: ModuleOverflowMenuProps
): JSX.Element | null => {
<<<<<<< HEAD
=======
  const { t } = useTranslation(['heater_shaker'])
>>>>>>> f627f633
  const {
    module,
    runId,
    handleSlideoutClick,
    handleAboutClick,
    handleTestShakeClick,
    handleWizardClick,
    isLoadedInRun,
  } = props
  const { menuOverflowItemsByModuleType } = useModuleOverflowMenu(
    module,
    runId,
    handleAboutClick,
    handleTestShakeClick,
    handleWizardClick,
    handleSlideoutClick,
    isLoadedInRun
  )
  const currentRunId = useCurrentRunId()
  const { isRunTerminal, isRunStill } = useRunStatuses()
  const isLegacySessionInProgress = useIsLegacySessionInProgress()

  let isDisabled: boolean = false
  if (runId != null && isLoadedInRun) {
    isDisabled = !isRunStill
  } else if ((runId != null || currentRunId != null) && !isLoadedInRun) {
    isDisabled = !isRunTerminal && !isLegacySessionInProgress
  }

  return (
    <Flex position={POSITION_RELATIVE}>
      <MenuList
        buttons={[
          (menuOverflowItemsByModuleType[
            module.moduleType
          ] as MenuItemsByModuleType[ModuleType]).map(
            (item: any, index: number) => {
              return (
                <React.Fragment key={`${index}_${module.moduleType}`}>
                  <MenuItem
                    key={`${index}_${module.moduleModel}`}
                    onClick={() => item.onClick(item.isSecondary)}
                    data-testid={`module_setting_${module.moduleModel}`}
<<<<<<< HEAD
                    disabled={isDisabled}
                  >
                    {item.setSetting}
                  </MenuItem>
=======
                    disabled={item.disabledReason || isDisabled}
                    whiteSpace="nowrap"
                    {...targetProps}
                  >
                    {item.setSetting}
                  </MenuItem>
                  {item.disabledReason && (
                    <Tooltip tooltipProps={tooltipProps}>
                      {t('cannot_shake')}
                    </Tooltip>
                  )}
>>>>>>> f627f633
                  {item.menuButtons}
                </React.Fragment>
              )
            }
          ),
        ]}
      />
    </Flex>
  )
}<|MERGE_RESOLUTION|>--- conflicted
+++ resolved
@@ -1,14 +1,14 @@
 import * as React from 'react'
-import { Flex, POSITION_RELATIVE } from '@opentrons/components'
+import { useTranslation } from 'react-i18next'
+import { Flex, POSITION_RELATIVE, useHoverTooltip } from '@opentrons/components'
 import { MenuList } from '../../atoms/MenuList'
 import { MenuItem } from '../../atoms/MenuList/MenuItem'
+import { Tooltip } from '../../atoms/Tooltip'
 import { useCurrentRunId } from '../ProtocolUpload/hooks'
 import { useRunStatuses, useIsLegacySessionInProgress } from '../Devices/hooks'
 import { useModuleOverflowMenu } from './hooks'
 
 import type { AttachedModule } from '../../redux/modules/types'
-import type { ModuleType } from '@opentrons/shared-data'
-import type { MenuItemsByModuleType } from './hooks'
 
 interface ModuleOverflowMenuProps {
   module: AttachedModule
@@ -23,10 +23,7 @@
 export const ModuleOverflowMenu = (
   props: ModuleOverflowMenuProps
 ): JSX.Element | null => {
-<<<<<<< HEAD
-=======
   const { t } = useTranslation(['heater_shaker'])
->>>>>>> f627f633
   const {
     module,
     runId,
@@ -36,6 +33,7 @@
     handleWizardClick,
     isLoadedInRun,
   } = props
+  const [targetProps, tooltipProps] = useHoverTooltip()
   const { menuOverflowItemsByModuleType } = useModuleOverflowMenu(
     module,
     runId,
@@ -60,9 +58,7 @@
     <Flex position={POSITION_RELATIVE}>
       <MenuList
         buttons={[
-          (menuOverflowItemsByModuleType[
-            module.moduleType
-          ] as MenuItemsByModuleType[ModuleType]).map(
+          menuOverflowItemsByModuleType[module.moduleType].map(
             (item: any, index: number) => {
               return (
                 <React.Fragment key={`${index}_${module.moduleType}`}>
@@ -70,12 +66,6 @@
                     key={`${index}_${module.moduleModel}`}
                     onClick={() => item.onClick(item.isSecondary)}
                     data-testid={`module_setting_${module.moduleModel}`}
-<<<<<<< HEAD
-                    disabled={isDisabled}
-                  >
-                    {item.setSetting}
-                  </MenuItem>
-=======
                     disabled={item.disabledReason || isDisabled}
                     whiteSpace="nowrap"
                     {...targetProps}
@@ -87,7 +77,6 @@
                       {t('cannot_shake')}
                     </Tooltip>
                   )}
->>>>>>> f627f633
                   {item.menuButtons}
                 </React.Fragment>
               )
