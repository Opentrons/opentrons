import * as React from 'react'
import { useDispatch } from 'react-redux'
import { useTranslation, Trans } from 'react-i18next'
import {
  Flex,
  Link,
  COLORS,
  SPACING,
  DIRECTION_COLUMN,
  ALIGN_CENTER,
} from '@opentrons/components'
import {
  addCustomLabwareFile,
  addCustomLabware,
} from '../../redux/custom-labware'
import { Slideout } from '../../atoms/Slideout'
import { StyledText } from '../../atoms/text'
import {
  useTrackEvent,
  ANALYTICS_ADD_CUSTOM_LABWARE,
} from '../../redux/analytics'
import { UploadInput } from '../../molecules/UploadInput'
import type { Dispatch } from '../../redux/types'

export interface AddCustomLabwareSlideoutProps {
  isExpanded: boolean
  onCloseClick: () => void
}

export function AddCustomLabwareSlideout(
  props: AddCustomLabwareSlideoutProps
): JSX.Element {
  const { t } = useTranslation(['labware_landing', 'shared'])
  const dispatch = useDispatch<Dispatch>()
  const trackEvent = useTrackEvent()

  return (
    <Slideout
      title={t('import_custom_def')}
      onCloseClick={props.onCloseClick}
      isExpanded={props.isExpanded}
    >
      <Flex
        flexDirection={DIRECTION_COLUMN}
        alignItems={ALIGN_CENTER}
        gridGap={SPACING.spacing16}
      >
        <UploadInput
          onUpload={(file: File) => {
            dispatch(addCustomLabwareFile(file.path))
          }}
          onClick={() => {
            dispatch(addCustomLabware())
            trackEvent({
              name: ANALYTICS_ADD_CUSTOM_LABWARE,
              properties: {},
            })
          }}
          uploadText={t('choose_file_to_upload')}
          dragAndDropText={
            <StyledText as="p">
              <Trans
                t={t}
                i18nKey="shared:drag_and_drop"
                components={{
                  a: (
                    <Link
<<<<<<< HEAD
                      color={COLORS.blue50}
=======
                      color={COLORS.blueEnabled}
>>>>>>> 2524ab95
                      onClick={() => dispatch(addCustomLabware())}
                      role="button"
                    />
                  ),
                }}
              />
            </StyledText>
          }
        />
      </Flex>
    </Slideout>
  )
}<|MERGE_RESOLUTION|>--- conflicted
+++ resolved
@@ -65,11 +65,7 @@
                 components={{
                   a: (
                     <Link
-<<<<<<< HEAD
                       color={COLORS.blue50}
-=======
-                      color={COLORS.blueEnabled}
->>>>>>> 2524ab95
                       onClick={() => dispatch(addCustomLabware())}
                       role="button"
                     />
