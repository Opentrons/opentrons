import * as React from 'react'
import { useTranslation } from 'react-i18next'
import { useDispatch, useSelector } from 'react-redux'
import styled from 'styled-components'

import {
  Flex,
  SPACING,
  DIRECTION_COLUMN,
  TYPOGRAPHY,
  COLORS,
  BORDERS,
} from '@opentrons/components'

import { StyledText } from '../../atoms/text'
import { ChildNavigation } from '../../organisms/ChildNavigation'
import {
  getDevtoolsEnabled,
  getUpdateChannel,
  getUpdateChannelOptions,
  updateConfigValue,
} from '../../redux/config'

import type { Dispatch } from '../../redux/types'

interface LabelProps {
  isSelected?: boolean
}

const SettingButton = styled.input`
  display: none;
`

const SettingButtonLabel = styled.label<LabelProps>`
  padding: ${SPACING.spacing24};
  border-radius: ${BORDERS.borderRadiusSize4};
  cursor: pointer;
  background: ${({ isSelected }) =>
<<<<<<< HEAD
    isSelected === true ? COLORS.blue50 : COLORS.blue35};
  color: ${({ isSelected }) => isSelected === true && LEGACY_COLORS.white};
=======
    isSelected === true ? COLORS.blueEnabled : COLORS.mediumBlueEnabled};
  color: ${({ isSelected }) => isSelected === true && COLORS.white};
>>>>>>> 2524ab95
`

interface UpdateChannelProps {
  handleBackPress: () => void
}

export function UpdateChannel({
  handleBackPress,
}: UpdateChannelProps): JSX.Element {
  const { t } = useTranslation(['device_settings', 'app_settings'])
  const dispatch = useDispatch<Dispatch>()

  const channel = useSelector(getUpdateChannel)
  const channelOptions = useSelector(getUpdateChannelOptions)
  const devToolsOn = useSelector(getDevtoolsEnabled)

  const modifiedChannelOptions = !Boolean(devToolsOn)
    ? channelOptions.filter(option => option.value !== 'alpha')
    : channelOptions

  const handleChange = (event: React.ChangeEvent<HTMLInputElement>): void => {
    dispatch(updateConfigValue('update.channel', event.target.value))
  }

  return (
    <Flex flexDirection={DIRECTION_COLUMN}>
      <ChildNavigation
        header={t('app_settings:update_channel')}
        onClickBack={handleBackPress}
      />
      <Flex
        flexDirection={DIRECTION_COLUMN}
        paddingX={SPACING.spacing40}
        marginTop="7.75rem"
      >
        <StyledText
          fontSize={TYPOGRAPHY.fontSize28}
          lineHeight={TYPOGRAPHY.lineHeight36}
          fontWeight={TYPOGRAPHY.fontWeightRegular}
        >
          {t('update_channel_description')}
        </StyledText>
        <Flex
          flexDirection={DIRECTION_COLUMN}
          gridGap={SPACING.spacing8}
          marginTop={SPACING.spacing24}
        >
          {modifiedChannelOptions.map(radio => (
            <React.Fragment key={`channel_setting_${radio.label}`}>
              <SettingButton
                id={radio.label}
                type="radio"
                value={radio.value}
                checked={radio.value === channel}
                onChange={handleChange}
              />
              <SettingButtonLabel
                htmlFor={radio.label}
                isSelected={radio.value === channel}
              >
                <StyledText
                  fontSize={TYPOGRAPHY.fontSize28}
                  lineHeight="1.875rem"
                  fontWeight={TYPOGRAPHY.fontWeightSemiBold}
                >
                  {radio.label}
                </StyledText>
                {radio.label === 'Alpha' ? (
                  <StyledText
                    marginTop={SPACING.spacing4}
                    fontSize={TYPOGRAPHY.fontSize28}
                    lineHeight={TYPOGRAPHY.lineHeight36}
                    fontWeight={TYPOGRAPHY.fontWeightRegular}
                    color={
                      radio.value === channel ? COLORS.white : COLORS.grey60
                    }
                  >
                    {t('alpha_description')}
                  </StyledText>
                ) : null}
              </SettingButtonLabel>
            </React.Fragment>
          ))}
        </Flex>
      </Flex>
    </Flex>
  )
}<|MERGE_RESOLUTION|>--- conflicted
+++ resolved
@@ -36,13 +36,8 @@
   border-radius: ${BORDERS.borderRadiusSize4};
   cursor: pointer;
   background: ${({ isSelected }) =>
-<<<<<<< HEAD
     isSelected === true ? COLORS.blue50 : COLORS.blue35};
-  color: ${({ isSelected }) => isSelected === true && LEGACY_COLORS.white};
-=======
-    isSelected === true ? COLORS.blueEnabled : COLORS.mediumBlueEnabled};
   color: ${({ isSelected }) => isSelected === true && COLORS.white};
->>>>>>> 2524ab95
 `
 
 interface UpdateChannelProps {
