--- conflicted
+++ resolved
@@ -51,34 +51,6 @@
 
 export function DropTipWizard(props: DropTipWizardProps): JSX.Element {
   const {
-<<<<<<< HEAD
-    createTargetedMaintenanceRun,
-  } = useCreateTargetedMaintenanceRunMutation({
-    onSuccess: response => {
-      chainRunCommands(
-        response.data.id,
-        [
-          {
-            commandType: 'loadPipette',
-            params: {
-              pipetteId: MANAGED_PIPETTE_ID,
-              mount: mount,
-              pipetteName: instrumentModelSpecs.name,
-            },
-          },
-        ],
-        false
-      )
-        .then(() => {
-          setCreatedMaintenanceRunId(response.data.id)
-        })
-        .catch(e => e)
-    },
-    onError: error => {
-      setErrorDetails({ message: error.message })
-    },
-  })
-=======
     issuedCommandsType,
     activeMaintenanceRunId,
     proceed,
@@ -87,7 +59,6 @@
     dropTipCommands,
     errorDetails,
   } = props
->>>>>>> 3c8df232
 
   const isFinalWizardStep = currentStep === DROP_TIP_SUCCESS // The happy path always ends with this step.
 
@@ -99,20 +70,10 @@
     cancel: cancelExit,
   } = useConditionalConfirm(dropTipCommands.handleCleanUpAndClose, true)
 
-<<<<<<< HEAD
-  const { deleteMaintenanceRun } = useDeleteMaintenanceRunMutation({
-    onSuccess: () => {
-      closeFlow()
-    },
-    onError: () => {
-      closeFlow()
-    },
-=======
   const errorComponents = useDropTipErrorComponents({
     isOnDevice,
     errorDetails,
     handleMustHome: dropTipCommands.handleMustHome,
->>>>>>> 3c8df232
   })
 
   const goBackRunValid = (): Promise<void> => {
@@ -128,31 +89,7 @@
     if (isFinalWizardStep) {
       return dropTipCommands.handleCleanUpAndClose()
     } else {
-<<<<<<< HEAD
-      ;(homeOnExit
-        ? chainRunCommands(
-            maintenanceRunData?.data.id,
-            [
-              {
-                commandType: 'home' as const,
-                params: { axes: ['leftZ', 'rightZ', 'x', 'y'] },
-              },
-            ],
-            true
-          )
-        : new Promise<void>((resolve, reject) => {
-            resolve()
-          })
-      )
-        .catch(error => {
-          console.error(error.message)
-        })
-        .finally(() => {
-          deleteMaintenanceRun(maintenanceRunData?.data.id)
-        })
-=======
       return proceed()
->>>>>>> 3c8df232
     }
   }
 
@@ -446,66 +383,6 @@
   return buildModalContent()
 }
 
-<<<<<<< HEAD
-    function buildJogToPosition(): JSX.Element {
-      return (
-        <JogToPosition
-          handleJog={handleJog}
-          handleProceed={() => {
-            if (createdMaintenanceRunId != null) {
-              chainRunCommands(
-                createdMaintenanceRunId,
-                [
-                  currentStep === POSITION_AND_BLOWOUT
-                    ? {
-                        commandType: 'blowOutInPlace',
-                        params: {
-                          pipetteId: MANAGED_PIPETTE_ID,
-                          flowRate:
-                            instrumentModelSpecs.defaultBlowOutFlowRate.value,
-                        },
-                      }
-                    : {
-                        commandType: 'dropTipInPlace',
-                        params: { pipetteId: MANAGED_PIPETTE_ID },
-                      },
-                ],
-                true
-              )
-                .then(commandData => {
-                  const error = commandData[0].data.error
-                  if (error != null) {
-                    setSpecificErrorDetails({
-                      runCommandError: error,
-                      message: `Error moving to position: ${error.detail}`,
-                    })
-                  } else {
-                    proceed()
-                  }
-                })
-                .catch(e => {
-                  setSpecificErrorDetails({
-                    message: `Error issuing ${
-                      currentStep === POSITION_AND_BLOWOUT
-                        ? 'blowout'
-                        : 'drop tip'
-                    } command: ${e.message}`,
-                  })
-                })
-            }
-          }}
-          handleGoBack={goBack}
-          body={
-            currentStep === POSITION_AND_BLOWOUT
-              ? t('position_and_blowout')
-              : t('position_and_drop_tip')
-          }
-          currentStep={currentStep as DropTipWizardStep}
-          isOnDevice={isOnDevice}
-        />
-      )
-    }
-=======
 // Controls closing drop tip flow. Because DT flows may be closed from multiple components and,
 // emit actions to the server, ensure flows may be closed only once.
 function useInitiateExit(): {
@@ -513,7 +390,6 @@
   toggleExitInitiated: () => void
 } {
   const [isExitInitiated, setIsExitInitiated] = React.useState(false)
->>>>>>> 3c8df232
 
   const toggleExitInitiated = (): void => {
     setIsExitInitiated(true)
