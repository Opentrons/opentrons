--- conflicted
+++ resolved
@@ -1,3 +1,4 @@
+//
 import * as React from 'react'
 import { vi, it, describe, expect, beforeEach } from 'vitest'
 
@@ -22,36 +23,9 @@
 import { ChooseRobotSlideout } from '..'
 import { useNotifyService } from '../../../resources/useNotifyService'
 
-<<<<<<< HEAD
 vi.mock('../../../redux/discovery')
 vi.mock('../../../redux/robot-update')
 vi.mock('../../../redux/networking')
-=======
-jest.mock('../../../redux/discovery')
-jest.mock('../../../redux/robot-update')
-jest.mock('../../../redux/networking')
-jest.mock('../../../resources/useNotifyService')
-
-const mockGetConnectableRobots = getConnectableRobots as jest.MockedFunction<
-  typeof getConnectableRobots
->
-const mockGetReachableRobots = getReachableRobots as jest.MockedFunction<
-  typeof getReachableRobots
->
-const mockGetUnreachableRobots = getUnreachableRobots as jest.MockedFunction<
-  typeof getUnreachableRobots
->
-const mockGetScanning = getScanning as jest.MockedFunction<typeof getScanning>
-const mockStartDiscovery = startDiscovery as jest.MockedFunction<
-  typeof startDiscovery
->
-const mockGetNetworkInterfaces = getNetworkInterfaces as jest.MockedFunction<
-  typeof getNetworkInterfaces
->
-const mockUseNotifyService = useNotifyService as jest.MockedFunction<
-  typeof useNotifyService
->
->>>>>>> d6d9416c
 
 const render = (props: React.ComponentProps<typeof ChooseRobotSlideout>) => {
   return renderWithProviders(
@@ -68,7 +42,6 @@
 
 describe('ChooseRobotSlideout', () => {
   beforeEach(() => {
-<<<<<<< HEAD
     vi.mocked(getConnectableRobots).mockReturnValue([mockConnectableRobot])
     vi.mocked(getUnreachableRobots).mockReturnValue([mockUnreachableRobot])
     vi.mocked(getReachableRobots).mockReturnValue([mockReachableRobot])
@@ -81,18 +54,6 @@
       ethernet: null,
     })
       vi.mocked(useNotifyService).mockReturnValue({} as any)
-=======
-    mockGetConnectableRobots.mockReturnValue([mockConnectableRobot])
-    mockGetUnreachableRobots.mockReturnValue([mockUnreachableRobot])
-    mockGetReachableRobots.mockReturnValue([mockReachableRobot])
-    mockGetScanning.mockReturnValue(false)
-    mockStartDiscovery.mockReturnValue({ type: 'mockStartDiscovery' } as any)
-    mockGetNetworkInterfaces.mockReturnValue({ wifi: null, ethernet: null })
-    mockUseNotifyService.mockReturnValue({} as any)
-  })
-  afterEach(() => {
-    jest.resetAllMocks()
->>>>>>> d6d9416c
   })
 
   it('renders slideout if isExpanded true', () => {
