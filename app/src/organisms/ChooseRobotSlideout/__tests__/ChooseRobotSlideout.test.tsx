import * as React from 'react'
import { renderWithProviders } from '@opentrons/components'
import { StaticRouter } from 'react-router-dom'
<<<<<<< HEAD
import { fireEvent } from '@testing-library/react'

=======
import { when } from 'jest-when'
>>>>>>> 0afa8ef5
import { i18n } from '../../../i18n'
import { useProtocolDetailsForRun } from '../../../organisms/Devices/hooks'
import {
  useCloseCurrentRun,
  useCurrentRunId,
} from '../../../organisms/ProtocolUpload/hooks'
import { useCurrentRunStatus } from '../../../organisms/RunTimeControl/hooks'
import {
  getConnectableRobots,
  getReachableRobots,
  getScanning,
  getUnreachableRobots,
  startDiscovery,
} from '../../../redux/discovery'
import { getBuildrootUpdateDisplayInfo } from '../../../redux/buildroot'
import {
  mockConnectableRobot,
  mockReachableRobot,
  mockUnreachableRobot,
} from '../../../redux/discovery/__fixtures__'
import { storedProtocolData as storedProtocolDataFixture } from '../../../redux/protocol-storage/__fixtures__'
import { useCreateRunFromProtocol } from '../useCreateRunFromProtocol'
import { ChooseRobotSlideout } from '../'

import type { ProtocolDetails } from '../../../organisms/Devices/hooks'
import type { State } from '../../../redux/types'

jest.mock('../../../organisms/Devices/hooks')
jest.mock('../../../organisms/ProtocolUpload/hooks')
jest.mock('../../../organisms/RunTimeControl/hooks')
jest.mock('../../../redux/discovery')
jest.mock('../../../redux/buildroot')
jest.mock('../useCreateRunFromProtocol')

const mockGetBuildrootUpdateDisplayInfo = getBuildrootUpdateDisplayInfo as jest.MockedFunction<
  typeof getBuildrootUpdateDisplayInfo
>
const mockGetConnectableRobots = getConnectableRobots as jest.MockedFunction<
  typeof getConnectableRobots
>
const mockGetReachableRobots = getReachableRobots as jest.MockedFunction<
  typeof getReachableRobots
>
const mockGetUnreachableRobots = getUnreachableRobots as jest.MockedFunction<
  typeof getUnreachableRobots
>
const mockGetScanning = getScanning as jest.MockedFunction<typeof getScanning>
const mockStartDiscovery = startDiscovery as jest.MockedFunction<
  typeof startDiscovery
>
const mockUseCloseCurrentRun = useCloseCurrentRun as jest.MockedFunction<
  typeof useCloseCurrentRun
>

const mockUseCurrentRunId = useCurrentRunId as jest.MockedFunction<
  typeof useCurrentRunId
>

const mockUseCurrentRunStatus = useCurrentRunStatus as jest.MockedFunction<
  typeof useCurrentRunStatus
>

const mockUseProtocolDetailsForRun = useProtocolDetailsForRun as jest.MockedFunction<
  typeof useProtocolDetailsForRun
>
const mockUseCreateRunFromProtocol = useCreateRunFromProtocol as jest.MockedFunction<
  typeof useCreateRunFromProtocol
>

const render = (props: React.ComponentProps<typeof ChooseRobotSlideout>) => {
  return renderWithProviders(
    <StaticRouter>
      <ChooseRobotSlideout {...props} />
    </StaticRouter>,
    {
      i18nInstance: i18n,
    }
  )
}

let mockCloseCurrentRun: jest.Mock
let mockCreateRunFromProtocolSource: jest.Mock

describe('ChooseRobotSlideout', () => {
  beforeEach(() => {
    mockCloseCurrentRun = jest.fn()
    mockCreateRunFromProtocolSource = jest.fn()
    mockGetBuildrootUpdateDisplayInfo.mockReturnValue({
      autoUpdateAction: '',
      autoUpdateDisabledReason: null,
      updateFromFileDisabledReason: null,
    })
    mockGetConnectableRobots.mockReturnValue([mockConnectableRobot])
    mockGetUnreachableRobots.mockReturnValue([mockUnreachableRobot])
    mockGetReachableRobots.mockReturnValue([mockReachableRobot])
    mockGetScanning.mockReturnValue(false)
    mockStartDiscovery.mockReturnValue({ type: 'mockStartDiscovery' } as any)
    mockUseCloseCurrentRun.mockReturnValue({
      isClosingCurrentRun: false,
      closeCurrentRun: mockCloseCurrentRun,
    })
    mockUseCurrentRunId.mockReturnValue(null)
    mockUseCurrentRunStatus.mockReturnValue(null)
    mockUseProtocolDetailsForRun.mockReturnValue({
      displayName: 'A Protocol for Otie',
    } as ProtocolDetails)
    mockUseCreateRunFromProtocol.mockReturnValue({
      createRunFromProtocolSource: mockCreateRunFromProtocolSource,
    } as any)
  })
  afterEach(() => {
    jest.resetAllMocks()
  })

  it('renders slideout if showSlideout true', () => {
    const [{ queryAllByText }] = render({
      storedProtocolData: storedProtocolDataFixture,
      onCloseClick: jest.fn(),
      showSlideout: true,
    })
    expect(queryAllByText('Choose Robot to Run')).not.toBeFalsy()
    expect(queryAllByText('fakeSrcFileName')).not.toBeFalsy()
  })
  it('does not render slideout if showSlideout false', () => {
    const [{ queryAllByText }] = render({
      storedProtocolData: storedProtocolDataFixture,
      onCloseClick: jest.fn(),
      showSlideout: true,
    })
    expect(queryAllByText('Choose Robot to Run').length).toEqual(0)
    expect(queryAllByText('fakeSrcFileName').length).toEqual(0)
  })
  it('renders an available robot option for every connectable robot, and link for other robots', () => {
    const [{ queryByText }] = render({
      storedProtocolData: storedProtocolDataFixture,
      onCloseClick: jest.fn(),
      showSlideout: true,
    })
    expect(queryByText('opentrons-robot-name')).toBeInTheDocument()
    expect(
      queryByText('2 unavailable robots are not listed')
    ).toBeInTheDocument()
  })
  it('if scanning, show robots, but do not show link to other devices', () => {
    mockGetScanning.mockReturnValue(true)
    const [{ queryByText }] = render({
      storedProtocolData: storedProtocolDataFixture,
      onCloseClick: jest.fn(),
      showSlideout: true,
    })
    expect(queryByText('opentrons-robot-name')).toBeInTheDocument()
    expect(
      queryByText('2 unavailable robots are not listed')
    ).not.toBeInTheDocument()
  })
  it('if not scanning, show refresh button, start discovery if clicked', () => {
    const [{ getByRole }, { dispatch }] = render({
      storedProtocolData: storedProtocolDataFixture,
      onCloseClick: jest.fn(),
      showSlideout: true,
    })
    const refreshButton = getByRole('button', { name: 'Refresh list' })
    fireEvent.click(refreshButton)
    expect(mockStartDiscovery).toHaveBeenCalled()
    expect(dispatch).toHaveBeenCalledWith({ type: 'mockStartDiscovery' })
  })
  it('defaults to first available robot and allows an available robot to be selected', () => {
    mockGetConnectableRobots.mockReturnValue([
      { ...mockConnectableRobot, name: 'otherRobot', ip: 'otherIp' },
      mockConnectableRobot,
    ])
    const [{ getByRole, getByText }] = render({
      storedProtocolData: storedProtocolDataFixture,
      onCloseClick: jest.fn(),
      showSlideout: true,
    })
    const proceedButton = getByRole('button', { name: 'Proceed to setup' })
    expect(proceedButton).not.toBeDisabled()
    const otherRobot = getByText('otherRobot')
    otherRobot.click() // unselect default robot
    expect(proceedButton).toBeDisabled()
    const mockRobot = getByText('opentrons-robot-name')
    mockRobot.click()
    expect(proceedButton).not.toBeDisabled()
    proceedButton.click()
    expect(mockCreateRunFromProtocolSource).toHaveBeenCalledWith({
      files: [expect.any(File)],
      protocolKey: storedProtocolDataFixture.protocolKey,
    })
  })

  it('if selected robot is on a different version of the software than the app, disable CTA and show link to device details in options', () => {
    when(mockGetBuildrootUpdateDisplayInfo)
      .calledWith((undefined as any) as State, 'opentrons-robot-name')
      .mockReturnValue({
        autoUpdateAction: 'upgrade',
        autoUpdateDisabledReason: null,
        updateFromFileDisabledReason: null,
      })
    const [{ getByRole, getByText }] = render({
      storedProtocolData: storedProtocolDataFixture,
      onCloseClick: jest.fn(),
      showSlideout: true,
    })
    const proceedButton = getByRole('button', { name: 'Proceed to setup' })
    expect(proceedButton).toBeDisabled()
    expect(
      getByText(
        'A software update is available for this robot. Update to run protocols.'
      )
    ).toBeInTheDocument()
    const linkToRobotDetails = getByText('Go to Robot')
    linkToRobotDetails.click()
  })
})<|MERGE_RESOLUTION|>--- conflicted
+++ resolved
@@ -1,12 +1,9 @@
 import * as React from 'react'
 import { renderWithProviders } from '@opentrons/components'
 import { StaticRouter } from 'react-router-dom'
-<<<<<<< HEAD
 import { fireEvent } from '@testing-library/react'
-
-=======
 import { when } from 'jest-when'
->>>>>>> 0afa8ef5
+
 import { i18n } from '../../../i18n'
 import { useProtocolDetailsForRun } from '../../../organisms/Devices/hooks'
 import {
@@ -197,7 +194,6 @@
       protocolKey: storedProtocolDataFixture.protocolKey,
     })
   })
-
   it('if selected robot is on a different version of the software than the app, disable CTA and show link to device details in options', () => {
     when(mockGetBuildrootUpdateDisplayInfo)
       .calledWith((undefined as any) as State, 'opentrons-robot-name')
@@ -221,4 +217,24 @@
     const linkToRobotDetails = getByText('Go to Robot')
     linkToRobotDetails.click()
   })
+
+  it('renders error state when there is a run creation error', () => {
+    mockUseCreateRunFromProtocol.mockReturnValue({
+      runCreationError: 'run creation error',
+      createRunFromProtocolSource: mockCreateRunFromProtocolSource,
+      isCreatingRun: false,
+    })
+    const [{ getByRole, getByText }] = render({
+      storedProtocolData: storedProtocolDataFixture,
+      onCloseClick: jest.fn(),
+      showSlideout: true,
+    })
+    const proceedButton = getByRole('button', { name: 'Proceed to setup' })
+    proceedButton.click()
+    expect(mockCreateRunFromProtocolSource).toHaveBeenCalledWith({
+      files: [expect.any(File)],
+      protocolKey: storedProtocolDataFixture.protocolKey,
+    })
+    expect(getByText('run creation error')).toBeInTheDocument()
+  })
 })