--- conflicted
+++ resolved
@@ -11,14 +11,11 @@
   LabwareOffset,
   AnonymousCommand,
 } from '@opentrons/api-client'
-<<<<<<< HEAD
-import { getLabwareDisplayName, IDENTITY_VECTOR } from '@opentrons/shared-data'
-=======
 import {
   getLabwareDisplayName,
+  IDENTITY_VECTOR,
   THERMOCYCLER_MODULE_TYPE,
 } from '@opentrons/shared-data'
->>>>>>> f8bc5d2c
 import {
   useHost,
   useAllCommandsQuery,
