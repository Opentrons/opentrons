import { useSelector } from 'react-redux'
import standardDeckDef from '@opentrons/shared-data/deck/definitions/2/ot2_standard.json'

import {
  getProtocolAuthor,
  getProtocolLastUpdated,
  getProtocolMethod,
  getProtocolDescription,
  getProtocolData,
} from '../../redux/protocol'
<<<<<<< HEAD
import { getModuleRenderInfo } from './utils/getModuleRenderInfo'
import type { ModuleRenderInfoById } from './utils/getModuleRenderInfo'
import type { State } from '../../redux/types'
=======

import { getModuleRenderInfo } from './utils/getModuleRenderInfo'
import { getLabwareRenderInfo } from './utils/getLabwareRenderInfo'
>>>>>>> 88639a09

import type { ModuleRenderInfoById } from './utils/getModuleRenderInfo'
import type { LabwareRenderInfoById } from './utils/getLabwareRenderInfo'
import type { State } from '../../redux/types'
interface ProtocolMetadata {
  author: string | null
  lastUpdated: number | null
  method: string | null
  description: string | null
}

export function useProtocolMetadata(): ProtocolMetadata {
  const author = useSelector((state: State) => getProtocolAuthor(state))
  const lastUpdated = useSelector((state: State) =>
    getProtocolLastUpdated(state)
  )
  const method = useSelector((state: State) => getProtocolMethod(state))
  const description = useSelector((state: State) =>
    getProtocolDescription(state)
  )
  return { author, lastUpdated, method, description }
}

export function useModuleRenderInfoById(): ModuleRenderInfoById {
  const protocolData = useSelector((state: State) => getProtocolData(state))
  return getModuleRenderInfo(protocolData, standardDeckDef as any)
<<<<<<< HEAD
=======
}

export function useLabwareRenderInfoById(): LabwareRenderInfoById {
  const protocolData = useSelector((state: State) => getProtocolData(state))
  return getLabwareRenderInfo(protocolData, standardDeckDef as any)
>>>>>>> 88639a09
}<|MERGE_RESOLUTION|>--- conflicted
+++ resolved
@@ -8,15 +8,8 @@
   getProtocolDescription,
   getProtocolData,
 } from '../../redux/protocol'
-<<<<<<< HEAD
-import { getModuleRenderInfo } from './utils/getModuleRenderInfo'
-import type { ModuleRenderInfoById } from './utils/getModuleRenderInfo'
-import type { State } from '../../redux/types'
-=======
-
 import { getModuleRenderInfo } from './utils/getModuleRenderInfo'
 import { getLabwareRenderInfo } from './utils/getLabwareRenderInfo'
->>>>>>> 88639a09
 
 import type { ModuleRenderInfoById } from './utils/getModuleRenderInfo'
 import type { LabwareRenderInfoById } from './utils/getLabwareRenderInfo'
@@ -43,12 +36,9 @@
 export function useModuleRenderInfoById(): ModuleRenderInfoById {
   const protocolData = useSelector((state: State) => getProtocolData(state))
   return getModuleRenderInfo(protocolData, standardDeckDef as any)
-<<<<<<< HEAD
-=======
 }
 
 export function useLabwareRenderInfoById(): LabwareRenderInfoById {
   const protocolData = useSelector((state: State) => getProtocolData(state))
   return getLabwareRenderInfo(protocolData, standardDeckDef as any)
->>>>>>> 88639a09
 }