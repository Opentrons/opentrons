import * as React from 'react'
import { when, resetAllWhenMocks } from 'jest-when'
import { StaticRouter } from 'react-router-dom'
import { LabwareRender, RobotWorkSpace, Module } from '@opentrons/components'
import {
  inferModuleOrientationFromXCoordinate,
  LabwareDefinition2,
  ModuleModel,
  ModuleType,
} from '@opentrons/shared-data'
import fixture_tiprack_300_ul from '@opentrons/shared-data/labware/fixtures/2/fixture_tiprack_300_ul.json'
import standardDeckDef from '@opentrons/shared-data/deck/definitions/2/ot2_standard.json'
import { fireEvent, screen } from '@testing-library/react'
import {
  renderWithProviders,
  componentPropsMatcher,
  partialComponentPropsMatcher,
} from '@opentrons/components/__utils__'
import { i18n } from '../../../../../i18n'
import { LabwareSetup } from '..'
import { LabwareSetupModal } from '../LabwareSetupModal'
import { LabwareInfoOverlay } from '../LabwareInfoOverlay'
import { ExtraAttentionWarning } from '../ExtraAttentionWarning'
import { getModuleTypesThatRequireExtraAttention } from '../utils/getModuleTypesThatRequireExtraAttention'
<<<<<<< HEAD
import { getProtocolPipetteTipRackCalInfo } from '../../../../../redux/pipettes/selectors'
import { ModuleTag } from '../../../ModuleTag'
import { useModuleRenderInfoById } from '../../../hooks'
=======
import { useModuleRenderInfoById, useLabwareRenderInfoById } from '../../../hooks'
>>>>>>> 88639a09

jest.mock('../../../../../redux/modules')
jest.mock('../../../../../redux/pipettes/selectors')
jest.mock('../LabwareSetupModal')
jest.mock('../LabwareInfoOverlay')
jest.mock('../ExtraAttentionWarning')
jest.mock('../../../hooks')
jest.mock('../utils/getModuleTypesThatRequireExtraAttention')
jest.mock('../../../hooks')
jest.mock('@opentrons/components', () => {
  const actualComponents = jest.requireActual('@opentrons/components')
  return {
    ...actualComponents,
    Module: jest.fn(() => <div>mock Module</div>),
    RobotWorkSpace: jest.fn(() => <div>mock RobotWorkSpace</div>),
    LabwareRender: jest.fn(() => <div>mock LabwareRender</div>),
  }
})
jest.mock('@opentrons/shared-data', () => {
  const actualSharedData = jest.requireActual('@opentrons/shared-data')
  return {
    ...actualSharedData,
    inferModuleOrientationFromXCoordinate: jest.fn(),
  }
})
const mockLabwareInfoOverlay = LabwareInfoOverlay as jest.MockedFunction<
  typeof LabwareInfoOverlay
>


const mockModule = Module as jest.MockedFunction<typeof Module>
const mockInferModuleOrientationFromXCoordinate = inferModuleOrientationFromXCoordinate as jest.MockedFunction<
  typeof inferModuleOrientationFromXCoordinate
>
<<<<<<< HEAD

const mockUseModuleRenderInfoById = useModuleRenderInfoById as jest.MockedFunction<
  typeof useModuleRenderInfoById
>

const mockRobotWorkSpace = RobotWorkSpace as jest.MockedFunction<
  typeof RobotWorkSpace
>

const mockLabwareRender = LabwareRender as jest.MockedFunction<
  typeof LabwareRender
>

=======
const mockRobotWorkSpace = RobotWorkSpace as jest.MockedFunction<typeof RobotWorkSpace>
const mockLabwareRender = LabwareRender as jest.MockedFunction<typeof LabwareRender>
>>>>>>> 88639a09
const mockLabwareSetupModal = LabwareSetupModal as jest.MockedFunction<
  typeof LabwareSetupModal
>
const mockGetModuleTypesThatRequireExtraAttention = getModuleTypesThatRequireExtraAttention as jest.MockedFunction<
  typeof getModuleTypesThatRequireExtraAttention
>
const mockExtraAttentionWarning = ExtraAttentionWarning as jest.MockedFunction<
  typeof ExtraAttentionWarning
>
const mockUseLabwareRenderInfoById = useLabwareRenderInfoById as jest.MockedFunction<typeof useLabwareRenderInfoById>
const mockUseModuleRenderInfoById = useModuleRenderInfoById as jest.MockedFunction<typeof useModuleRenderInfoById>


const mockGetProtocolPipetteTipRackCalInfo = getProtocolPipetteTipRackCalInfo as jest.MockedFunction<
  typeof getProtocolPipetteTipRackCalInfo
>

const deckSlotsById = standardDeckDef.locations.orderedSlots.reduce(
  (acc, deckSlot) => ({ ...acc, [deckSlot.id]: deckSlot }),
  {}
)

const render = () => {
  return renderWithProviders(
    <StaticRouter>
      <LabwareSetup />
    </StaticRouter>,
    {
      i18nInstance: i18n,
    }
  )
}

const STUBBED_ORIENTATION_VALUE = 'left'
const MOCK_300_UL_TIPRACK_ID = '300_ul_tiprack_id'
const MOCK_MAGNETIC_MODULE_COORDS = [10, 20, 0]
const MOCK_TC_COORDS = [20, 30, 0]
const MOCK_300_UL_TIPRACK_COORDS = [30, 40, 0]
const MOCK_ROBOT_NAME = 'ot-dev'

const mockMagneticModule = {
  labwareOffset: { x: 5, y: 5, z: 5 },
  moduleId: 'someMagneticModule',
  model: 'magneticModuleV2' as ModuleModel,
  type: 'magneticModuleType' as ModuleType,
}

const mockTCModule = {
  labwareOffset: { x: 3, y: 3, z: 3 },
  moduleId: 'TCModuleId',
  model: 'thermocyclerModuleV1' as ModuleModel,
  type: 'thermocyclerModuleType' as ModuleType,
}

describe('LabwareSetup', () => {
  beforeEach(() => {
<<<<<<< HEAD
    props = {
      labwareRenderCoords: {},
    }

=======
>>>>>>> 88639a09
    when(mockInferModuleOrientationFromXCoordinate)
      .calledWith(expect.anything())
      .mockReturnValue(STUBBED_ORIENTATION_VALUE)

    when(mockGetModuleTypesThatRequireExtraAttention)
      .calledWith(expect.anything())
      .mockReturnValue([])

    when(mockLabwareSetupModal)
      .calledWith(
        componentPropsMatcher({
          onCloseClick: expect.anything(),
        })
      )
      .mockImplementation(({ onCloseClick }) => (
        <div onClick={onCloseClick}>mock labware setup modal</div>
      ))

    when(mockLabwareRender)
      .mockReturnValue(<div></div>) // this (default) empty div will be returned when LabwareRender isn't called with expected labware definition
      .calledWith(
        componentPropsMatcher({
          definition: fixture_tiprack_300_ul,
        })
      )
      .mockReturnValue(
        <div>
          mock labware render of {fixture_tiprack_300_ul.metadata.displayName}
        </div>
      )

    when(mockLabwareInfoOverlay)
      .mockReturnValue(<div></div>) // this (default) empty div will be returned when LabwareInfoOverlay isn't called with expected props
      .calledWith(componentPropsMatcher({definition: fixture_tiprack_300_ul}))
      .mockReturnValue(
        <div>
          mock labware info overlay of{' '}
          {fixture_tiprack_300_ul.metadata.displayName}
        </div>
      )

    when(mockRobotWorkSpace)
      .mockReturnValue(<div></div>) // this (default) empty div will be returned when RobotWorkSpace isn't called with expected props
      .calledWith(
        partialComponentPropsMatcher({
          deckDef: standardDeckDef,
          children: expect.anything(),
        })
      )
      .mockImplementation(({ children }) => (
        <svg>
          {/* @ts-expect-error children won't be null since we checked for expect.anything() above */}
          {children({
            deckSlotsById,
            getRobotCoordsFromDOMCoords: {} as any,
          })}
        </svg>
      ))

    when(mockGetProtocolPipetteTipRackCalInfo)
      .calledWith(undefined as any, MOCK_ROBOT_NAME)
      .mockReturnValue({
        left: {
          exactPipetteMatch: 'compatible',
          pipetteCalDate: 'abcde',
          pipetteDisplayName: 'Left Pipette',
          tipRacks: [
            {
              displayName: 'Mock TipRack Definition',
              lastModifiedDate: null,
            },
          ],
        },
        right: null,
      })
  })

  afterEach(() => {
    resetAllWhenMocks()
    jest.restoreAllMocks()
  })

  describe('labware help link', () => {
    it('opens up the labware help modal when clicked', () => {
      const { getByText } = render()

      expect(screen.queryByText('mock labware setup modal')).toBeNull()
      const helpLink = getByText('Labware Help')
      fireEvent.click(helpLink)
      getByText('mock labware setup modal')
    })
    it('closes the labware help modal when closed', () => {
      const { getByText } = render()

      const helpLink = getByText('Labware Help')
      fireEvent.click(helpLink)
      const mockModal = getByText('mock labware setup modal')
      fireEvent.click(mockModal)
      expect(screen.queryByText('mock labware setup modal')).toBeNull()
    })
  })

  it('should render a deck WITHOUT labware and WITHOUT modules', () => {
<<<<<<< HEAD
    const labwareRenderCoords = {}

    props = {
      ...props,
      labwareRenderCoords,
    }
    when(mockUseModuleRenderInfoById).calledWith().mockReturnValue({})

    expect(mockModuleViz).not.toHaveBeenCalled()
    expect(mockModuleTag).not.toHaveBeenCalled()
=======
    when(mockUseLabwareRenderInfoById).calledWith().mockReturnValue({})
    when(mockUseModuleRenderInfoById).calledWith().mockReturnValue({})

    render()
    expect(mockModule).not.toHaveBeenCalled()
>>>>>>> 88639a09
    expect(mockLabwareRender).not.toHaveBeenCalled()
    expect(mockLabwareInfoOverlay).not.toHaveBeenCalled()
  })
  it('should render a deck WITH labware and WITHOUT modules', () => {
<<<<<<< HEAD
    const labwareRenderCoords = {
      [MOCK_300_UL_TIPRACK_ID]: {
=======
    when(mockUseLabwareRenderInfoById).calledWith().mockReturnValue({
      '300_ul_tiprack_id': {
>>>>>>> 88639a09
        labwareDef: fixture_tiprack_300_ul as LabwareDefinition2,
        x: MOCK_300_UL_TIPRACK_COORDS[0],
        y: MOCK_300_UL_TIPRACK_COORDS[1],
        z: MOCK_300_UL_TIPRACK_COORDS[2],
      },
<<<<<<< HEAD
    }

    props = {
      ...props,
      labwareRenderCoords,
    }
    when(mockUseModuleRenderInfoById).calledWith().mockReturnValue({})

    render(props)
    expect(mockModuleViz).not.toHaveBeenCalled()
    expect(mockModuleTag).not.toHaveBeenCalled()
    expect(mockLabwareRender).toHaveBeenCalled()
    expect(mockLabwareInfoOverlay).toHaveBeenCalled()
=======
    })

    when(mockUseModuleRenderInfoById).calledWith().mockReturnValue({})

    const { getByText } = render()
    expect(mockModule).not.toHaveBeenCalled()
    getByText('mock labware render of 300ul Tiprack FIXTURE')
    getByText('mock labware info overlay of 300ul Tiprack FIXTURE')
>>>>>>> 88639a09
  })

  it('should render a deck WITH labware and WITH modules', () => {
    when(mockUseLabwareRenderInfoById).calledWith().mockReturnValue({
      [MOCK_300_UL_TIPRACK_ID]: {
        labwareDef: fixture_tiprack_300_ul as LabwareDefinition2,
        x: MOCK_300_UL_TIPRACK_COORDS[0],
        y: MOCK_300_UL_TIPRACK_COORDS[1],
        z: MOCK_300_UL_TIPRACK_COORDS[2],
      },
<<<<<<< HEAD
    }
    when(mockUseModuleRenderInfoById)
      .calledWith()
      .mockReturnValue({
        [mockMagneticModule.moduleId]: {
          x: MOCK_MAGNETIC_MODULE_COORDS[0],
          y: MOCK_MAGNETIC_MODULE_COORDS[1],
          z: MOCK_MAGNETIC_MODULE_COORDS[2],
          moduleDef: mockMagneticModule as any,
          nestedLabwareDef: null,
        },
        [mockTCModule.moduleId]: {
          x: MOCK_TC_COORDS[0],
          y: MOCK_TC_COORDS[1],
          z: MOCK_TC_COORDS[2],
          moduleDef: mockTCModule,
          nestedLabwareDef: null,
        },
      })
=======
    })

    when(mockUseModuleRenderInfoById).calledWith().mockReturnValue({
      [mockMagneticModule.moduleId]: {
        x: MOCK_MAGNETIC_MODULE_COORDS[0],
        y: MOCK_MAGNETIC_MODULE_COORDS[1],
        z: MOCK_MAGNETIC_MODULE_COORDS[2],
        moduleDef: mockMagneticModule as any,
        nestedLabwareDef: null
      },
      [mockTCModule.moduleId]: {
        x: MOCK_TC_COORDS[0],
        y: MOCK_TC_COORDS[1],
        z: MOCK_TC_COORDS[2],
        moduleDef: mockTCModule,
        nestedLabwareDef: null
      },
    })
>>>>>>> 88639a09

    when(mockModule)
      .calledWith(
        partialComponentPropsMatcher({
          def: mockMagneticModule,
          x: MOCK_MAGNETIC_MODULE_COORDS[0],
          y: MOCK_MAGNETIC_MODULE_COORDS[1],
        })
      )
      .mockReturnValue(<div>mock module viz {mockMagneticModule.type} </div>)

    when(mockModule)
      .calledWith(
        partialComponentPropsMatcher({
          def: mockTCModule,
          x: MOCK_TC_COORDS[0],
          y: MOCK_TC_COORDS[1],
        })
      )
      .mockReturnValue(<div>mock module viz {mockTCModule.type} </div>)

<<<<<<< HEAD
    when(mockModuleTag)
      .calledWith(
        componentPropsMatcher({
          orientation: STUBBED_ORIENTATION_VALUE,
          moduleModel: mockMagneticModule.model,
          x: MOCK_MAGNETIC_MODULE_COORDS[0],
          y: MOCK_MAGNETIC_MODULE_COORDS[1],
        })
      )
      .mockReturnValue(<div>mock module tag {mockMagneticModule.model} </div>)

    when(mockModuleTag)
      .calledWith(
        componentPropsMatcher({
          orientation: STUBBED_ORIENTATION_VALUE,
          moduleModel: mockTCModule.model,
          x: MOCK_TC_COORDS[0],
          y: MOCK_TC_COORDS[1],
        })
      )
      .mockReturnValue(<div>mock module tag {mockTCModule.model} </div>)

    props = {
      ...props,
      labwareRenderCoords,
    }

    const { getByText } = render(props)
=======
    const { getByText } = render()
>>>>>>> 88639a09
    getByText('mock module viz magneticModuleType')
    getByText('mock module viz thermocyclerModuleType')
    getByText('mock labware render of 300ul Tiprack FIXTURE')
    getByText('mock labware info overlay of 300ul Tiprack FIXTURE')
  })
  it('should render the labware position check text', () => {
<<<<<<< HEAD
    const { getByText, getByRole } = render(props)
=======
    const { getByText } = render()
>>>>>>> 88639a09

    getByRole('heading', {
      name: 'Labware Position Check',
    })
    getByText(
      'This workflow guides you through checking the position of each labware on the deck. Any adjustments you make will be saved as offset data for this protocol.'
    )
  })
  it('should render the extra attention warning when there are modules/labware that need extra attention', () => {
    when(mockGetModuleTypesThatRequireExtraAttention)
      .calledWith([])
      .mockReturnValue(['magneticModuleType', 'thermocyclerModuleType'])

    when(mockExtraAttentionWarning)
      .calledWith(
        componentPropsMatcher({
          moduleTypes: ['magneticModuleType', 'thermocyclerModuleType'],
        })
      )
      .mockReturnValue(
        <div>mock extra attention warning with magnetic module and TC</div>
      )

    const { getByText } = render()
    getByText('mock extra attention warning with magnetic module and TC')
  })
})<|MERGE_RESOLUTION|>--- conflicted
+++ resolved
@@ -22,13 +22,8 @@
 import { LabwareInfoOverlay } from '../LabwareInfoOverlay'
 import { ExtraAttentionWarning } from '../ExtraAttentionWarning'
 import { getModuleTypesThatRequireExtraAttention } from '../utils/getModuleTypesThatRequireExtraAttention'
-<<<<<<< HEAD
 import { getProtocolPipetteTipRackCalInfo } from '../../../../../redux/pipettes/selectors'
-import { ModuleTag } from '../../../ModuleTag'
-import { useModuleRenderInfoById } from '../../../hooks'
-=======
 import { useModuleRenderInfoById, useLabwareRenderInfoById } from '../../../hooks'
->>>>>>> 88639a09
 
 jest.mock('../../../../../redux/modules')
 jest.mock('../../../../../redux/pipettes/selectors')
@@ -63,24 +58,9 @@
 const mockInferModuleOrientationFromXCoordinate = inferModuleOrientationFromXCoordinate as jest.MockedFunction<
   typeof inferModuleOrientationFromXCoordinate
 >
-<<<<<<< HEAD
-
-const mockUseModuleRenderInfoById = useModuleRenderInfoById as jest.MockedFunction<
-  typeof useModuleRenderInfoById
->
-
-const mockRobotWorkSpace = RobotWorkSpace as jest.MockedFunction<
-  typeof RobotWorkSpace
->
-
-const mockLabwareRender = LabwareRender as jest.MockedFunction<
-  typeof LabwareRender
->
-
-=======
+
 const mockRobotWorkSpace = RobotWorkSpace as jest.MockedFunction<typeof RobotWorkSpace>
 const mockLabwareRender = LabwareRender as jest.MockedFunction<typeof LabwareRender>
->>>>>>> 88639a09
 const mockLabwareSetupModal = LabwareSetupModal as jest.MockedFunction<
   typeof LabwareSetupModal
 >
@@ -137,13 +117,6 @@
 
 describe('LabwareSetup', () => {
   beforeEach(() => {
-<<<<<<< HEAD
-    props = {
-      labwareRenderCoords: {},
-    }
-
-=======
->>>>>>> 88639a09
     when(mockInferModuleOrientationFromXCoordinate)
       .calledWith(expect.anything())
       .mockReturnValue(STUBBED_ORIENTATION_VALUE)
@@ -247,64 +220,32 @@
   })
 
   it('should render a deck WITHOUT labware and WITHOUT modules', () => {
-<<<<<<< HEAD
-    const labwareRenderCoords = {}
-
-    props = {
-      ...props,
-      labwareRenderCoords,
-    }
-    when(mockUseModuleRenderInfoById).calledWith().mockReturnValue({})
-
-    expect(mockModuleViz).not.toHaveBeenCalled()
-    expect(mockModuleTag).not.toHaveBeenCalled()
-=======
     when(mockUseLabwareRenderInfoById).calledWith().mockReturnValue({})
     when(mockUseModuleRenderInfoById).calledWith().mockReturnValue({})
 
     render()
     expect(mockModule).not.toHaveBeenCalled()
->>>>>>> 88639a09
     expect(mockLabwareRender).not.toHaveBeenCalled()
     expect(mockLabwareInfoOverlay).not.toHaveBeenCalled()
   })
   it('should render a deck WITH labware and WITHOUT modules', () => {
-<<<<<<< HEAD
-    const labwareRenderCoords = {
-      [MOCK_300_UL_TIPRACK_ID]: {
-=======
     when(mockUseLabwareRenderInfoById).calledWith().mockReturnValue({
       '300_ul_tiprack_id': {
->>>>>>> 88639a09
         labwareDef: fixture_tiprack_300_ul as LabwareDefinition2,
         x: MOCK_300_UL_TIPRACK_COORDS[0],
         y: MOCK_300_UL_TIPRACK_COORDS[1],
         z: MOCK_300_UL_TIPRACK_COORDS[2],
       },
-<<<<<<< HEAD
-    }
-
-    props = {
-      ...props,
-      labwareRenderCoords,
-    }
+    })
+
     when(mockUseModuleRenderInfoById).calledWith().mockReturnValue({})
 
-    render(props)
-    expect(mockModuleViz).not.toHaveBeenCalled()
-    expect(mockModuleTag).not.toHaveBeenCalled()
+    const { getByText } = render()
+    expect(mockModule).not.toHaveBeenCalled()
     expect(mockLabwareRender).toHaveBeenCalled()
     expect(mockLabwareInfoOverlay).toHaveBeenCalled()
-=======
-    })
-
-    when(mockUseModuleRenderInfoById).calledWith().mockReturnValue({})
-
-    const { getByText } = render()
-    expect(mockModule).not.toHaveBeenCalled()
     getByText('mock labware render of 300ul Tiprack FIXTURE')
     getByText('mock labware info overlay of 300ul Tiprack FIXTURE')
->>>>>>> 88639a09
   })
 
   it('should render a deck WITH labware and WITH modules', () => {
@@ -315,27 +256,6 @@
         y: MOCK_300_UL_TIPRACK_COORDS[1],
         z: MOCK_300_UL_TIPRACK_COORDS[2],
       },
-<<<<<<< HEAD
-    }
-    when(mockUseModuleRenderInfoById)
-      .calledWith()
-      .mockReturnValue({
-        [mockMagneticModule.moduleId]: {
-          x: MOCK_MAGNETIC_MODULE_COORDS[0],
-          y: MOCK_MAGNETIC_MODULE_COORDS[1],
-          z: MOCK_MAGNETIC_MODULE_COORDS[2],
-          moduleDef: mockMagneticModule as any,
-          nestedLabwareDef: null,
-        },
-        [mockTCModule.moduleId]: {
-          x: MOCK_TC_COORDS[0],
-          y: MOCK_TC_COORDS[1],
-          z: MOCK_TC_COORDS[2],
-          moduleDef: mockTCModule,
-          nestedLabwareDef: null,
-        },
-      })
-=======
     })
 
     when(mockUseModuleRenderInfoById).calledWith().mockReturnValue({
@@ -354,7 +274,6 @@
         nestedLabwareDef: null
       },
     })
->>>>>>> 88639a09
 
     when(mockModule)
       .calledWith(
@@ -376,49 +295,14 @@
       )
       .mockReturnValue(<div>mock module viz {mockTCModule.type} </div>)
 
-<<<<<<< HEAD
-    when(mockModuleTag)
-      .calledWith(
-        componentPropsMatcher({
-          orientation: STUBBED_ORIENTATION_VALUE,
-          moduleModel: mockMagneticModule.model,
-          x: MOCK_MAGNETIC_MODULE_COORDS[0],
-          y: MOCK_MAGNETIC_MODULE_COORDS[1],
-        })
-      )
-      .mockReturnValue(<div>mock module tag {mockMagneticModule.model} </div>)
-
-    when(mockModuleTag)
-      .calledWith(
-        componentPropsMatcher({
-          orientation: STUBBED_ORIENTATION_VALUE,
-          moduleModel: mockTCModule.model,
-          x: MOCK_TC_COORDS[0],
-          y: MOCK_TC_COORDS[1],
-        })
-      )
-      .mockReturnValue(<div>mock module tag {mockTCModule.model} </div>)
-
-    props = {
-      ...props,
-      labwareRenderCoords,
-    }
-
-    const { getByText } = render(props)
-=======
     const { getByText } = render()
->>>>>>> 88639a09
     getByText('mock module viz magneticModuleType')
     getByText('mock module viz thermocyclerModuleType')
     getByText('mock labware render of 300ul Tiprack FIXTURE')
     getByText('mock labware info overlay of 300ul Tiprack FIXTURE')
   })
   it('should render the labware position check text', () => {
-<<<<<<< HEAD
-    const { getByText, getByRole } = render(props)
-=======
-    const { getByText } = render()
->>>>>>> 88639a09
+    const { getByText, getByRole } = render()
 
     getByRole('heading', {
       name: 'Labware Position Check',
