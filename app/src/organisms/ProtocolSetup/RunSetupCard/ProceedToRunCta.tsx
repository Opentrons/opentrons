--- conflicted
+++ resolved
@@ -14,12 +14,8 @@
 export const ProceedToRunCta = (): JSX.Element | null => {
   const { t } = useTranslation('protocol_setup')
   const [targetProps, tooltipProps] = useHoverTooltip()
-<<<<<<< HEAD
   const moduleMatchResults = useModuleMatchResults()
-=======
-  const missingModuleIds = useMissingModuleIds()
   const trackEvent = useTrackEvent()
->>>>>>> 6ab9b104
   const isEverythingCalibrated = useProtocolCalibrationStatus().complete
   const { missingModuleIds } = moduleMatchResults
   const calibrationIncomplete =
