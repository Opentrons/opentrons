import * as React from 'react'
import { useDispatch } from 'react-redux'
import { useTranslation } from 'react-i18next'
import { useFormik } from 'formik'
import styled from 'styled-components'

import {
  Flex,
  DIRECTION_COLUMN,
  TYPOGRAPHY,
  SPACING,
<<<<<<< HEAD
  LEGACY_COLORS,
=======
>>>>>>> e1f5673b
  COLORS,
  SIZE_2,
  BORDERS,
} from '@opentrons/components'

import { TertiaryButton } from '../../atoms/buttons'
import { StyledText } from '../../atoms/text'
import { addManualIp } from '../../redux/config'
import { startDiscovery } from '../../redux/discovery'

import type { Dispatch } from '../../redux/types'

const FlexForm = styled.form`
  display: flex;
  flex-direction: row;
  width: 100%;
  align-items: center;
`

const StyledInput = styled.input`
  width: 100%;
  flex: 6;
  margin: ${SPACING.spacing4} 0;
  background-color: ${COLORS.white};
  border-radius: ${SPACING.spacing4};
  border: 1px ${BORDERS.styleSolid} ${COLORS.grey35};
  height: ${SIZE_2};
  font-size: ${TYPOGRAPHY.fontSizeP};

  &:active {
    border: 1px ${BORDERS.styleSolid} ${COLORS.grey50Enabled};
  }

  &:hover {
    border: 1px ${BORDERS.styleSolid} ${COLORS.blueEnabled};
  }

  &:focus-visible {
    outline: none;
  }

  &:disabled {
    border: 1px ${BORDERS.styleSolid} ${COLORS.grey50Disabled};
  }
`

interface FormikErrors {
  ip?: string
}
interface ManualIpHostnameFormProps {
  setMostRecentAddition: (ip: string) => void
}

export function ManualIpHostnameForm({
  setMostRecentAddition,
}: ManualIpHostnameFormProps): JSX.Element {
  const { t } = useTranslation('app_settings')
  const dispatch = useDispatch<Dispatch>()
  const addManualIpAndHostname = (ip: string): void => {
    dispatch(addManualIp(ip))
    dispatch(startDiscovery())
  }
  const formik = useFormik({
    initialValues: {
      ip: '',
    },
    onSubmit: (values, { resetForm }) => {
      const ip = values.ip.trim()
      const inputForm = document.getElementById('ip')
      if (inputForm != null)
        inputForm.style.border = `1px solid ${String(COLORS.grey35)}`
      addManualIpAndHostname(ip)
      resetForm()
      setMostRecentAddition(ip)
    },
    validate: values => {
      const errors: FormikErrors = {}
      const ip = values.ip.trim()
      // ToDo: kj 12/19/2022 for this, the best way is to use the regex because invisible unicode characters
      if (!ip) {
        errors.ip = t('add_ip_error')
        const inputForm = document.getElementById('ip')
        if (inputForm != null)
          inputForm.style.border = `1px solid ${String(COLORS.errorEnabled)}`
      }
      return errors
    },
  })

  return (
    <Flex
      flexDirection={DIRECTION_COLUMN}
      margin={`${SPACING.spacing4} 0`}
      height={SPACING.spacing32}
    >
      <FlexForm onSubmit={formik.handleSubmit}>
        <StyledInput
          id="ip"
          name="ip"
          type="text"
          onChange={formik.handleChange}
          onBlur={formik.handleBlur}
          value={formik.values.ip}
          data-testid="manual-ip-hostname-input"
        />
        <TertiaryButton
          fontSize={TYPOGRAPHY.fontSizeH6}
          fontWeight={TYPOGRAPHY.fontWeightSemiBold}
          lineHeight={TYPOGRAPHY.lineHeight12}
          marginLeft={SPACING.spacing8}
          type="submit"
        >
          {t('add_ip_button')}
        </TertiaryButton>
      </FlexForm>
      {formik.errors.ip != null && (
        <StyledText
          as="label"
          marginTop={SPACING.spacing4}
          color={COLORS.errorEnabled}
        >
          {formik.errors.ip}
        </StyledText>
      )}
    </Flex>
  )
}<|MERGE_RESOLUTION|>--- conflicted
+++ resolved
@@ -9,10 +9,6 @@
   DIRECTION_COLUMN,
   TYPOGRAPHY,
   SPACING,
-<<<<<<< HEAD
-  LEGACY_COLORS,
-=======
->>>>>>> e1f5673b
   COLORS,
   SIZE_2,
   BORDERS,
