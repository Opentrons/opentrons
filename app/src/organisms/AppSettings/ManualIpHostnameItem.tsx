import * as React from 'react'
import { useTranslation } from 'react-i18next'
import styled, { css } from 'styled-components'

import {
  Btn,
  Icon,
  COLORS,
  TYPOGRAPHY,
  Flex,
  JUSTIFY_FLEX_START,
  JUSTIFY_CENTER,
  SPACING,
} from '@opentrons/components'

import { Divider } from '../../atoms/structure'
import { StyledText } from '../../atoms/text'

const IpItem = styled.div`
  flex: 1 1 auto;
  border: 0;
  border-radius: 0;
  outline: 0;
  line-height: 2rem;
`

const CLOSE_ICON_STYLE = css`
  border-radius: 50%;

  &:hover {
    background: ${COLORS.lightGreyEnabled};
  }
  &:active {
    background: ${COLORS.lightGreyHover};
  }
`
interface IpHostnameItemProps {
  candidate: string
  discovered: boolean
  removeIp: (ip: string) => unknown
  isLast: boolean
  mostRecentAddition: string | null
  setMostRecentAddition: (ip: string | null) => void
  setMostRecentDiscovered: (discovered: boolean) => void
}

export function ManualIpHostnameItem({
  candidate,
  discovered,
  removeIp,
  isLast,
  mostRecentAddition,
  setMostRecentAddition,
  setMostRecentDiscovered,
}: IpHostnameItemProps): JSX.Element {
  const remove = (): void => {
    removeIp(candidate)
  }
  const { t } = useTranslation('app_settings')
  const justAdded = candidate === mostRecentAddition
  const getDiscoveryText = (): string | null => {
    if (discovered) {
      return t('ip_available')
    } else if (justAdded) {
      return null
    } else {
      return t('not_found')
    }
  }

  React.useEffect(() => {
    if (justAdded) {
      setMostRecentDiscovered(discovered)
      // Note this is to avoid the case that not found but not display the message
      setMostRecentAddition('searching')
    }
  }, [justAdded, discovered, setMostRecentDiscovered, setMostRecentAddition])

  return (
    <>
      <Flex justifyContent={JUSTIFY_FLEX_START} alignItems={JUSTIFY_CENTER}>
        <IpItem>
          <StyledText
            as="p"
<<<<<<< HEAD
            data-testid={`ip-hostname`}
            color={
              discovered ? COLORS.darkBlackEnabled : COLORS.successDisabled
            }
=======
            data-testid="ip-hostname"
            color={discovered ? COLORS.darkBlack : COLORS.successDisabled}
>>>>>>> a036caf8
          >
            {candidate}
          </StyledText>
        </IpItem>
        <StyledText
          as="label"
          color={COLORS.darkGreyEnabled}
          css={{
            'white-space': 'nowrap',
          }}
        >
          {getDiscoveryText()}
        </StyledText>
        <Btn
          size={TYPOGRAPHY.lineHeight20}
          color={COLORS.darkBlackEnabled}
          onClick={remove}
          marginLeft={SPACING.spacing4}
          data-testid="close-button"
        >
          <Icon name="close" css={CLOSE_ICON_STYLE} />
        </Btn>
      </Flex>
      {!isLast && <Divider width="100%" />}
    </>
  )
}<|MERGE_RESOLUTION|>--- conflicted
+++ resolved
@@ -82,15 +82,10 @@
         <IpItem>
           <StyledText
             as="p"
-<<<<<<< HEAD
-            data-testid={`ip-hostname`}
+            data-testid="ip-hostname"
             color={
               discovered ? COLORS.darkBlackEnabled : COLORS.successDisabled
             }
-=======
-            data-testid="ip-hostname"
-            color={discovered ? COLORS.darkBlack : COLORS.successDisabled}
->>>>>>> a036caf8
           >
             {candidate}
           </StyledText>
