import * as React from 'react'
import { useTranslation } from 'react-i18next'
import styled from 'styled-components'
import {
  ALIGN_CENTER,
  C_DARK_GRAY,
  C_MED_GRAY,
  C_NEAR_WHITE,
  DIRECTION_COLUMN,
  Flex,
  FONT_SIZE_BODY_2,
  FONT_WEIGHT_SEMIBOLD,
  Icon,
  JUSTIFY_CENTER,
<<<<<<< HEAD
  SPACING_1,
  SPACING_2,
  SPACING_3,
  SPACING_4,
  SPACING_5,
  TYPOGRAPHY,
=======
  SPACING,
  TYPOGRAPHY,
  COLORS,
  TEXT_TRANSFORM_UPPERCASE,
>>>>>>> 75cc2f20
  Text,
  SIZE_3,
} from '@opentrons/components'
import { OffsetVector } from '../../molecules/OffsetVector'
import { StyledText } from '../../atoms/text'
import type { LabwareOffsets } from './hooks/useLabwareOffsets'

const OffsetTable = styled('table')`
  ${TYPOGRAPHY.labelRegular}
  table-layout: auto;
  width: 100%;
  border-spacing: 0 ${SPACING.spacing1};
  margin: ${SPACING.spacing4} 0;
  text-align: left;
`
const OffsetTableHeader = styled('th')`
  text-transform: ${TYPOGRAPHY.textTransformUppercase};
  color: ${COLORS.disabled};
  font-weight: ${TYPOGRAPHY.fontWeightRegular};
  font-size: ${TYPOGRAPHY.fontSizeCaption};
  padding: ${SPACING.spacing2};
`
const OffsetTableRow = styled('tr')`
  background-color: ${COLORS.background};
`

const OffsetTableDatum = styled('td')`
  padding: ${SPACING.spacing2};
  white-space: break-spaces;
  text-overflow: wrap;
`
interface LabwareOffsetSummary {
  offsetData: LabwareOffsets
}

const OffsetDataLoader = (): JSX.Element | null => {
  const { t } = useTranslation('protocol_setup')
  return (
    <Flex
      justifyContent={JUSTIFY_CENTER}
      flexDirection={DIRECTION_COLUMN}
      alignItems={ALIGN_CENTER}
    >
      <Text
        as={'h3'}
        color={C_DARK_GRAY}
        marginTop={SPACING.spacing6}
        fontWeight={FONT_WEIGHT_SEMIBOLD}
        fontSize={FONT_SIZE_BODY_2}
        textTransform={TYPOGRAPHY.textTransformUppercase}
      >
        {t('loading_labware_offsets')}
      </Text>
      <Icon
        name="ot-spinner"
        id={`LabwareOffsetsSummary_loadingSpinner`}
        width={SIZE_3}
        marginTop={SPACING.spacing6}
        marginBottom={SPACING.spacing6}
        color={C_MED_GRAY}
        spin
      />
    </Flex>
  )
}

const SummaryData = (props: LabwareOffsetSummary): JSX.Element => {
  const { offsetData } = props
  const { t } = useTranslation('labware_position_check')
  return (
<<<<<<< HEAD
    <Flex flexDirection={DIRECTION_ROW}>
      <Flex
        flex={'auto'}
        flexDirection={DIRECTION_COLUMN}
        justifyContent={JUSTIFY_CENTER}
      >
        <Text
          textTransform={TYPOGRAPHY.textTransformUppercase}
          marginBottom={SPACING_3}
          color={C_MED_GRAY}
          fontSize={FONT_SIZE_CAPTION}
        >
          {t('labware_offsets_summary_location')}
        </Text>
        {offsetData.map(({ displayLocation: location }) => {
          return (
            <Flex
              key={location}
              marginBottom={SPACING_3}
              css={FONT_BODY_1_DARK}
            >
              {location}
            </Flex>
          )
        })}
      </Flex>
      <Flex
        flex={'auto'}
        flexDirection={DIRECTION_COLUMN}
        justifyContent={JUSTIFY_CENTER}
      >
        <Text
          textTransform={TYPOGRAPHY.textTransformUppercase}
          marginBottom={SPACING_3}
          color={C_MED_GRAY}
          fontSize={FONT_SIZE_CAPTION}
        >
          {t('labware_offsets_summary_labware')}
        </Text>
        {offsetData.map(({ displayName: labware }, index) => {
          return (
            <Flex
              key={`${labware}_${index}`}
              marginBottom={SPACING_3}
              css={FONT_BODY_1_DARK}
            >
              {labware}
            </Flex>
          )
        })}
      </Flex>
      <Flex
        flex={'auto'}
        flexDirection={DIRECTION_COLUMN}
        justifyContent={JUSTIFY_CENTER}
      >
        <Text
          textTransform={TYPOGRAPHY.textTransformUppercase}
          marginBottom={SPACING_3}
          color={C_MED_GRAY}
          fontSize={FONT_SIZE_CAPTION}
        >
          {t('labware_offsets_summary_offset')}
        </Text>
        {offsetData
          .map(({ vector }) => vector)
          .map(({ x, y, z }, index) => {
            return x === 0 && y === 0 && z === 0 ? (
              <Flex key={index} marginBottom={SPACING_3} css={FONT_BODY_1_DARK}>
                {t('no_labware_offsets')}
              </Flex>
            ) : (
              <Flex key={index} marginBottom={SPACING_3} css={FONT_BODY_1_DARK}>
                <Text as={'strong'} marginRight={SPACING_1}>
                  X
                </Text>
                <Text as={'span'} marginRight={SPACING_2}>
                  {x.toFixed(2)}
                </Text>
                <Text as={'strong'} marginRight={SPACING_1}>
                  Y
                </Text>
                <Text as={'span'} marginRight={SPACING_2}>
                  {y.toFixed(2)}
                </Text>
                <Text as={'strong'} marginRight={SPACING_1}>
                  Z
                </Text>
                <Text as={'span'} marginRight={SPACING_2}>
                  {z.toFixed(2)}
                </Text>
              </Flex>
            )
          })}
      </Flex>
    </Flex>
=======
    <OffsetTable>
      <thead>
        <tr>
          <OffsetTableHeader>
            {t('labware_offsets_summary_location')}
          </OffsetTableHeader>
          <OffsetTableHeader>
            {t('labware_offsets_summary_labware')}
          </OffsetTableHeader>
          <OffsetTableHeader>
            {t('labware_offsets_summary_offset')}
          </OffsetTableHeader>
        </tr>
      </thead>

      <tbody>
        {offsetData.map(
          ({ displayLocation, displayName, labwareId, vector }) => (
            <OffsetTableRow key={labwareId}>
              <OffsetTableDatum>{displayLocation}</OffsetTableDatum>
              <OffsetTableDatum>{displayName}</OffsetTableDatum>
              <OffsetTableDatum>
                {vector.x === 0 && vector.y === 0 && vector.z === 0 ? (
                  <StyledText>{t('no_labware_offsets')}</StyledText>
                ) : (
                  <OffsetVector {...vector} />
                )}
              </OffsetTableDatum>
            </OffsetTableRow>
          )
        )}
      </tbody>
    </OffsetTable>
>>>>>>> 75cc2f20
  )
}

export const LabwareOffsetsSummary = (
  props: LabwareOffsetSummary
): JSX.Element | null => {
  const { offsetData } = props
  const { t } = useTranslation('labware_position_check')
  return (
    <Flex
      flex={'auto'}
      padding={SPACING.spacing4}
      boxShadow="1px 1px 1px rgba(0, 0, 0, 0.25)"
      borderRadius="4px"
      backgroundColor={C_NEAR_WHITE}
      flexDirection={DIRECTION_COLUMN}
    >
      <StyledText as={'h5'} marginBottom={SPACING.spacing3}>
        {t('labware_offsets_summary_title')}
      </StyledText>
      {offsetData.length === 0 ? (
        <OffsetDataLoader />
      ) : (
        <SummaryData offsetData={offsetData} />
      )}
    </Flex>
  )
}<|MERGE_RESOLUTION|>--- conflicted
+++ resolved
@@ -12,19 +12,9 @@
   FONT_WEIGHT_SEMIBOLD,
   Icon,
   JUSTIFY_CENTER,
-<<<<<<< HEAD
-  SPACING_1,
-  SPACING_2,
-  SPACING_3,
-  SPACING_4,
-  SPACING_5,
-  TYPOGRAPHY,
-=======
   SPACING,
   TYPOGRAPHY,
   COLORS,
-  TEXT_TRANSFORM_UPPERCASE,
->>>>>>> 75cc2f20
   Text,
   SIZE_3,
 } from '@opentrons/components'
@@ -95,104 +85,6 @@
   const { offsetData } = props
   const { t } = useTranslation('labware_position_check')
   return (
-<<<<<<< HEAD
-    <Flex flexDirection={DIRECTION_ROW}>
-      <Flex
-        flex={'auto'}
-        flexDirection={DIRECTION_COLUMN}
-        justifyContent={JUSTIFY_CENTER}
-      >
-        <Text
-          textTransform={TYPOGRAPHY.textTransformUppercase}
-          marginBottom={SPACING_3}
-          color={C_MED_GRAY}
-          fontSize={FONT_SIZE_CAPTION}
-        >
-          {t('labware_offsets_summary_location')}
-        </Text>
-        {offsetData.map(({ displayLocation: location }) => {
-          return (
-            <Flex
-              key={location}
-              marginBottom={SPACING_3}
-              css={FONT_BODY_1_DARK}
-            >
-              {location}
-            </Flex>
-          )
-        })}
-      </Flex>
-      <Flex
-        flex={'auto'}
-        flexDirection={DIRECTION_COLUMN}
-        justifyContent={JUSTIFY_CENTER}
-      >
-        <Text
-          textTransform={TYPOGRAPHY.textTransformUppercase}
-          marginBottom={SPACING_3}
-          color={C_MED_GRAY}
-          fontSize={FONT_SIZE_CAPTION}
-        >
-          {t('labware_offsets_summary_labware')}
-        </Text>
-        {offsetData.map(({ displayName: labware }, index) => {
-          return (
-            <Flex
-              key={`${labware}_${index}`}
-              marginBottom={SPACING_3}
-              css={FONT_BODY_1_DARK}
-            >
-              {labware}
-            </Flex>
-          )
-        })}
-      </Flex>
-      <Flex
-        flex={'auto'}
-        flexDirection={DIRECTION_COLUMN}
-        justifyContent={JUSTIFY_CENTER}
-      >
-        <Text
-          textTransform={TYPOGRAPHY.textTransformUppercase}
-          marginBottom={SPACING_3}
-          color={C_MED_GRAY}
-          fontSize={FONT_SIZE_CAPTION}
-        >
-          {t('labware_offsets_summary_offset')}
-        </Text>
-        {offsetData
-          .map(({ vector }) => vector)
-          .map(({ x, y, z }, index) => {
-            return x === 0 && y === 0 && z === 0 ? (
-              <Flex key={index} marginBottom={SPACING_3} css={FONT_BODY_1_DARK}>
-                {t('no_labware_offsets')}
-              </Flex>
-            ) : (
-              <Flex key={index} marginBottom={SPACING_3} css={FONT_BODY_1_DARK}>
-                <Text as={'strong'} marginRight={SPACING_1}>
-                  X
-                </Text>
-                <Text as={'span'} marginRight={SPACING_2}>
-                  {x.toFixed(2)}
-                </Text>
-                <Text as={'strong'} marginRight={SPACING_1}>
-                  Y
-                </Text>
-                <Text as={'span'} marginRight={SPACING_2}>
-                  {y.toFixed(2)}
-                </Text>
-                <Text as={'strong'} marginRight={SPACING_1}>
-                  Z
-                </Text>
-                <Text as={'span'} marginRight={SPACING_2}>
-                  {z.toFixed(2)}
-                </Text>
-              </Flex>
-            )
-          })}
-      </Flex>
-    </Flex>
-=======
     <OffsetTable>
       <thead>
         <tr>
@@ -226,7 +118,6 @@
         )}
       </tbody>
     </OffsetTable>
->>>>>>> 75cc2f20
   )
 }
 
