import * as React from 'react'
import { useTranslation } from 'react-i18next'
import {
  COLORS,
  SPACING,
  JUSTIFY_CENTER,
  Flex,
  RobotWorkSpace,
  LabwareRender,
  PipetteRender,
  WellStroke,
  WELL_LABEL_OPTIONS,
  DIRECTION_ROW,
  DIRECTION_COLUMN,
  Box,
  JUSTIFY_SPACE_BETWEEN,
  Link,
  ALIGN_START,
  BORDERS,
  ALIGN_CENTER,
  JUSTIFY_SPACE_AROUND,
  TYPOGRAPHY,
} from '@opentrons/components'
import {
  getIsTiprack,
  getPipetteNameSpecs,
  getVectorDifference,
  getVectorSum,
  IDENTITY_VECTOR,
} from '@opentrons/shared-data'
import {
  HORIZONTAL_PLANE,
  JogControls,
  JogControlsProps,
  VERTICAL_PLANE,
} from '../../molecules/JogControls'
import { OffsetVector } from '../../molecules/OffsetVector'
import { useProtocolDetailsForRun } from '../Devices/hooks'
import { StepDetailText } from './StepDetailText'
import levelWithTip from '../../assets/images/lpc_level_with_tip.svg'
import levelWithLabware from '../../assets/images/lpc_level_with_labware.svg'
import type { Jog } from '../../molecules/JogControls/types'
import type {
  LabwarePositionCheckCreateCommand,
  LabwarePositionCheckMovementCommand,
  LabwarePositionCheckStep,
  SavePositionCommandData,
} from './types'
import { StyledText } from '../../atoms/text'
import { useLabwareOffsetForLabware } from './hooks/useLabwareOffsetForLabware'
import { useCommandQuery } from '@opentrons/react-api-client'
import type { Coordinates } from '@opentrons/shared-data'

const DECK_MAP_VIEWBOX = '-30 -20 170 115'
interface LabwarePositionCheckStepDetailProps {
  selectedStep: LabwarePositionCheckStep
  jog: Jog
  runId: string
  savePositionCommandData: SavePositionCommandData
}
export const LabwarePositionCheckStepDetail = (
  props: LabwarePositionCheckStepDetailProps
): JSX.Element | null => {
  const { selectedStep, runId, savePositionCommandData } = props
  const { t } = useTranslation('labware_position_check')
  const { protocolData } = useProtocolDetailsForRun(runId)
  const [showJogControls, setShowJogControls] = React.useState<boolean>(false)
  const { labwareId } = selectedStep
  const existingOffset = useLabwareOffsetForLabware(runId, labwareId)
  const [
    livePositionDeckCoords,
    setLivePositionDeckCoords,
  ] = React.useState<Coordinates | null>(null)

  const initialSavePositionCommandId = (savePositionCommandData[labwareId] ??
    [])[0]
  const initialSavePositionCommand = useCommandQuery(
    runId,
    initialSavePositionCommandId
  )?.data?.data
  const initialPosition =
    initialSavePositionCommand?.commandType === 'savePosition'
      ? initialSavePositionCommand.result.position
      : null

  if (protocolData == null) return null
  const labwareDefId = protocolData.labware[labwareId].definitionId
  const labwareDef = protocolData.labwareDefinitions[labwareDefId]
  // filter out the TC open lid command as it does not have an associated pipette id
  const stepMovementCommands = selectedStep.commands.filter(
    (
      command: LabwarePositionCheckCreateCommand
    ): command is LabwarePositionCheckMovementCommand =>
      command.commandType !== 'thermocycler/openLid' &&
      command.commandType !== 'heaterShaker/deactivateShaker' &&
      command.commandType !== 'heaterShaker/closeLabwareLatch'
  )
  const command = stepMovementCommands[0]

  const pipetteId = command.params.pipetteId
  const pipetteName = protocolData.pipettes[pipetteId].name
  let wellsToHighlight: string[] = []
  const pipetteChannels = getPipetteNameSpecs(pipetteName)?.channels
  if (pipetteChannels === 8) {
    wellsToHighlight = labwareDef.ordering[0]
  } else {
    wellsToHighlight = ['A1']
  }

  const wellStroke: WellStroke = wellsToHighlight.reduce(
    (acc, wellName) => ({
      ...acc,
      [wellName]: COLORS.blueEnabled,
    }),
    {}
  )

  const handleJog: JogControlsProps['jog'] = (axis, direction, step) => {
    const onSuccess = (position: Coordinates | null): void => {
      setLivePositionDeckCoords(position)
    }
    props.jog(axis, direction, step, onSuccess)
  }

  const joggedVector =
    initialPosition != null && livePositionDeckCoords != null
      ? getVectorDifference(livePositionDeckCoords, initialPosition)
      : IDENTITY_VECTOR
  const liveOffset =
    existingOffset != null
      ? getVectorSum(existingOffset.vector, joggedVector)
      : joggedVector

  return (
    <Flex
      padding="0.75rem"
      justifyContent={JUSTIFY_CENTER}
      boxShadow="1px 1px 1px rgba(0, 0, 0, 0.25)"
      borderRadius="4px"
      backgroundColor={COLORS.fundamentalsBackground}
      flexDirection={DIRECTION_COLUMN}
      width="106%"
    >
      <StepDetailText
        selectedStep={props.selectedStep}
        pipetteChannels={pipetteChannels}
        runId={runId}
      />
      <Flex
        justifyContent={JUSTIFY_SPACE_BETWEEN}
        flexDirection={DIRECTION_ROW}
        alignItems={ALIGN_START}
      >
        <RobotWorkSpace viewBox={DECK_MAP_VIEWBOX}>
          {() => (
            <React.Fragment>
              <LabwareRender
                definition={labwareDef}
                wellStroke={wellStroke}
                wellLabelOption={WELL_LABEL_OPTIONS.SHOW_LABEL_OUTSIDE}
                highlightedWellLabels={{ wells: wellsToHighlight }}
                labwareStroke={COLORS.medGreyEnabled}
                wellLabelColor={COLORS.medGreyEnabled}
              />
              <PipetteRender
                labwareDef={labwareDef}
                pipetteName={pipetteName}
              />
            </React.Fragment>
          )}
        </RobotWorkSpace>
        <Box
          width="40%"
          padding={SPACING.spacing3}
          marginTop={SPACING.spacing4}
        >
          {getIsTiprack(labwareDef) ? (
            <img src={levelWithTip} alt="level with tip" />
          ) : (
            <img src={levelWithLabware} alt="level with labware" />
          )}
        </Box>
      </Flex>
      <Flex
        backgroundColor={COLORS.white}
        flexDirection={DIRECTION_COLUMN}
        padding={SPACING.spacing3}
      >
        <Flex justifyContent={JUSTIFY_SPACE_AROUND} alignItems={ALIGN_CENTER}>
          <Flex
            backgroundColor={COLORS.fundamentalsBackground}
            flexDirection={DIRECTION_COLUMN}
            borderRadius={BORDERS.radiusSoftCorners}
            padding={SPACING.spacing3}
            color={COLORS.darkGreyEnabled}
          >
            <StyledText as="h6">{t('labware_offset')}</StyledText>
            <OffsetVector
              {...liveOffset}
              data-testid="LabwarePositionCheckStepDetail_liveOffset"
            />
          </Flex>
          <Flex flexDirection={DIRECTION_COLUMN} paddingLeft={SPACING.spacing4}>
            <StyledText as="p">{t('jog_controls_adjustment')}</StyledText>
            {!showJogControls ? (
              <Link
                role="button"
<<<<<<< HEAD
                fontSize={FONT_SIZE_BODY_2}
                color={COLORS.blueEnabled}
=======
                fontSize={TYPOGRAPHY.fontSizeH3}
                color={COLORS.blue}
>>>>>>> 45d9e1f7
                onClick={() => setShowJogControls(true)}
                id="LabwarePositionCheckStepDetail_reveal_jog_controls"
              >
                {t('reveal_jog_controls')}
              </Link>
            ) : null}
          </Flex>
        </Flex>
        {showJogControls ? (
          <JogControls
            marginTop={SPACING.spacing3}
            jog={handleJog}
            stepSizes={[0.1, 1, 10]}
            planes={[HORIZONTAL_PLANE, VERTICAL_PLANE]}
            width="100%"
            directionControlButtonColor={COLORS.blueEnabled}
            isLPC={true}
          />
        ) : null}
      </Flex>
    </Flex>
  )
}<|MERGE_RESOLUTION|>--- conflicted
+++ resolved
@@ -205,13 +205,8 @@
             {!showJogControls ? (
               <Link
                 role="button"
-<<<<<<< HEAD
-                fontSize={FONT_SIZE_BODY_2}
+                fontSize={TYPOGRAPHY.fontSizeH3}
                 color={COLORS.blueEnabled}
-=======
-                fontSize={TYPOGRAPHY.fontSizeH3}
-                color={COLORS.blue}
->>>>>>> 45d9e1f7
                 onClick={() => setShowJogControls(true)}
                 id="LabwarePositionCheckStepDetail_reveal_jog_controls"
               >
