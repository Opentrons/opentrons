import { useState } from 'react'

import {
  useCreateMaintenanceRunLabwareDefinitionMutation,
  useDeleteMaintenanceRunMutation,
} from '@opentrons/react-api-client'

import {
  useCreateTargetedMaintenanceRunMutation,
  useNotifyRunQuery,
  useMostRecentCompletedAnalysis,
} from '/app/resources/runs'
import { LabwarePositionCheck } from '.'
import { getLabwareDefinitionsFromCommands } from '/app/molecules/Command/utils/getLabwareDefinitionsFromCommands'

import type { RobotType } from '@opentrons/shared-data'

const filteredLabware = ['opentrons_tough_pcr_auto_sealing_lid']

export function useLaunchLPC(
  runId: string,
  robotType: RobotType,
  protocolName?: string
): { launchLPC: () => void; LPCWizard: JSX.Element | null } {
  const { data: runRecord } = useNotifyRunQuery(runId, { staleTime: Infinity })
  const {
    createTargetedMaintenanceRun,
  } = useCreateTargetedMaintenanceRunMutation()
  const {
    deleteMaintenanceRun,
    isLoading: isDeletingMaintenanceRun,
  } = useDeleteMaintenanceRunMutation()
  const mostRecentAnalysis = useMostRecentCompletedAnalysis(runId)
  const [maintenanceRunId, setMaintenanceRunId] = useState<string | null>(null)
  const currentOffsets = runRecord?.data?.labwareOffsets ?? []
  const {
    createLabwareDefinition,
  } = useCreateMaintenanceRunLabwareDefinitionMutation()

  const handleCloseLPC = (): void => {
    if (maintenanceRunId != null) {
      deleteMaintenanceRun(maintenanceRunId, {
        onSettled: () => {
          setMaintenanceRunId(null)
        },
      })
    }
  }
  return {
    launchLPC: () =>
      createTargetedMaintenanceRun({
        labwareOffsets: currentOffsets.map(
          ({ vector, location, definitionUri }) => ({
            vector,
            location,
            definitionUri,
          })
        ),
      }).then(maintenanceRun =>
        // TODO(BC, 2023-05-15): replace this with a call to the protocol run's GET labware_definitions
        // endpoint once it's made we should be adding the definitions to the maintenance run by
        // reading from the current protocol run, and not from the analysis
        Promise.all(
          getLabwareDefinitionsFromCommands(
            mostRecentAnalysis?.commands ?? []
          ).map(def => {
<<<<<<< HEAD
            // HACK: Skip plate reader for now
            if (def.parameters.loadName !== 'opentrons_flex_lid_absorbance_plate_reader_module')
                createLabwareDefinition({
                maintenanceRunId: maintenanceRun?.data?.id,
                labwareDef: def,
                })
            }
          )
=======
            if (!filteredLabware.includes(def.parameters.loadName))
              createLabwareDefinition({
                maintenanceRunId: maintenanceRun?.data?.id,
                labwareDef: def,
              })
          })
>>>>>>> e33a2471
        ).then(() => {
          setMaintenanceRunId(maintenanceRun.data.id)
        })
      ),
    LPCWizard:
      maintenanceRunId != null ? (
        <LabwarePositionCheck
          onCloseClick={handleCloseLPC}
          runId={runId}
          mostRecentAnalysis={mostRecentAnalysis}
          existingOffsets={runRecord?.data?.labwareOffsets ?? []}
          maintenanceRunId={maintenanceRunId}
          setMaintenanceRunId={setMaintenanceRunId}
          protocolName={protocolName ?? ''}
          robotType={robotType}
          isDeletingMaintenanceRun={isDeletingMaintenanceRun}
        />
      ) : null,
  }
}<|MERGE_RESOLUTION|>--- conflicted
+++ resolved
@@ -15,7 +15,7 @@
 
 import type { RobotType } from '@opentrons/shared-data'
 
-const filteredLabware = ['opentrons_tough_pcr_auto_sealing_lid']
+const filteredLabware = ['opentrons_tough_pcr_auto_sealing_lid', 'opentrons_flex_lid_absorbance_plate_reader_module']
 
 export function useLaunchLPC(
   runId: string,
@@ -64,23 +64,12 @@
           getLabwareDefinitionsFromCommands(
             mostRecentAnalysis?.commands ?? []
           ).map(def => {
-<<<<<<< HEAD
-            // HACK: Skip plate reader for now
-            if (def.parameters.loadName !== 'opentrons_flex_lid_absorbance_plate_reader_module')
-                createLabwareDefinition({
-                maintenanceRunId: maintenanceRun?.data?.id,
-                labwareDef: def,
-                })
-            }
-          )
-=======
             if (!filteredLabware.includes(def.parameters.loadName))
               createLabwareDefinition({
                 maintenanceRunId: maintenanceRun?.data?.id,
                 labwareDef: def,
               })
           })
->>>>>>> e33a2471
         ).then(() => {
           setMaintenanceRunId(maintenanceRun.data.id)
         })
