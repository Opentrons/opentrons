--- conflicted
+++ resolved
@@ -8,10 +8,6 @@
   JUSTIFY_CENTER,
   SPACING,
   TYPOGRAPHY,
-<<<<<<< HEAD
-  LEGACY_COLORS,
-=======
->>>>>>> e1f5673b
   COLORS,
   BORDERS,
 } from '@opentrons/components'
