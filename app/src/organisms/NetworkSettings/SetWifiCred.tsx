--- conflicted
+++ resolved
@@ -36,13 +36,8 @@
   width: 42.625rem;
 
   &:focus {
-<<<<<<< HEAD
     border: 3px solid ${COLORS.blue50};
     filter: drop-shadow(0px 0px 10px ${COLORS.blue50});
-=======
-    border: 3px solid ${COLORS.blueEnabled};
-    filter: drop-shadow(0px 0px 10px ${COLORS.blueEnabled});
->>>>>>> 2524ab95
     border-radius: ${BORDERS.borderRadiusSize1};
   }
 `
