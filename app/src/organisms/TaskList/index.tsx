--- conflicted
+++ resolved
@@ -8,10 +8,6 @@
   ALIGN_FLEX_START,
   BORDERS,
   COLORS,
-<<<<<<< HEAD
-  LEGACY_COLORS,
-=======
->>>>>>> 9147da8d
   DIRECTION_COLUMN,
   DIRECTION_ROW,
   FLEX_NONE,
@@ -91,15 +87,7 @@
           flex={FLEX_NONE}
           alignItems={ALIGN_CENTER}
           justifyContent={JUSTIFY_CENTER}
-<<<<<<< HEAD
-          backgroundColor={
-            isFutureTask
-              ? LEGACY_COLORS.medGreyHover
-              : LEGACY_COLORS.blueEnabled
-          }
-=======
           backgroundColor={isFutureTask ? COLORS.grey55 : COLORS.blueEnabled}
->>>>>>> 9147da8d
           color={COLORS.white}
           margin={SPACING.spacing16}
           height="1.25rem"
@@ -161,13 +149,7 @@
                   }
                   border={BORDERS.lineBorder}
                   borderColor={
-<<<<<<< HEAD
-                    isFutureSubTask
-                      ? LEGACY_COLORS.medGreyHover
-                      : LEGACY_COLORS.blueEnabled
-=======
                     isFutureSubTask ? COLORS.grey55 : COLORS.blueEnabled
->>>>>>> 9147da8d
                   }
                   borderWidth={SPACING.spacing2}
                   color={COLORS.white}
@@ -235,11 +217,7 @@
   return (
     <Flex
       alignItems={ALIGN_CENTER}
-<<<<<<< HEAD
-      backgroundColor={isActiveSubTask ? LEGACY_COLORS.lightBlue : COLORS.white}
-=======
       backgroundColor={isActiveSubTask ? COLORS.lightBlue : COLORS.white}
->>>>>>> 9147da8d
       justifyContent={JUSTIFY_SPACE_BETWEEN}
       padding={SPACING.spacing16}
       border={isActiveSubTask ? BORDERS.activeLineBorder : BORDERS.lineBorder}
@@ -381,11 +359,7 @@
         flexDirection={DIRECTION_COLUMN}
         padding={SPACING.spacing16}
         backgroundColor={
-<<<<<<< HEAD
-          isActiveTask && !isTaskOpen ? LEGACY_COLORS.lightBlue : COLORS.white
-=======
           isActiveTask && !isTaskOpen ? COLORS.lightBlue : COLORS.white
->>>>>>> 9147da8d
         }
         border={
           isActiveTask && !isTaskOpen
