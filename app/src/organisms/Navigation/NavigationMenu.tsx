--- conflicted
+++ resolved
@@ -1,5 +1,5 @@
 import * as React from 'react'
-import { useDispatch } from 'react-redux'
+// import { useDispatch } from 'react-redux'
 import { useTranslation } from 'react-i18next'
 import {
   ALIGN_CENTER,
@@ -25,7 +25,7 @@
 }
 
 export function NavigationMenu(props: NavigationMenuProps): JSX.Element {
-  const { onClick, robotName, setShowNavMenu } = props
+  const { onClick, robotName } = props
   const { t, i18n } = useTranslation(['devices_landing', 'robot_controls'])
   const { lightsOn, toggleLights } = useLights()
   const [
@@ -41,10 +41,10 @@
     setShowRestartRobotConfirmationModal(true)
   }
 
-  const handleHomeGantry = (): void => {
-    dispatch(home(robotName, ROBOT))
-    setShowNavMenu(false)
-  }
+  // const handleHomeGantry = (): void => {
+  //   dispatch(home(robotName, ROBOT))
+  //   setShowNavMenu(false)
+  // }
 
   // ToDo (kk:10/02/2023)
   // Need to update a function for onClick
@@ -65,11 +65,13 @@
         />
       ) : null}
       <MenuList onClick={onClick} isOnDevice={true}>
-<<<<<<< HEAD
-        <MenuItem onClick={() => setShowGantryControlModal(true)} >
-=======
-        <MenuItem key="home-gantry" onClick={handleHomeGantry}>
->>>>>>> cd064e66
+        <MenuItem 
+          key="home-gantry" 
+          onClick={() => {
+            // handleHomeGantry
+            setShowGantryControlModal(true)
+          }}
+        >
           <Flex alignItems={ALIGN_CENTER}>
             <Icon
               name="home-gantry"
