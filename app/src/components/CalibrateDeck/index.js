--- conflicted
+++ resolved
@@ -142,15 +142,10 @@
     console.log(axis, direction)
   }
   return {
-<<<<<<< HEAD
-    makeJog,
     onIncrementSelect: (event) => {
       const step = Number(event.target.value)
       console.log(step)
     }
-=======
-    back: () => dispatch(goBack()),
     forceStart: () => dispatch(startDeckCalibration(ownProps.robot, true))
->>>>>>> 19104b64
   }
 }