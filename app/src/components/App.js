--- conflicted
+++ resolved
@@ -1,10 +1,6 @@
 // @flow
-<<<<<<< HEAD
 import * as React from 'react'
 import { hot } from 'react-hot-loader/root'
-=======
-import React from 'react'
->>>>>>> 7adea8dc
 import { Switch, Route, Redirect } from 'react-router-dom'
 
 // TODO(mc, 2020-01-06): move typeface import to global CSS once postcss
@@ -26,11 +22,7 @@
 
 const stopEvent = (event: SyntheticEvent<>) => event.preventDefault()
 
-<<<<<<< HEAD
 export function AppComponent() {
-=======
-export function App() {
->>>>>>> 7adea8dc
   return (
     <div className={styles.wrapper} onDragOver={stopEvent} onDrop={stopEvent}>
       <NavBar />
@@ -49,10 +41,6 @@
       </PageWrapper>
     </div>
   )
-<<<<<<< HEAD
 }
 
-export const App = hot(AppComponent)
-=======
-}
->>>>>>> 7adea8dc
+export const App = hot(AppComponent)