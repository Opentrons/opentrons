--- conflicted
+++ resolved
@@ -23,13 +23,10 @@
 
 import styles from './styles.css'
 import { labwareImages } from '../CalibrationPanels/labwareImages'
-<<<<<<< HEAD
 import { setUseTrashSurfaceForTipCal } from '../../calibration'
+import { NeedHelpLink } from '../CalibrationPanels/NeedHelpLink'
 
 import type { Dispatch } from '../../types'
-=======
-import { NeedHelpLink } from '../CalibrationPanels/NeedHelpLink'
->>>>>>> 8cbe55b4
 
 const EXIT = 'exit'
 const ALERT_TIP_LENGTH_CAL_HEADER = 'Do you have a calibration block?'
@@ -47,13 +44,9 @@
 const CAL_BLOCK_LOAD_NAME = 'opentrons_calibrationblock_short_side_right'
 
 type Props = {|
-<<<<<<< HEAD
   onResponse: (hasBlock: boolean) => void,
-=======
   titleBarTitle: string,
   closePrompt: () => void,
-  setHasBlock: (hasBlock: boolean, rememberPreference: boolean) => void,
->>>>>>> 8cbe55b4
 |}
 export function AskForCalibrationBlockModal(props: Props): React.Node {
   const [rememberPreference, setRememberPreference] = React.useState<boolean>(
