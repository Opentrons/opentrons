--- conflicted
+++ resolved
@@ -13,11 +13,8 @@
   ALIGN_CENTER,
   ALIGN_FLEX_START,
   JUSTIFY_CENTER,
-<<<<<<< HEAD
   JUSTIFY_SPACE_BETWEEN,
-=======
   FONT_WEIGHT_SEMIBOLD,
->>>>>>> 9d5d02c6
   POSITION_RELATIVE,
   FONT_HEADER_DARK,
   TEXT_TRANSFORM_UPPERCASE,
@@ -341,7 +338,6 @@
         alignItems={ALIGN_FLEX_START}
         position={POSITION_RELATIVE}
       >
-<<<<<<< HEAD
         <Flex width="100%" justifyContent={JUSTIFY_SPACE_BETWEEN}>
           <Text
             css={FONT_HEADER_DARK}
@@ -352,55 +348,6 @@
           </Text>
           <NeedHelpLink />
         </Flex>
-        <Text marginBottom={SPACING_3} css={FONT_BODY_2_DARK}>
-          {bodyText}
-        </Text>
-        <h5>{LABWARE_REQS}</h5>
-        <Flex flexDirection={DIRECTION_ROW} marginTop={SPACING_3}>
-          <RequiredLabwareCard
-            loadName={tipRack.loadName}
-            displayName={getLabwareDisplayName(tipRack.definition)}
-            linkToMeasurements={isKnownTiprack}
-          />
-          {calBlock && (
-            <>
-              <Box width={SPACING_2} />
-              <RequiredLabwareCard
-                loadName={calBlock.loadName}
-                displayName={getLabwareDisplayName(calBlock.definition)}
-                linkToMeasurements={false}
-              />
-            </>
-          )}
-        </Flex>
-        <Box fontSize={FONT_SIZE_BODY_1} marginY={SPACING_3}>
-          {!isHealthCheck ? (
-            <Text>
-              <b
-                css={css`
-                  text-transform: uppercase;
-                `}
-              >{`${NOTE_HEADER} `}</b>
-              {IT_IS}
-              <u>{` ${EXTREMELY} `}</u>
-              {noteBody}
-            </Text>
-          ) : (
-            <Text>
-              <b
-                css={css`
-                  text-transform: uppercase;
-                `}
-              >{`${NOTE_HEADER} `}</b>
-              {noteBody}
-=======
-        <Text
-          css={FONT_HEADER_DARK}
-          marginBottom={SPACING_3}
-          textTransform={TEXT_TRANSFORM_UPPERCASE}
-        >
-          {headerText}
-        </Text>
         {invalidationText && (
           <Text marginBottom={SPACING_3}>{invalidationText}</Text>
         )}
@@ -433,7 +380,6 @@
               textTransform={TEXT_TRANSFORM_UPPERCASE}
             >
               {NOTE_HEADER}
->>>>>>> 9d5d02c6
             </Text>
             &nbsp;
             {bodyContentFromFragments([noteBody])}
