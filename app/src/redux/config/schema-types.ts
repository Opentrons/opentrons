import { OT2_MANIFEST_URL, OT3_MANIFEST_URL } from './constants'
import type { LogLevel } from '../../logger'
import type { ProtocolSort } from '../../organisms/ProtocolsLanding/hooks'

export type UrlProtocol = 'file:' | 'http:'

export type UpdateChannel = 'latest' | 'beta' | 'alpha'

export type DiscoveryCandidates = string[]

export type DevInternalFlag =
<<<<<<< HEAD
  | 'enableManualDeckStateModification'
=======
  | 'allPipetteConfig'
  | 'enableBundleUpload'
  | 'enableCalibrationWizards'
>>>>>>> 6129abf5
  | 'enableExtendedHardware'

export type FeatureFlags = Partial<Record<DevInternalFlag, boolean | undefined>>

export type ProtocolsOnDeviceSortKey =
  | 'alphabetical'
  | 'reverse'
  | 'recentRun'
  | 'oldRun'
  | 'recentCreated'
  | 'oldCreated'

export interface ConfigV0 {
  version: 0
  devtools: boolean
  reinstallDevtools: boolean

  // app update config
  update: {
    channel: UpdateChannel
  }

  // robot update config
  buildroot: {
    manifestUrl: string
  }

  // logging config
  log: {
    level: {
      file: LogLevel
      console: LogLevel
    }
  }

  // ui and browser config
  ui: {
    width: number
    height: number
    url: {
      protocol: UrlProtocol
      path: string
    }
    webPreferences: {
      webSecurity: boolean
    }
  }

  analytics: {
    appId: string
    optedIn: boolean
    seenOptIn: boolean
  }

  // deprecated
  p10WarningSeen: {
    [id: string]: boolean | null | undefined
  }

  support: {
    userId: string
    createdAt: number
    name: string | null
    email: string | null | undefined
  }

  discovery: {
    candidates: DiscoveryCandidates
  }

  // custom labware files
  labware: {
    directory: string
  }

  // app wide alerts
  alerts: { ignored: string[] }

  // internal development flags
  devInternal?: FeatureFlags
}

export interface ConfigV1 extends Omit<ConfigV0, 'version' | 'discovery'> {
  version: 1
  discovery: {
    candidates: DiscoveryCandidates
    disableCache: boolean
  }
}

export interface ConfigV2 extends Omit<ConfigV1, 'version'> {
  version: 2
  calibration: {
    useTrashSurfaceForTipCal: boolean | null
  }
}

// v3 config changes default values but does not change schema
export interface ConfigV3 extends Omit<ConfigV2, 'version' | 'support'> {
  version: 3
  support: ConfigV2['support'] & {
    name: string | null
    email: string | null
  }
}

export interface ConfigV4 extends Omit<ConfigV3, 'version' | 'labware'> {
  version: 4
  labware: ConfigV3['labware'] & {
    showLabwareOffsetCodeSnippets: boolean
  }
}

export interface ConfigV5 extends Omit<ConfigV4, 'version'> {
  version: 5
  python: {
    pathToPythonOverride: string | null
  }
}

export interface ConfigV6 extends Omit<ConfigV5, 'version'> {
  version: 6
  modules: {
    heaterShaker: { isAttached: boolean }
  }
}

export interface ConfigV7 extends Omit<ConfigV6, 'version'> {
  version: 7
  ui: ConfigV6['ui'] & {
    minWidth: number
  }
}

export interface ConfigV8 extends Omit<ConfigV7, 'version'> {
  version: 8
}

export interface ConfigV9 extends Omit<ConfigV8, 'version'> {
  version: 9
  isOnDevice: boolean
}

export interface ConfigV10 extends Omit<ConfigV9, 'version'> {
  version: 10
  protocols: { sendAllProtocolsToOT3: boolean }
}

export interface ConfigV11 extends Omit<ConfigV10, 'version'> {
  version: 11
  protocols: ConfigV10['protocols'] & {
    protocolsStoredSortKey: ProtocolSort | null
  }
}

export interface ConfigV12 extends Omit<ConfigV11, 'version' | 'buildroot'> {
  version: 12
  robotSystemUpdate: {
    manifestUrls: { OT2: typeof OT2_MANIFEST_URL; OT3: typeof OT3_MANIFEST_URL }
  }
}

export interface ConfigV13 extends Omit<ConfigV12, 'version'> {
  version: 13
  protocols: ConfigV12['protocols'] & {
    protocolsOnDeviceSortKey: ProtocolsOnDeviceSortKey | null
  }
}

export type Config = ConfigV13<|MERGE_RESOLUTION|>--- conflicted
+++ resolved
@@ -9,13 +9,6 @@
 export type DiscoveryCandidates = string[]
 
 export type DevInternalFlag =
-<<<<<<< HEAD
-  | 'enableManualDeckStateModification'
-=======
-  | 'allPipetteConfig'
-  | 'enableBundleUpload'
-  | 'enableCalibrationWizards'
->>>>>>> 6129abf5
   | 'enableExtendedHardware'
 
 export type FeatureFlags = Partial<Record<DevInternalFlag, boolean | undefined>>
