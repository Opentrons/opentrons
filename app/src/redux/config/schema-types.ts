import type { LogLevel } from '../../logger'

export type UrlProtocol = 'file:' | 'http:'

export type UpdateChannel = 'latest' | 'beta' | 'alpha'

export type DiscoveryCandidates = string[]

<<<<<<< HEAD
export type DevInternalFlag = 'allPipetteConfig' | 'enableBundleUpload'
=======
export type DevInternalFlag =
  | 'allPipetteConfig'
  | 'enableBundleUpload'
  | 'hierarchyReorganization'
  | 'enableLiquidSetup'
>>>>>>> 6461ec84

export type FeatureFlags = Partial<Record<DevInternalFlag, boolean | undefined>>

export interface ConfigV0 {
  version: 0
  devtools: boolean
  reinstallDevtools: boolean

  // app update config
  update: {
    channel: UpdateChannel
  }

  // robot update config
  buildroot: {
    manifestUrl: string
  }

  // logging config
  log: {
    level: {
      file: LogLevel
      console: LogLevel
    }
  }

  // ui and browser config
  ui: {
    width: number
    height: number
    url: {
      protocol: UrlProtocol
      path: string
    }
    webPreferences: {
      webSecurity: boolean
    }
  }

  analytics: {
    appId: string
    optedIn: boolean
    seenOptIn: boolean
  }

  // deprecated
  p10WarningSeen: {
    [id: string]: boolean | null | undefined
  }

  support: {
    userId: string
    createdAt: number
    name: string | null
    email: string | null | undefined
  }

  discovery: {
    candidates: DiscoveryCandidates
  }

  // custom labware files
  labware: {
    directory: string
  }

  // app wide alerts
  alerts: { ignored: string[] }

  // internal development flags
  devInternal?: FeatureFlags
}

export interface ConfigV1 extends Omit<ConfigV0, 'version' | 'discovery'> {
  version: 1
  discovery: {
    candidates: DiscoveryCandidates
    disableCache: boolean
  }
}

export interface ConfigV2 extends Omit<ConfigV1, 'version'> {
  version: 2
  calibration: {
    useTrashSurfaceForTipCal: boolean | null
  }
}

// v3 config changes default values but does not change schema
export interface ConfigV3 extends Omit<ConfigV2, 'version' | 'support'> {
  version: 3
  support: ConfigV2['support'] & {
    name: string | null
    email: string | null
  }
}

export interface ConfigV4 extends Omit<ConfigV3, 'version' | 'labware'> {
  version: 4
  labware: ConfigV3['labware'] & {
    showLabwareOffsetCodeSnippets: boolean
  }
}

export interface ConfigV5 extends Omit<ConfigV4, 'version'> {
  version: 5
  python: {
    pathToPythonOverride: string | null
  }
}

export interface ConfigV6 extends Omit<ConfigV5, 'version'> {
  version: 6
  modules: {
    heaterShaker: { isAttached: boolean }
  }
}

export interface ConfigV7 extends Omit<ConfigV6, 'version'> {
  version: 7
  ui: ConfigV6['ui'] & {
    minWidth: number
  }
}

export interface ConfigV8 extends Omit<ConfigV7, 'version'> {
  version: 8
}

export type Config = ConfigV8<|MERGE_RESOLUTION|>--- conflicted
+++ resolved
@@ -6,15 +6,10 @@
 
 export type DiscoveryCandidates = string[]
 
-<<<<<<< HEAD
-export type DevInternalFlag = 'allPipetteConfig' | 'enableBundleUpload'
-=======
 export type DevInternalFlag =
   | 'allPipetteConfig'
   | 'enableBundleUpload'
-  | 'hierarchyReorganization'
   | 'enableLiquidSetup'
->>>>>>> 6461ec84
 
 export type FeatureFlags = Partial<Record<DevInternalFlag, boolean | undefined>>
 
