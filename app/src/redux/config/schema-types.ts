--- conflicted
+++ resolved
@@ -11,11 +11,8 @@
   | 'enableBundleUpload'
   | 'enableChangePipetteWizard'
   | 'enableLiquidSetup'
-<<<<<<< HEAD
+  | 'enableCalibrationWizards'
   | 'enableManualDeckStateModification'
-=======
-  | 'enableCalibrationWizards'
->>>>>>> 03c5a51c
 
 export type FeatureFlags = Partial<Record<DevInternalFlag, boolean | undefined>>
 
