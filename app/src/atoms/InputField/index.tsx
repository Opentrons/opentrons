--- conflicted
+++ resolved
@@ -137,29 +137,17 @@
           ${hasError ? COLORS.red50 : COLORS.grey60};
       }
 
-<<<<<<< HEAD
       &:focus-visible {
         border: 1px ${BORDERS.styleSolid} ${COLORS.grey55};
         outline: 2px ${BORDERS.styleSolid} ${COLORS.blue50};
         outline-offset: 2px;
       }
-=======
-    @media ${RESPONSIVENESS.touchscreenMediaQuerySpecs} {
-      height: ${size === 'small' ? '4.25rem' : '5rem'};
-      font-size: ${size === 'small'
-        ? TYPOGRAPHY.fontSize28
-        : TYPOGRAPHY.fontSize38};
-      padding: ${SPACING.spacing16} ${SPACING.spacing24};
-      border: 2px ${BORDERS.styleSolid}
-        ${hasError ? COLORS.red50 : COLORS.grey50};
->>>>>>> d3672179
 
       &:focus-within {
         border: 1px ${BORDERS.styleSolid}
           ${hasError ? COLORS.red50 : COLORS.blue50};
       }
 
-<<<<<<< HEAD
       &:disabled {
         border: 1px ${BORDERS.styleSolid} ${COLORS.grey30};
       }
@@ -199,24 +187,6 @@
         input[type='password'] {
           font-size: ${size === 'small' ? '71px' : '77px'};
         }
-=======
-      & input {
-        color: ${COLORS.black90};
-        flex: 1 1 auto;
-        width: 100%;
-        height: 100%;
-        font-size: ${size === 'small'
-          ? TYPOGRAPHY.fontSize28
-          : TYPOGRAPHY.fontSize38};
-        line-height: ${size === 'small'
-          ? TYPOGRAPHY.lineHeight36
-          : TYPOGRAPHY.lineHeight48};
-      }
-
-      /* the size of dot for password is handled by font-size */
-      input[type='password'] {
-        font-size: ${size === 'small' ? '71px' : '77px'};
->>>>>>> d3672179
       }
     `
 
@@ -228,7 +198,6 @@
       }
     `
 
-<<<<<<< HEAD
     const TITLE_STYLE = css`
       color: ${hasError ? COLORS.red50 : COLORS.black90};
       padding-bottom: ${SPACING.spacing8};
@@ -240,19 +209,6 @@
         justify-content: ${textAlign};
       }
     `
-=======
-  const TITLE_STYLE = css`
-    color: ${COLORS.black90};
-    padding-bottom: ${SPACING.spacing8};
-    text-align: ${textAlign};
-    @media ${RESPONSIVENESS.touchscreenMediaQuerySpecs} {
-      font-size: ${TYPOGRAPHY.fontSize22};
-      font-weight: ${TYPOGRAPHY.fontWeightRegular};
-      line-height: ${TYPOGRAPHY.lineHeight28};
-      justify-content: ${textAlign};
-    }
-  `
->>>>>>> d3672179
 
     const ERROR_TEXT_STYLE = css`
       color: ${COLORS.red50};
