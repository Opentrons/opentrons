--- conflicted
+++ resolved
@@ -5,10 +5,6 @@
   ALIGN_CENTER,
   BORDERS,
   COLOR_WARNING_DARK,
-<<<<<<< HEAD
-  LEGACY_COLORS,
-=======
->>>>>>> e1f5673b
   COLORS,
   DIRECTION_COLUMN,
   DISPLAY_INLINE_BLOCK,
