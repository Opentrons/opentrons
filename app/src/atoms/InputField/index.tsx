--- conflicted
+++ resolved
@@ -150,11 +150,7 @@
         ${hasError ? COLORS.red50 : COLORS.grey60};
     }
 
-<<<<<<< HEAD
-    &&:focus-visible {
-=======
     &:focus-visible {
->>>>>>> 93d3180f
       border: 1px ${BORDERS.styleSolid} ${COLORS.grey55};
       outline: 2px ${BORDERS.styleSolid} ${COLORS.blue50};
       outline-offset: 2px;
