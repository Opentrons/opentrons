import * as React from 'react'

<<<<<<< HEAD
import { BORDERS, COLORS, LEGACY_COLORS,
  COLORS, renderWithProviders } from '@opentrons/components'
=======
import { BORDERS, COLORS, renderWithProviders } from '@opentrons/components'
>>>>>>> e1f5673b

import { Chip } from '..'

const render = (props: React.ComponentProps<typeof Chip>) => {
  return renderWithProviders(<Chip {...props} />)
}

describe('Chip', () => {
  let props: React.ComponentProps<typeof Chip>

  it('should render text, no icon with basic colors', () => {
    props = {
      text: 'mockBasic',
      type: 'basic',
    }
    const [{ getByTestId, getByText, queryByLabelText }] = render(props)
    const chip = getByTestId('Chip_basic')
    const chipText = getByText('mockBasic')
    expect(chip).toHaveStyle(`background-color: ${COLORS.darkBlack20}`)
    expect(chipText).toHaveStyle(`color: ${COLORS.grey60}`)
    expect(queryByLabelText('icon_mockBasic')).not.toBeInTheDocument()
  })

  it('should render text, icon, bgcolor with success colors', () => {
    props = {
      text: 'mockSuccess',
      type: 'success',
    }
    const [{ getByTestId, getByText, getByLabelText }] = render(props)
    const chip = getByTestId('Chip_success')
    const chipText = getByText('mockSuccess')
    expect(chip).toHaveStyle(`background-color: ${COLORS.green3}`)
    expect(chip).toHaveStyle(`border-radius: ${BORDERS.borderRadiusSize5}`)
    expect(chipText).toHaveStyle(`color: ${COLORS.green1}`)
    const icon = getByLabelText('icon_mockSuccess')
    expect(icon).toHaveStyle(`color: ${COLORS.green1}`)
  })

  it('should render text, icon, no bgcolor with success colors and bg false', () => {
    props = {
      background: false,
      text: 'mockSuccess',
      type: 'success',
    }
    const [{ getByTestId, getByText, getByLabelText }] = render(props)
    const chip = getByTestId('Chip_success')
    const chipText = getByText('mockSuccess')
    expect(chip).toHaveStyle(`background-color: ${COLORS.transparent}`)
    expect(chip).toHaveStyle(`border-radius: ${BORDERS.borderRadiusSize5}`)
    expect(chipText).toHaveStyle(`color: ${COLORS.green1}`)
    const icon = getByLabelText('icon_mockSuccess')
    expect(icon).toHaveStyle(`color: ${COLORS.green1}`)
  })

  it('should render text, icon, bgcolor with warning colors', () => {
    props = {
      text: 'mockWarning',
      type: 'warning',
    }
    const [{ getByTestId, getByText, getByLabelText }] = render(props)
    const chip = getByTestId('Chip_warning')
    const chipText = getByText('mockWarning')
    expect(chip).toHaveStyle(`background-color: ${COLORS.yellow3}`)
    expect(chip).toHaveStyle(`border-radius: ${BORDERS.borderRadiusSize5}`)
    expect(chipText).toHaveStyle(`color: ${COLORS.yellow60}`)
    const icon = getByLabelText('icon_mockWarning')
    expect(icon).toHaveStyle(`color: ${COLORS.yellow60}`)
  })

  it('should render text, icon, no bgcolor with warning colors and bg false', () => {
    props = {
      background: false,
      text: 'mockWarning',
      type: 'warning',
    }
    const [{ getByTestId, getByText, getByLabelText }] = render(props)
    const chip = getByTestId('Chip_warning')
    const chipText = getByText('mockWarning')
    expect(chip).toHaveStyle(`background-color: ${String(COLORS.transparent)}`)
    expect(chip).toHaveStyle(`border-radius: ${BORDERS.borderRadiusSize5}`)
    expect(chipText).toHaveStyle(`color: ${String(COLORS.yellow60)}`)
    const icon = getByLabelText('icon_mockWarning')
    expect(icon).toHaveStyle(`color: ${String(COLORS.yellow60)}`)
  })

  it('should render text, icon, bgcolor with neutral colors', () => {
    props = {
      text: 'mockNeutral',
      type: 'neutral',
    }
    const [{ getByTestId, getByText, getByLabelText }] = render(props)
    const chip = getByTestId('Chip_neutral')
    const chipText = getByText('mockNeutral')
    expect(chip).toHaveStyle(`background-color: ${COLORS.darkBlack20}`)
    expect(chip).toHaveStyle(`border-radius: ${BORDERS.borderRadiusSize5}`)
    expect(chipText).toHaveStyle(`color: ${COLORS.grey60}`)
    const icon = getByLabelText('icon_mockNeutral')
    expect(icon).toHaveStyle(`color: ${COLORS.grey60}`)
  })

  it('should render text, icon, no bgcolor with neutral colors and bg false', () => {
    props = {
      background: false,
      text: 'mockNeutral',
      type: 'neutral',
    }
    const [{ getByTestId, getByText, getByLabelText }] = render(props)
    const chip = getByTestId('Chip_neutral')
    const chipText = getByText('mockNeutral')
    expect(chip).toHaveStyle(`background-color: ${COLORS.transparent}`)
    expect(chip).toHaveStyle(`border-radius: ${BORDERS.borderRadiusSize5}`)
    expect(chipText).toHaveStyle(`color: ${COLORS.grey60}`)
    const icon = getByLabelText('icon_mockNeutral')
    expect(icon).toHaveStyle(`color: ${COLORS.grey60}`)
  })

  it('should render text, icon, bgcolor with error colors', () => {
    props = {
      text: 'mockError',
      type: 'error',
    }
    const [{ getByTestId, getByText, getByLabelText }] = render(props)
    const chip = getByTestId('Chip_error')
    const chipText = getByText('mockError')
    expect(chip).toHaveStyle(`background-color: ${COLORS.red3}`)
    expect(chip).toHaveStyle(`border-radius: ${BORDERS.borderRadiusSize5}`)
    expect(chipText).toHaveStyle(`color: ${COLORS.red1}`)
    const icon = getByLabelText('icon_mockError')
    expect(icon).toHaveStyle(`color: ${COLORS.red1}`)
  })

  it('should render text, icon, no bgcolor with error colors and bg false', () => {
    props = {
      background: false,
      text: 'mockError',
      type: 'error',
    }
    const [{ getByTestId, getByText, getByLabelText }] = render(props)
    const chip = getByTestId('Chip_error')
    const chipText = getByText('mockError')
    expect(chip).toHaveStyle(`background-color: ${COLORS.transparent}`)
    expect(chip).toHaveStyle(`border-radius: ${BORDERS.borderRadiusSize5}`)
    expect(chipText).toHaveStyle(`color: ${COLORS.red1}`)
    const icon = getByLabelText('icon_mockError')
    expect(icon).toHaveStyle(`color: ${COLORS.red1}`)
  })
})<|MERGE_RESOLUTION|>--- conflicted
+++ resolved
@@ -1,11 +1,6 @@
 import * as React from 'react'
 
-<<<<<<< HEAD
-import { BORDERS, COLORS, LEGACY_COLORS,
-  COLORS, renderWithProviders } from '@opentrons/components'
-=======
 import { BORDERS, COLORS, renderWithProviders } from '@opentrons/components'
->>>>>>> e1f5673b
 
 import { Chip } from '..'
 
