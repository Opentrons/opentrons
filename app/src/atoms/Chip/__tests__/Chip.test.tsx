import * as React from 'react'

<<<<<<< HEAD
import {
  BORDERS,
  COLORS,
  LEGACY_COLORS,
  renderWithProviders,
} from '@opentrons/components'
=======
import { BORDERS, COLORS, renderWithProviders } from '@opentrons/components'
>>>>>>> 9147da8d

import { Chip } from '..'

const render = (props: React.ComponentProps<typeof Chip>) => {
  return renderWithProviders(<Chip {...props} />)
}

describe('Chip', () => {
  let props: React.ComponentProps<typeof Chip>

  it('should render text, no icon with basic colors', () => {
    props = {
      text: 'mockBasic',
      type: 'basic',
    }
    const [{ getByTestId, getByText, queryByLabelText }] = render(props)
    const chip = getByTestId('Chip_basic')
    const chipText = getByText('mockBasic')
    expect(chip).toHaveStyle(`background-color: ${COLORS.darkBlack20}`)
    expect(chipText).toHaveStyle(`color: ${COLORS.grey60}`)
    expect(queryByLabelText('icon_mockBasic')).not.toBeInTheDocument()
  })

  it('should render text, icon, bgcolor with success colors', () => {
    props = {
      text: 'mockSuccess',
      type: 'success',
    }
    const [{ getByTestId, getByText, getByLabelText }] = render(props)
    const chip = getByTestId('Chip_success')
    const chipText = getByText('mockSuccess')
<<<<<<< HEAD
    expect(chip).toHaveStyle(`background-color: ${COLORS.green35}`)
    expect(chip).toHaveStyle(`border-radius: ${BORDERS.borderRadiusSize5}`)
    expect(chipText).toHaveStyle(`color: ${COLORS.green60}`)
    const icon = getByLabelText('icon_mockSuccess')
    expect(icon).toHaveStyle(`color: ${COLORS.green60}`)
=======
    expect(chip).toHaveStyle(`background-color: ${COLORS.green3}`)
    expect(chip).toHaveStyle(`border-radius: ${BORDERS.borderRadiusSize5}`)
    expect(chipText).toHaveStyle(`color: ${COLORS.green1}`)
    const icon = getByLabelText('icon_mockSuccess')
    expect(icon).toHaveStyle(`color: ${COLORS.green1}`)
>>>>>>> 9147da8d
  })

  it('should render text, icon, no bgcolor with success colors and bg false', () => {
    props = {
      background: false,
      text: 'mockSuccess',
      type: 'success',
    }
    const [{ getByTestId, getByText, getByLabelText }] = render(props)
    const chip = getByTestId('Chip_success')
    const chipText = getByText('mockSuccess')
    expect(chip).toHaveStyle(`background-color: ${COLORS.transparent}`)
    expect(chip).toHaveStyle(`border-radius: ${BORDERS.borderRadiusSize5}`)
<<<<<<< HEAD
    expect(chipText).toHaveStyle(`color: ${COLORS.green60}`)
    const icon = getByLabelText('icon_mockSuccess')
    expect(icon).toHaveStyle(`color: ${COLORS.green60}`)
=======
    expect(chipText).toHaveStyle(`color: ${COLORS.green1}`)
    const icon = getByLabelText('icon_mockSuccess')
    expect(icon).toHaveStyle(`color: ${COLORS.green1}`)
>>>>>>> 9147da8d
  })

  it('should render text, icon, bgcolor with warning colors', () => {
    props = {
      text: 'mockWarning',
      type: 'warning',
    }
    const [{ getByTestId, getByText, getByLabelText }] = render(props)
    const chip = getByTestId('Chip_warning')
    const chipText = getByText('mockWarning')
    expect(chip).toHaveStyle(`background-color: ${COLORS.yellow3}`)
    expect(chip).toHaveStyle(`border-radius: ${BORDERS.borderRadiusSize5}`)
    expect(chipText).toHaveStyle(`color: ${COLORS.yellow1}`)
    const icon = getByLabelText('icon_mockWarning')
    expect(icon).toHaveStyle(`color: ${COLORS.yellow1}`)
  })

  it('should render text, icon, no bgcolor with warning colors and bg false', () => {
    props = {
      background: false,
      text: 'mockWarning',
      type: 'warning',
    }
    const [{ getByTestId, getByText, getByLabelText }] = render(props)
    const chip = getByTestId('Chip_warning')
    const chipText = getByText('mockWarning')
    expect(chip).toHaveStyle(`background-color: ${String(COLORS.transparent)}`)
    expect(chip).toHaveStyle(`border-radius: ${BORDERS.borderRadiusSize5}`)
    expect(chipText).toHaveStyle(`color: ${String(COLORS.yellow1)}`)
    const icon = getByLabelText('icon_mockWarning')
    expect(icon).toHaveStyle(`color: ${String(COLORS.yellow1)}`)
  })

  it('should render text, icon, bgcolor with neutral colors', () => {
    props = {
      text: 'mockNeutral',
      type: 'neutral',
    }
    const [{ getByTestId, getByText, getByLabelText }] = render(props)
    const chip = getByTestId('Chip_neutral')
    const chipText = getByText('mockNeutral')
    expect(chip).toHaveStyle(`background-color: ${COLORS.darkBlack20}`)
    expect(chip).toHaveStyle(`border-radius: ${BORDERS.borderRadiusSize5}`)
    expect(chipText).toHaveStyle(`color: ${COLORS.grey60}`)
    const icon = getByLabelText('icon_mockNeutral')
    expect(icon).toHaveStyle(`color: ${COLORS.grey60}`)
  })

  it('should render text, icon, no bgcolor with neutral colors and bg false', () => {
    props = {
      background: false,
      text: 'mockNeutral',
      type: 'neutral',
    }
    const [{ getByTestId, getByText, getByLabelText }] = render(props)
    const chip = getByTestId('Chip_neutral')
    const chipText = getByText('mockNeutral')
    expect(chip).toHaveStyle(`background-color: ${COLORS.transparent}`)
    expect(chip).toHaveStyle(`border-radius: ${BORDERS.borderRadiusSize5}`)
    expect(chipText).toHaveStyle(`color: ${COLORS.grey60}`)
    const icon = getByLabelText('icon_mockNeutral')
    expect(icon).toHaveStyle(`color: ${COLORS.grey60}`)
  })

  it('should render text, icon, bgcolor with error colors', () => {
    props = {
      text: 'mockError',
      type: 'error',
    }
    const [{ getByTestId, getByText, getByLabelText }] = render(props)
    const chip = getByTestId('Chip_error')
    const chipText = getByText('mockError')
    expect(chip).toHaveStyle(`background-color: ${COLORS.red3}`)
    expect(chip).toHaveStyle(`border-radius: ${BORDERS.borderRadiusSize5}`)
    expect(chipText).toHaveStyle(`color: ${COLORS.red1}`)
    const icon = getByLabelText('icon_mockError')
    expect(icon).toHaveStyle(`color: ${COLORS.red1}`)
  })

  it('should render text, icon, no bgcolor with error colors and bg false', () => {
    props = {
      background: false,
      text: 'mockError',
      type: 'error',
    }
    const [{ getByTestId, getByText, getByLabelText }] = render(props)
    const chip = getByTestId('Chip_error')
    const chipText = getByText('mockError')
    expect(chip).toHaveStyle(`background-color: ${COLORS.transparent}`)
    expect(chip).toHaveStyle(`border-radius: ${BORDERS.borderRadiusSize5}`)
    expect(chipText).toHaveStyle(`color: ${COLORS.red1}`)
    const icon = getByLabelText('icon_mockError')
    expect(icon).toHaveStyle(`color: ${COLORS.red1}`)
  })
})<|MERGE_RESOLUTION|>--- conflicted
+++ resolved
@@ -1,15 +1,6 @@
 import * as React from 'react'
 
-<<<<<<< HEAD
-import {
-  BORDERS,
-  COLORS,
-  LEGACY_COLORS,
-  renderWithProviders,
-} from '@opentrons/components'
-=======
 import { BORDERS, COLORS, renderWithProviders } from '@opentrons/components'
->>>>>>> 9147da8d
 
 import { Chip } from '..'
 
@@ -41,19 +32,11 @@
     const [{ getByTestId, getByText, getByLabelText }] = render(props)
     const chip = getByTestId('Chip_success')
     const chipText = getByText('mockSuccess')
-<<<<<<< HEAD
-    expect(chip).toHaveStyle(`background-color: ${COLORS.green35}`)
-    expect(chip).toHaveStyle(`border-radius: ${BORDERS.borderRadiusSize5}`)
-    expect(chipText).toHaveStyle(`color: ${COLORS.green60}`)
-    const icon = getByLabelText('icon_mockSuccess')
-    expect(icon).toHaveStyle(`color: ${COLORS.green60}`)
-=======
     expect(chip).toHaveStyle(`background-color: ${COLORS.green3}`)
     expect(chip).toHaveStyle(`border-radius: ${BORDERS.borderRadiusSize5}`)
     expect(chipText).toHaveStyle(`color: ${COLORS.green1}`)
     const icon = getByLabelText('icon_mockSuccess')
     expect(icon).toHaveStyle(`color: ${COLORS.green1}`)
->>>>>>> 9147da8d
   })
 
   it('should render text, icon, no bgcolor with success colors and bg false', () => {
@@ -67,15 +50,9 @@
     const chipText = getByText('mockSuccess')
     expect(chip).toHaveStyle(`background-color: ${COLORS.transparent}`)
     expect(chip).toHaveStyle(`border-radius: ${BORDERS.borderRadiusSize5}`)
-<<<<<<< HEAD
-    expect(chipText).toHaveStyle(`color: ${COLORS.green60}`)
-    const icon = getByLabelText('icon_mockSuccess')
-    expect(icon).toHaveStyle(`color: ${COLORS.green60}`)
-=======
     expect(chipText).toHaveStyle(`color: ${COLORS.green1}`)
     const icon = getByLabelText('icon_mockSuccess')
     expect(icon).toHaveStyle(`color: ${COLORS.green1}`)
->>>>>>> 9147da8d
   })
 
   it('should render text, icon, bgcolor with warning colors', () => {
