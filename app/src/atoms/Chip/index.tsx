import * as React from 'react'

import {
  BORDERS,
  COLORS,
  Flex,
  DIRECTION_ROW,
  ALIGN_CENTER,
  SPACING,
  TYPOGRAPHY,
  Icon,
<<<<<<< HEAD
  COLORS,
  LEGACY_COLORS,
  COLORS,
=======
>>>>>>> e1f5673b
} from '@opentrons/components'

import { StyledText } from '../text'

import type { IconName, StyleProps } from '@opentrons/components'

export type ChipType = 'basic' | 'error' | 'neutral' | 'success' | 'warning'

interface ChipProps extends StyleProps {
  /** Display background color? */
  background?: boolean
  /** Chip icon */
  iconName?: IconName
  /** Chip content */
  text: string
  /** name constant of the text color and the icon color to display */
  type: ChipType
}

const CHIP_PROPS_BY_TYPE: Record<
  ChipType,
  {
    backgroundColor: string
    borderRadius: string
    iconColor?: string
    iconName?: IconName
    textColor: string
  }
> = {
  basic: {
<<<<<<< HEAD
    backgroundColor: `${COLORS.black90}${COLORS.opacity20HexCode}`,
=======
    backgroundColor: COLORS.darkBlack20,
>>>>>>> e1f5673b
    borderRadius: BORDERS.borderRadiusSize1,
    textColor: COLORS.grey60,
  },
  error: {
    backgroundColor: COLORS.red3,
    borderRadius: BORDERS.borderRadiusSize5,
    iconColor: COLORS.red1,
    textColor: COLORS.red1,
  },
  neutral: {
<<<<<<< HEAD
    backgroundColor: `${COLORS.black90}${COLORS.opacity20HexCode}`,
=======
    backgroundColor: COLORS.darkBlack20,
>>>>>>> e1f5673b
    borderRadius: BORDERS.borderRadiusSize5,
    iconColor: COLORS.grey60,
    textColor: COLORS.grey60,
  },
  success: {
    backgroundColor: COLORS.green3,
    borderRadius: BORDERS.borderRadiusSize5,
    iconColor: COLORS.green1,
    iconName: 'ot-check',
    textColor: COLORS.green1,
  },
  warning: {
    backgroundColor: COLORS.yellow35,
    borderRadius: BORDERS.borderRadiusSize5,
    iconColor: COLORS.yellow60,
    textColor: COLORS.yellow60,
  },
}

export function Chip({
  background,
  iconName,
  type,
  text,
  ...styleProps
}: ChipProps): JSX.Element {
  const backgroundColor =
    background === false && type !== 'basic'
      ? COLORS.transparent
      : CHIP_PROPS_BY_TYPE[type].backgroundColor
  const icon = iconName ?? CHIP_PROPS_BY_TYPE[type].iconName ?? 'ot-alert'
  return (
    <Flex
      alignItems={ALIGN_CENTER}
      backgroundColor={backgroundColor}
      borderRadius={CHIP_PROPS_BY_TYPE[type].borderRadius}
      flexDirection={DIRECTION_ROW}
      padding={`${SPACING.spacing8} ${
        background === false ? 0 : SPACING.spacing16
      }`}
      gridGap={SPACING.spacing8}
      data-testid={`Chip_${type}`}
      {...styleProps}
    >
      {type !== 'basic' && (
        <Icon
          name={icon}
          color={CHIP_PROPS_BY_TYPE[type].iconColor}
          aria-label={`icon_${text}`}
          size="1.5rem"
          data-testid="RenderResult_icon"
        />
      )}
      <StyledText
        fontSize={TYPOGRAPHY.fontSize22}
        lineHeight={TYPOGRAPHY.lineHeight28}
        fontWeight={TYPOGRAPHY.fontWeightSemiBold}
        color={CHIP_PROPS_BY_TYPE[type].textColor}
      >
        {text}
      </StyledText>
    </Flex>
  )
}<|MERGE_RESOLUTION|>--- conflicted
+++ resolved
@@ -9,12 +9,6 @@
   SPACING,
   TYPOGRAPHY,
   Icon,
-<<<<<<< HEAD
-  COLORS,
-  LEGACY_COLORS,
-  COLORS,
-=======
->>>>>>> e1f5673b
 } from '@opentrons/components'
 
 import { StyledText } from '../text'
@@ -45,11 +39,7 @@
   }
 > = {
   basic: {
-<<<<<<< HEAD
-    backgroundColor: `${COLORS.black90}${COLORS.opacity20HexCode}`,
-=======
     backgroundColor: COLORS.darkBlack20,
->>>>>>> e1f5673b
     borderRadius: BORDERS.borderRadiusSize1,
     textColor: COLORS.grey60,
   },
@@ -60,11 +50,7 @@
     textColor: COLORS.red1,
   },
   neutral: {
-<<<<<<< HEAD
-    backgroundColor: `${COLORS.black90}${COLORS.opacity20HexCode}`,
-=======
     backgroundColor: COLORS.darkBlack20,
->>>>>>> e1f5673b
     borderRadius: BORDERS.borderRadiusSize5,
     iconColor: COLORS.grey60,
     textColor: COLORS.grey60,
