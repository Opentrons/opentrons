--- conflicted
+++ resolved
@@ -5,10 +5,6 @@
   BORDERS,
   Btn,
   COLORS,
-<<<<<<< HEAD
-  LEGACY_COLORS,
-=======
->>>>>>> 9147da8d
   DIRECTION_ROW,
   Flex,
   Icon,
@@ -53,13 +49,8 @@
 > = {
   success: {
     icon: { name: 'check-circle' },
-<<<<<<< HEAD
-    backgroundColor: COLORS.green20,
-    color: COLORS.green50,
-=======
     backgroundColor: COLORS.successBackgroundLight,
     color: COLORS.successEnabled,
->>>>>>> 9147da8d
   },
   error: {
     icon: { name: 'alert-circle' },
