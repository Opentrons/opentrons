import * as React from 'react'
import ReactSelect, { components, DropdownIndicatorProps } from 'react-select'
import {
  BORDERS,
  Box,
  COLORS,
  DIRECTION_ROW,
  Icon,
  POSITION_ABSOLUTE,
  POSITION_RELATIVE,
  SPACING,
  TYPOGRAPHY,
} from '@opentrons/components'

import type {
  Props as ReactSelectProps,
  StylesConfig,
  OptionProps,
  CSSObjectWithLabel,
} from 'react-select'

export interface SelectOption {
  value: string
  label?: string
  isDisabled?: boolean
}

export type SelectProps = ReactSelectProps<SelectOption>

interface SelectComponentProps extends SelectProps {
  width?: string
}

const VOID_STYLE: unknown = undefined
const NO_STYLE_FN = (): CSSObjectWithLabel => VOID_STYLE as CSSObjectWithLabel

export function Select(props: SelectComponentProps): JSX.Element {
  const CLEAR_DEFAULT_STYLES_AND_SET_NEW_STYLES: StylesConfig<SelectOption> = {
    clearIndicator: NO_STYLE_FN,
    control: (styles: CSSObjectWithLabel) => ({
      ...styles,
      borderRadius: BORDERS.radiusRoundEdge,
      border: BORDERS.lineBorder,
      width: props.width != null ? props.width : 'auto',
      height: SPACING.spacing16,
      borderColor: COLORS.grey35,
      boxShadow: 'none',
      padding: SPACING.spacing6,
      flexDirection: DIRECTION_ROW,
      '&:hover': {
        borderColor: COLORS.grey55,
      },
      '&:active': {
        borderColor: COLORS.grey55,
      },
    }),
    container: (styles: CSSObjectWithLabel) => ({
      ...styles,
      position: POSITION_RELATIVE,
    }),
    dropdownIndicator: NO_STYLE_FN,
    group: NO_STYLE_FN,
    groupHeading: (styles: CSSObjectWithLabel) => ({
      ...styles,
<<<<<<< HEAD
      color: COLORS.black90,
=======
      color: COLORS.darkBlackEnabled,
>>>>>>> 9147da8d
      fontWeight: TYPOGRAPHY.fontWeightSemiBold,
      fontSize: TYPOGRAPHY.fontSizeP,
    }),
    indicatorsContainer: NO_STYLE_FN,
    indicatorSeparator: NO_STYLE_FN,
    input: (styles: CSSObjectWithLabel) => ({
      ...styles,
      zIndex: 5,
      position: POSITION_ABSOLUTE,
      top: SPACING.spacing4,
      paddingLeft: SPACING.spacing6,
      fontSize: TYPOGRAPHY.fontSizeP,
    }),
    loadingIndicator: NO_STYLE_FN,
    loadingMessage: NO_STYLE_FN,
    menu: (styles: CSSObjectWithLabel) => ({
      ...styles,
      backgroundColor: COLORS.white,
      width: props.width != null ? props.width : 'auto',
      boxShadowcha: '0px 1px 3px rgba(0, 0, 0, 0.2)',
      borderRadius: '4px 4px 0px 0px',
      marginTop: SPACING.spacing4,
      fontSize: TYPOGRAPHY.fontSizeP,
    }),
    menuList: (styles: CSSObjectWithLabel) => ({
      ...styles,
      maxHeight: '55vh',
      overflowY: 'scroll',
    }),
    menuPortal: (styles: CSSObjectWithLabel) => ({
      ...styles,
      zIndex: 10,
    }),
    multiValue: NO_STYLE_FN,
    multiValueLabel: NO_STYLE_FN,
    multiValueRemove: NO_STYLE_FN,
    noOptionsMessage: (styles: CSSObjectWithLabel) => ({
      ...styles,
      padding: SPACING.spacing6,
<<<<<<< HEAD
      color: COLORS.black90,
=======
      color: COLORS.darkBlackEnabled,
>>>>>>> 9147da8d
    }),
    option: (styles: CSSObjectWithLabel, state: OptionProps<SelectOption>) => ({
      ...styles,
      color: Boolean(state.isDisabled)
<<<<<<< HEAD
        ? LEGACY_COLORS.darkGreyDisabled
        : COLORS.black90,
      backgroundColor: Boolean(state.isSelected)
        ? LEGACY_COLORS.lightBlue
=======
        ? COLORS.grey50Disabled
        : COLORS.darkBlackEnabled,
      backgroundColor: Boolean(state.isSelected)
        ? COLORS.lightBlue
>>>>>>> 9147da8d
        : COLORS.white,
      '&:hover': {
        backgroundColor: COLORS.lightBlue,
      },
      '&:active': {
        backgroundColor: COLORS.lightBlue,
      },
    }),
    placeholder: (styles: CSSObjectWithLabel) => ({
      ...styles,
      marginLeft: SPACING.spacing8,
<<<<<<< HEAD
      color: COLORS.black90,
=======
      color: COLORS.darkBlackEnabled,
>>>>>>> 9147da8d
      fontSize: TYPOGRAPHY.fontSizeP,
      marginTop: '0.2rem',
    }),
    singleValue: (styles: CSSObjectWithLabel) => ({
      ...styles,
      marginRight: SPACING.spacing12,
      marginLeft: SPACING.spacing4,
      marginTop: '0.2rem',
      fontSize: TYPOGRAPHY.fontSizeP,
    }),
    valueContainer: NO_STYLE_FN,
  }

  return (
    <ReactSelect
      {...props}
      styles={CLEAR_DEFAULT_STYLES_AND_SET_NEW_STYLES}
      components={{ DropdownIndicator }}
    />
  )
}

function DropdownIndicator(
  props: DropdownIndicatorProps<SelectOption>
): JSX.Element {
  return (
    <components.DropdownIndicator {...props}>
      <Box
        position={POSITION_ABSOLUTE}
        top="0.55rem"
        right={SPACING.spacing8}
        width={SPACING.spacing20}
      >
        {Boolean(props.selectProps.menuIsOpen) ? (
          <Icon transform="rotate(180deg)" name="menu-down" height="1.25rem" />
        ) : (
          <Icon name="menu-down" height="1.25rem" />
        )}
      </Box>
    </components.DropdownIndicator>
  )
}<|MERGE_RESOLUTION|>--- conflicted
+++ resolved
@@ -62,11 +62,7 @@
     group: NO_STYLE_FN,
     groupHeading: (styles: CSSObjectWithLabel) => ({
       ...styles,
-<<<<<<< HEAD
-      color: COLORS.black90,
-=======
       color: COLORS.darkBlackEnabled,
->>>>>>> 9147da8d
       fontWeight: TYPOGRAPHY.fontWeightSemiBold,
       fontSize: TYPOGRAPHY.fontSizeP,
     }),
@@ -106,26 +102,15 @@
     noOptionsMessage: (styles: CSSObjectWithLabel) => ({
       ...styles,
       padding: SPACING.spacing6,
-<<<<<<< HEAD
-      color: COLORS.black90,
-=======
       color: COLORS.darkBlackEnabled,
->>>>>>> 9147da8d
     }),
     option: (styles: CSSObjectWithLabel, state: OptionProps<SelectOption>) => ({
       ...styles,
       color: Boolean(state.isDisabled)
-<<<<<<< HEAD
-        ? LEGACY_COLORS.darkGreyDisabled
-        : COLORS.black90,
-      backgroundColor: Boolean(state.isSelected)
-        ? LEGACY_COLORS.lightBlue
-=======
         ? COLORS.grey50Disabled
         : COLORS.darkBlackEnabled,
       backgroundColor: Boolean(state.isSelected)
         ? COLORS.lightBlue
->>>>>>> 9147da8d
         : COLORS.white,
       '&:hover': {
         backgroundColor: COLORS.lightBlue,
@@ -137,11 +122,7 @@
     placeholder: (styles: CSSObjectWithLabel) => ({
       ...styles,
       marginLeft: SPACING.spacing8,
-<<<<<<< HEAD
-      color: COLORS.black90,
-=======
       color: COLORS.darkBlackEnabled,
->>>>>>> 9147da8d
       fontSize: TYPOGRAPHY.fontSizeP,
       marginTop: '0.2rem',
     }),
