import * as React from 'react'
import { css } from 'styled-components'
import { Icon, COLORS, Box, SPACING, TYPOGRAPHY } from '@opentrons/components'

export interface CheckboxFieldProps {
  /** change handler */
  onChange: React.ChangeEventHandler
  /** checkbox is checked if value is true */
  value?: boolean
  /** name of field in form */
  name?: string
  /** label text for checkbox */
  label?: string
  /** checkbox is disabled if value is true */
  disabled?: boolean
  /** html tabindex property */
  tabIndex?: number
  /** props passed into label div. TODO IMMEDIATELY what is the Flow type? */
  labelProps?: React.ComponentProps<'div'>
  /** if true, render indeterminate icon */
  isIndeterminate?: boolean
}

const INPUT_STYLE = css`
  position: absolute;
  overflow: hidden;
  clip: rect(0 0 0 0);
  height: ${SPACING.spacingXXS};
  width: ${SPACING.spacingXXS};
  margin: -1px;
  padding: 0;
  border: 0;
`
const OUTER_STYLE = css`
  @apply --font-form-default;

  display: flex;
  align-items: center;
  line-height: 1;
`

const INNER_STYLE_VALUE = css`
<<<<<<< HEAD
  width: 1.25rem;
  min-width: 1.25rem;
  color: ${COLORS.blueEnabled};
=======
  width: ${SPACING.spacingM};
  min-width: ${SPACING.spacingM};
  color: ${COLORS.blue};
>>>>>>> 0c9530e4
  display: flex;
  border-radius: ${SPACING.spacingXXS};
  justify-content: center;
  align-items: center;

  &:hover {
    cursor: pointer;
    color: ${COLORS.blueHover};
  }

  &:active {
    color: ${COLORS.bluePressed};
  }

  &:focus {
    box-shadow: 0 0 0 3px ${COLORS.focus};
  }
  &:disabled {
    color: ${COLORS.bluePressed};
  }
`

const INNER_STYLE_NO_VALUE = css`
  width: ${SPACING.spacingM};
  min-width: ${SPACING.spacingM};
  color: ${COLORS.darkGreyEnabled};
  display: flex;
  border-radius: ${SPACING.spacingXXS};
  justify-content: center;
  align-items: center;

  &:hover {
    cursor: pointer;
    color: ${COLORS.darkGreyHover};
  }

  &:active {
    color: ${COLORS.darkGreyPressed};
  }

  &:focus {
    box-shadow: 0 0 0 3px ${COLORS.focus};
  }
  &:disabled {
    color: ${COLORS.darkGreyPressed};
  }
`

const LABEL_TEXT_STYLE = css`
  font-size: ${TYPOGRAPHY.fontSizeP};
  font-weight: ${TYPOGRAPHY.fontWeightRegular};
  color: ${COLORS.darkBlack};
  flex: 0 0 auto;
  padding: ${SPACING.spacing3} ${SPACING.spacing3};

  &:empty {
    padding: 0;
  }
`

export function CheckboxField(props: CheckboxFieldProps): JSX.Element {
  const indeterminate = props.isIndeterminate ? 'true' : undefined

  return (
    <label css={OUTER_STYLE}>
      {props.isIndeterminate ? (
        <Icon name={'minus-box'} width="100%" css={INNER_STYLE_VALUE} />
      ) : (
        <Icon
          css={props.value ? INNER_STYLE_VALUE : INNER_STYLE_NO_VALUE}
          name={props.value ? 'ot-checkbox' : 'checkbox-blank-outline'}
          width="100%"
        />
      )}
      <input
        css={INPUT_STYLE}
        type="checkbox"
        name={props.name}
        checked={props.value || false}
        disabled={props.disabled}
        onChange={props.onChange}
        tabIndex={0}
        /* @ts-expect-error */
        indeterminate={indeterminate}
      />
      <Box css={LABEL_TEXT_STYLE} tabIndex={0}>
        {props.label}
      </Box>
    </label>
  )
}<|MERGE_RESOLUTION|>--- conflicted
+++ resolved
@@ -40,15 +40,9 @@
 `
 
 const INNER_STYLE_VALUE = css`
-<<<<<<< HEAD
-  width: 1.25rem;
-  min-width: 1.25rem;
-  color: ${COLORS.blueEnabled};
-=======
   width: ${SPACING.spacingM};
   min-width: ${SPACING.spacingM};
-  color: ${COLORS.blue};
->>>>>>> 0c9530e4
+  color: ${COLORS.blueEnabled};
   display: flex;
   border-radius: ${SPACING.spacingXXS};
   justify-content: center;
@@ -100,7 +94,7 @@
 const LABEL_TEXT_STYLE = css`
   font-size: ${TYPOGRAPHY.fontSizeP};
   font-weight: ${TYPOGRAPHY.fontWeightRegular};
-  color: ${COLORS.darkBlack};
+  color: ${COLORS.darkBlackEnabled};
   flex: 0 0 auto;
   padding: ${SPACING.spacing3} ${SPACING.spacing3};
 
