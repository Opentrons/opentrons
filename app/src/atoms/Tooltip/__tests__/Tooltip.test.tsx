--- conflicted
+++ resolved
@@ -3,10 +3,6 @@
   renderWithProviders,
   TOOLTIP_TOP,
   SPACING,
-<<<<<<< HEAD
-  LEGACY_COLORS,
-=======
->>>>>>> e1f5673b
   COLORS,
   POSITION_ABSOLUTE,
 } from '@opentrons/components'
