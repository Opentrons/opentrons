--- conflicted
+++ resolved
@@ -21,11 +21,7 @@
   return (
     <SharedTooltip
       {...tooltipProps}
-<<<<<<< HEAD
-      backgroundColor={COLORS.black90}
-=======
       backgroundColor={COLORS.darkBlackEnabled}
->>>>>>> 9147da8d
       fontSize={TYPOGRAPHY.fontSizeCaption}
       width={width}
       {...styleProps}
