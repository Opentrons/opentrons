import * as React from 'react'
import { css } from 'styled-components'
<<<<<<< HEAD
import { LEGACY_COLORS,
  COLORS, Box } from '@opentrons/components'
=======
import { COLORS, Box } from '@opentrons/components'
>>>>>>> e1f5673b

import type { FlattenSimpleInterpolation } from 'styled-components'

interface ProgressBarProps {
  /** the completed progress the range 0-100  */
  percentComplete: number
  /** extra styles to be applied to container  */
  outerStyles?: FlattenSimpleInterpolation
  /** extra styles to be filled progress element */
  innerStyles?: FlattenSimpleInterpolation
  /** extra elements to be rendered within container */
  children?: React.ReactNode
}

export function ProgressBar({
  percentComplete,
  outerStyles,
  innerStyles,
  children,
}: ProgressBarProps): JSX.Element {
  const ratio = percentComplete / 100
  const progress = ratio > 1 ? '100%' : `${String(ratio * 100)}%`

  const LINER_PROGRESS_CONTAINER_STYLE = css`
    height: 0.5rem;
    background: ${COLORS.white};
    padding: 0;
    width: 100%;
    margin: 0;
    overflow: hidden;
    border-radius: 0;
    ${outerStyles}
  `

  const LINER_PROGRESS_FILLER_STYLE = css`
    height: 0.5rem;
    width: ${progress};
    background: ${COLORS.blueEnabled};
    transition: width 0.5s ease-in-out;
    webkit-transition: width 0.5s ease-in-out;
    moz-transition: width 0.5s ease-in-out;
    o-transition: width 0.5s ease-in-out;
    display: flex;
    align-items: center;
    justify-content: right;
    border-radius: inherit;
    ${innerStyles}
  `

  return (
    <Box
      role="progressbar"
      css={LINER_PROGRESS_CONTAINER_STYLE}
      data-testid="ProgressBar_Container"
    >
      <Box css={LINER_PROGRESS_FILLER_STYLE} data-testid="ProgressBar_Bar" />
      {children}
    </Box>
  )
}<|MERGE_RESOLUTION|>--- conflicted
+++ resolved
@@ -1,11 +1,6 @@
 import * as React from 'react'
 import { css } from 'styled-components'
-<<<<<<< HEAD
-import { LEGACY_COLORS,
-  COLORS, Box } from '@opentrons/components'
-=======
 import { COLORS, Box } from '@opentrons/components'
->>>>>>> e1f5673b
 
 import type { FlattenSimpleInterpolation } from 'styled-components'
 
