import styled from 'styled-components'
import {
  SPACING,
  COLORS,
  LEGACY_COLORS,
  TYPOGRAPHY,
  ALIGN_CENTER,
  RESPONSIVENESS,
  StyleProps,
} from '@opentrons/components'

interface ButtonProps extends StyleProps {
  /** optional isAlert boolean to turn the background red, only seen in ODD */
  isAlert?: boolean
}
export const MenuItem = styled.button<ButtonProps>`
  text-align: ${TYPOGRAPHY.textAlignLeft};
  font-size: ${TYPOGRAPHY.fontSizeP};
<<<<<<< HEAD
  background-color: ${LEGACY_COLORS.transparent};
  color: ${COLORS.black90};
=======
  background-color: ${COLORS.transparent};
  color: ${LEGACY_COLORS.darkBlackEnabled};
>>>>>>> af8d9482
  padding: ${SPACING.spacing8} ${SPACING.spacing12} ${SPACING.spacing8}
    ${SPACING.spacing12};

  &:hover,
  &:active {
    background-color: ${LEGACY_COLORS.lightBlue};
  }

  &:disabled {
    background-color: ${COLORS.transparent};
    color: ${LEGACY_COLORS.black}${LEGACY_COLORS.opacity50HexCode};
  }

  @media ${RESPONSIVENESS.touchscreenMediaQuerySpecs} {
    align-items: ${ALIGN_CENTER};
    text-align: ${TYPOGRAPHY.textAlignCenter};
    font-size: ${TYPOGRAPHY.fontSize28};
    background-color: ${({ isAlert }) =>
<<<<<<< HEAD
      isAlert ? LEGACY_COLORS.errorEnabled : LEGACY_COLORS.transparent};
    color: ${({ isAlert }) => (isAlert ? COLORS.white : COLORS.black90)};
=======
      isAlert ? LEGACY_COLORS.errorEnabled : COLORS.transparent};
    color: ${({ isAlert }) =>
      isAlert ? LEGACY_COLORS.white : LEGACY_COLORS.darkBlackEnabled};
>>>>>>> af8d9482
    padding: ${SPACING.spacing24};
    height: 5.5rem;
    line-height: ${TYPOGRAPHY.lineHeight36};
    &:hover,
    &:active {
      background-color: ${({ isAlert }) =>
        isAlert ? LEGACY_COLORS.errorEnabled : LEGACY_COLORS.darkBlack20};
    }

    &:disabled {
      background-color: ${({ isAlert }) =>
<<<<<<< HEAD
        isAlert ? LEGACY_COLORS.errorEnabled : LEGACY_COLORS.transparent};
      color: ${({ isAlert }) =>
        isAlert ? COLORS.white : LEGACY_COLORS.darkBlack60};
=======
        isAlert ? LEGACY_COLORS.errorEnabled : COLORS.transparent};
      color: ${({ isAlert }) => (isAlert ? LEGACY_COLORS.white : LEGACY_COLORS.darkBlack60)};
>>>>>>> af8d9482
    }
  }
`<|MERGE_RESOLUTION|>--- conflicted
+++ resolved
@@ -16,13 +16,8 @@
 export const MenuItem = styled.button<ButtonProps>`
   text-align: ${TYPOGRAPHY.textAlignLeft};
   font-size: ${TYPOGRAPHY.fontSizeP};
-<<<<<<< HEAD
-  background-color: ${LEGACY_COLORS.transparent};
+  background-color: ${COLORS.transparent};
   color: ${COLORS.black90};
-=======
-  background-color: ${COLORS.transparent};
-  color: ${LEGACY_COLORS.darkBlackEnabled};
->>>>>>> af8d9482
   padding: ${SPACING.spacing8} ${SPACING.spacing12} ${SPACING.spacing8}
     ${SPACING.spacing12};
 
@@ -41,14 +36,8 @@
     text-align: ${TYPOGRAPHY.textAlignCenter};
     font-size: ${TYPOGRAPHY.fontSize28};
     background-color: ${({ isAlert }) =>
-<<<<<<< HEAD
-      isAlert ? LEGACY_COLORS.errorEnabled : LEGACY_COLORS.transparent};
+      isAlert ? LEGACY_COLORS.errorEnabled : COLORS.transparent};
     color: ${({ isAlert }) => (isAlert ? COLORS.white : COLORS.black90)};
-=======
-      isAlert ? LEGACY_COLORS.errorEnabled : COLORS.transparent};
-    color: ${({ isAlert }) =>
-      isAlert ? LEGACY_COLORS.white : LEGACY_COLORS.darkBlackEnabled};
->>>>>>> af8d9482
     padding: ${SPACING.spacing24};
     height: 5.5rem;
     line-height: ${TYPOGRAPHY.lineHeight36};
@@ -60,14 +49,9 @@
 
     &:disabled {
       background-color: ${({ isAlert }) =>
-<<<<<<< HEAD
-        isAlert ? LEGACY_COLORS.errorEnabled : LEGACY_COLORS.transparent};
+        isAlert ? LEGACY_COLORS.errorEnabled : COLORS.transparent};
       color: ${({ isAlert }) =>
         isAlert ? COLORS.white : LEGACY_COLORS.darkBlack60};
-=======
-        isAlert ? LEGACY_COLORS.errorEnabled : COLORS.transparent};
-      color: ${({ isAlert }) => (isAlert ? LEGACY_COLORS.white : LEGACY_COLORS.darkBlack60)};
->>>>>>> af8d9482
     }
   }
 `