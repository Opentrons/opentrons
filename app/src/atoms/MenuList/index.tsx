--- conflicted
+++ resolved
@@ -20,13 +20,8 @@
   const { children, isOnDevice = false, onClick = null } = props
   return isOnDevice && onClick != null ? (
     <ModalShell
-<<<<<<< HEAD
-      borderRadius={BORDERS.borderRadiusSize3}
-      width="18.9375rem"
-=======
-      borderRadius={BORDERS.size4}
+      borderRadius={BORDERS.borderRadiusSize4}
       width="19.625rem"
->>>>>>> dd0ad44d
       onOutsideClick={onClick}
     >
       <Flex
