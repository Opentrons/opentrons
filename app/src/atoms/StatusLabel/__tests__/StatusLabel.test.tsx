import * as React from 'react'
import {
  C_BLUE,
  C_DARK_BLACK,
  C_DARK_GRAY,
  C_SILVER_GRAY,
  C_SKY_BLUE,
  renderWithProviders,
} from '@opentrons/components'
import { StatusLabel } from '..'

const render = (props: React.ComponentProps<typeof StatusLabel>) => {
  return renderWithProviders(<StatusLabel {...props} />)[0]
}

describe('StatusLabel', () => {
  let props: React.ComponentProps<typeof StatusLabel>

  it('renders an engaged status label with a blue background and text', () => {
    props = {
      status: 'Engaged',
      backgroundColor: C_SKY_BLUE,
      iconColor: C_BLUE,
    }
    const { getByText } = render(props)
    expect(getByText('Engaged')).toHaveStyle('backgroundColor: C_SKY_BLUE')
  })

  it('renders a disengaged status label with a blue background and text', () => {
    props = {
      status: 'Disengaged',
      backgroundColor: C_SKY_BLUE,
      iconColor: C_BLUE,
    }
    const { getByText } = render(props)
    expect(getByText('Disengaged')).toHaveStyle('backgroundColor: C_SKY_BLUE')
  })

<<<<<<< HEAD
  it('renders a status label with a pulsing icon', () => {
    props = {
      status: 'Engaged',
      backgroundColor: C_SKY_BLUE,
      iconColor: C_BLUE,
      pulse: true,
    }
    const { getByTestId } = render(props)
    const pulsingCircle = getByTestId('pulsing_status_circle')
    expect(pulsingCircle).toHaveAttribute('attributeName', 'fill')
    expect(pulsingCircle).toHaveAttribute(
      'values',
      `${props.iconColor}; transparent`
    )
    expect(pulsingCircle).toHaveAttribute('dur', '1s')
    expect(pulsingCircle).toHaveAttribute('calcMode', 'discrete')
    expect(pulsingCircle).toHaveAttribute('repeatCount', 'indefinite')
=======
  it('renders an idle status label with a gray background and text', () => {
    props = {
      status: 'Idle',
      backgroundColor: C_SILVER_GRAY,
      iconColor: C_DARK_GRAY,
      textColor: C_DARK_BLACK,
    }
    const { getByText } = render(props)
    expect(getByText('Idle')).toHaveStyle('backgroundColor: C_SILVER_GRAY')
    expect(getByText('Idle')).toHaveStyle('color: #16212d')
  })

  it('renders a holding at target status label with a blue background and text', () => {
    props = {
      status: 'holding at target',
      backgroundColor: C_SKY_BLUE,
      iconColor: C_BLUE,
    }
    const { getByText } = render(props)
    expect(getByText('holding at target')).toHaveStyle(
      'backgroundColor: C_SKY_BLUE'
    )
  })

  it('renders a cooling status label with a blue background and text', () => {
    props = {
      status: 'cooling',
      backgroundColor: C_SKY_BLUE,
      iconColor: C_BLUE,
    }
    const { getByText } = render(props)
    expect(getByText('cooling')).toHaveStyle('backgroundColor: C_SKY_BLUE')
  })

  it('renders a heating status label with a blue background and text', () => {
    props = {
      status: 'heating',
      backgroundColor: C_SKY_BLUE,
      iconColor: C_BLUE,
    }
    const { getByText } = render(props)
    expect(getByText('heating')).toHaveStyle('backgroundColor: C_SKY_BLUE')
>>>>>>> decbcbb7
  })
})<|MERGE_RESOLUTION|>--- conflicted
+++ resolved
@@ -36,25 +36,6 @@
     expect(getByText('Disengaged')).toHaveStyle('backgroundColor: C_SKY_BLUE')
   })
 
-<<<<<<< HEAD
-  it('renders a status label with a pulsing icon', () => {
-    props = {
-      status: 'Engaged',
-      backgroundColor: C_SKY_BLUE,
-      iconColor: C_BLUE,
-      pulse: true,
-    }
-    const { getByTestId } = render(props)
-    const pulsingCircle = getByTestId('pulsing_status_circle')
-    expect(pulsingCircle).toHaveAttribute('attributeName', 'fill')
-    expect(pulsingCircle).toHaveAttribute(
-      'values',
-      `${props.iconColor}; transparent`
-    )
-    expect(pulsingCircle).toHaveAttribute('dur', '1s')
-    expect(pulsingCircle).toHaveAttribute('calcMode', 'discrete')
-    expect(pulsingCircle).toHaveAttribute('repeatCount', 'indefinite')
-=======
   it('renders an idle status label with a gray background and text', () => {
     props = {
       status: 'Idle',
@@ -97,6 +78,24 @@
     }
     const { getByText } = render(props)
     expect(getByText('heating')).toHaveStyle('backgroundColor: C_SKY_BLUE')
->>>>>>> decbcbb7
+  })
+
+  it('renders a status label with a pulsing icon', () => {
+    props = {
+      status: 'Engaged',
+      backgroundColor: C_SKY_BLUE,
+      iconColor: C_BLUE,
+      pulse: true,
+    }
+    const { getByTestId } = render(props)
+    const pulsingCircle = getByTestId('pulsing_status_circle')
+    expect(pulsingCircle).toHaveAttribute('attributeName', 'fill')
+    expect(pulsingCircle).toHaveAttribute(
+      'values',
+      `${props.iconColor}; transparent`
+    )
+    expect(pulsingCircle).toHaveAttribute('dur', '1s')
+    expect(pulsingCircle).toHaveAttribute('calcMode', 'discrete')
+    expect(pulsingCircle).toHaveAttribute('repeatCount', 'indefinite')
   })
 })