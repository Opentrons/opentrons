--- conflicted
+++ resolved
@@ -1,14 +1,5 @@
 import * as React from 'react'
-<<<<<<< HEAD
-import {
-  C_SKY_BLUE,
-  LEGACY_COLORS,
-  COLORS,
-  renderWithProviders,
-} from '@opentrons/components'
-=======
 import { C_SKY_BLUE, COLORS, renderWithProviders } from '@opentrons/components'
->>>>>>> e1f5673b
 import { StatusLabel } from '..'
 
 const render = (props: React.ComponentProps<typeof StatusLabel>) => {
