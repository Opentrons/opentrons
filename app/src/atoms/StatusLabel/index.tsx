--- conflicted
+++ resolved
@@ -14,19 +14,12 @@
   status: string
   backgroundColor: string
   iconColor: string
-<<<<<<< HEAD
+  textColor?: string
   pulse?: boolean
 }
 
 export const StatusLabel = (props: StatusLabelProps): JSX.Element | null => {
-  const { status, backgroundColor, iconColor, pulse } = props
-=======
-  textColor?: string
-}
-
-export const StatusLabel = (props: StatusLabelProps): JSX.Element | null => {
-  const { status, backgroundColor, iconColor, textColor } = props
->>>>>>> decbcbb7
+  const { status, backgroundColor, iconColor, textColor, pulse } = props
 
   return (
     <Flex justifyContent={JUSTIFY_SPACE_BETWEEN}>
