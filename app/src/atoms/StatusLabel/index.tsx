--- conflicted
+++ resolved
@@ -48,11 +48,7 @@
         alignItems={ALIGN_CENTER}
         marginTop={SPACING.spacing2}
         marginBottom={SPACING.spacing2}
-<<<<<<< HEAD
-        data-testid={`status_label_${status}`}
-=======
         data-testid={`status_label_${status}_${id}`}
->>>>>>> 8d6519bd
       >
         {showIcon ? (
           <Icon
