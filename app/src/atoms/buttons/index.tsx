--- conflicted
+++ resolved
@@ -19,12 +19,8 @@
   box-shadow: none;
   color: ${COLORS.background};
   overflow: no-wrap;
-<<<<<<< HEAD
-  padding: 0.375rem 0.75rem;
-=======
   padding: ${SPACING.spacing3} ${SPACING.spacing4};
   text-transform: ${TYPOGRAPHY.textTransformNone};
->>>>>>> 75cc2f20
   white-space: nowrap;
   ${TYPOGRAPHY.labelSemiBold}
 
@@ -120,11 +116,8 @@
   color: ${COLORS.blue};
   border-radius: ${BORDERS.radiusSoftCorners};
   padding: ${SPACING.spacing3} ${SPACING.spacing4};
-<<<<<<< HEAD
-=======
   text-transform: ${TYPOGRAPHY.textTransformNone};
   background-color: ${COLORS.transparent};
->>>>>>> 75cc2f20
   ${TYPOGRAPHY.pSemiBold}
   background-color: ${COLORS.transparent};
 
