--- conflicted
+++ resolved
@@ -49,7 +49,7 @@
   background-color: ${COLORS.white};
   border-radius: ${BORDERS.radiusRoundEdge};
   box-shadow: none;
-  color: ${COLORS.blue};
+  color: ${COLORS.blueEnabled};
   overflow: no-wrap;
   padding: 0.375rem 0.75rem;
   text-transform: ${TYPOGRAPHY.textTransformNone};
@@ -61,7 +61,7 @@
     box-shadow: 0 0 0;
   }
   &:focus-visible {
-    box-shadow: 0 0 0 3px ${COLORS.warning};
+    box-shadow: 0 0 0 3px ${COLORS.warningEnabled};
   }
 
   &:disabled {
@@ -96,18 +96,13 @@
 
   ${styleProps}
 
-<<<<<<< HEAD
-  &:focus-visible {
-    box-shadow: 0 0 0 3px ${COLORS.focus};
-=======
   &:hover, &:focus {
     background-color: ${COLORS.blueHover};
     box-shadow: none;
->>>>>>> 0c9530e4
-  }
-
-  &:focus-visible {
-    box-shadow: 0 0 0 3px ${COLORS.warning};
+  }
+
+  &:focus-visible {
+    box-shadow: 0 0 0 3px ${COLORS.warningEnabled};
   }
 
   &:active {
@@ -153,35 +148,31 @@
   }
 
   &:focus-visible {
-    box-shadow: 0 0 0 3px ${COLORS.warning};
-  }
-
-  &:disabled {
-    color: ${COLORS.greyDisabled};
+    box-shadow: 0 0 0 3px ${COLORS.warningEnabled};
+  }
+
+  &:disabled {
+    color: ${COLORS.darkGreyDisabled};
   }
 `
 
 const TOGGLE_ENABLED_STYLES = css`
-  color: ${COLORS.blue};
+  color: ${COLORS.blueEnabled};
 
   &:hover {
     color: ${COLORS.blueHover};
   }
 
   &:focus-visible {
-    box-shadow: 0 0 0 3px ${COLORS.warning};
-  }
-
-  &:disabled {
-    color: ${COLORS.greyDisabled};
+    box-shadow: 0 0 0 3px ${COLORS.warningEnabled};
+  }
+
+  &:disabled {
+    color: ${COLORS.darkGreyDisabled};
   }
 `
 
 export const ToggleButton = (props: ToggleBtnProps): JSX.Element => {
-<<<<<<< HEAD
-  const color = props.toggledOn ? COLORS.blueEnabled : COLORS.darkGreyEnabled
-  return <ToggleBtn size={SIZE_2} color={color} {...props} />
-=======
   return (
     <ToggleBtn
       size={SIZE_2}
@@ -201,7 +192,7 @@
   props: SubmitPrimaryButtonProps
 ): JSX.Element => {
   const SUBMIT_INPUT_STYLE = css`
-    background-color: ${COLORS.blue};
+    background-color: ${COLORS.blueEnabled};
     border-radius: ${BORDERS.radiusSoftCorners};
     padding: ${SPACING.spacing3} ${SPACING.spacing4};
     color: ${COLORS.white};
@@ -213,7 +204,7 @@
     ${styleProps}
 
     &:focus-visible {
-      box-shadow: 0 0 0 3px ${COLORS.warning};
+      box-shadow: 0 0 0 3px ${COLORS.warningEnabled};
     }
 
     &:hover {
@@ -226,10 +217,9 @@
     }
 
     &:disabled {
-      background-color: ${COLORS.greyDisabled};
-      color: ${COLORS.disabled};
+      background-color: ${COLORS.darkGreyDisabled};
+      color: ${COLORS.disabled}; // COLOR-TODO #a0a0a0
     }
   `
   return <input {...props} css={SUBMIT_INPUT_STYLE} type="submit" />
->>>>>>> 0c9530e4
 }