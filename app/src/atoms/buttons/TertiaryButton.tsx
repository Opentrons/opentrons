import styled from 'styled-components'
import {
  NewPrimaryBtn,
  SPACING,
  COLORS,
  BORDERS,
  TYPOGRAPHY,
  styleProps,
} from '@opentrons/components'

export const TertiaryButton = styled(NewPrimaryBtn)`
  background-color: ${COLORS.blueEnabled};
  border-radius: ${BORDERS.radiusRoundEdge};
  box-shadow: none;
  color: ${COLORS.grey35};
  overflow: no-wrap;
  padding-left: ${SPACING.spacing16};
  padding-right: ${SPACING.spacing16};
  text-transform: ${TYPOGRAPHY.textTransformNone};
  white-space: nowrap;
  ${TYPOGRAPHY.labelSemiBold}

  ${styleProps}

  &:hover {
    background-color: ${COLORS.blueHover};
    box-shadow: none;
  }

  &:active {
    background-color: ${COLORS.bluePressed};
  }

  &:focus-visible {
<<<<<<< HEAD
    box-shadow: 0 0 0 3px ${COLORS.blue50};
=======
    box-shadow: 0 0 0 3px ${COLORS.fundamentalsFocus};
>>>>>>> 9147da8d
  }

  &:disabled {
    background-color: ${COLORS.grey50Disabled};
    color: ${COLORS.grey40};
  }
`<|MERGE_RESOLUTION|>--- conflicted
+++ resolved
@@ -32,11 +32,7 @@
   }
 
   &:focus-visible {
-<<<<<<< HEAD
-    box-shadow: 0 0 0 3px ${COLORS.blue50};
-=======
     box-shadow: 0 0 0 3px ${COLORS.fundamentalsFocus};
->>>>>>> 9147da8d
   }
 
   &:disabled {
