--- conflicted
+++ resolved
@@ -1,12 +1,7 @@
 import * as React from 'react'
 import { css } from 'styled-components'
 
-<<<<<<< HEAD
-import { Btn, Icon, LEGACY_COLORS,
-  COLORS, SIZE_1, SIZE_2 } from '@opentrons/components'
-=======
 import { Btn, Icon, COLORS, SIZE_1, SIZE_2 } from '@opentrons/components'
->>>>>>> e1f5673b
 
 import type { StyleProps } from '@opentrons/components'
 
