import * as React from 'react'
import { useTranslation } from 'react-i18next'
import { css } from 'styled-components'

import {
  Btn,
  Flex,
  Icon,
  ALIGN_CENTER,
  BORDERS,
  COLORS,
  DIRECTION_ROW,
  POSITION_FIXED,
  SPACING,
  TYPOGRAPHY,
} from '@opentrons/components'
import { StyledText } from '../text'

import type { IconName, StyleProps } from '@opentrons/components'

interface FloatingActionButtonProps extends StyleProps {
  buttonText?: React.ReactNode
  disabled?: boolean
  iconName?: IconName
  onClick: React.MouseEventHandler
}

export function FloatingActionButton(
  props: FloatingActionButtonProps
): JSX.Element {
  const { t } = useTranslation('protocol_setup')
  const {
    buttonText = t('map_view'),
    disabled = false,
    iconName = 'deck-map',
    ...buttonProps
  } = props

<<<<<<< HEAD
  const contentColor = disabled ? LEGACY_COLORS.darkBlack60 : COLORS.white
=======
  const contentColor = disabled ? COLORS.grey50 : COLORS.white
>>>>>>> 9147da8d
  const FLOATING_ACTION_BUTTON_STYLE = css`
    background-color: ${COLORS.highlightPurple1};
    border-radius: ${BORDERS.borderRadiusSize5};
    box-shadow: ${BORDERS.shadowBig};
    color: ${contentColor};
    cursor: default;

    &:active {
      background-color: ${COLORS.highlightPurple1Pressed};
    }

    &:focus-visible {
<<<<<<< HEAD
      border-color: ${COLORS.blue50};
=======
      border-color: ${COLORS.fundamentalsFocus};
>>>>>>> 9147da8d
      border-width: ${SPACING.spacing4};
      box-shadow: ${BORDERS.shadowBig};
    }

    &:disabled {
      background-color: ${COLORS.grey35};
      color: ${contentColor};
    }
  `

  return (
    <Btn
      bottom={SPACING.spacing24}
      css={FLOATING_ACTION_BUTTON_STYLE}
      disabled={disabled}
      fontSize={TYPOGRAPHY.fontSize28}
      fontWeight={TYPOGRAPHY.fontWeightSemiBold}
      lineHeight={TYPOGRAPHY.lineHeight36}
      padding={`${SPACING.spacing12} ${SPACING.spacing24}`}
      position={POSITION_FIXED}
      right={SPACING.spacing24}
      {...buttonProps}
    >
      <Flex
        alignItems={ALIGN_CENTER}
        flexDirection={DIRECTION_ROW}
        gridGap={SPACING.spacing8}
      >
        <Icon
          color={contentColor}
          height="3rem"
          name={iconName}
          width="3.75rem"
        />
        <StyledText>{buttonText}</StyledText>
      </Flex>
    </Btn>
  )
}<|MERGE_RESOLUTION|>--- conflicted
+++ resolved
@@ -36,11 +36,7 @@
     ...buttonProps
   } = props
 
-<<<<<<< HEAD
-  const contentColor = disabled ? LEGACY_COLORS.darkBlack60 : COLORS.white
-=======
   const contentColor = disabled ? COLORS.grey50 : COLORS.white
->>>>>>> 9147da8d
   const FLOATING_ACTION_BUTTON_STYLE = css`
     background-color: ${COLORS.highlightPurple1};
     border-radius: ${BORDERS.borderRadiusSize5};
@@ -53,11 +49,7 @@
     }
 
     &:focus-visible {
-<<<<<<< HEAD
-      border-color: ${COLORS.blue50};
-=======
       border-color: ${COLORS.fundamentalsFocus};
->>>>>>> 9147da8d
       border-width: ${SPACING.spacing4};
       box-shadow: ${BORDERS.shadowBig};
     }
