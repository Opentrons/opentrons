--- conflicted
+++ resolved
@@ -13,13 +13,8 @@
   <SmallButton {...args} />
 )
 
-<<<<<<< HEAD
-export const Default = Template.bind({})
-Default.args = {
-=======
 export const Primary = Template.bind({})
 Primary.args = {
->>>>>>> c52731a1
   buttonType: 'primary',
   buttonText: 'Button text',
 }
@@ -30,13 +25,8 @@
   buttonText: 'Button text',
 }
 
-<<<<<<< HEAD
-export const Alt = Template.bind({})
-Alt.args = {
-=======
 export const Secondary = Template.bind({})
 Secondary.args = {
->>>>>>> c52731a1
   buttonType: 'secondary',
   buttonText: 'Button text',
 }
@@ -53,13 +43,8 @@
   buttonText: 'Button text',
 }
 
-<<<<<<< HEAD
-export const StartIconDefault = Template.bind({})
-StartIconDefault.args = {
-=======
 export const StartIconPrimary = Template.bind({})
 StartIconPrimary.args = {
->>>>>>> c52731a1
   buttonType: 'primary',
   buttonText: 'Button text',
   iconPlacement: 'startIcon',
@@ -74,13 +59,8 @@
   iconName: 'play-round-corners',
 }
 
-<<<<<<< HEAD
-export const AltRounded = Template.bind({})
-AltRounded.args = {
-=======
 export const SecondaryRounded = Template.bind({})
 SecondaryRounded.args = {
->>>>>>> c52731a1
   buttonType: 'secondary',
   buttonText: 'Button text',
   buttonCategory: 'rounded',
