--- conflicted
+++ resolved
@@ -25,11 +25,7 @@
   body {
     width: 100%;
     height: 100%;
-<<<<<<< HEAD
-    color: ${COLORS.black90};
-=======
     color: ${COLORS.darkBlackEnabled};
->>>>>>> 9147da8d
   }
 
   a {
