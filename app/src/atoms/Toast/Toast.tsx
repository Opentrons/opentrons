--- conflicted
+++ resolved
@@ -123,16 +123,10 @@
       borderWidth={SPACING.spacingXXS}
       border={BORDER_STYLE_SOLID}
       backgroundColor={toastStyleByType[type].backgroundColor}
-<<<<<<< HEAD
-      padding={`${String(SPACING.spacing3)} ${String(
-        SPACING.spacing3
-      )} ${String(SPACING.spacing3)} 0.75rem`}
-=======
       // adjust padding when heading is present and creates extra column
       padding={`${heading != null ? SPACING.spacing2 : SPACING.spacing3} ${
         SPACING.spacing3
       } ${heading != null ? SPACING.spacing2 : SPACING.spacing3} 0.75rem`}
->>>>>>> 80b9f68c
       data-testid={`Toast_${type}`}
       maxWidth="88%"
       minWidth="24rem"
