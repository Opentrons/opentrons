--- conflicted
+++ resolved
@@ -49,13 +49,8 @@
         margin="0 auto"
         padding={SPACING.spacing4}
         position={POSITION_RELATIVE}
-<<<<<<< HEAD
-        boxShadow={'0px 1px 3px rgba(0, 0, 0, 0.3)'}
+        boxShadow="0px 1px 3px rgba(0, 0, 0, 0.3)"
         border={`1px solid ${COLORS.medGreyEnabled}`}
-=======
-        boxShadow="0px 1px 3px rgba(0, 0, 0, 0.3)"
-        border={`1px solid ${COLORS.medGrey}`}
->>>>>>> b04912f0
         backgroundColor={COLORS.white}
         maxHeight="100%"
         overflowY="auto"
