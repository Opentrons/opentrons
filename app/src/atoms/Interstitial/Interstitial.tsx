import * as React from 'react'
import {
  Box,
  Flex,
  POSITION_ABSOLUTE,
  DIRECTION_COLUMN,
  JUSTIFY_FLEX_START,
  POSITION_RELATIVE,
  COLORS,
  TYPOGRAPHY,
  SPACING,
  Overlay,
} from '@opentrons/components'
import {
  InterstitialTitleBar,
  InterstitialTitleBarProps,
} from './InterstitiallTitleBar'
export interface InterstitialProps {
  titleBar: InterstitialTitleBarProps
  contentsClassName?: string
  heading?: React.ReactNode
  children?: React.ReactNode
  innerProps?: React.ComponentProps<typeof Box>
  outerProps?: React.ComponentProps<typeof Box>
}

export function Interstitial(props: InterstitialProps): JSX.Element {
  const { titleBar, heading, innerProps = {}, outerProps = {} } = props

  return (
    <Box
      flexDirection={DIRECTION_COLUMN}
      position={POSITION_ABSOLUTE}
      left="0"
      right="0"
      top="0"
      bottom="0"
      justifyContent={JUSTIFY_FLEX_START}
      padding={`${SPACING.spacing40} ${SPACING.spacing48} ${SPACING.spacing16} ${SPACING.spacing48}`}
      data-testid="interstitial"
      {...outerProps}
    >
      <Overlay backgroundColor={COLORS.white} />

      <InterstitialTitleBar {...titleBar} />
      <Box
        zIndex="1"
        width="auto"
        margin="0 auto"
        padding={SPACING.spacing16}
        position={POSITION_RELATIVE}
        boxShadow="0px 1px 3px rgba(0, 0, 0, 0.3)"
<<<<<<< HEAD
        border={`1px solid ${String(LEGACY_COLORS.medGreyEnabled)}`}
=======
        border={`1px solid ${String(COLORS.grey35)}`}
>>>>>>> 9147da8d
        backgroundColor={COLORS.white}
        maxHeight="100%"
        overflowY="auto"
        paddingTop={SPACING.spacing16}
        {...innerProps}
      >
        {heading != null ? (
          <Flex
            marginTop="0"
            marginBottom={SPACING.spacing16}
            textTransform={TYPOGRAPHY.textTransformCapitalize}
            fontWeight={TYPOGRAPHY.fontWeightBold}
          >
            <h3>{heading}</h3>
          </Flex>
        ) : null}
        {props.children}
      </Box>
    </Box>
  )
}<|MERGE_RESOLUTION|>--- conflicted
+++ resolved
@@ -50,11 +50,7 @@
         padding={SPACING.spacing16}
         position={POSITION_RELATIVE}
         boxShadow="0px 1px 3px rgba(0, 0, 0, 0.3)"
-<<<<<<< HEAD
-        border={`1px solid ${String(LEGACY_COLORS.medGreyEnabled)}`}
-=======
         border={`1px solid ${String(COLORS.grey35)}`}
->>>>>>> 9147da8d
         backgroundColor={COLORS.white}
         maxHeight="100%"
         overflowY="auto"
