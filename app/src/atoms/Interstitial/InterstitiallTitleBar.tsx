import * as React from 'react'
import { css } from 'styled-components'
import {
  Btn,
  ButtonProps,
  Icon,
  POSITION_ABSOLUTE,
  SPACING,
  TYPOGRAPHY,
  Flex,
<<<<<<< HEAD
  LEGACY_COLORS,
=======
>>>>>>> e1f5673b
  COLORS,
  DIRECTION_ROW,
  JUSTIFY_SPACE_BETWEEN,
} from '@opentrons/components'
import { StyledText } from '../text'

export interface InterstitialTitleBarProps {
  title: React.ReactNode
  exit?: ButtonProps
}

const TITLE_BAR = css`
  position: ${POSITION_ABSOLUTE};
  top: 0;
  left: 0;
  right: 0;
  width: 100%;
  z-index: 3;
`

export function InterstitialTitleBar(
  props: InterstitialTitleBarProps
): JSX.Element {
  const { title, exit } = props

  return (
    <Flex
      width="100%"
      backgroundColor={COLORS.darkBlackEnabled}
      color={COLORS.white}
      flexDirection={DIRECTION_ROW}
      justifyContent={JUSTIFY_SPACE_BETWEEN}
      css={TITLE_BAR}
      data-testid="titlebar"
    >
      <Flex padding={SPACING.spacing4} data-testid={`titlebar_${title}`}>
        <Icon
          name="ot-logo"
          width={TYPOGRAPHY.lineHeight18}
          height={TYPOGRAPHY.lineHeight18}
          paddingTop={SPACING.spacing2}
          aria-label="ot-logo"
        />
        <Flex
          paddingLeft={SPACING.spacing4}
          fontWeight={TYPOGRAPHY.fontWeightSemiBold}
          fontSize={TYPOGRAPHY.fontSizeH3}
        >
          {title}
        </Flex>
      </Flex>
      {exit != null && (
        <Flex
          paddingRight={TYPOGRAPHY.fontSizeH6}
          data-testid={`titlebar_${exit.title}`}
        >
          <StyledText
            paddingRight={SPACING.spacing8}
            paddingTop={SPACING.spacing4}
            fontWeight={TYPOGRAPHY.fontWeightRegular}
            fontSize={TYPOGRAPHY.fontSizeH3}
            textTransform={TYPOGRAPHY.textTransformCapitalize}
          >
            {exit.title}
          </StyledText>
          <Btn
            size="1.5rem"
            onClick={exit.onClick}
            paddingTop="3px"
            aria-label="close_btn"
          >
            <Icon name="close" aria-label="close" color={COLORS.white} />
          </Btn>
        </Flex>
      )}
    </Flex>
  )
}<|MERGE_RESOLUTION|>--- conflicted
+++ resolved
@@ -8,10 +8,6 @@
   SPACING,
   TYPOGRAPHY,
   Flex,
-<<<<<<< HEAD
-  LEGACY_COLORS,
-=======
->>>>>>> e1f5673b
   COLORS,
   DIRECTION_ROW,
   JUSTIFY_SPACE_BETWEEN,
