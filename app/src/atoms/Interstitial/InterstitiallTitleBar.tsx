--- conflicted
+++ resolved
@@ -36,11 +36,7 @@
   return (
     <Flex
       width="100%"
-<<<<<<< HEAD
-      backgroundColor={COLORS.black90}
-=======
       backgroundColor={COLORS.darkBlackEnabled}
->>>>>>> 9147da8d
       color={COLORS.white}
       flexDirection={DIRECTION_ROW}
       justifyContent={JUSTIFY_SPACE_BETWEEN}
