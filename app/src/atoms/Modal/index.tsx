import * as React from 'react'
import { css } from 'styled-components'
import {
  Btn,
  Icon,
  BaseModal,
  BaseModalProps,
  TYPOGRAPHY,
  Flex,
  ALIGN_CENTER,
  JUSTIFY_SPACE_BETWEEN,
  SPACING,
  COLORS,
  BORDERS,
} from '@opentrons/components'

import { StyledText } from '../text'
import { Divider } from '../structure'

import type { IconProps } from '@opentrons/components'

type ModalType = 'info' | 'warning' | 'error'
export interface ModalProps extends BaseModalProps {
  type?: ModalType
  onClose?: React.MouseEventHandler
  closeOnOutsideClick?: boolean
  title?: React.ReactNode
  children?: React.ReactNode
  icon?: IconProps
}

const closeIconStyles = css`
  display: flex;
  justify-content: center;
  align-items: center;
  border-radius: 14px;
  width: ${SPACING.spacingL};
  height: ${SPACING.spacingL};
  &:hover {
    background-color: #16212d26;
  }

  &:active {
    background-color: #16212d40;
  }
`

export const Modal = (props: ModalProps): JSX.Element => {
  const {
    type = 'info',
    onClose,
    closeOnOutsideClick,
    title,
    children,
    maxHeight,
  } = props
  const header =
    title != null ? (
      <>
        <Flex
          alignItems={ALIGN_CENTER}
          justifyContent={JUSTIFY_SPACE_BETWEEN}
          paddingX={SPACING.spacing5}
          paddingY={SPACING.spacing4}
        >
          <Flex>
            {['error', 'warning'].includes(type) ? (
              <Icon
<<<<<<< HEAD
                name="alert-circle"
                color={
                  type === 'error' ? COLORS.errorEnabled : COLORS.warningEnabled
                }
=======
                name="ot-alert"
                color={type === 'error' ? COLORS.error : COLORS.warning}
>>>>>>> 0c9530e4
                size={SPACING.spacingM}
                marginRight={SPACING.spacing3}
              />
            ) : null}
            <StyledText as="h3" fontWeight={TYPOGRAPHY.fontWeightSemiBold}>
              {title}
            </StyledText>
          </Flex>
          {onClose != null && (
            <Btn
              onClick={onClose}
              css={closeIconStyles}
              data-testid={`Modal_icon_close_${
                typeof title === 'string' ? title : ''
              }`}
            >
              <Icon
                name={'close'}
                width={SPACING.spacing5}
                height={SPACING.spacing5}
              />
            </Btn>
          )}
        </Flex>
        <Divider width="100%" marginY="0" />
      </>
    ) : null

  return (
    <BaseModal
      width={props.width ? props.width : '31.25rem'}
      noHeaderStyles
      header={header}
      css={css`
        border-radius: ${BORDERS.radiusSoftCorners};
        box-shadow: ${BORDERS.smallDropShadow};
        max-height: ${maxHeight};
      `}
      onOutsideClick={closeOnOutsideClick ? onClose : undefined}
    >
      {children}
    </BaseModal>
  )
}<|MERGE_RESOLUTION|>--- conflicted
+++ resolved
@@ -66,15 +66,10 @@
           <Flex>
             {['error', 'warning'].includes(type) ? (
               <Icon
-<<<<<<< HEAD
-                name="alert-circle"
+                name="ot-alert"
                 color={
                   type === 'error' ? COLORS.errorEnabled : COLORS.warningEnabled
                 }
-=======
-                name="ot-alert"
-                color={type === 'error' ? COLORS.error : COLORS.warning}
->>>>>>> 0c9530e4
                 size={SPACING.spacingM}
                 marginRight={SPACING.spacing3}
               />
