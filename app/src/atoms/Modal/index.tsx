import * as React from 'react'

import {
<<<<<<< HEAD
  Box,
=======
  Btn,
>>>>>>> cec2b383
  Icon,
  BaseModal,
  BaseModalProps,
  TYPOGRAPHY,
  Flex,
  ALIGN_CENTER,
  JUSTIFY_SPACE_BETWEEN,
  SPACING,
  COLORS,
} from '@opentrons/components'

import { StyledText } from '../text'
import { Divider } from '../structure'
import { StyledText } from '../text'
import type { IconProps } from '@opentrons/components'

type ModalType = 'info' | 'warning' | 'error'
interface ModalProps extends BaseModalProps {
  type?: ModalType
  onClose?: React.MouseEventHandler
  title?: React.ReactNode
  children?: React.ReactNode
  icon?: IconProps
  iconColor?: string
}

export const Modal = (props: ModalProps): JSX.Element => {
  const { type = 'info', onClose, title, children } = props
  const header =
    title != null ? (
      <>
        <Flex
          alignItems={ALIGN_CENTER}
          justifyContent={JUSTIFY_SPACE_BETWEEN}
          paddingX={SPACING.spacing5}
          paddingY={SPACING.spacing4}
        >
<<<<<<< HEAD
          <Flex alignItems={ALIGN_CENTER}>
            {props.icon != null && (
              <Icon
                name={props.icon.name}
                color={props.iconColor}
                width={SPACING.spacing5}
                height={SPACING.spacing5}
                marginRight={SPACING.spacing3}
              />
            )}
            <StyledText as="h3" css={TYPOGRAPHY.h3SemiBold}>
              {props.title}
            </StyledText>
          </Flex>
          {props.onClose != null && (
            <Box
              onClick={props.onClose}
              role="button"
              alignItems={ALIGN_CENTER}
            >
=======
          <Flex>
            {['error', 'warning'].includes(type) ? (
              <Icon
                name="alert-circle"
                color={type === 'error' ? COLORS.error : COLORS.warning}
                size={SPACING.spacingM}
                marginRight={SPACING.spacing3}
              />
            ) : null}
            <StyledText as="h3" fontWeight={TYPOGRAPHY.fontWeightSemiBold}>
              {title}
            </StyledText>
          </Flex>
          {onClose != null && (
            <Btn onClick={onClose}>
>>>>>>> cec2b383
              <Icon
                name={'close'}
                width={SPACING.spacing5}
                height={SPACING.spacing5}
              />
            </Btn>
          )}
        </Flex>
        <Divider width="100%" marginY="0" />
      </>
    ) : null

  return (
    <BaseModal width={'31.25rem'} noHeaderStyles header={header}>
      {children}
    </BaseModal>
  )
}<|MERGE_RESOLUTION|>--- conflicted
+++ resolved
@@ -1,11 +1,7 @@
 import * as React from 'react'
 
 import {
-<<<<<<< HEAD
-  Box,
-=======
   Btn,
->>>>>>> cec2b383
   Icon,
   BaseModal,
   BaseModalProps,
@@ -43,28 +39,6 @@
           paddingX={SPACING.spacing5}
           paddingY={SPACING.spacing4}
         >
-<<<<<<< HEAD
-          <Flex alignItems={ALIGN_CENTER}>
-            {props.icon != null && (
-              <Icon
-                name={props.icon.name}
-                color={props.iconColor}
-                width={SPACING.spacing5}
-                height={SPACING.spacing5}
-                marginRight={SPACING.spacing3}
-              />
-            )}
-            <StyledText as="h3" css={TYPOGRAPHY.h3SemiBold}>
-              {props.title}
-            </StyledText>
-          </Flex>
-          {props.onClose != null && (
-            <Box
-              onClick={props.onClose}
-              role="button"
-              alignItems={ALIGN_CENTER}
-            >
-=======
           <Flex>
             {['error', 'warning'].includes(type) ? (
               <Icon
@@ -80,7 +54,6 @@
           </Flex>
           {onClose != null && (
             <Btn onClick={onClose}>
->>>>>>> cec2b383
               <Icon
                 name={'close'}
                 width={SPACING.spacing5}
