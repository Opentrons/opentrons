import * as React from 'react'
import {
  DIRECTION_COLUMN,
  Flex,
  POSITION_ABSOLUTE,
  SPACING,
  VIEWPORT,
} from '@opentrons/components'
import { InputField } from '../../InputField'
import { NumericalKeyboard } from '.'

import type { Meta, StoryObj } from '@storybook/react'

const meta: Meta<typeof NumericalKeyboard> = {
  title: 'ODD/Atoms/SoftwareKeyboard/NumericalKeyboard',
  component: NumericalKeyboard,
  parameters: VIEWPORT.touchScreenViewport,
  argTypes: {
    isDecimal: {
      control: {
        type: 'boolean',
        options: [true, false],
      },
    },
    hasHyphen: {
      control: {
        type: 'boolean',
        options: [true, false],
      },
    },
  },
}

export default meta

type Story = StoryObj<typeof NumericalKeyboard>

const Keyboard = (args): JSX.Element => {
  const { isDecimal, hasHyphen } = args
<<<<<<< HEAD
  console.log(isDecimal, hasHyphen)
=======
>>>>>>> 9b242ef7
  const [showKeyboard, setShowKeyboard] = React.useState(false)
  const [value, setValue] = React.useState<string>('')
  const keyboardRef = React.useRef(null)
  return (
    <Flex flexDirection={DIRECTION_COLUMN} gridGap={SPACING.spacing16}>
      <form id="test_form">
        <InputField
          value={value}
          type="text"
          placeholder="When focusing, the numpad shows up"
          onFocus={() => {
            setShowKeyboard(true)
          }}
        />
      </form>
      <Flex
        position={POSITION_ABSOLUTE}
        top="20%"
        width="22.5rem"
        height="max-content"
      >
        {showKeyboard && (
          <NumericalKeyboard
            // eslint-disable-next-line @typescript-eslint/no-confusing-void-expression
            onChange={e => e != null && setValue(String(e))}
            keyboardRef={keyboardRef}
            isDecimal={isDecimal}
            hasHyphen={hasHyphen}
          />
        )}
      </Flex>
    </Flex>
  )
}

export const NumericalSoftwareKeyboard: Story = args => <Keyboard {...args} />
NumericalSoftwareKeyboard.args = {
  isDecimal: false,
  hasHyphen: false,
}<|MERGE_RESOLUTION|>--- conflicted
+++ resolved
@@ -37,10 +37,6 @@
 
 const Keyboard = (args): JSX.Element => {
   const { isDecimal, hasHyphen } = args
-<<<<<<< HEAD
-  console.log(isDecimal, hasHyphen)
-=======
->>>>>>> 9b242ef7
   const [showKeyboard, setShowKeyboard] = React.useState(false)
   const [value, setValue] = React.useState<string>('')
   const keyboardRef = React.useRef(null)
