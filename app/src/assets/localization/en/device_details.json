{
  "controls": "Controls",
  "lights": "Lights",
  "run_a_protocol": "Run a Protocol",
  "usb_port": "usb port {{port}}",
  "usb_hub": "usb port {{port}} via hub",
  "magdeck_gen1_height": "Height: {{height}}",
  "magdeck_gen2_height": "Height: {{height}} mm",
<<<<<<< HEAD
  "tc_lid": "Lid",
  "tc_block": "Block",
=======
>>>>>>> e5d26dd4
  "target_temp": "Target: {{temp}}°C",
  "na_temp": "Target: N/A",
  "current_temp": "Current: {{temp}}°C"
}<|MERGE_RESOLUTION|>--- conflicted
+++ resolved
@@ -6,12 +6,9 @@
   "usb_hub": "usb port {{port}} via hub",
   "magdeck_gen1_height": "Height: {{height}}",
   "magdeck_gen2_height": "Height: {{height}} mm",
-<<<<<<< HEAD
-  "tc_lid": "Lid",
-  "tc_block": "Block",
-=======
->>>>>>> e5d26dd4
   "target_temp": "Target: {{temp}}°C",
   "na_temp": "Target: N/A",
-  "current_temp": "Current: {{temp}}°C"
+  "current_temp": "Current: {{temp}}°C",
+  "tc_lid": "Lid",
+  "tc_block": "Block"
 }