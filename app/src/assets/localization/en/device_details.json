--- conflicted
+++ resolved
@@ -4,10 +4,7 @@
   "about_module": "About {{name}}",
   "about_pipette_name": "About {{name}} Pipette",
   "about_pipette": "About pipette",
-<<<<<<< HEAD
   "add_to_slot_description": "Choose a fixture below to add to your deck configuration. It will be referenced during protocol analysis.",
-=======
->>>>>>> 212e69c9
   "add": "Add",
   "an_error_occurred_while_updating_module": "An error occurred while updating your {{moduleName}}. Please try again.",
   "an_error_occurred_while_updating_please_try_again": "An error occurred while updating your pipette's settings. Please try again.",
@@ -173,10 +170,7 @@
   "view_pipette_setting": "Pipette Settings",
   "view_run_record": "View protocol run record",
   "view": "View",
-<<<<<<< HEAD
   "waste_chute": "Waste chute",
-=======
->>>>>>> 212e69c9
   "welcome_modal_description": "A place to run protocols, manage your instruments, and view robot status.",
   "welcome_to_your_dashboard": "Welcome to your dashboard!",
   "yes_update_now": "Yes, update now"
