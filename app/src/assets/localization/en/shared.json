--- conflicted
+++ resolved
@@ -37,11 +37,7 @@
   "proceed_to_setup": "Proceed to setup",
   "a_software_update_is_available": "A software update is available for this robot. Update to run protocols.",
   "robot_is_busy_no_protocol_run_allowed": "This robot is busy and can’t run this protocol right now. <robotLink>Go to Robot</robotLink>",
-<<<<<<< HEAD
   "reanalyze": "Reanalyze",
-  "step": "Step: {{current}} / {{max}}"
-=======
   "step": "Step: {{current}} / {{max}}",
   "none": "None"
->>>>>>> 422677ec
 }