--- conflicted
+++ resolved
@@ -63,10 +63,7 @@
   "next": "Next",
   "something_went_wrong": "something went wrong",
   "return": "return",
-<<<<<<< HEAD
-  "update": "Update"
-=======
+  "update": "Update",
   "on": "On",
   "off": "Off"
->>>>>>> e3282296
 }