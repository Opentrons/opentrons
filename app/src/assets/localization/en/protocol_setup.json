{
  "96_mount": "left + right mount",
  "action_needed": "Action needed",
  "adapter_slot_location": "Slot {{slotName}}, {{adapterName}}",
  "adapter_slot_location_module": "Slot {{slotName}}, {{adapterName}} on {{moduleName}}",
  "add_fixture": "Add {{fixtureName}} to {{locationName}}",
  "add_this_deck_hardware": "Add this hardware to your deck configuration. It will be referenced during protocol analysis.",
  "add_to_slot": "Add to slot {{slotName}}",
  "additional_labware": "{{count}} additional labware",
  "additional_off_deck_labware": "Additional Off-Deck Labware",
  "all_files_associated": "All files associated with the protocol run are available on the robot detail screen.",
<<<<<<< HEAD
  "applied_labware_offset_data": "Applied labware offset data",
=======
>>>>>>> d045115d
  "applied_labware_offsets": "applied labware offsets",
  "applied_labware_offset_data": "Applied labware offset data",
  "are_you_sure_you_want_to_proceed": "Are you sure you want to proceed to run?",
  "attach": "attach",
  "attach_gripper": "attach gripper",
  "attach_gripper_failure_reason": "Attach the required gripper to continue",
  "attach_module": "Attach module before calibrating",
  "attach_pipette_before_module_calibration": "Attach a pipette before running module calibration",
  "attach_pipette_calibration": "Attach pipette to see calibration information",
  "attach_pipette_cta": "Attach Pipette",
  "attach_pipette_failure_reason": "Attach the required pipette(s) to continue",
  "attach_pipette_tip_length_calibration": "Attach pipette to see tip length calibration information",
  "back_to_top": "Back to top",
  "cal_all_pip": "Calibrate pipettes first",
  "calibrate": "calibrate",
  "calibrate_deck_failure_reason": "Calibrate the deck to continue",
  "calibrate_deck_to_proceed_to_pipette_calibration": "Calibrate your deck in order to proceed to pipette calibration",
  "calibrate_deck_to_proceed_to_tip_length_calibration": "Calibrate your deck in order to proceed to tip length calibration",
  "calibrate_gripper_failure_reason": "Calibrate the required gripper to continue",
  "calibrate_module_failure_reason": "Calibrate the required modules(s) to continue",
  "calibrate_now": "Calibrate now",
  "calibrate_pipette_before_module_calibration": "Calibrate pipette before running module calibration",
  "calibrate_pipette_failure_reason": "Calibrate the required pipette(s) to continue",
  "calibrate_tiprack_failure_reason": "Calibrate the required tip lengths to continue",
  "calibrated": "calibrated",
  "calibration": "Calibration",
  "calibration_data_not_available": "Calibration data not available once run has started",
  "calibration_needed": "Calibration needed",
  "calibration_ready": "Calibration ready",
  "calibration_required": "Calibration required",
  "calibration_required_attach_pipette_first": "Calibration required Attach pipette first",
  "calibration_required_calibrate_pipette_first": "Calibration required Calibrate pipette first",
  "calibration_status": "calibration status",
  "cancel_and_restart_to_edit": "Cancel the run and restart setup to edit",
  "choose_csv_file": "Choose CSV file",
  "choose_enum": "Choose {{displayName}}",
  "closing": "Closing...",
  "complete_setup_before_proceeding": "complete setup before continuing run",
  "configure": "Configure",
  "configured": "configured",
  "confirm_heater_shaker_module_modal_description": "Before the run begins, module should have both anchors fully extended for a firm attachment. The thermal adapter should be attached to the module. ",
  "confirm_heater_shaker_module_modal_title": "Confirm Heater-Shaker Module is attached",
  "confirm_liquids": "Confirm liquids",
  "confirm_locations_and_volumes": "Confirm locations and volumes",
  "confirm_offsets": "Confirm offsets",
  "confirm_placements": "Confirm placements",
  "confirm_selection": "Confirm selection",
  "confirm_values": "Confirm values",
  "connect_all_hardware": "Connect and calibrate all hardware first",
  "connect_all_mod": "Connect all modules first",
  "connect_modules_for_controls": "Connect modules to see controls",
  "connection_info_not_available": "Connection info not available once run has started",
  "connection_status": "Connection Status",
  "csv_file": "CSV File",
  "csv_files_on_robot": "CSV files on robot",
  "csv_files_on_usb": "CSV files on USB",
  "currently_configured": "Currently configured",
  "currently_unavailable": "Currently unavailable",
  "custom_values": "Custom values",
  "deck_cal_description": "This measures the deck X and Y values relative to the gantry. Deck Calibration is the foundation for Tip Length Calibration and Pipette Offset Calibration.",
  "deck_cal_description_bullet_1": "Perform Deck Calibration during new robot setup.",
  "deck_cal_description_bullet_2": "Redo Deck Calibration if you relocate your robot.",
  "deck_calibration_title": "Deck Calibration",
  "deck_conflict": "Deck location conflict",
<<<<<<< HEAD
  "deck_conflict_info": "<block>Update the deck configuration by removing the <strong>{{currentFixture}}</strong> in location <strong>{{cutout}}</strong>. Either remove the fixture from the deck configuration or update the protocol.</block>",
  "deck_conflict_info_thermocycler": "<block>Update the deck configuration by removing the fixtures in locations <strong>A1 and B1</strong>. Either remove the fixtures from the deck configuration or update the protocol.</block>",
=======
  "deck_hardware_ready": "Deck hardware ready",
>>>>>>> d045115d
  "deck_hardware": "Deck hardware",
  "deck_hardware_ready": "Deck hardware ready",
  "deck_map": "Deck Map",
  "default_values": "Default values",
  "download_files": "Download files",
  "example": "Example",
  "exit_to_deck_configuration": "Exit to deck configuration",
  "extension_mount": "extension mount",
  "extra_attention_warning_title": "Secure labware and modules before proceeding to run",
  "extra_module_attached": "Extra module attached",
  "feedback_form_link": "Let us know!",
  "fixture": "Fixture",
  "fixture_name": "fixture",
  "fixtures_connected": "{{count}} fixture attached",
  "fixtures_connected_plural": "{{count}} fixtures attached",
  "get_labware_offset_data": "Get Labware Offset Data",
  "hardware_missing": "Missing hardware",
  "heater_shaker_extra_attention": "Use latch controls for easy placement of labware.",
  "heater_shaker_labware_list_view": "To add labware, use the toggle to control the latch",
  "how_offset_data_works": "How labware offsets work",
  "individiual_well_volume": "Individual well volume",
  "initial_liquids_num": "{{count}} initial liquid",
  "initial_liquids_num_plural": "{{count}} initial liquids",
  "initial_location": "Initial Location",
  "install_modules": "Install the required module.",
  "install_modules_and_fixtures": "Install and calibrate the required modules. Install the required fixtures.",
  "install_modules_plural": "Install the required modules.",
  "instrument_calibrations_missing": "Missing {{count}} calibration",
  "instrument_calibrations_missing_plural": "Missing {{count}} calibrations",
  "instruments": "Instruments",
  "instruments_connected": "{{count}} instrument attached",
  "instruments_connected_plural": "{{count}} instruments attached",
  "labware": "Labware",
  "labware_latch": "Labware Latch",
  "labware_latch_instructions": "Use latch control for easy placement of labware.",
  "labware_location": "Labware Location",
  "labware_name": "Labware name",
  "labware_placement": "labware placement",
  "labware_position_check": "Labware Position Check",
  "labware_position_check_not_available": "Labware Position Check is not available after run has started",
  "labware_position_check_not_available_analyzing_on_robot": "Labware Position Check is not available while protocol is analyzing on robot",
  "labware_position_check_not_available_empty_protocol": "Labware Position Check requires that the protocol loads labware and pipettes",
  "labware_position_check_step_description": "Recommended workflow that helps you verify the position of each labware on the deck.",
  "labware_position_check_step_title": "Labware Position Check",
  "labware_position_check_text": "Labware Position Check is a recommended workflow that helps you verify the position of each labware on the deck. During this check, you can create Labware Offsets that adjust how the robot moves to each labware in the X, Y and Z directions.",
  "labware_setup_step_description": "Gather the following labware and full tip racks. To run your protocol without Labware Position Check, place and secure labware in their initial locations.",
  "labware_setup_step_title": "Labware",
  "last_calibrated": "Last calibrated: {{date}}",
  "learn_how_it_works": "Learn how it works",
  "learn_more": "Learn more",
  "learn_more_about_offset_data": "Learn more about Labware Offset Data",
  "learn_more_about_robot_cal_link": "Learn more about robot calibration",
  "liquid_information": "Liquid information",
  "liquid_name": "Liquid name",
  "liquid_setup_step_description": "View liquid starting locations and volumes",
  "liquid_setup_step_title": "Liquids",
<<<<<<< HEAD
  "liquids": "liquids",
=======
>>>>>>> d045115d
  "liquids_confirmed": "Liquids confirmed",
  "liquids_not_in_setup": "No liquids used in this protocol",
  "liquids_not_in_the_protocol": "no liquids are specified for this protocol.",
  "liquids_ready": "Liquids ready",
<<<<<<< HEAD
=======
  "liquids": "liquids",
>>>>>>> d045115d
  "list_view": "List View",
  "loading_data": "Loading data...",
  "loading_labware_offsets": "Loading labware offsets",
  "loading_protocol_details": "Loading details...",
  "location": "Location",
  "location_conflict": "Location conflict",
  "lpc_and_offset_data_title": "Labware Position Check and Labware Offset Data",
  "lpc_disabled_calibration_not_complete": "Make sure robot calibration is complete before running Labware Position Check",
  "lpc_disabled_modules_and_calibration_not_complete": "Make sure robot calibration is complete and all modules are connected before running Labware Position Check",
  "lpc_disabled_modules_not_connected": "Make sure all modules are connected before running Labware Position Check",
  "lpc_disabled_no_tipracks_loaded": "Labware Position Check requires that the protocol loads a tip rack",
  "lpc_disabled_no_tipracks_used": "Labware Position Check requires that the protocol has at least one pipette that picks up a tip",
  "map_view": "Map View",
  "missing": "Missing",
  "missing_gripper": "Missing gripper",
  "missing_instruments": "Missing {{count}}",
  "missing_pipettes": "Missing {{count}} pipette",
  "missing_pipettes_plural": "Missing {{count}} pipettes",
  "modal_instructions_title": "{{moduleName}} Setup Instructions",
  "module": "Module",
  "module_connected": "Connected",
  "module_disconnected": "Disconnected",
  "module_instructions_link": "{{moduleName}} setup instructions",
  "module_mismatch_body": "Check that the modules connected to this robot are of the right type and generation",
  "module_name": "Module",
  "module_not_connected": "Not connected",
  "module_setup_step_ready": "Calibration ready",
  "module_setup_step_title": "Deck hardware",
  "module_slot_location": "Slot {{slotName}}, {{moduleName}}",
  "modules": "Modules",
  "modules_connected": "{{count}} module attached",
  "modules_connected_plural": "{{count}} modules attached",
  "modules_setup_step_title": "Module Setup",
  "mount": "{{mount}} mount",
  "mount_title": "{{mount}} MOUNT:",
  "multiple_fixtures_missing": "{{count}} fixtures missing",
  "multiple_modules": "Multiple modules of the same type",
  "multiple_modules_example": "Your protocol has two Temperature Modules. The Temperature Module attached to the first port starting from the left will be related to the first Temperature Module in your protocol while the second Temperature Module loaded would be related to the Temperature Module connected to the next port to the right. If using a hub, follow the same logic with the port ordering.",
  "multiple_modules_explanation": "To use more than one of the same module in a protocol, you first need to plug in the module that’s called first in your protocol to the lowest numbered USB port on the robot. Continue in the same manner with additional modules.",
  "multiple_modules_help_link_title": "See How To Set Up Modules of the Same Type",
  "multiple_modules_learn_more": "Learn more about using multiple modules of the same type",
  "multiple_modules_missing_plural": "Missing {{count}} modules",
  "multiple_modules_modal": "Setting up multiple modules of the same type",
  "multiple_of_most_modules": "You can use multiples of most module types within a single Python protocol by connecting and loading the modules in a specific order. The robot will initialize the matching module attached to the lowest numbered port first, regardless of what deck slot it occupies.",
  "must_have_labware_and_pip": "Protocol must load labware and a pipette",
  "n_a": "N/A",
  "name": "Name",
  "no_custom_values": "No custom values specified",
  "no_data": "no data",
  "no_deck_hardware_specified": "No deck hardware are specified for this protocol.",
  "no_files_found": "No files found",
  "no_labware_offset_data": "no labware offset data yet",
  "no_modules_or_fixtures": "No modules or fixtures are specified for this protocol.",
  "no_modules_specified": "no modules are specified for this protocol.",
  "no_modules_used_in_this_protocol": "No hardware used in this protocol",
  "no_parameters_specified": "No parameters specified",
  "no_parameters_specified_in_protocol": "No parameters specified in this protocol",
  "no_tiprack_loaded": "Protocol must load a tip rack",
  "no_tiprack_used": "Protocol must pick up a tip",
  "no_usb_connection_required": "No USB connection required",
  "no_usb_port_yet": "No USB Port Yet",
  "no_usb_required": "No USB required",
  "not_calibrated": "Not calibrated yet",
  "not_configured": "not configured",
  "off": "Off",
  "off_deck": "Off deck",
  "offset_data": "Offset Data",
  "offsets_applied": "{{count}} offset applied",
<<<<<<< HEAD
  "offsets_applied_plural": "{{count}} offsets applied",
=======
  "offsets_confirmed": "Offsets confirmed",
>>>>>>> d045115d
  "offsets_ready": "Offsets ready",
  "on": "On",
  "on-deck_labware": "{{count}} on-deck labware",
  "on_adapter": "on {{adapterName}}",
  "on_adapter_in_mod": "on {{adapterName}} in {{moduleName}}",
  "on_deck": "On deck",
  "opening": "Opening...",
  "parameters": "Parameters",
  "pipette_mismatch": "Pipette generation mismatch.",
  "pipette_missing": "Pipette missing",
  "pipette_offset_cal": "Pipette Offset Calibration",
  "pipette_offset_cal_description": "This measures a pipette’s X, Y and Z values in relation to the pipette mount and the deck. Pipette Offset Calibration relies on Deck Calibration and Tip Length Calibration. ",
  "pipette_offset_cal_description_bullet_1": "Perform Pipette Offset calibration the first time you attach a pipette to a new mount.",
  "pipette_offset_cal_description_bullet_2": "Redo Pipette Offset Calibration after performing Deck Calibration.",
  "pipette_offset_cal_description_bullet_3": "Redo Pipette Offset Calibration after performing Tip Length Calibration for the tip you used to calibrate the pipette.",
  "placement": "Placement",
  "placements_confirmed": "Placements confirmed",
  "placements_ready": "Placements ready",
  "plug_in_module_to_configure": "Plug in a {{module}} to add it to the slot",
  "plug_in_required_module": "Plug in and power up the required module to continue",
  "plug_in_required_module_plural": "Plug in and power up the required modules to continue",
  "prepare_to_run": "Prepare to run",
  "proceed_to_labware_position_check": "Proceed to labware position check",
  "proceed_to_labware_setup_step": "Proceed to labware",
  "proceed_to_liquid_setup_step": "Proceed to liquids",
  "proceed_to_module_setup_step": "Proceed to modules",
  "proceed_to_run": "Proceed to run",
  "protocol_analysis_failed": "Protocol analysis failed",
  "protocol_can_be_closed": "This protocol can now be closed.",
  "protocol_requires_csv": "This protocol requires a CSV file. Tap the CSV row below to select one.",
  "protocol_run_canceled": "Protocol run canceled.",
  "protocol_run_complete": "Protocol run complete.",
  "protocol_run_failed": "Protocol run failed.",
  "protocol_run_started": "Protocol run started.",
  "protocol_run_stopped": "Protocol run stopped.",
  "protocol_specifies": "Protocol specifies",
  "protocol_upload_revamp_feedback": "Have feedback about this experience?",
  "quantity": "Quantity",
  "recalibrate": "Recalibrate",
  "recalibrating_not_available": "Recalibrating Tip Length calibrations and Labware Position Check is not available.",
  "recalibrating_tip_length_not_available": "Recalibrating a tip length is not available once a run has started",
  "recommended": "Recommended",
  "required": "Required",
  "required_instrument_calibrations": "required instrument calibrations",
  "required_tip_racks_title": "Required Tip Length Calibrations",
  "reset_parameter_values": "Reset parameter values?",
  "reset_parameter_values_body": "This will discard any changes you have made. All parameters will have their default values.",
  "reset_setup": "Restart setup to edit",
  "reset_values": "Reset values",
  "resolve": "Resolve",
  "restart_setup": "Restart setup",
  "restart_setup_and_try": "Restart setup and try using different parameter values.",
  "restore_default": "Restore default value",
  "restore_defaults": "Restore default values",
  "robot_cal_description": "Robot calibration establishes how the robot knows where it is in relation to the deck. Accurate Robot calibration is essential to run protocols successfully. Robot calibration has 3 parts: Deck calibration, Tip Length calibration and Pipette Offset calibration.",
  "robot_cal_help_title": "How Robot Calibration Works",
  "robot_calibration_step_description": "Review required pipettes and tip length calibrations for this protocol.",
<<<<<<< HEAD
  "robot_calibration_step_description_pipettes_only": "Review required instruments and calibrations for this protocol.",
  "robot_calibration_step_ready": "Calibration ready",
  "robot_calibration_step_title": "Instruments",
  "run": "Run",
=======
  "robot_calibration_step_ready": "Calibration ready",
  "robot_calibration_step_title": "Instruments",
>>>>>>> d045115d
  "run_disabled_calibration_not_complete": "Make sure robot calibration is complete before proceeding to run",
  "run_disabled_modules_and_calibration_not_complete": "Make sure robot calibration is complete and all modules are connected before proceeding to run",
  "run_disabled_modules_not_connected": "Make sure all modules are connected before proceeding to run",
  "run_labware_position_check_to_get_offsets": "Run Labware Position Check to get your labware offset data.",
  "run_labware_position_check": "run labware position check",
  "run_labware_position_check_to_get_offsets": "Run Labware Position Check to get your labware offset data.",
  "run_never_started": "Run was never started",
  "secure": "Secure",
  "secure_labware_instructions": "Secure labware instructions",
  "secure_labware_modal": "Securing labware to the {{name}}",
  "setup_for_run": "Setup for Run",
  "setup_instructions": "setup instructions",
  "setup_is_view_only": "Setup is view-only once run has started",
  "slot_location": "Slot {{slotName}}",
  "slot_number": "Slot Number",
  "stacked_slot": "Stacked slot",
  "start_run": "Start run",
  "status": "Status",
  "step": "STEP {{index}}",
  "there_are_no_unconfigured_modules": "No {{module}} is connected. Attach one and place it in {{slot}}.",
  "there_are_other_configured_modules": "A {{module}} is already configured in a different slot. Exit run setup and update your deck configuration to move to an already connected module. Or attach another {{module}} to continue setup.",
  "tip_length_cal_description": "This measures the Z distance between the bottom of the tip and the pipette’s nozzle. If you redo the tip length calibration for the tip you used to calibrate a pipette, you will also have to redo that Pipette Offset Calibration.",
  "tip_length_cal_description_bullet": "Perform Tip Length Calibration for each new tip type used on a pipette.",
  "tip_length_cal_title": "Tip Length Calibration",
  "tip_length_calibration": "tip length calibration",
  "total_liquid_volume": "Total volume",
  "update_deck": "Update deck",
  "update_deck_config": "Update deck configuration",
  "update_offsets": "Update offsets",
  "updated": "Updated",
  "usb_connected_no_port_info": "USB Port Connected",
  "usb_drive_notification": "Leave USB drive attached until run starts",
  "usb_port_connected": "USB Port {{port}}",
  "usb_port_number": "USB-{{port}}",
  "value": "Value",
  "value_out_of_range": "Value must be between {{min}}-{{max}}",
  "value_out_of_range_generic": "Value must be in range",
  "values_are_view_only": "Values are view-only",
  "variable_well_amount": "Variable well amount",
  "view_current_offsets": "View current offsets",
  "view_moam": "View setup instructions for placing modules of the same type to the robot.",
  "view_setup_instructions": "View setup instructions",
  "volume": "Volume",
  "what_labware_offset_is": "A Labware Offset is a type of positional adjustment that accounts for small, real-world variances in the overall position of the labware on a robot’s deck. Labware Offset data is unique to a specific combination of labware definition, deck slot, and robot.",
  "with_the_chosen_value": "With the chosen values, the following error occurred:",
  "you_havent_confirmed": "You haven't confirmed the {{missingSteps}} yet. Ensure these are correct before proceeding to run the protocol."
}<|MERGE_RESOLUTION|>--- conflicted
+++ resolved
@@ -9,12 +9,8 @@
   "additional_labware": "{{count}} additional labware",
   "additional_off_deck_labware": "Additional Off-Deck Labware",
   "all_files_associated": "All files associated with the protocol run are available on the robot detail screen.",
-<<<<<<< HEAD
   "applied_labware_offset_data": "Applied labware offset data",
-=======
->>>>>>> d045115d
   "applied_labware_offsets": "applied labware offsets",
-  "applied_labware_offset_data": "Applied labware offset data",
   "are_you_sure_you_want_to_proceed": "Are you sure you want to proceed to run?",
   "attach": "attach",
   "attach_gripper": "attach gripper",
@@ -77,12 +73,8 @@
   "deck_cal_description_bullet_2": "Redo Deck Calibration if you relocate your robot.",
   "deck_calibration_title": "Deck Calibration",
   "deck_conflict": "Deck location conflict",
-<<<<<<< HEAD
   "deck_conflict_info": "<block>Update the deck configuration by removing the <strong>{{currentFixture}}</strong> in location <strong>{{cutout}}</strong>. Either remove the fixture from the deck configuration or update the protocol.</block>",
   "deck_conflict_info_thermocycler": "<block>Update the deck configuration by removing the fixtures in locations <strong>A1 and B1</strong>. Either remove the fixtures from the deck configuration or update the protocol.</block>",
-=======
-  "deck_hardware_ready": "Deck hardware ready",
->>>>>>> d045115d
   "deck_hardware": "Deck hardware",
   "deck_hardware_ready": "Deck hardware ready",
   "deck_map": "Deck Map",
@@ -139,18 +131,11 @@
   "liquid_name": "Liquid name",
   "liquid_setup_step_description": "View liquid starting locations and volumes",
   "liquid_setup_step_title": "Liquids",
-<<<<<<< HEAD
   "liquids": "liquids",
-=======
->>>>>>> d045115d
   "liquids_confirmed": "Liquids confirmed",
   "liquids_not_in_setup": "No liquids used in this protocol",
   "liquids_not_in_the_protocol": "no liquids are specified for this protocol.",
   "liquids_ready": "Liquids ready",
-<<<<<<< HEAD
-=======
-  "liquids": "liquids",
->>>>>>> d045115d
   "list_view": "List View",
   "loading_data": "Loading data...",
   "loading_labware_offsets": "Loading labware offsets",
@@ -218,12 +203,8 @@
   "off": "Off",
   "off_deck": "Off deck",
   "offset_data": "Offset Data",
-  "offsets_applied": "{{count}} offset applied",
-<<<<<<< HEAD
-  "offsets_applied_plural": "{{count}} offsets applied",
-=======
+  "offsets_applied": "{{count}} offsets applied",
   "offsets_confirmed": "Offsets confirmed",
->>>>>>> d045115d
   "offsets_ready": "Offsets ready",
   "on": "On",
   "on-deck_labware": "{{count}} on-deck labware",
@@ -280,20 +261,14 @@
   "restore_defaults": "Restore default values",
   "robot_cal_description": "Robot calibration establishes how the robot knows where it is in relation to the deck. Accurate Robot calibration is essential to run protocols successfully. Robot calibration has 3 parts: Deck calibration, Tip Length calibration and Pipette Offset calibration.",
   "robot_cal_help_title": "How Robot Calibration Works",
+  "robot_calibration_step_description_pipettes_only": "Review required instruments and calibrations for this protocol.",
   "robot_calibration_step_description": "Review required pipettes and tip length calibrations for this protocol.",
-<<<<<<< HEAD
-  "robot_calibration_step_description_pipettes_only": "Review required instruments and calibrations for this protocol.",
   "robot_calibration_step_ready": "Calibration ready",
   "robot_calibration_step_title": "Instruments",
   "run": "Run",
-=======
-  "robot_calibration_step_ready": "Calibration ready",
-  "robot_calibration_step_title": "Instruments",
->>>>>>> d045115d
   "run_disabled_calibration_not_complete": "Make sure robot calibration is complete before proceeding to run",
   "run_disabled_modules_and_calibration_not_complete": "Make sure robot calibration is complete and all modules are connected before proceeding to run",
   "run_disabled_modules_not_connected": "Make sure all modules are connected before proceeding to run",
-  "run_labware_position_check_to_get_offsets": "Run Labware Position Check to get your labware offset data.",
   "run_labware_position_check": "run labware position check",
   "run_labware_position_check_to_get_offsets": "Run Labware Position Check to get your labware offset data.",
   "run_never_started": "Run was never started",
