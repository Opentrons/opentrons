--- conflicted
+++ resolved
@@ -50,13 +50,10 @@
   "place_the_module_slot_number": "<block>Place the module in <bold>Slot {{slot}}</bold>.</block>",
   "attach_module_extend_anchors": "<block>Hold the module flat against the deck and turn screws <icon></icon> clockwise to <bold>extend the anchors</bold>.",
   "attach_module_check_attachment": "Check attachment by gently pulling up and rocking the module.",
-<<<<<<< HEAD
+  "step_3_power_on": "<block><strong>Step 3 of 4: Power on the module</strong></block><block>Connect your module to the robot and and power it on.</block>",
+  "module_is_not_connected": "Module is not connected",
   "heater_shaker_key_parts": "Key Heater Shaker parts and terminology",
   "heater_shaker_orient_module": "Orient the module so its power ports face <bold>away</bold> from you.",
   "heater_shaker_latch_description": "<block>The <strong>Labware Latch</strong> keeps labware secure while the module is shaking.</block> <block>It can be opened or closed manually and with software but is closed and locked while the module is shaking.</block>",
   "heater_shaker_anchor_description": "<block>The 2 <strong>Anchors</strong> keep the module attached to the deck while it is shaking.</block> <block>The screw above each anchor is used to extend and retract them. See animation below.</block> <block>Extending the bolts slightly increases the module’s footprint, which allows it to be more firmly attached to the edges of a slot.</block>"
-=======
-  "step_3_power_on": "<block><strong>Step 3 of 4: Power on the module</strong></block><block>Connect your module to the robot and and power it on.</block>",
-  "module_is_not_connected": "Module is not connected"
->>>>>>> 3926664e
 }