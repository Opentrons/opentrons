{
  "attach_heater_shaker_to_deck": "Attach {{name}} to deck before proceeding to run",
  "attach_to_deck_to_prevent_shaking": "Attachment prevents the module from shaking out of a deck slot.",
  "how_to_attach_module": "See how to attach module to the deck",
  "btn_continue_attachment_guide": "Continue to attachment guide",
  "btn_begin_attachment": "Begin attachment",
  "btn_thermal_adapter": "Continue to attach thermal adapter",
  "btn_power_module": "Continue to power on module",
  "btn_test_shake": "Continue to test shake",
  "complete": "Complete",
  "back": "Back",
  "heater_shaker_setup_description": "{{name}} - Attach Heater Shaker Module",
  "use_this_heater_shaker_guide": "Use this guide to attach the Heater Shaker Module to your robot’s deck for secure shaking.",
  "you_will_need": "You will need:",
  "heater_shaker_mod": "Heater Shaker Module",
  "t10_torx_screwdriver": "{{name}} Screwdriver",
  "about_screwdriver": "Provided with module. Note: using another screwdriver size can strip the module’s screws.",
  "adapter_name_and_screw": "{{adapter}} + Screw",
  "unknown_adapter_and_screw": "Thermal Adapter + Screw",
  "screw_may_be_in_module": "Screw may already be in the center of the module.",
  "labware": "Labware",
  "step_2_of_4_attach_adapter": "Step 2 of 4: Attach Thermal Adapter",
  "2a": "2a",
  "2b": "2b",
  "2c": "2c",
  "attach_adapter_to_module": "Attach your adapter to the module.",
  "attach_screwdriver_and_screw": "Please use T10 Torx Screwdriver and provided screw ",
  "attach_screwdriver_and_screw_explanation": "Using a different screwdriver can strip the screws. Using a different screw than the one provided can damage the module",
  "check_alignment": "Check alignment.",
  "a_properly_attached_adapter": "A properly attached adapter will sit evenly on the module.",
  "check_alignment_instructions": "Check attachment by rocking the adapter back and forth.",
<<<<<<< HEAD
  "step_4_of_4": "Step 4 of 4: Test shake",
  "test_shake_banner_information": "If you want to add labware to the module before doing a test shake, you can use the labware latch controls to hold the latches open.",
  "open_labware_latch": "Open Labware Latch",
  "set_shake_speed": "Set shake speed",
  "start_shaking": "Start Shaking",
  "troubleshooting": "Troubleshooting",
  "troubleshoot_step1_description": "Return to Step 1 to see instructions for securing the module to the deck.",
  "troubleshoot_step2_description": "Return to Step 2 to see instructions for securing the thermal adapter to the module.",
  "go_to_step_1": "Go to Step 1",
  "go_to_step_2": "Go to Step 2"
=======
  "modal_title": "{{name}} - Attach Heater Shaker Module",
  "intro_title": "Use this guide to attach the Heater Shaker Module to your robot’s deck for secure shaking.",
  "intro_subtitle": "You will need:",
  "intro_heater_shaker_mod": "Heater Shaker Module",
  "intro_screwdriver": "T10 Torx Screwdriver",
  "intro_screwdriver_body": "Provided with module. Note: using another screwdriver size can strip the module’s screws.",
  "intro_adapter_known": "{{adapter}} + Screw",
  "intro_adapter_unknown": "Thermal Adapter + Screw",
  "intro_adapter_body": "Screw may already be in the center of the module.",
  "intro_labware": "Labware",
  "step_1_of_4_attach_module": "Step 1 of 4: Attach module to deck",
  "1a": "1a",
  "1b": "1b",
  "1c": "1c",
  "attach_module_anchor_not_extended": "<block>Before placing the module on the deck, make sure the anchors are <bold>not extended</bold>.</block>",
  "attach_module_turn_screws": "<block>Turn screws <icon></icon> counter clockwise to retract the anchors. The screws should <bold>not</bold> come out of the module.</block>",
  "orient_heater_shaker_module": "<block>Orient your module such that the plugs for power and USB connection are <bold>outward</bold>.</block>",
  "place_the_module_slot": "<block>Place the module in a Slot.</block>",
  "place_the_module_slot_number": "<block>Place the module in <bold>Slot {{slot}}</bold>.</block>",
  "attach_module_extend_anchors": "<block>Hold the module flat against the deck and turn screws <icon></icon> clockwise to <bold>extend the anchors</bold>.",
  "attach_module_check_attachment": "Check attachment by gently pulling up and rocking the module."
>>>>>>> 7b99efbd
}<|MERGE_RESOLUTION|>--- conflicted
+++ resolved
@@ -29,18 +29,6 @@
   "check_alignment": "Check alignment.",
   "a_properly_attached_adapter": "A properly attached adapter will sit evenly on the module.",
   "check_alignment_instructions": "Check attachment by rocking the adapter back and forth.",
-<<<<<<< HEAD
-  "step_4_of_4": "Step 4 of 4: Test shake",
-  "test_shake_banner_information": "If you want to add labware to the module before doing a test shake, you can use the labware latch controls to hold the latches open.",
-  "open_labware_latch": "Open Labware Latch",
-  "set_shake_speed": "Set shake speed",
-  "start_shaking": "Start Shaking",
-  "troubleshooting": "Troubleshooting",
-  "troubleshoot_step1_description": "Return to Step 1 to see instructions for securing the module to the deck.",
-  "troubleshoot_step2_description": "Return to Step 2 to see instructions for securing the thermal adapter to the module.",
-  "go_to_step_1": "Go to Step 1",
-  "go_to_step_2": "Go to Step 2"
-=======
   "modal_title": "{{name}} - Attach Heater Shaker Module",
   "intro_title": "Use this guide to attach the Heater Shaker Module to your robot’s deck for secure shaking.",
   "intro_subtitle": "You will need:",
@@ -61,6 +49,15 @@
   "place_the_module_slot": "<block>Place the module in a Slot.</block>",
   "place_the_module_slot_number": "<block>Place the module in <bold>Slot {{slot}}</bold>.</block>",
   "attach_module_extend_anchors": "<block>Hold the module flat against the deck and turn screws <icon></icon> clockwise to <bold>extend the anchors</bold>.",
-  "attach_module_check_attachment": "Check attachment by gently pulling up and rocking the module."
->>>>>>> 7b99efbd
+  "attach_module_check_attachment": "Check attachment by gently pulling up and rocking the module.",
+  "step_4_of_4": "Step 4 of 4: Test shake",
+  "test_shake_banner_information": "If you want to add labware to the module before doing a test shake, you can use the labware latch controls to hold the latches open.",
+  "open_labware_latch": "Open Labware Latch",
+  "set_shake_speed": "Set shake speed",
+  "start_shaking": "Start Shaking",
+  "troubleshooting": "Troubleshooting",
+  "troubleshoot_step1_description": "Return to Step 1 to see instructions for securing the module to the deck.",
+  "troubleshoot_step2_description": "Return to Step 2 to see instructions for securing the thermal adapter to the module.",
+  "go_to_step_1": "Go to Step 1",
+  "go_to_step_2": "Go to Step 2"
 }