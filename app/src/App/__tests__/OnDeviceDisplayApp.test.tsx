import * as React from 'react'
import { MemoryRouter } from 'react-router-dom'
import '@testing-library/jest-dom'

import { renderWithProviders } from '@opentrons/components'

import { i18n } from '../../i18n'
import { ConnectViaUSB } from '../../pages/OnDeviceDisplay/ConnectViaUSB'
import { ConfirmRobotName } from '../../pages/OnDeviceDisplay/ConfirmRobotName'
import { InitialSplash } from '../../pages/OnDeviceDisplay/InitialSplash'
import { NetworkSetupMenu } from '../../pages/OnDeviceDisplay/NetworkSetupMenu'
import { RobotDashboard } from '../../pages/OnDeviceDisplay/RobotDashboard'
import { SelectWifiNetwork } from '../../pages/OnDeviceDisplay/SelectWifiNetwork'
import { OnDeviceDisplayApp } from '../OnDeviceDisplayApp'

jest.mock('../../pages/OnDeviceDisplay/ConnectedNetworkInfo')
jest.mock('../../pages/OnDeviceDisplay/InitialSplash')
jest.mock('../../pages/OnDeviceDisplay/NetworkSetupMenu')
jest.mock('../../pages/OnDeviceDisplay/ConnectViaUSB')
jest.mock('../../pages/OnDeviceDisplay/ConfirmRobotName')
jest.mock('../../pages/OnDeviceDisplay/RobotDashboard')
jest.mock('../../pages/OnDeviceDisplay/SelectWifiNetwork')

const mockInitialSplash = InitialSplash as jest.MockedFunction<
  typeof InitialSplash
>
const mockNetworkSetupMenu = NetworkSetupMenu as jest.MockedFunction<
  typeof NetworkSetupMenu
>
const mockConnectViaUSB = ConnectViaUSB as jest.MockedFunction<
  typeof ConnectViaUSB
>
const mockConfirmRobotName = ConfirmRobotName as jest.MockedFunction<
  typeof ConfirmRobotName
>
const mockSelectWifiNetwork = SelectWifiNetwork as jest.MockedFunction<
  typeof SelectWifiNetwork
>
const mockRobotDashboard = RobotDashboard as jest.MockedFunction<
  typeof RobotDashboard
>

const render = (path = '/') => {
  return renderWithProviders(
    <MemoryRouter initialEntries={[path]} initialIndex={0}>
      <OnDeviceDisplayApp />
    </MemoryRouter>,
    { i18nInstance: i18n }
  )
}

describe('OnDeviceDisplayApp', () => {
  beforeEach(() => {
    mockInitialSplash.mockReturnValue(<div>Mock InitialSplash</div>)
    mockNetworkSetupMenu.mockReturnValue(<div>Mock NetworkSetupMenu</div>)
    mockConnectViaUSB.mockReturnValue(<div>Mock ConnectViaUSB</div>)
    mockConfirmRobotName.mockReturnValue(<div>Mock ConfirmRobotName</div>)
    mockSelectWifiNetwork.mockReturnValue(<div>Mock SelectWifiNetwork</div>)
    mockRobotDashboard.mockReturnValue(<div>Mock RobotDashboard</div>)
  })
  afterEach(() => {
    jest.resetAllMocks()
  })

  it('renders a InitialSplash component component from /', () => {
    const [{ getByText }] = render('/')
    getByText('Mock InitialSplash')
  })

  it('renders a NetworkSetupMenu component from /network-setup', () => {
    const [{ getByText }] = render('/network-setup')
    getByText('Mock NetworkSetupMenu')
  })

  it('renders a ConnectViaUSB component from /network-setup', () => {
    const [{ getByText }] = render('/network-setup/usb')
    getByText('Mock ConnectViaUSB')
  })

  it('renders a SelectWifiNetwork component from /connect-via-wifi', () => {
    const [{ getByText }] = render('/network-setup/wifi')
    getByText('Mock SelectWifiNetwork')
  })

<<<<<<< HEAD
  it('renders a SetWifiCred component from /network-setup/wifi/set-wifi-cred/:ssid/:auth', () => {
    const [{ getByText }] = render(
      '/network-setup/wifi/set-wifi-cred/mockWifi/none'
    )
    getByText('Mock SetWifiCred')
  })

  it('renders a ConnectedNetworkInfo component from /network-setup/wifi/connected-network-info/:ssid', () => {
    const [{ getByText }] = render(
      '/network-setup/wifi/connected-network-info/mockWifi'
    )
    getByText('Mock ConnectedNetworkInfo')
  })
=======
>>>>>>> 98253d00
  it('renders a RobotDashboard component from /dashboard', () => {
    const [{ getByText }] = render('/dashboard')
    getByText('Mock RobotDashboard')
  })
})<|MERGE_RESOLUTION|>--- conflicted
+++ resolved
@@ -82,22 +82,6 @@
     getByText('Mock SelectWifiNetwork')
   })
 
-<<<<<<< HEAD
-  it('renders a SetWifiCred component from /network-setup/wifi/set-wifi-cred/:ssid/:auth', () => {
-    const [{ getByText }] = render(
-      '/network-setup/wifi/set-wifi-cred/mockWifi/none'
-    )
-    getByText('Mock SetWifiCred')
-  })
-
-  it('renders a ConnectedNetworkInfo component from /network-setup/wifi/connected-network-info/:ssid', () => {
-    const [{ getByText }] = render(
-      '/network-setup/wifi/connected-network-info/mockWifi'
-    )
-    getByText('Mock ConnectedNetworkInfo')
-  })
-=======
->>>>>>> 98253d00
   it('renders a RobotDashboard component from /dashboard', () => {
     const [{ getByText }] = render('/dashboard')
     getByText('Mock RobotDashboard')
