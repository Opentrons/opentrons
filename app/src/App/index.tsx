import * as React from 'react'
import { useSelector } from 'react-redux'
import { hot } from 'react-hot-loader/root'

import { Flex, POSITION_FIXED, DIRECTION_ROW } from '@opentrons/components'

import { GlobalStyle } from '../atoms/GlobalStyle'
<<<<<<< HEAD
import { Alerts } from '../organisms/Alerts'
import { Breadcrumbs } from '../organisms/Breadcrumbs'
import { DeviceDetails } from '../pages/Devices/DeviceDetails'
import { DevicesLanding } from '../pages/Devices/DevicesLanding'
import { ProtocolRunDetails } from '../pages/Devices/ProtocolRunDetails'
import { RobotSettings } from '../pages/Devices/RobotSettings'
import { ProtocolsLanding } from '../pages/Protocols/ProtocolsLanding'
import { ProtocolDetails } from '../pages/Protocols/ProtocolDetails'
import { ProtocolTimeline} from '../pages/Protocols/ProtocolDetails/ProtocolTimeline'
import { AppSettings } from '../pages/AppSettings'
import { Labware } from '../pages/Labware'
import { Navbar } from './Navbar'
import { PortalRoot as ModalPortalRoot, TopPortalRoot } from './portal'

import type { RouteProps } from './types'
import { useSoftwareUpdatePoll } from './hooks'

export const routes: RouteProps[] = [
  {
    Component: ProtocolsLanding,
    exact: true,
    name: 'Protocols',
    navLinkTo: '/protocols',
    path: '/protocols',
  },
  {
    Component: ProtocolDetails,
    exact: true,
    name: 'Protocol Details',
    path: '/protocols/:protocolKey',
  },
  {
    Component: ProtocolTimeline,
    exact: true,
    name: 'Protocol Timeline',
    path: '/protocols/:protocolKey/timeline',
  },
  {
    Component: () => <div>deck setup</div>,
    name: 'Deck Setup',
    path: '/protocols/:protocolKey/deck-setup',
  },
  {
    Component: Labware,
    name: 'Labware',
    navLinkTo: '/labware',
    // labwareId param is for details slideout
    path: '/labware/:labwareId?',
  },
  {
    Component: DevicesLanding,
    exact: true,
    name: 'Devices',
    navLinkTo: '/devices',
    path: '/devices',
  },
  {
    Component: DeviceDetails,
    exact: true,
    name: 'Device Details',
    path: '/devices/:robotName',
  },
  {
    Component: RobotSettings,
    exact: true,
    name: 'Robot Settings',
    path: '/devices/:robotName/robot-settings/:robotSettingsTab?',
  },
  {
    Component: () => <div>protocol runs landing</div>,
    exact: true,
    name: 'Protocol Runs',
    path: '/devices/:robotName/protocol-runs',
  },
  {
    Component: ProtocolRunDetails,
    name: 'Run Details',
    path: '/devices/:robotName/protocol-runs/:runId/:protocolRunDetailsTab?',
  },
  {
    Component: AppSettings,
    exact: true,
    name: 'App Settings',
    path: '/app-settings/:appSettingsTab?',
  },
]
=======
import { getConfig, getIsOnDevice } from '../redux/config'
import { DesktopApp } from './DesktopApp'
import { OnDeviceDisplayApp } from './OnDeviceDisplayApp'
import { TopPortalRoot } from './portal'
>>>>>>> 869b992c

const stopEvent = (event: React.MouseEvent): void => event.preventDefault()

export const AppComponent = (): JSX.Element | null => {
  const hasConfigLoaded = useSelector(getConfig) != null
  const isOnDevice = useSelector(getIsOnDevice)

  // render null until getIsOnDevice returns the isOnDevice value from config
  return hasConfigLoaded ? (
    <>
      <GlobalStyle isOnDevice={isOnDevice} />
      <Flex
        position={POSITION_FIXED}
        flexDirection={DIRECTION_ROW}
        width="100%"
        height="100vh"
        onDragOver={stopEvent}
        onDrop={stopEvent}
      >
        <TopPortalRoot />
        {isOnDevice ? <OnDeviceDisplayApp /> : <DesktopApp />}
      </Flex>
    </>
  ) : null
}

export const App = hot(AppComponent)<|MERGE_RESOLUTION|>--- conflicted
+++ resolved
@@ -5,99 +5,10 @@
 import { Flex, POSITION_FIXED, DIRECTION_ROW } from '@opentrons/components'
 
 import { GlobalStyle } from '../atoms/GlobalStyle'
-<<<<<<< HEAD
-import { Alerts } from '../organisms/Alerts'
-import { Breadcrumbs } from '../organisms/Breadcrumbs'
-import { DeviceDetails } from '../pages/Devices/DeviceDetails'
-import { DevicesLanding } from '../pages/Devices/DevicesLanding'
-import { ProtocolRunDetails } from '../pages/Devices/ProtocolRunDetails'
-import { RobotSettings } from '../pages/Devices/RobotSettings'
-import { ProtocolsLanding } from '../pages/Protocols/ProtocolsLanding'
-import { ProtocolDetails } from '../pages/Protocols/ProtocolDetails'
-import { ProtocolTimeline} from '../pages/Protocols/ProtocolDetails/ProtocolTimeline'
-import { AppSettings } from '../pages/AppSettings'
-import { Labware } from '../pages/Labware'
-import { Navbar } from './Navbar'
-import { PortalRoot as ModalPortalRoot, TopPortalRoot } from './portal'
-
-import type { RouteProps } from './types'
-import { useSoftwareUpdatePoll } from './hooks'
-
-export const routes: RouteProps[] = [
-  {
-    Component: ProtocolsLanding,
-    exact: true,
-    name: 'Protocols',
-    navLinkTo: '/protocols',
-    path: '/protocols',
-  },
-  {
-    Component: ProtocolDetails,
-    exact: true,
-    name: 'Protocol Details',
-    path: '/protocols/:protocolKey',
-  },
-  {
-    Component: ProtocolTimeline,
-    exact: true,
-    name: 'Protocol Timeline',
-    path: '/protocols/:protocolKey/timeline',
-  },
-  {
-    Component: () => <div>deck setup</div>,
-    name: 'Deck Setup',
-    path: '/protocols/:protocolKey/deck-setup',
-  },
-  {
-    Component: Labware,
-    name: 'Labware',
-    navLinkTo: '/labware',
-    // labwareId param is for details slideout
-    path: '/labware/:labwareId?',
-  },
-  {
-    Component: DevicesLanding,
-    exact: true,
-    name: 'Devices',
-    navLinkTo: '/devices',
-    path: '/devices',
-  },
-  {
-    Component: DeviceDetails,
-    exact: true,
-    name: 'Device Details',
-    path: '/devices/:robotName',
-  },
-  {
-    Component: RobotSettings,
-    exact: true,
-    name: 'Robot Settings',
-    path: '/devices/:robotName/robot-settings/:robotSettingsTab?',
-  },
-  {
-    Component: () => <div>protocol runs landing</div>,
-    exact: true,
-    name: 'Protocol Runs',
-    path: '/devices/:robotName/protocol-runs',
-  },
-  {
-    Component: ProtocolRunDetails,
-    name: 'Run Details',
-    path: '/devices/:robotName/protocol-runs/:runId/:protocolRunDetailsTab?',
-  },
-  {
-    Component: AppSettings,
-    exact: true,
-    name: 'App Settings',
-    path: '/app-settings/:appSettingsTab?',
-  },
-]
-=======
 import { getConfig, getIsOnDevice } from '../redux/config'
 import { DesktopApp } from './DesktopApp'
 import { OnDeviceDisplayApp } from './OnDeviceDisplayApp'
 import { TopPortalRoot } from './portal'
->>>>>>> 869b992c
 
 const stopEvent = (event: React.MouseEvent): void => event.preventDefault()
 
