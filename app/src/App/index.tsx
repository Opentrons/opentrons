--- conflicted
+++ resolved
@@ -11,11 +11,7 @@
   POSITION_FIXED,
   DIRECTION_ROW,
 } from '@opentrons/components'
-<<<<<<< HEAD
-import { ApiClientProvider, ApiHostProvider } from '@opentrons/react-api-client'
-=======
 import { ApiHostProvider } from '@opentrons/react-api-client'
->>>>>>> 3b8d7541
 
 import { getConnectedRobot } from '../redux/discovery'
 import { GlobalStyle } from '../atoms/GlobalStyle'
@@ -44,55 +40,6 @@
   const connectedRobot = useSelector((state: State) => getConnectedRobot(state))
 
   return (
-<<<<<<< HEAD
-    <ApiClientProvider>
-      <ApiHostProvider
-        hostname={connectedRobot != null ? connectedRobot.ip : ''}
-      >
-        <GlobalStyle />
-        <Flex
-          position={POSITION_FIXED}
-          flexDirection={DIRECTION_ROW}
-          width="100%"
-          height="100vh"
-          onDragOver={stopEvent}
-          onDrop={stopEvent}
-        >
-          <Navbar />
-          <Switch>
-            <Route path="/robots/:name?" component={ConnectPanel} />
-            <Route path="/more" component={MorePanel} />
-            <Route path="/upload" component={UploadPanel} />
-            <Route path="/calibrate" component={CalibratePanel} />
-            <Route path="/run" component={RunPanel} />
-          </Switch>
-          <Box position={POSITION_RELATIVE} width="100%" height="100%">
-            <Switch>
-              <Route path="/robots/:name?">
-                <Robots />
-              </Route>
-              <Route path="/more">
-                <More />
-              </Route>
-              <Route path="/upload">
-                <Upload />
-              </Route>
-              <Route path="/calibrate">
-                <Calibrate />
-              </Route>
-              <Route path="/run">
-                <Run />
-              </Route>
-              <Redirect exact from="/" to="/robots" />
-            </Switch>
-            <ModalPortalRoot />
-            <Alerts />
-          </Box>
-          <TopPortalRoot />
-        </Flex>
-      </ApiHostProvider>
-    </ApiClientProvider>
-=======
     <ApiHostProvider hostname={connectedRobot != null ? connectedRobot.ip : ''}>
       <GlobalStyle />
       <Flex
@@ -136,7 +83,6 @@
         <TopPortalRoot />
       </Flex>
     </ApiHostProvider>
->>>>>>> 3b8d7541
   )
 }
 
