--- conflicted
+++ resolved
@@ -96,12 +96,8 @@
 const stopEvent = (event: React.MouseEvent): void => event.preventDefault()
 
 export const AppComponent = (): JSX.Element => {
-<<<<<<< HEAD
-=======
-  const isLegacyApp = useFeatureFlag('hierarchyReorganization')
   useSoftwareUpdatePoll()
 
->>>>>>> 6461ec84
   return (
     <>
       <GlobalStyle />
