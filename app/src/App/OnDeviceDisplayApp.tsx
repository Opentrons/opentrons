import { useEffect, useState, useCallback } from 'react'
import { useDispatch, useSelector } from 'react-redux'
import { Routes, Route, Navigate, useLocation } from 'react-router-dom'
import { css } from 'styled-components'
import { ErrorBoundary } from 'react-error-boundary'

import {
  Box,
  COLORS,
  OVERFLOW_AUTO,
  POSITION_RELATIVE,
  useIdle,
  useScrolling,
} from '@opentrons/components'
import { ApiHostProvider } from '@opentrons/react-api-client'
import NiceModal from '@ebay/nice-modal-react'

import { SleepScreen } from '/app/atoms/SleepScreen'
import { OnDeviceLocalizationProvider } from '../LocalizationProvider'
import { ToasterOven } from '/app/organisms/ToasterOven'
import { MaintenanceRunTakeover } from '/app/organisms/TakeoverModal'
import { FirmwareUpdateTakeover } from '/app/organisms/FirmwareUpdateModal/FirmwareUpdateTakeover'
import { IncompatibleModuleTakeover } from '/app/organisms/IncompatibleModule'
import { EstopTakeover } from '/app/organisms/EmergencyStop'
import { ConnectViaEthernet } from '/app/pages/ODD/ConnectViaEthernet'
import { ConnectViaUSB } from '/app/pages/ODD/ConnectViaUSB'
import { ConnectViaWifi } from '/app/pages/ODD/ConnectViaWifi'
import { EmergencyStop } from '/app/pages/ODD/EmergencyStop'
import { NameRobot } from '/app/pages/ODD/NameRobot'
import { NetworkSetupMenu } from '/app/pages/ODD/NetworkSetupMenu'
import { ProtocolSetup } from '/app/pages/ODD/ProtocolSetup'
import { RobotDashboard } from '/app/pages/ODD/RobotDashboard'
import { RobotSettingsDashboard } from '/app/pages/ODD/RobotSettingsDashboard'
import { ProtocolDashboard } from '/app/pages/ODD/ProtocolDashboard'
import { ProtocolDetails } from '/app/pages/ODD/ProtocolDetails'
import { QuickTransferFlow } from '/app/organisms/ODD/QuickTransferFlow'
import { QuickTransferDashboard } from '/app/pages/ODD/QuickTransferDashboard'
import { QuickTransferDetails } from '/app/pages/ODD/QuickTransferDetails'
import { RunningProtocol } from '/app/pages/ODD/RunningProtocol'
import { RunSummary } from '/app/pages/ODD/RunSummary'
import { UpdateRobot } from '/app/pages/ODD/UpdateRobot/UpdateRobot'
import { UpdateRobotDuringOnboarding } from '/app/pages/ODD/UpdateRobot/UpdateRobotDuringOnboarding'
import { InstrumentsDashboard } from '/app/pages/ODD/InstrumentsDashboard'
import { InstrumentDetail } from '/app/pages/ODD/InstrumentDetail'
import { Welcome } from '/app/pages/ODD/Welcome'
import { InitialLoadingScreen } from '/app/pages/ODD/InitialLoadingScreen'
import { DeckConfigurationEditor } from '/app/pages/ODD/DeckConfiguration'
import { PortalRoot as ModalPortalRoot } from './portal'
import {
  getOnDeviceDisplaySettings,
  updateConfigValue,
} from '/app/redux/config'
import { updateBrightness } from '/app/redux/shell'
import { SLEEP_NEVER_MS } from '/app/local-resources/config'
import { useProtocolReceiptToast, useSoftwareUpdatePoll } from './hooks'
import { ODDTopLevelRedirects } from './ODDTopLevelRedirects'

import { OnDeviceDisplayAppFallback } from './OnDeviceDisplayAppFallback'

import { hackWindowNavigatorOnLine } from './hacks'

import type { Dispatch } from '/app/redux/types'

// forces electron to think we're online which means axios won't elide
// network calls to localhost. see ./hacks.ts for more.
hackWindowNavigatorOnLine()

export const ON_DEVICE_DISPLAY_PATHS = [
  '/dashboard',
  '/deck-configuration',
  '/emergency-stop',
  '/instruments',
  '/instruments/:mount',
  '/network-setup',
  '/network-setup/ethernet',
  '/network-setup/usb',
  '/network-setup/wifi',
  '/protocols',
  '/protocols/:protocolId',
  '/quick-transfer',
  '/quick-transfer/new',
  '/quick-transfer/:quickTransferId',
  '/robot-settings',
  '/robot-settings/rename-robot',
  '/robot-settings/update-robot',
  '/robot-settings/update-robot-during-onboarding',
  '/runs/:runId/run',
  '/runs/:runId/setup',
  '/runs/:runId/summary',
  '/welcome',
] as const

function getPathComponent(
  path: typeof ON_DEVICE_DISPLAY_PATHS[number]
): JSX.Element {
  switch (path) {
    case '/dashboard':
      return <RobotDashboard />
    case '/deck-configuration':
      return <DeckConfigurationEditor />
    case '/emergency-stop':
      return <EmergencyStop />
    case '/instruments':
      return <InstrumentsDashboard />
    case '/instruments/:mount':
      return <InstrumentDetail />
    case '/network-setup':
      return <NetworkSetupMenu />
    case '/network-setup/ethernet':
      return <ConnectViaEthernet />
    case '/network-setup/usb':
      return <ConnectViaUSB />
    case '/network-setup/wifi':
      return <ConnectViaWifi />
    case '/protocols':
      return <ProtocolDashboard />
    case '/protocols/:protocolId':
      return <ProtocolDetails />
    case '/quick-transfer':
      return <QuickTransferDashboard />
    case '/quick-transfer/new':
      return <QuickTransferFlow />
    case '/quick-transfer/:quickTransferId':
      return <QuickTransferDetails />
    case '/robot-settings':
      return <RobotSettingsDashboard />
    case '/robot-settings/rename-robot':
      return <NameRobot />
    case '/robot-settings/update-robot':
      return <UpdateRobot />
    case '/robot-settings/update-robot-during-onboarding':
      return <UpdateRobotDuringOnboarding />
    case '/runs/:runId/run':
      return <RunningProtocol />
    case '/runs/:runId/setup':
      return <ProtocolSetup />
    case '/runs/:runId/summary':
      return <RunSummary />
    case '/welcome':
      return <Welcome />
  }
}

const onDeviceDisplayEvents: Array<keyof DocumentEventMap> = [
  'mousedown',
  'click',
  'scroll',
]

const TURN_OFF_BACKLIGHT = '7'

export const OnDeviceDisplayApp = (): JSX.Element => {
  useSoftwareUpdatePoll()
  const { brightness: userSetBrightness, sleepMs } = useSelector(
    getOnDeviceDisplaySettings
  )

  const sleepTime = sleepMs ?? SLEEP_NEVER_MS
  const options = {
    events: onDeviceDisplayEvents,
    initialState: false,
  }
  const dispatch = useDispatch<Dispatch>()
  const isIdle = useIdle(sleepTime, options)

  useEffect(() => {
    if (isIdle) {
      dispatch(updateBrightness(TURN_OFF_BACKLIGHT))
    } else {
      dispatch(
        updateConfigValue(
          'onDeviceDisplaySettings.brightness',
          userSetBrightness
        )
      )
    }
  }, [dispatch, isIdle, userSetBrightness])

  // TODO (sb:6/12/23) Create a notification manager to set up preference and order of takeover modals
  return (
    <ApiHostProvider hostname="127.0.0.1">
      <InitialLoadingScreen>
        <OnDeviceLocalizationProvider>
          <ErrorBoundary FallbackComponent={OnDeviceDisplayAppFallback}>
            <Box width="100%" css="user-select: none;">
              {isIdle ? (
                <SleepScreen />
              ) : (
                <>
                  <EstopTakeover />
                  <IncompatibleModuleTakeover isOnDevice={true} />
                  <MaintenanceRunTakeover>
                    <FirmwareUpdateTakeover />
                    <NiceModal.Provider>
                      <ToasterOven>
                        <ProtocolReceiptToasts />
                        <OnDeviceDisplayAppRoutes />
                      </ToasterOven>
                    </NiceModal.Provider>
                  </MaintenanceRunTakeover>
                </>
              )}
            </Box>
            <ODDTopLevelRedirects />
          </ErrorBoundary>
        </OnDeviceLocalizationProvider>
      </InitialLoadingScreen>
    </ApiHostProvider>
  )
}

const getTargetPath = (unfinishedUnboxingFlowRoute: string | null): string => {
  if (unfinishedUnboxingFlowRoute != null) {
    return unfinishedUnboxingFlowRoute
  }

  return '/dashboard'
}

// split to a separate function because scrollRef rerenders on every route change
// this avoids rerendering parent providers as well
export function OnDeviceDisplayAppRoutes(): JSX.Element {
  const [currentNode, setCurrentNode] = useState<null | HTMLElement>(null)
  const scrollRef = useCallback((node: HTMLElement | null) => {
    setCurrentNode(node)
  }, [])
  const isScrolling = useScrolling(currentNode)
  const location = useLocation()
<<<<<<< HEAD
  React.useEffect(() => {
=======
  useEffect(() => {
>>>>>>> e799e9b9
    currentNode?.scrollTo({
      top: 0,
      left: 0,
      behavior: 'auto',
    })
  }, [location.pathname])

  const { unfinishedUnboxingFlowRoute } = useSelector(
    getOnDeviceDisplaySettings
  )

  const targetPath = getTargetPath(unfinishedUnboxingFlowRoute)

  const TOUCH_SCREEN_STYLE = css`
    position: ${POSITION_RELATIVE};
    width: 100%;
    height: 100%;
    background-color: ${COLORS.white};
    overflow-y: ${OVERFLOW_AUTO};

    &::-webkit-scrollbar {
      display: block;
      width: 0.75rem;
    }

    &::-webkit-scrollbar-thumb {
      display: ${isScrolling ? 'block' : 'none'};
      background: ${COLORS.grey50};
      border-radius: 11px;
    }
  `

  return (
    <Routes>
      {ON_DEVICE_DISPLAY_PATHS.map(path => (
        <Route
          key={path}
          path={path}
          element={
            <Box css={TOUCH_SCREEN_STYLE} ref={scrollRef}>
              <ModalPortalRoot />
              {getPathComponent(path)}
            </Box>
          }
        />
      ))}
      {targetPath != null && (
        <Route path="*" element={<Navigate to={targetPath} replace />} />
      )}
    </Routes>
  )
}

function ProtocolReceiptToasts(): null {
  useProtocolReceiptToast()
  return null
}<|MERGE_RESOLUTION|>--- conflicted
+++ resolved
@@ -226,11 +226,7 @@
   }, [])
   const isScrolling = useScrolling(currentNode)
   const location = useLocation()
-<<<<<<< HEAD
-  React.useEffect(() => {
-=======
   useEffect(() => {
->>>>>>> e799e9b9
     currentNode?.scrollTo({
       top: 0,
       left: 0,
