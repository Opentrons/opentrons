--- conflicted
+++ resolved
@@ -21,11 +21,8 @@
 import { RobotDashboard } from '../pages/OnDeviceDisplay/RobotDashboard'
 import { SelectWifiNetwork } from '../pages/OnDeviceDisplay/SelectWifiNetwork'
 import { SetWifiCred } from '../pages/OnDeviceDisplay/SetWifiCred'
-<<<<<<< HEAD
 import { UpdateRobot } from '../pages/OnDeviceDisplay/UpdateRobot'
-=======
 import { Welcome } from '../pages/OnDeviceDisplay/Welcome'
->>>>>>> 9e1b7563
 import { PortalRoot as ModalPortalRoot } from './portal'
 
 import type { RouteProps } from './types'
