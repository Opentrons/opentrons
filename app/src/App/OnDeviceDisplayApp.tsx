--- conflicted
+++ resolved
@@ -1,4 +1,3 @@
-//test
 import * as React from 'react'
 import { useDispatch, useSelector } from 'react-redux'
 import { Switch, Route, Redirect } from 'react-router-dom'
@@ -61,7 +60,6 @@
 // network calls to localhost. see ./hacks.ts for more.
 hackWindowNavigatorOnLine()
 
-<<<<<<< HEAD
 export const ON_DEVICE_DISPLAY_PATHS = [
   '/dashboard',
   '/deck-configuration',
@@ -131,159 +129,6 @@
       return <Welcome />
   }
 }
-=======
-export const onDeviceDisplayRoutes: RouteProps[] = [
-  {
-    Component: InitialLoadingScreen,
-    exact: true,
-    name: 'Initial Loading Screen',
-    path: '/loading',
-  },
-  {
-    Component: Welcome,
-    exact: true,
-    name: 'Welcome',
-    path: '/welcome',
-  },
-  {
-    Component: RobotDashboard,
-    exact: true,
-    name: 'Robot Dashboard',
-    path: '/dashboard',
-  },
-  {
-    Component: NetworkSetupMenu,
-    exact: true,
-    name: 'Network setup menu',
-    path: '/network-setup',
-  },
-  {
-    Component: ConnectViaWifi,
-    exact: true,
-    name: 'Select Network',
-    path: '/network-setup/wifi',
-  },
-  {
-    Component: ConnectViaEthernet,
-    exact: true,
-    name: 'Connect via Ethernet',
-    path: '/network-setup/ethernet',
-  },
-  {
-    Component: ConnectViaUSB,
-    exact: true,
-    name: 'Connect via USB',
-    path: '/network-setup/usb',
-  },
-  {
-    Component: ProtocolDashboard,
-    exact: true,
-    name: 'All Protocols',
-    navLinkTo: '/protocols',
-    path: '/protocols',
-  },
-  // insert protocol sub-routes
-  {
-    Component: ProtocolDetails,
-    exact: true,
-    name: 'Protocol Details',
-    path: '/protocols/:protocolId',
-  },
-  // expect to change or add additional route params
-  {
-    Component: ProtocolSetup,
-    exact: true,
-    name: 'Protocol Setup',
-    path: '/runs/:runId/setup',
-  },
-  {
-    Component: RunningProtocol,
-    exact: true,
-    name: 'Protocol Run',
-    path: '/runs/:runId/run',
-  },
-  {
-    Component: RunSummary,
-    exact: true,
-    name: 'Protocol Run Summary',
-    path: '/runs/:runId/summary',
-  },
-  {
-    Component: InstrumentsDashboard,
-    exact: true,
-    name: 'Instruments',
-    navLinkTo: '/instruments',
-    path: '/instruments',
-  },
-  {
-    Component: InstrumentDetail,
-    exact: true,
-    name: 'Instrument Detail',
-    path: '/instruments/:mount',
-  },
-  // insert attach instruments sub-routes
-  {
-    Component: RobotSettingsDashboard,
-    exact: true,
-    name: 'Settings',
-    navLinkTo: '/robot-settings',
-    path: '/robot-settings',
-  },
-  // insert robot settings sub-routes
-  {
-    Component: () => (
-      <>
-        <BackButton />
-        <Box>factory reset</Box>
-      </>
-    ),
-    exact: true,
-    name: 'Factory Reset',
-    path: '/robot-settings/factory-reset',
-  },
-  {
-    Component: NameRobot,
-    exact: true,
-    name: 'Rename Robot',
-    path: '/robot-settings/rename-robot',
-  },
-  {
-    Component: UpdateRobot,
-    exact: true,
-    name: 'Update Robot',
-    path: '/robot-settings/update-robot',
-  },
-  {
-    Component: UpdateRobotDuringOnboarding,
-    exact: true,
-    name: 'Update Robot During Onboarding',
-    path: '/robot-settings/update-robot-during-onboarding',
-  },
-  {
-    Component: EmergencyStop,
-    exact: true,
-    name: 'Emergency Stop',
-    path: '/emergency-stop',
-  },
-  {
-    Component: DeckConfigurationEditor,
-    exact: true,
-    name: 'Deck Configuration',
-    path: '/deck-configuration',
-  },
-  {
-    Component: () => (
-      <>
-        <BackButton />
-        <Box>app settings</Box>
-      </>
-    ),
-    exact: true,
-    name: 'App Settings',
-    path: '/app-settings',
-  },
-]
->>>>>>> d6d9416c
 
 const onDeviceDisplayEvents: Array<keyof DocumentEventMap> = [
   'mousedown',
