--- conflicted
+++ resolved
@@ -1,10 +1,6 @@
 import * as React from 'react'
 import { useDispatch, useSelector } from 'react-redux'
-<<<<<<< HEAD
-import { Navigate, Route, Routes } from 'react-router-dom'
-=======
 import { Routes, Route, Navigate, useLocation } from 'react-router-dom'
->>>>>>> a6b33081
 import { css } from 'styled-components'
 import { ErrorBoundary } from 'react-error-boundary'
 
