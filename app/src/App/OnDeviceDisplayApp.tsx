import * as React from 'react'
import { useSelector } from 'react-redux'
import { Switch, Route, Redirect } from 'react-router-dom'

import {
  Box,
  POSITION_RELATIVE,
  COLORS,
  OVERFLOW_SCROLL,
  useIdle,
} from '@opentrons/components'
import { ApiHostProvider } from '@opentrons/react-api-client'

import { BackButton } from '../atoms/buttons'
import { SleepScreen } from '../organisms/OnDeviceDisplay/SleepScreen'
import { ToasterOven } from '../organisms/ToasterOven'
import { ConnectViaEthernet } from '../pages/OnDeviceDisplay/ConnectViaEthernet'
import { ConnectViaUSB } from '../pages/OnDeviceDisplay/ConnectViaUSB'
import { ConnectViaWifi } from '../pages/OnDeviceDisplay/ConnectViaWifi'
import { NameRobot } from '../pages/OnDeviceDisplay/NameRobot'
import { NetworkSetupMenu } from '../pages/OnDeviceDisplay/NetworkSetupMenu'
import { ProtocolSetup } from '../pages/OnDeviceDisplay/ProtocolSetup'
import { TempODDMenu } from '../pages/OnDeviceDisplay/TempODDMenu'
import { RobotDashboard } from '../pages/OnDeviceDisplay/RobotDashboard'
import { RobotSettingsDashboard } from '../pages/OnDeviceDisplay/RobotSettingsDashboard'
import { ProtocolDashboard } from '../pages/OnDeviceDisplay/ProtocolDashboard'
import { ProtocolDetails } from '../pages/OnDeviceDisplay/ProtocolDetails'
import { RunningProtocol } from '../pages/OnDeviceDisplay/RunningProtocol'
import { RunSummary } from '../pages/OnDeviceDisplay/RunSummary'
import { UpdateRobot } from '../pages/OnDeviceDisplay/UpdateRobot'
import { InstrumentsDashboard } from '../pages/OnDeviceDisplay/InstrumentsDashboard'
import { InstrumentDetail } from '../pages/OnDeviceDisplay/InstrumentDetail'
import { Welcome } from '../pages/OnDeviceDisplay/Welcome'
import { PortalRoot as ModalPortalRoot } from './portal'
import { getOnDeviceDisplaySettings } from '../redux/config'
import { SLEEP_NEVER_MS } from './constants'

import type { RouteProps } from './types'

export const onDeviceDisplayRoutes: RouteProps[] = [
  {
    Component: Welcome,
    exact: true,
    name: 'Welcome',
    path: '/welcome',
  },
  {
    Component: TempODDMenu,
    exact: true,
    name: 'Temp ODD Menu',
    path: '/menu',
  },
  {
    Component: RobotDashboard,
    exact: true,
    name: 'Robot Dashboard',
    path: '/dashboard',
  },
  {
    Component: NetworkSetupMenu,
    exact: true,
    name: 'Network setup menu',
    path: '/network-setup',
  },
  {
    Component: ConnectViaWifi,
    exact: true,
    name: 'Select Network',
    path: '/network-setup/wifi',
  },
  {
    Component: ConnectViaEthernet,
    exact: true,
    name: 'Connect via Ethernet',
    path: '/network-setup/ethernet',
  },
  {
    Component: ConnectViaUSB,
    exact: true,
    name: 'Connect via USB',
    path: '/network-setup/usb',
  },
  {
    Component: ProtocolDashboard,
    exact: true,
    name: 'All Protocols',
    navLinkTo: '/protocols',
    path: '/protocols',
  },
  // insert protocol subroutes
  {
    Component: ProtocolDetails,
    exact: true,
    name: 'Protocol Details',
    path: '/protocols/:protocolId',
  },
  // TODO(bh: 2022-12-5): these "protocol run" page are a rough guess based on existing designs and site map
  // expect to change or add additional route params
  {
    Component: ProtocolSetup,
    exact: true,
    name: 'Protocol Setup',
    path: '/protocols/:runId/setup',
  },
  {
    Component: RunningProtocol,
    exact: true,
    name: 'Protocol Run',
    path: '/protocols/:runId/run',
  },
  {
    Component: RunSummary,
    exact: true,
    name: 'Protocol Run Summary',
    path: '/protocols/:runId/summary',
  },
  {
    Component: InstrumentsDashboard,
    exact: true,
    name: 'Instruments',
    navLinkTo: '/instruments',
    path: '/instruments',
  },
  {
    Component: InstrumentDetail,
    exact: true,
    name: 'Instrument Detail',
    path: '/instruments/:mount',
  },
  // insert attach instruments subroutes
  {
    Component: RobotSettingsDashboard,
    exact: true,
    name: 'Settings',
    navLinkTo: '/robot-settings',
    path: '/robot-settings',
  },
  // insert robot settings subroutes
  {
    Component: () => (
      <>
        <BackButton />
        <Box>factory reset</Box>
      </>
    ),
    exact: true,
    name: 'Factory Reset',
    path: '/robot-settings/factory-reset',
  },
  {
    Component: NameRobot,
    exact: true,
    name: 'Rename Robot',
    path: '/robot-settings/rename-robot',
  },
  {
    Component: UpdateRobot,
    exact: true,
    name: 'Update Robot',
    path: '/robot-settings/update-robot',
  },
  {
    Component: () => (
      <>
        <BackButton />
        <Box>app settings</Box>
      </>
    ),
    exact: true,
    name: 'App Settings',
    path: '/app-settings',
  },
]

const onDeviceDisplayEvents: Array<keyof DocumentEventMap> = [
  'mousedown',
  'click',
  'scroll',
]

export const OnDeviceDisplayApp = (): JSX.Element => {
  const { sleepMs } = useSelector(getOnDeviceDisplaySettings)
  const sleepTime = sleepMs != null ? sleepMs : SLEEP_NEVER_MS
  const options = {
    events: onDeviceDisplayEvents,
    initialState: false,
  }
  const isIdle = useIdle(sleepTime, options)

  return (
<<<<<<< HEAD
    <ApiHostProvider hostname="10.13.11.65">
      <Box width="100%">
=======
    <ApiHostProvider hostname="localhost">
      <Box width="100%" css="user-select: none;">
>>>>>>> cb82e333
        {Boolean(isIdle) ? (
          <SleepScreen />
        ) : (
          <ToasterOven>
            <Switch>
              {onDeviceDisplayRoutes.map(
                ({ Component, exact, path }: RouteProps) => {
                  return (
                    <Route key={path} exact={exact} path={path}>
                      <Box
                        position={POSITION_RELATIVE}
                        width="100%"
                        height="100%"
                        backgroundColor={COLORS.white}
                        overflow={OVERFLOW_SCROLL}
                      >
                        <ModalPortalRoot />
                        <Component />
                      </Box>
                    </Route>
                  )
                }
              )}
              <Redirect exact from="/" to="/dashboard" />
            </Switch>
          </ToasterOven>
        )}
      </Box>
    </ApiHostProvider>
  )
}<|MERGE_RESOLUTION|>--- conflicted
+++ resolved
@@ -188,13 +188,8 @@
   const isIdle = useIdle(sleepTime, options)
 
   return (
-<<<<<<< HEAD
-    <ApiHostProvider hostname="10.13.11.65">
-      <Box width="100%">
-=======
     <ApiHostProvider hostname="localhost">
       <Box width="100%" css="user-select: none;">
->>>>>>> cb82e333
         {Boolean(isIdle) ? (
           <SleepScreen />
         ) : (
