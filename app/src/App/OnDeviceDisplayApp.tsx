--- conflicted
+++ resolved
@@ -57,33 +57,6 @@
     path: '/network-setup/wifi',
   },
   {
-<<<<<<< HEAD
-    Component: SelectAuthenticationType,
-    exact: true,
-    name: 'Connected Network Info',
-    path: '/network-setup/wifi/select-auth-type/:ssid',
-  },
-  {
-    Component: SetWifiSsid,
-    exact: true,
-    name: 'Set Wifi SSID',
-    path: '/network-setup/wifi/set-wifi-ssid',
-  },
-  {
-    Component: SetWifiCred,
-    exact: true,
-    name: 'Set Wifi Cred',
-    path: '/network-setup/wifi/set-wifi-cred/:ssid/:auth',
-  },
-  {
-    Component: ConnectedNetworkInfo,
-    exact: true,
-    name: 'Connected Network Info',
-    path: '/network-setup/wifi/connected-network-info/:ssid',
-  },
-  {
-=======
->>>>>>> 98253d00
     Component: ConnectViaEthernet,
     exact: true,
     name: 'Connect via Ethernet',
