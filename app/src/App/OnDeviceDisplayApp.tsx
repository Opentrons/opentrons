import * as React from 'react'
import { useDispatch, useSelector } from 'react-redux'
import { Switch, Route, Redirect } from 'react-router-dom'
import { css } from 'styled-components'
import { ErrorBoundary } from 'react-error-boundary'

import {
  Box,
  POSITION_RELATIVE,
  COLORS,
  OVERFLOW_AUTO,
  useIdle,
  useScrolling,
} from '@opentrons/components'
import { ApiHostProvider } from '@opentrons/react-api-client'
import NiceModal from '@ebay/nice-modal-react'

import { SleepScreen } from '../atoms/SleepScreen'
import { OnDeviceLocalizationProvider } from '../LocalizationProvider'
import { ToasterOven } from '../organisms/ToasterOven'
import { MaintenanceRunTakeover } from '../organisms/TakeoverModal'
import { FirmwareUpdateTakeover } from '../organisms/FirmwareUpdateModal/FirmwareUpdateTakeover'
import { EstopTakeover } from '../organisms/EmergencyStop'
import { ConnectViaEthernet } from '../pages/ConnectViaEthernet'
import { ConnectViaUSB } from '../pages/ConnectViaUSB'
import { ConnectViaWifi } from '../pages/ConnectViaWifi'
import { EmergencyStop } from '../pages/EmergencyStop'
import { NameRobot } from '../pages/NameRobot'
import { NetworkSetupMenu } from '../pages/NetworkSetupMenu'
import { ProtocolSetup } from '../pages/ProtocolSetup'
import { RobotDashboard } from '../pages/RobotDashboard'
import { RobotSettingsDashboard } from '../pages/RobotSettingsDashboard'
import { ProtocolDashboard } from '../pages/ProtocolDashboard'
import { ProtocolDetails } from '../pages/ProtocolDetails'
import { RunningProtocol } from '../pages/RunningProtocol'
import { RunSummary } from '../pages/RunSummary'
import { UpdateRobot } from '../pages/UpdateRobot/UpdateRobot'
import { UpdateRobotDuringOnboarding } from '../pages/UpdateRobot/UpdateRobotDuringOnboarding'
import { InstrumentsDashboard } from '../pages/InstrumentsDashboard'
import { InstrumentDetail } from '../pages/InstrumentDetail'
import { Welcome } from '../pages/Welcome'
import { InitialLoadingScreen } from '../pages/InitialLoadingScreen'
import { DeckConfigurationEditor } from '../pages/DeckConfiguration'
import { PortalRoot as ModalPortalRoot } from './portal'
import { getOnDeviceDisplaySettings, updateConfigValue } from '../redux/config'
import { updateBrightness } from '../redux/shell'
import { SLEEP_NEVER_MS } from './constants'
import {
  useCurrentRunRoute,
  useProtocolReceiptToast,
  useSoftwareUpdatePoll,
} from './hooks'

import { OnDeviceDisplayAppFallback } from './OnDeviceDisplayAppFallback'

import { hackWindowNavigatorOnLine } from './hacks'

import type { Dispatch } from '../redux/types'

// forces electron to think we're online which means axios won't elide
// network calls to localhost. see ./hacks.ts for more.
hackWindowNavigatorOnLine()

export const ON_DEVICE_DISPLAY_PATHS = [
  '/dashboard',
  '/deck-configuration',
  '/emergency-stop',
  '/instruments',
  '/instruments/:mount',
  '/network-setup',
  '/network-setup/ethernet',
  '/network-setup/usb',
  '/network-setup/wifi',
  '/protocols',
  '/protocols/:protocolId',
  '/robot-settings',
  '/robot-settings/rename-robot',
  '/robot-settings/update-robot',
  '/robot-settings/update-robot-during-onboarding',
  '/runs/:runId/run',
  '/runs/:runId/setup',
  '/runs/:runId/summary',
  '/welcome',
] as const

function getPathComponent(
  path: typeof ON_DEVICE_DISPLAY_PATHS[number]
): JSX.Element {
  switch (path) {
    case '/dashboard':
      return <RobotDashboard />
    case '/deck-configuration':
      return <DeckConfigurationEditor />
    case '/emergency-stop':
      return <EmergencyStop />
    case '/instruments':
      return <InstrumentsDashboard />
    case '/instruments/:mount':
      return <InstrumentDetail />
    case '/network-setup':
      return <NetworkSetupMenu />
    case '/network-setup/ethernet':
      return <ConnectViaEthernet />
    case '/network-setup/usb':
      return <ConnectViaUSB />
    case '/network-setup/wifi':
      return <ConnectViaWifi />
    case '/protocols':
      return <ProtocolDashboard />
    case '/protocols/:protocolId':
      return <ProtocolDetails />
    case '/robot-settings':
      return <RobotSettingsDashboard />
    case '/robot-settings/rename-robot':
      return <NameRobot />
    case '/robot-settings/update-robot':
      return <UpdateRobot />
    case '/robot-settings/update-robot-during-onboarding':
      return <UpdateRobotDuringOnboarding />
    case '/runs/:runId/run':
      return <RunningProtocol />
    case '/runs/:runId/setup':
      return <ProtocolSetup />
    case '/runs/:runId/summary':
      return <RunSummary />
    case '/welcome':
      return <Welcome />
  }
}

const onDeviceDisplayEvents: Array<keyof DocumentEventMap> = [
  'mousedown',
  'click',
  'scroll',
]

const TURN_OFF_BACKLIGHT = '7'

export const OnDeviceDisplayApp = (): JSX.Element => {
  useSoftwareUpdatePoll()
  const { brightness: userSetBrightness, sleepMs } = useSelector(
    getOnDeviceDisplaySettings
  )

  const sleepTime = sleepMs ?? SLEEP_NEVER_MS
  const options = {
    events: onDeviceDisplayEvents,
    initialState: false,
  }
  const dispatch = useDispatch<Dispatch>()
  const isIdle = useIdle(sleepTime, options)

  React.useEffect(() => {
    if (isIdle) {
      dispatch(updateBrightness(TURN_OFF_BACKLIGHT))
    } else {
      dispatch(
        updateConfigValue(
          'onDeviceDisplaySettings.brightness',
          userSetBrightness
        )
      )
    }
  }, [dispatch, isIdle, userSetBrightness])

  // TODO (sb:6/12/23) Create a notification manager to set up preference and order of takeover modals
  return (
    <ApiHostProvider hostname="127.0.0.1">
<<<<<<< HEAD
      <OnDeviceLocalizationProvider>
        <ErrorBoundary FallbackComponent={OnDeviceDisplayAppFallback}>
          <Box width="100%" css="user-select: none;">
            {isIdle ? (
              <SleepScreen />
            ) : (
              <>
                <EstopTakeover />
                <MaintenanceRunTakeover>
                  <FirmwareUpdateTakeover />
                  <NiceModal.Provider>
                    <ToasterOven>
                      <ProtocolReceiptToasts />
                      <OnDeviceDisplayAppRoutes />
                    </ToasterOven>
                  </NiceModal.Provider>
                </MaintenanceRunTakeover>
              </>
            )}
          </Box>
        </ErrorBoundary>
        <TopLevelRedirects />
      </OnDeviceLocalizationProvider>
=======
      <InitialLoadingScreen>
        <OnDeviceLocalizationProvider>
          <ErrorBoundary FallbackComponent={OnDeviceDisplayAppFallback}>
            <Box width="100%" css="user-select: none;">
              {isIdle ? (
                <SleepScreen />
              ) : (
                <>
                  <EstopTakeover />
                  <MaintenanceRunTakeover>
                    <FirmwareUpdateTakeover />
                    <NiceModal.Provider>
                      <ToasterOven>
                        <ProtocolReceiptToasts />
                        <OnDeviceDisplayAppRoutes />
                      </ToasterOven>
                    </NiceModal.Provider>
                  </MaintenanceRunTakeover>
                </>
              )}
            </Box>
          </ErrorBoundary>
          <TopLevelRedirects />
        </OnDeviceLocalizationProvider>
      </InitialLoadingScreen>
>>>>>>> 26e063b4
    </ApiHostProvider>
  )
}

<<<<<<< HEAD
=======
const getTargetPath = (unfinishedUnboxingFlowRoute: string | null): string => {
  if (unfinishedUnboxingFlowRoute != null) {
    return unfinishedUnboxingFlowRoute
  }

  return '/dashboard'
}

>>>>>>> 26e063b4
// split to a separate function because scrollRef rerenders on every route change
// this avoids rerendering parent providers as well
export function OnDeviceDisplayAppRoutes(): JSX.Element {
  const [currentNode, setCurrentNode] = React.useState<null | HTMLElement>(null)
  const scrollRef = React.useCallback((node: HTMLElement | null) => {
    setCurrentNode(node)
  }, [])
  const isScrolling = useScrolling(currentNode)

  const { unfinishedUnboxingFlowRoute } = useSelector(
    getOnDeviceDisplaySettings
  )

  const targetPath = getTargetPath(unfinishedUnboxingFlowRoute)

  const TOUCH_SCREEN_STYLE = css`
    position: ${POSITION_RELATIVE};
    width: 100%;
    height: 100%;
    background-color: ${COLORS.white};
    overflow-y: ${OVERFLOW_AUTO};

    &::-webkit-scrollbar {
      display: block;
      width: 0.75rem;
    }

    &::-webkit-scrollbar-thumb {
      display: ${isScrolling ? 'block' : 'none'};
      background: ${COLORS.grey50};
      border-radius: 11px;
    }
  `

  return (
    <Switch>
      {ON_DEVICE_DISPLAY_PATHS.map(path => (
        <Route key={path} exact path={path}>
          <Box css={TOUCH_SCREEN_STYLE} ref={scrollRef}>
            <ModalPortalRoot />
            {getPathComponent(path)}
          </Box>
        </Route>
      ))}
<<<<<<< HEAD
      <Redirect exact from="/" to={'/loading'} />
=======
      {targetPath != null && <Redirect exact from="/" to={targetPath} />}
>>>>>>> 26e063b4
    </Switch>
  )
}

function TopLevelRedirects(): JSX.Element | null {
  const currentRunRoute = useCurrentRunRoute()
  return currentRunRoute != null ? <Redirect to={currentRunRoute} /> : null
}

function ProtocolReceiptToasts(): null {
  useProtocolReceiptToast()
  return null
}<|MERGE_RESOLUTION|>--- conflicted
+++ resolved
@@ -166,31 +166,6 @@
   // TODO (sb:6/12/23) Create a notification manager to set up preference and order of takeover modals
   return (
     <ApiHostProvider hostname="127.0.0.1">
-<<<<<<< HEAD
-      <OnDeviceLocalizationProvider>
-        <ErrorBoundary FallbackComponent={OnDeviceDisplayAppFallback}>
-          <Box width="100%" css="user-select: none;">
-            {isIdle ? (
-              <SleepScreen />
-            ) : (
-              <>
-                <EstopTakeover />
-                <MaintenanceRunTakeover>
-                  <FirmwareUpdateTakeover />
-                  <NiceModal.Provider>
-                    <ToasterOven>
-                      <ProtocolReceiptToasts />
-                      <OnDeviceDisplayAppRoutes />
-                    </ToasterOven>
-                  </NiceModal.Provider>
-                </MaintenanceRunTakeover>
-              </>
-            )}
-          </Box>
-        </ErrorBoundary>
-        <TopLevelRedirects />
-      </OnDeviceLocalizationProvider>
-=======
       <InitialLoadingScreen>
         <OnDeviceLocalizationProvider>
           <ErrorBoundary FallbackComponent={OnDeviceDisplayAppFallback}>
@@ -216,13 +191,10 @@
           <TopLevelRedirects />
         </OnDeviceLocalizationProvider>
       </InitialLoadingScreen>
->>>>>>> 26e063b4
     </ApiHostProvider>
   )
 }
 
-<<<<<<< HEAD
-=======
 const getTargetPath = (unfinishedUnboxingFlowRoute: string | null): string => {
   if (unfinishedUnboxingFlowRoute != null) {
     return unfinishedUnboxingFlowRoute
@@ -231,7 +203,6 @@
   return '/dashboard'
 }
 
->>>>>>> 26e063b4
 // split to a separate function because scrollRef rerenders on every route change
 // this avoids rerendering parent providers as well
 export function OnDeviceDisplayAppRoutes(): JSX.Element {
@@ -276,11 +247,7 @@
           </Box>
         </Route>
       ))}
-<<<<<<< HEAD
-      <Redirect exact from="/" to={'/loading'} />
-=======
       {targetPath != null && <Redirect exact from="/" to={targetPath} />}
->>>>>>> 26e063b4
     </Switch>
   )
 }
