import * as React from 'react'
import { NavLink } from 'react-router-dom'
import styled from 'styled-components'

import {
  ALIGN_CENTER,
  ALIGN_FLEX_START,
  ALIGN_STRETCH,
  COLORS,
<<<<<<< HEAD
  LEGACY_COLORS,
  COLORS,
  COLORS,
=======
>>>>>>> e1f5673b
  DIRECTION_COLUMN,
  FLEX_NONE,
  Flex,
  Icon,
  JUSTIFY_SPACE_BETWEEN,
  JUSTIFY_SPACE_EVENLY,
  Link,
  SIZE_2,
  SPACING,
  TYPOGRAPHY,
} from '@opentrons/components'

import logoSvg from '../assets/images/logo_nav.svg'
import logoSvgThree from '../assets/images/logo_nav_three.svg'

import { NAV_BAR_WIDTH } from './constants'
import { StyledText } from '../atoms/text'

import type { RouteProps } from './types'

const SALESFORCE_HELP_LINK = 'https://support.opentrons.com/s/'

const NavbarLink = styled(NavLink)`
  color: ${COLORS.white};
  align-self: ${ALIGN_STRETCH};
  background-color: ${COLORS.darkBlackEnabled};

  &:hover {
    background-color: ${COLORS.darkBlackHover};
  }

  &:focus-visible {
    box-shadow: inset 0 0 0 3px ${COLORS.fundamentalsFocus};
    outline: none;
    background-color: ${COLORS.grey55};
  }

  &:focus-visible.active {
    box-shadow: none;
    outline: none;
  }

  &:active {
    background-color: ${COLORS.darkBlackEnabled};
  }

  &.active {
    background-color: ${COLORS.darkBlackSelected};
  }
  &.active:has(svg) {
    background-color: ${COLORS.darkBlackEnabled};
  }
`
const NavIconLink = styled(NavLink)`
  &.active > svg {
    color: ${COLORS.grey35};
    background-color: ${COLORS.darkBlackSelected};
  }
`
const IconLink = styled(Link)`
  &.active > svg {
    color: ${COLORS.grey35};
    background-color: ${COLORS.darkBlackSelected};
  }
`

const NavbarIcon = styled(Icon)`
  width: ${SIZE_2};
  height: ${SIZE_2};
  padding: ${SPACING.spacing6};
  border-radius: 50%;
  color: ${COLORS.grey35};
  background-color: ${COLORS.transparent};

  &:hover {
    background-color: ${COLORS.darkBlackHover};
  }

  &:focus-visible {
    box-shadow: inset 0 0 0 3px ${COLORS.fundamentalsFocus};
    outline: none;
    background-color: ${COLORS.grey55};
  }

  &:active {
    color: ${COLORS.grey35};
    background-color: ${COLORS.darkBlackEnabled};
  }

  &.active {
    color: ${COLORS.grey35};
    background-color: ${COLORS.darkBlackSelected};
  }
`

const LogoImg = styled('img')`
  align-self: ${ALIGN_CENTER};
  margin: ${SPACING.spacing24} 0;
`

export function Navbar({ routes }: { routes: RouteProps[] }): JSX.Element {
  const navRoutes = routes.filter(
    ({ navLinkTo }: RouteProps) => navLinkTo != null
  )
  return (
    <Flex
      backgroundColor={COLORS.darkBlackEnabled}
      css={TYPOGRAPHY.h3Regular}
      flexDirection={DIRECTION_COLUMN}
      flex={FLEX_NONE}
      width={NAV_BAR_WIDTH}
      justifyContent={JUSTIFY_SPACE_BETWEEN}
      alignItems={ALIGN_CENTER}
    >
      <Flex
        flexDirection={DIRECTION_COLUMN}
        flex={FLEX_NONE}
        alignItems={ALIGN_FLEX_START}
        alignSelf={ALIGN_STRETCH}
      >
        <LogoImg
          src={_OPENTRONS_PROJECT_ === 'ot3' ? logoSvgThree : logoSvg}
          alt="opentrons logo"
        />
        {navRoutes.map(({ name, navLinkTo }: RouteProps) => (
          <NavbarLink key={name} to={navLinkTo as string}>
            <StyledText
              as="h3"
              margin={`${SPACING.spacing8} 0 ${SPACING.spacing8} ${SPACING.spacing12}`}
            >
              {name}
            </StyledText>
          </NavbarLink>
        ))}
      </Flex>
      <Flex
        marginBottom={SPACING.spacing8}
        alignSelf={ALIGN_STRETCH}
        justifyContent={JUSTIFY_SPACE_EVENLY}
      >
        <NavIconLink data-testid="Navbar_settingsLink" to="/app-settings">
          <NavbarIcon name="gear" />
        </NavIconLink>
        <IconLink href={SALESFORCE_HELP_LINK} external>
          <NavbarIcon
            data-testid="Navbar_helpLink"
            name="question-mark-circle"
          />
        </IconLink>
      </Flex>
    </Flex>
  )
}<|MERGE_RESOLUTION|>--- conflicted
+++ resolved
@@ -6,13 +6,8 @@
   ALIGN_CENTER,
   ALIGN_FLEX_START,
   ALIGN_STRETCH,
-  COLORS,
-<<<<<<< HEAD
   LEGACY_COLORS,
   COLORS,
-  COLORS,
-=======
->>>>>>> e1f5673b
   DIRECTION_COLUMN,
   FLEX_NONE,
   Flex,
