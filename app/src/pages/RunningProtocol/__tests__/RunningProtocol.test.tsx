import * as React from 'react'
import { UseQueryResult } from 'react-query'
import { Route, MemoryRouter } from 'react-router-dom'
import { vi, it, describe, expect, beforeEach, afterEach } from 'vitest'
import { when } from 'vitest-when'

import {
  RUN_STATUS_BLOCKED_BY_OPEN_DOOR,
  RUN_STATUS_IDLE,
  RUN_STATUS_STOP_REQUESTED,
} from '@opentrons/api-client'
import {
  useAllCommandsQuery,
  useProtocolAnalysesQuery,
  useProtocolQuery,
  useRunActionMutations,
} from '@opentrons/react-api-client'

<<<<<<< HEAD
import { renderWithProviders } from '../../../__testing-utils__'
=======
import { getLocalRobot } from '../../../redux/discovery'
>>>>>>> 050cf4dd
import { mockRobotSideAnalysis } from '../../../organisms/CommandText/__fixtures__'
import {
  CurrentRunningProtocolCommand,
  RunningProtocolCommandList,
  RunningProtocolSkeleton,
} from '../../../organisms/OnDeviceDisplay/RunningProtocol'
import { mockUseAllCommandsResponseNonDeterministic } from '../../../organisms/RunProgressMeter/__fixtures__'
import { mockConnectedRobot } from '../../../redux/discovery/__fixtures__'
import {
  useRunStatus,
  useRunTimestamps,
} from '../../../organisms/RunTimeControl/hooks'
import { CancelingRunModal } from '../../../organisms/OnDeviceDisplay/RunningProtocol/CancelingRunModal'
import { useTrackProtocolRunEvent } from '../../../organisms/Devices/hooks'
import { useMostRecentCompletedAnalysis } from '../../../organisms/LabwarePositionCheck/useMostRecentCompletedAnalysis'
import { OpenDoorAlertModal } from '../../../organisms/OpenDoorAlertModal'
import { RunningProtocol } from '..'
import { useNotifyLastRunCommandKey } from '../../../resources/runs/useNotifyLastRunCommandKey'
import { useNotifyRunQuery } from '../../../resources/runs/useNotifyRunQuery'

import type { ProtocolAnalyses } from '@opentrons/api-client'

vi.mock('@opentrons/react-api-client')
vi.mock('../../../organisms/Devices/hooks')
vi.mock('../../../organisms/Devices/hooks/useLastRunCommandKey')
vi.mock('../../../organisms/RunTimeControl/hooks')
vi.mock(
  '../../../organisms/LabwarePositionCheck/useMostRecentCompletedAnalysis'
)
<<<<<<< HEAD
vi.mock('../../../organisms/RunTimeControl/hooks')
vi.mock('../../../organisms/OnDeviceDisplay/RunningProtocol')
vi.mock('../../../redux/discovery')
vi.mock('../../../organisms/OnDeviceDisplay/RunningProtocol/CancelingRunModal')
vi.mock('../../../organisms/OpenDoorAlertModal')
vi.mock('../../../resources/runs/useNotifyLastRunCommandKey')
vi.mock('../../../resources/runs/useNotifyRunQuery')
=======
jest.mock('../../../organisms/RunTimeControl/hooks')
jest.mock('../../../organisms/OnDeviceDisplay/RunningProtocol')
jest.mock('../../../redux/discovery')
jest.mock(
  '../../../organisms/OnDeviceDisplay/RunningProtocol/CancelingRunModal'
)
jest.mock('../../../organisms/OpenDoorAlertModal')
jest.mock('../../../resources/runs/useNotifyLastRunCommandKey')
jest.mock('../../../resources/runs/useNotifyRunQuery')

const mockUseProtocolAnalysesQuery = useProtocolAnalysesQuery as jest.MockedFunction<
  typeof useProtocolAnalysesQuery
>
const mockUseProtocolQuery = useProtocolQuery as jest.MockedFunction<
  typeof useProtocolQuery
>
const mockUseRunStatus = useRunStatus as jest.MockedFunction<
  typeof useRunStatus
>
const mockUseNotifyRunQuery = useNotifyRunQuery as jest.MockedFunction<
  typeof useNotifyRunQuery
>
const mockUseRunTimestamps = useRunTimestamps as jest.MockedFunction<
  typeof useRunTimestamps
>
const mockUseRunActionMutations = useRunActionMutations as jest.MockedFunction<
  typeof useRunActionMutations
>
const mockUseTrackProtocolRunEvent = useTrackProtocolRunEvent as jest.MockedFunction<
  typeof useTrackProtocolRunEvent
>
const mockUseMostRecentCompletedAnalysis = useMostRecentCompletedAnalysis as jest.MockedFunction<
  typeof useMostRecentCompletedAnalysis
>
const mockCurrentRunningProtocolCommand = CurrentRunningProtocolCommand as jest.MockedFunction<
  typeof CurrentRunningProtocolCommand
>
const mockRunningProtocolCommandList = RunningProtocolCommandList as jest.MockedFunction<
  typeof RunningProtocolCommandList
>
const mockRunningProtocolSkeleton = RunningProtocolSkeleton as jest.MockedFunction<
  typeof RunningProtocolSkeleton
>
const mockCancelingRunModal = CancelingRunModal as jest.MockedFunction<
  typeof CancelingRunModal
>
const mockUseAllCommandsQuery = useAllCommandsQuery as jest.MockedFunction<
  typeof useAllCommandsQuery
>
const mockOpenDoorAlertModal = OpenDoorAlertModal as jest.MockedFunction<
  typeof OpenDoorAlertModal
>
const mockUseNotifyLastRunCommandKey = useNotifyLastRunCommandKey as jest.MockedFunction<
  typeof useNotifyLastRunCommandKey
>
const mockGetLocalRobot = getLocalRobot as jest.MockedFunction<
  typeof getLocalRobot
>
>>>>>>> 050cf4dd

const RUN_ID = 'run_id'
const ROBOT_NAME = 'otie'
const PROTOCOL_ID = 'protocol_id'
const PROTOCOL_KEY = 'protocol_key'
const PROTOCOL_ANALYSIS = {
  id: 'fake analysis',
  status: 'completed',
  labware: [],
} as any
const mockPlayRun = vi.fn()
const mockPauseRun = vi.fn()
const mockStopRun = vi.fn()
const mockTrackProtocolRunEvent = vi.fn(
  () => new Promise(resolve => resolve({}))
)

const render = (path = '/') => {
  return renderWithProviders(
    <MemoryRouter initialEntries={[path]} initialIndex={0}>
      <Route path="/runs/:runId/run">
        <RunningProtocol />
      </Route>
    </MemoryRouter>
  )
}

describe('RunningProtocol', () => {
  beforeEach(() => {
    when(vi.mocked(useNotifyRunQuery))
      .calledWith(RUN_ID, { staleTime: Infinity })
      .thenReturn({
        data: {
          data: {
            id: RUN_ID,
            protocolId: PROTOCOL_ID,
          },
        },
      } as any)
    when(vi.mocked(useRunStatus)).calledWith(RUN_ID).thenReturn(RUN_STATUS_IDLE)
    when(vi.mocked(useProtocolAnalysesQuery))
      .calledWith(PROTOCOL_ID, { staleTime: Infinity }, expect.any(Boolean))
      .thenReturn({
        data: { data: [PROTOCOL_ANALYSIS] },
      } as UseQueryResult<ProtocolAnalyses>)
    when(vi.mocked(useProtocolQuery))
      .calledWith(PROTOCOL_ID, { staleTime: Infinity })
      .thenReturn({
        data: {
          data: {
            key: PROTOCOL_KEY,
            metadata: { protocolName: 'mock protocol name' },
          },
        },
      } as any)
    vi.mocked(useRunTimestamps).mockReturnValue({
      startedAt: '2022-05-04T18:24:40.833862+00:00',
      pausedAt: '',
      stoppedAt: '',
      completedAt: '2022-05-04T18:24:41.833862+00:00',
    })
<<<<<<< HEAD
    when(vi.mocked(useRunActionMutations)).calledWith(RUN_ID).thenReturn({
=======
    mockGetLocalRobot.mockReturnValue({
      ...mockConnectedRobot,
      name: ROBOT_NAME,
    })
    when(mockUseRunActionMutations).calledWith(RUN_ID).mockReturnValue({
>>>>>>> 050cf4dd
      playRun: mockPlayRun,
      pauseRun: mockPauseRun,
      stopRun: mockStopRun,
      isPlayRunActionLoading: false,
      isPauseRunActionLoading: false,
      isStopRunActionLoading: false,
    })
<<<<<<< HEAD
    when(vi.mocked(useTrackProtocolRunEvent)).calledWith(RUN_ID).thenReturn({
      trackProtocolRunEvent: mockTrackProtocolRunEvent,
    })
    when(vi.mocked(useMostRecentCompletedAnalysis))
=======
    when(mockUseTrackProtocolRunEvent)
      .calledWith(RUN_ID, ROBOT_NAME)
      .mockReturnValue({
        trackProtocolRunEvent: mockTrackProtocolRunEvent,
      })
    when(mockUseMostRecentCompletedAnalysis)
>>>>>>> 050cf4dd
      .calledWith(RUN_ID)
      .thenReturn(mockRobotSideAnalysis)
    when(vi.mocked(useAllCommandsQuery))
      .calledWith(RUN_ID, { cursor: null, pageLength: 1 })
      .thenReturn(mockUseAllCommandsResponseNonDeterministic)
    vi.mocked(useNotifyLastRunCommandKey).mockReturnValue({
      data: {},
    } as any)
  })

  afterEach(() => {
    vi.resetAllMocks()
  })

  it('should render Skeleton when robotSideAnalysis does not have data', () => {
    when(vi.mocked(useMostRecentCompletedAnalysis))
      .calledWith(RUN_ID)
      .thenReturn(null)
    render(`/runs/${RUN_ID}/run`)
    expect(vi.mocked(RunningProtocolSkeleton)).toHaveBeenCalled()
  })
  it('should render the canceling run modal when run status is stop requested', () => {
    when(vi.mocked(useRunStatus))
      .calledWith(RUN_ID, { refetchInterval: 5000 })
      .thenReturn(RUN_STATUS_STOP_REQUESTED)
    render(`/runs/${RUN_ID}/run`)
    expect(vi.mocked(CancelingRunModal)).toHaveBeenCalled()
  })
  it('should render CurrentRunningProtocolCommand when loaded the data', () => {
    render(`/runs/${RUN_ID}/run`)
    expect(vi.mocked(CurrentRunningProtocolCommand)).toHaveBeenCalled()
  })

  it('should render open door alert modal, when run staus is blocked by open door', () => {
    when(vi.mocked(useRunStatus))
      .calledWith(RUN_ID, { refetchInterval: 5000 })
      .thenReturn(RUN_STATUS_BLOCKED_BY_OPEN_DOOR)
    render(`/runs/${RUN_ID}/run`)
    expect(vi.mocked(OpenDoorAlertModal)).toHaveBeenCalled()
  })

  // ToDo (kj:04/04/2023) need to figure out the way to simulate swipe
  it.todo('should render RunningProtocolCommandList when swiping left')
  // const [{ getByText }] = render(`/runs/${RUN_ID}/run`)
  // const targetScreen = getByText('mock CurrentRunningProtocolCommand')
  // fireEvent.dragStart(targetScreen)
  // fireEvent.dragEnd(targetScreen)
  // getByText('mock RunningProtocolCommandList')

  it.todo('should render CurrentRunningProtocolCommand when swiping right')
})<|MERGE_RESOLUTION|>--- conflicted
+++ resolved
@@ -16,19 +16,13 @@
   useRunActionMutations,
 } from '@opentrons/react-api-client'
 
-<<<<<<< HEAD
 import { renderWithProviders } from '../../../__testing-utils__'
-=======
-import { getLocalRobot } from '../../../redux/discovery'
->>>>>>> 050cf4dd
 import { mockRobotSideAnalysis } from '../../../organisms/CommandText/__fixtures__'
 import {
   CurrentRunningProtocolCommand,
-  RunningProtocolCommandList,
   RunningProtocolSkeleton,
 } from '../../../organisms/OnDeviceDisplay/RunningProtocol'
 import { mockUseAllCommandsResponseNonDeterministic } from '../../../organisms/RunProgressMeter/__fixtures__'
-import { mockConnectedRobot } from '../../../redux/discovery/__fixtures__'
 import {
   useRunStatus,
   useRunTimestamps,
@@ -50,7 +44,6 @@
 vi.mock(
   '../../../organisms/LabwarePositionCheck/useMostRecentCompletedAnalysis'
 )
-<<<<<<< HEAD
 vi.mock('../../../organisms/RunTimeControl/hooks')
 vi.mock('../../../organisms/OnDeviceDisplay/RunningProtocol')
 vi.mock('../../../redux/discovery')
@@ -58,66 +51,6 @@
 vi.mock('../../../organisms/OpenDoorAlertModal')
 vi.mock('../../../resources/runs/useNotifyLastRunCommandKey')
 vi.mock('../../../resources/runs/useNotifyRunQuery')
-=======
-jest.mock('../../../organisms/RunTimeControl/hooks')
-jest.mock('../../../organisms/OnDeviceDisplay/RunningProtocol')
-jest.mock('../../../redux/discovery')
-jest.mock(
-  '../../../organisms/OnDeviceDisplay/RunningProtocol/CancelingRunModal'
-)
-jest.mock('../../../organisms/OpenDoorAlertModal')
-jest.mock('../../../resources/runs/useNotifyLastRunCommandKey')
-jest.mock('../../../resources/runs/useNotifyRunQuery')
-
-const mockUseProtocolAnalysesQuery = useProtocolAnalysesQuery as jest.MockedFunction<
-  typeof useProtocolAnalysesQuery
->
-const mockUseProtocolQuery = useProtocolQuery as jest.MockedFunction<
-  typeof useProtocolQuery
->
-const mockUseRunStatus = useRunStatus as jest.MockedFunction<
-  typeof useRunStatus
->
-const mockUseNotifyRunQuery = useNotifyRunQuery as jest.MockedFunction<
-  typeof useNotifyRunQuery
->
-const mockUseRunTimestamps = useRunTimestamps as jest.MockedFunction<
-  typeof useRunTimestamps
->
-const mockUseRunActionMutations = useRunActionMutations as jest.MockedFunction<
-  typeof useRunActionMutations
->
-const mockUseTrackProtocolRunEvent = useTrackProtocolRunEvent as jest.MockedFunction<
-  typeof useTrackProtocolRunEvent
->
-const mockUseMostRecentCompletedAnalysis = useMostRecentCompletedAnalysis as jest.MockedFunction<
-  typeof useMostRecentCompletedAnalysis
->
-const mockCurrentRunningProtocolCommand = CurrentRunningProtocolCommand as jest.MockedFunction<
-  typeof CurrentRunningProtocolCommand
->
-const mockRunningProtocolCommandList = RunningProtocolCommandList as jest.MockedFunction<
-  typeof RunningProtocolCommandList
->
-const mockRunningProtocolSkeleton = RunningProtocolSkeleton as jest.MockedFunction<
-  typeof RunningProtocolSkeleton
->
-const mockCancelingRunModal = CancelingRunModal as jest.MockedFunction<
-  typeof CancelingRunModal
->
-const mockUseAllCommandsQuery = useAllCommandsQuery as jest.MockedFunction<
-  typeof useAllCommandsQuery
->
-const mockOpenDoorAlertModal = OpenDoorAlertModal as jest.MockedFunction<
-  typeof OpenDoorAlertModal
->
-const mockUseNotifyLastRunCommandKey = useNotifyLastRunCommandKey as jest.MockedFunction<
-  typeof useNotifyLastRunCommandKey
->
-const mockGetLocalRobot = getLocalRobot as jest.MockedFunction<
-  typeof getLocalRobot
->
->>>>>>> 050cf4dd
 
 const RUN_ID = 'run_id'
 const ROBOT_NAME = 'otie'
@@ -179,15 +112,7 @@
       stoppedAt: '',
       completedAt: '2022-05-04T18:24:41.833862+00:00',
     })
-<<<<<<< HEAD
     when(vi.mocked(useRunActionMutations)).calledWith(RUN_ID).thenReturn({
-=======
-    mockGetLocalRobot.mockReturnValue({
-      ...mockConnectedRobot,
-      name: ROBOT_NAME,
-    })
-    when(mockUseRunActionMutations).calledWith(RUN_ID).mockReturnValue({
->>>>>>> 050cf4dd
       playRun: mockPlayRun,
       pauseRun: mockPauseRun,
       stopRun: mockStopRun,
@@ -195,19 +120,12 @@
       isPauseRunActionLoading: false,
       isStopRunActionLoading: false,
     })
-<<<<<<< HEAD
-    when(vi.mocked(useTrackProtocolRunEvent)).calledWith(RUN_ID).thenReturn({
-      trackProtocolRunEvent: mockTrackProtocolRunEvent,
-    })
-    when(vi.mocked(useMostRecentCompletedAnalysis))
-=======
-    when(mockUseTrackProtocolRunEvent)
+    when(vi.mocked(useTrackProtocolRunEvent))
       .calledWith(RUN_ID, ROBOT_NAME)
-      .mockReturnValue({
+      .thenReturn({
         trackProtocolRunEvent: mockTrackProtocolRunEvent,
       })
-    when(mockUseMostRecentCompletedAnalysis)
->>>>>>> 050cf4dd
+    when(vi.mocked(useMostRecentCompletedAnalysis))
       .calledWith(RUN_ID)
       .thenReturn(mockRobotSideAnalysis)
     when(vi.mocked(useAllCommandsQuery))
