--- conflicted
+++ resolved
@@ -24,11 +24,7 @@
 import {
   RUN_STATUS_STOP_REQUESTED,
   RUN_STATUS_BLOCKED_BY_OPEN_DOOR,
-<<<<<<< HEAD
-  RUN_STATUS_AWAITING_RECOVERY,
   RUN_STATUS_FINISHING,
-=======
->>>>>>> 5cc9e8ce
 } from '@opentrons/api-client'
 
 import { StepMeter } from '../../atoms/StepMeter'
@@ -195,7 +191,8 @@
         {interventionModalCommandKey != null &&
         runRecord?.data != null &&
         lastRunCommand != null &&
-        isInterventionCommand(lastRunCommand) ? (
+        isInterventionCommand(lastRunCommand) &&
+        runStatus !== RUN_STATUS_FINISHING ? (
           <InterventionModal
             robotName={robotName}
             command={lastRunCommand}
@@ -215,22 +212,6 @@
                 playRun={playRun}
                 pauseRun={pauseRun}
                 setShowConfirmCancelRunModal={setShowConfirmCancelRunModal}
-<<<<<<< HEAD
-                isActiveRun={true}
-              />
-            ) : null}
-            {interventionModalCommandKey != null &&
-            runRecord?.data != null &&
-            lastRunCommand != null &&
-            isInterventionCommand(lastRunCommand) &&
-            runStatus !== RUN_STATUS_FINISHING ? (
-              <InterventionModal
-                robotName={robotName}
-                command={lastRunCommand}
-                onResume={playRun}
-                run={runRecord.data}
-                analysis={robotSideAnalysis}
-=======
                 trackProtocolRunEvent={trackProtocolRunEvent}
                 robotType={robotType}
                 robotAnalyticsData={robotAnalyticsData}
@@ -249,7 +230,6 @@
                 updateLastAnimatedCommand={(newCommandKey: string) =>
                   (lastAnimatedCommand.current = newCommandKey)
                 }
->>>>>>> 5cc9e8ce
               />
             ) : (
               <>
