--- conflicted
+++ resolved
@@ -9,11 +9,6 @@
   Link,
   SPACING,
   COLORS,
-<<<<<<< HEAD
-  LEGACY_COLORS,
-  COLORS,
-=======
->>>>>>> e1f5673b
   BORDERS,
   TYPOGRAPHY,
   POSITION_ABSOLUTE,
