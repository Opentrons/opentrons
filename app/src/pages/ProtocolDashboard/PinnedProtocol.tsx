--- conflicted
+++ resolved
@@ -88,11 +88,7 @@
   const protocolName = protocol.metadata.protocolName ?? protocol.files[0].name
   const { t } = useTranslation('protocol_info')
 
-<<<<<<< HEAD
-  // ToDo (kk:06/18/2024) this will be removed when we freeze the code
-=======
   // ToDo (kk:06/18/2024) this will be removed later
->>>>>>> a016abb3
   const enableCsvFile = useFeatureFlag('enableCsvFile')
 
   const handleProtocolClick = (
