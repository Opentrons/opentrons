import * as React from 'react'
import { useHistory } from 'react-router-dom'
import { Trans, useTranslation } from 'react-i18next'
import { useQueryClient } from 'react-query'
import { formatDistance } from 'date-fns'
import last from 'lodash/last'
import { css } from 'styled-components'

import {
  ALIGN_CENTER,
  ALIGN_END,
  BORDERS,
  COLORS,
  DIRECTION_COLUMN,
  DIRECTION_ROW,
  Flex,
  Icon,
  OVERFLOW_WRAP_ANYWHERE,
  OVERFLOW_WRAP_BREAK_WORD,
  SPACING,
  LegacyStyledText,
  TYPOGRAPHY,
  useLongPress,
} from '@opentrons/components'
import {
  useHost,
  useMostRecentSuccessfulAnalysisAsDocumentQuery,
  useProtocolAnalysisAsDocumentQuery,
} from '@opentrons/react-api-client'
import { deleteProtocol, deleteRun, getProtocol } from '@opentrons/api-client'

import { SmallButton } from '../../atoms/buttons'
import { Modal } from '../../molecules/Modal'
import { LongPressModal } from './LongPressModal'
import { formatTimeWithUtcLabel } from '../../resources/runs'
import { useFeatureFlag } from '../../redux/config'

import type { UseLongPressResult } from '@opentrons/components'
import type { ProtocolResource } from '@opentrons/shared-data'
import type { ModalHeaderBaseProps } from '../../molecules/Modal/types'

const REFETCH_INTERVAL = 5000

interface ProtocolCardProps {
  protocol: ProtocolResource
  longPress: React.Dispatch<React.SetStateAction<boolean>>
  setShowDeleteConfirmationModal: (showDeleteConfirmationModal: boolean) => void
  setTargetProtocolId: (targetProtocolId: string) => void
  lastRun?: string
  setIsRequiredCSV: (isRequiredCSV: boolean) => void
}

export function ProtocolCard(props: ProtocolCardProps): JSX.Element {
  const {
    protocol,
    lastRun,
    longPress,
    setShowDeleteConfirmationModal,
    setTargetProtocolId,
    setIsRequiredCSV,
  } = props
  const history = useHistory()
  const [showIcon, setShowIcon] = React.useState<boolean>(false)
  const [
    showFailedAnalysisModal,
    setShowFailedAnalysisModal,
  ] = React.useState<boolean>(false)
  const { t, i18n } = useTranslation(['protocol_info', 'branded'])
  const protocolName = protocol.metadata.protocolName ?? protocol.files[0].name
  const longpress = useLongPress()
  const queryClient = useQueryClient()
  const host = useHost()
  // ToDo (kk:06/12/2024) this will be removed when we freeze the code
  const enableCsvFile = useFeatureFlag('enableCsvFile')

  const { id: protocolId, analysisSummaries } = protocol
  const {
    data: mostRecentSuccessfulAnalysis,
  } = useMostRecentSuccessfulAnalysisAsDocumentQuery(
    protocolId,
    analysisSummaries,
    {
      enabled: protocol != null,
      refetchInterval: analysisData =>
        analysisData == null ? REFETCH_INTERVAL : false,
    }
  )
  const { data: mostRecentAnalysis } = useProtocolAnalysisAsDocumentQuery(
    protocolId,
    last(protocol.analysisSummaries)?.id ?? null,
    {
      enabled: protocol != null,
      refetchInterval: analysisData =>
        analysisData == null ? REFETCH_INTERVAL : false,
    }
  )

  const analysisForProtocolCard =
    mostRecentSuccessfulAnalysis == null
      ? mostRecentAnalysis
      : mostRecentSuccessfulAnalysis
  const isFailedAnalysis =
    (analysisForProtocolCard != null &&
      'result' in analysisForProtocolCard &&
      (analysisForProtocolCard.result === 'error' ||
        analysisForProtocolCard.result === 'not-ok')) ??
    false

  // ToDo (kk:06/18/2024) this part will be updated when Nick's PR is merged into edge
  // https://github.com/Opentrons/opentrons/pull/15440
  const isRequiredCSV = enableCsvFile && protocolName.includes('RTP')

  const isPendingAnalysis = analysisForProtocolCard == null

  const handleProtocolClick = (
    longpress: UseLongPressResult,
    protocolId: string
  ): void => {
    if (isFailedAnalysis) {
      setShowFailedAnalysisModal(true)
    } else if (!longpress.isLongPressed) {
      history.push(`/protocols/${protocolId}`)
    }
  }

  React.useEffect(() => {
    if (longpress.isLongPressed) {
      longPress(true)
      setTargetProtocolId(protocol.id)
      setIsRequiredCSV(isRequiredCSV)
    }
  }, [
    longpress.isLongPressed,
    longPress,
    protocol.id,
    setTargetProtocolId,
    isRequiredCSV,
    setIsRequiredCSV,
  ])

  const failedAnalysisHeader: ModalHeaderBaseProps = {
    title: i18n.format(t('protocol_analysis_failed'), 'capitalize'),
    hasExitIcon: true,
    onClick: () => {
      setShowFailedAnalysisModal(false)
    },
  }

  const handleDeleteProtocol = (): void => {
    if (host != null && protocol.id != null) {
      setShowIcon(true)
      getProtocol(host, protocol.id)
        .then(
          response =>
            response.data.links?.referencingRuns.map(({ id }) => id) ?? []
        )
        .then(referencingRunIds => {
          return Promise.all(
            referencingRunIds?.map(runId => deleteRun(host, runId))
          )
        })
        .then(() => deleteProtocol(host, protocol.id))
        .then(() =>
          queryClient
            .invalidateQueries([host, 'protocols'])
            .catch((e: Error) => {
              console.error(`error invalidating runs query: ${e.message}`)
            })
        )
        .then(() => {
          setShowIcon(false)
        })
        .catch((e: Error) => {
          console.error(`error deleting resources: ${e.message}`)
        })
    } else {
      console.error(
        'could not delete resources because the robot host is unknown'
      )
    }
  }

  const PUSHED_STATE_STYLE = css`
    &:active {
      background-color: ${longpress.isLongPressed
        ? ''
        : isFailedAnalysis
        ? COLORS.red40
        : isRequiredCSV
        ? COLORS.yellow40
        : COLORS.grey50};
    }
  `

  let protocolCardBackgroundColor = COLORS.grey35
  if (isFailedAnalysis) protocolCardBackgroundColor = COLORS.red35
  if (isRequiredCSV) protocolCardBackgroundColor = COLORS.yellow35

  return (
    <Flex
      alignItems={isFailedAnalysis || isRequiredCSV ? ALIGN_END : ALIGN_CENTER}
      backgroundColor={protocolCardBackgroundColor}
      borderRadius={BORDERS.borderRadius16}
      marginBottom={SPACING.spacing8}
      gridGap={SPACING.spacing48}
      onClick={() => {
        handleProtocolClick(longpress, protocol.id)
      }}
      padding={SPACING.spacing24}
      ref={longpress.ref}
      css={PUSHED_STATE_STYLE}
      data-testid="protocol_card"
    >
      {isPendingAnalysis ? (
        <Icon
          name="ot-spinner"
          aria-label="Protocol is loading"
          spin
          size="2rem"
          marginY={'-1.5rem'}
          opacity={0.7}
        />
      ) : null}
      <Flex
        width="28.9375rem"
        overflowWrap={OVERFLOW_WRAP_ANYWHERE}
        flexDirection={DIRECTION_COLUMN}
        gridGap={SPACING.spacing8}
      >
        {isFailedAnalysis ? (
          <Flex
            color={COLORS.red60}
            flexDirection={DIRECTION_ROW}
            gridGap={SPACING.spacing8}
          >
            <Icon
              name="ot-alert"
              size="1.5rem"
              aria-label="failedAnalysis_icon"
            />
            <LegacyStyledText as="p" fontWeight={TYPOGRAPHY.fontWeightSemiBold}>
              {i18n.format(t('failed_analysis'), 'capitalize')}
            </LegacyStyledText>
          </Flex>
        ) : null}
<<<<<<< HEAD
        {isRequiredCSV ? (
          <Flex
            color={COLORS.yellow60}
            flexDirection={DIRECTION_ROW}
            gridGap={SPACING.spacing8}
          >
            <Icon
              name="ot-alert"
              size="1.5rem"
              aria-label="requiresCsv_file_icon"
            />
            <LegacyStyledText as="p" fontWeight={TYPOGRAPHY.fontWeightSemiBold}>
              {t('requires_csv')}
            </LegacyStyledText>
          </Flex>
        ) : null}
        <StyledText
=======
        <LegacyStyledText
>>>>>>> a647963f
          as="p"
          fontWeight={TYPOGRAPHY.fontWeightSemiBold}
          opacity={isPendingAnalysis ? 0.7 : 1}
        >
          {protocolName}
        </LegacyStyledText>
      </Flex>
      <Flex width="9.25rem">
        <LegacyStyledText as="p" color={COLORS.grey60} whiteSpace="nowrap">
          {lastRun != null
            ? formatDistance(new Date(lastRun), new Date(), {
                addSuffix: true,
              }).replace('about ', '')
            : t('no_history')}
        </LegacyStyledText>
      </Flex>
      <Flex width="12.5rem" whiteSpace="nowrap">
        <LegacyStyledText as="p" color={COLORS.grey60}>
          {formatTimeWithUtcLabel(protocol.createdAt)}
        </LegacyStyledText>
        {longpress.isLongPressed && !isFailedAnalysis && (
          <LongPressModal
            longpress={longpress}
            protocolId={protocol.id}
            setTargetProtocolId={setTargetProtocolId}
            setShowDeleteConfirmationModal={setShowDeleteConfirmationModal}
          />
        )}
        {(showFailedAnalysisModal ||
          (isFailedAnalysis && longpress.isLongPressed)) && (
          <Modal
            header={failedAnalysisHeader}
            onOutsideClick={() => {
              setShowFailedAnalysisModal(false)
            }}
          >
            <Flex
              flexDirection={DIRECTION_COLUMN}
              gridGap={SPACING.spacing32}
              width="100%"
            >
              <Flex
                flexDirection={DIRECTION_COLUMN}
                gridGap={SPACING.spacing8}
                maxWidth="100%"
                whiteSpace="break-spaces"
              >
                <Trans
                  t={t}
                  i18nKey={t('error_analyzing', { protocolName })}
                  components={{
                    block: (
                      <LegacyStyledText
                        as="p"
                        css={css`
                          display: -webkit-box;
                          -webkit-box-orient: vertical;
                          -webkit-line-clamp: 3;
                          overflow: hidden;
                          overflow-wrap: ${OVERFLOW_WRAP_BREAK_WORD};
                          height: max-content;
                        `}
                      />
                    ),
                    bold: <strong />,
                  }}
                />

                <LegacyStyledText as="p">
                  {t('branded:delete_protocol_from_app')}
                </LegacyStyledText>
              </Flex>
              <SmallButton
                onClick={handleDeleteProtocol}
                buttonText={t('delete_protocol')}
                buttonType="alert"
                iconPlacement={showIcon ? 'startIcon' : undefined}
                iconName={showIcon ? 'ot-spinner' : undefined}
                disabled={showIcon}
              />
            </Flex>
          </Modal>
        )}
      </Flex>
    </Flex>
  )
}<|MERGE_RESOLUTION|>--- conflicted
+++ resolved
@@ -243,7 +243,6 @@
             </LegacyStyledText>
           </Flex>
         ) : null}
-<<<<<<< HEAD
         {isRequiredCSV ? (
           <Flex
             color={COLORS.yellow60}
@@ -260,10 +259,7 @@
             </LegacyStyledText>
           </Flex>
         ) : null}
-        <StyledText
-=======
         <LegacyStyledText
->>>>>>> a647963f
           as="p"
           fontWeight={TYPOGRAPHY.fontWeightSemiBold}
           opacity={isPendingAnalysis ? 0.7 : 1}
