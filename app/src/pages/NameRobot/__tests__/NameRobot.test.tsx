--- conflicted
+++ resolved
@@ -36,26 +36,7 @@
   }
 })
 
-<<<<<<< HEAD
 const mockTrackEvent = vi.fn()
-=======
-const mockGetConnectableRobots = getConnectableRobots as jest.MockedFunction<
-  typeof getConnectableRobots
->
-const mockGetReachableRobots = getReachableRobots as jest.MockedFunction<
-  typeof getReachableRobots
->
-const mockUseTrackEvent = useTrackEvent as jest.MockedFunction<
-  typeof useTrackEvent
->
-const mockGetUnreachableRobots = getUnreachableRobots as jest.MockedFunction<
-  typeof getUnreachableRobots
->
-const mockuseIsUnboxingFlowOngoing = useIsUnboxingFlowOngoing as jest.MockedFunction<
-  typeof useIsUnboxingFlowOngoing
->
-let mockTrackEvent: jest.Mock
->>>>>>> 050cf4dd
 
 const render = () => {
   return renderWithProviders(
@@ -68,24 +49,12 @@
 
 describe('NameRobot', () => {
   beforeEach(() => {
-<<<<<<< HEAD
     vi.mocked(useTrackEvent).mockReturnValue(mockTrackEvent)
     mockConnectableRobot.name = 'connectableOtie'
     mockReachableRobot.name = 'reachableOtie'
     vi.mocked(getConnectableRobots).mockReturnValue([mockConnectableRobot])
     vi.mocked(getReachableRobots).mockReturnValue([mockReachableRobot])
     vi.mocked(useIsUnboxingFlowOngoing).mockReturnValue(true)
-=======
-    mockTrackEvent = jest.fn()
-    mockUseTrackEvent.mockReturnValue(mockTrackEvent)
-    mockConnectableRobot.name = 'connect'
-    mockReachableRobot.name = 'reach'
-    mockUnreachableRobot.name = 'unreachableOtie'
-    mockGetConnectableRobots.mockReturnValue([mockConnectableRobot])
-    mockGetReachableRobots.mockReturnValue([mockReachableRobot])
-    mockGetUnreachableRobots.mockReturnValue([mockUnreachableRobot])
-    mockuseIsUnboxingFlowOngoing.mockReturnValue(true)
->>>>>>> 050cf4dd
   })
 
   afterEach(() => {
@@ -175,7 +144,6 @@
     screen.getByText('Enter up to 17 characters (letters and numbers only)')
     screen.getByText('Confirm')
   })
-<<<<<<< HEAD
 
   it('should call a mock function when tapping back button', () => {
     vi.mocked(useIsUnboxingFlowOngoing).mockReturnValue(false)
@@ -183,6 +151,4 @@
     fireEvent.click(screen.getByTestId('name_back_button'))
     expect(mockPush).toHaveBeenCalledWith('/robot-settings')
   })
-=======
->>>>>>> 050cf4dd
 })