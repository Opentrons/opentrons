--- conflicted
+++ resolved
@@ -49,11 +49,7 @@
       <Flex
         alignItems={ALIGN_CENTER}
         backgroundColor={COLORS.white}
-<<<<<<< HEAD
-        border={`1px solid ${String(LEGACY_COLORS.medGreyEnabled)}`}
-=======
         border={`1px solid ${String(COLORS.grey35)}`}
->>>>>>> 9147da8d
         borderRadius="3px"
         flexDirection={DIRECTION_COLUMN}
         marginBottom={SPACING.spacing16}
