import * as React from 'react'
import isEmpty from 'lodash/isEmpty'
import { useTranslation } from 'react-i18next'
import { useDispatch } from 'react-redux'
import { NavLink, Redirect, useParams } from 'react-router-dom'
import styled, { css } from 'styled-components'

import {
  Box,
  Flex,
  useHoverTooltip,
  DIRECTION_COLUMN,
  DISPLAY_BLOCK,
  POSITION_ABSOLUTE,
  POSITION_RELATIVE,
  OVERFLOW_SCROLL,
  SIZE_6,
  BORDERS,
<<<<<<< HEAD
  LEGACY_COLORS,
=======
>>>>>>> e1f5673b
  COLORS,
  SPACING,
  TYPOGRAPHY,
} from '@opentrons/components'
import { ApiHostProvider } from '@opentrons/react-api-client'
import { StyledText } from '../../../atoms/text'
import { Tooltip } from '../../../atoms/Tooltip'
import {
  useModuleRenderInfoForProtocolById,
  useRobot,
  useRobotType,
  useRunStatuses,
  useSyncRobotClock,
} from '../../../organisms/Devices/hooks'
import { ProtocolRunHeader } from '../../../organisms/Devices/ProtocolRun/ProtocolRunHeader'
import { RunPreview } from '../../../organisms/RunPreview'
import { ProtocolRunSetup } from '../../../organisms/Devices/ProtocolRun/ProtocolRunSetup'
import { ProtocolRunModuleControls } from '../../../organisms/Devices/ProtocolRun/ProtocolRunModuleControls'
import { useCurrentRunId } from '../../../organisms/ProtocolUpload/hooks'
import { OPENTRONS_USB } from '../../../redux/discovery'
import { fetchProtocols } from '../../../redux/protocol-storage'
import { appShellRequestor } from '../../../redux/shell/remote'

import type {
  DesktopRouteParams,
  ProtocolRunDetailsTab,
} from '../../../App/types'
import type { Dispatch } from '../../../redux/types'
import { useMostRecentCompletedAnalysis } from '../../../organisms/LabwarePositionCheck/useMostRecentCompletedAnalysis'
import { ViewportListRef } from 'react-viewport-list'

const baseRoundTabStyling = css`
  ${TYPOGRAPHY.pSemiBold}
  border-radius: ${BORDERS.radiusSoftCorners} ${BORDERS.radiusSoftCorners} 0 0;
  border-top: ${BORDERS.transparentLineBorder};
  border-left: ${BORDERS.transparentLineBorder};
  border-right: ${BORDERS.transparentLineBorder};
  padding: ${SPACING.spacing8} ${SPACING.spacing16};
  position: ${POSITION_RELATIVE};
`

const RoundNavLink = styled(NavLink)`
  ${baseRoundTabStyling}
  color: ${COLORS.grey50Enabled};

  &:hover {
    background-color: ${COLORS.grey35};
  }

  &.active {
    background-color: ${COLORS.white};
    border-top: ${BORDERS.lineBorder};
    border-left: ${BORDERS.lineBorder};
    border-right: ${BORDERS.lineBorder};
    color: ${COLORS.blueEnabled};

    &:hover {
      color: ${COLORS.blueHover};
    }

    /* extend below the tab when active to flow into the content */
    &:after {
      position: ${POSITION_ABSOLUTE};
      display: ${DISPLAY_BLOCK};
      content: '';
      background-color: ${COLORS.white};
      bottom: -1px;
      left: 0;
      height: 1px;
      width: 100%;
    }
  }
`
const JUMP_OFFSET_FROM_TOP_PX = 20

interface RoundTabProps {
  disabled: boolean
  tabDisabledReason?: string
  to: string
  tabName: string
}

function RoundTab({
  disabled,
  tabDisabledReason,
  to,
  tabName,
}: RoundTabProps): JSX.Element {
  const [targetProps, tooltipProps] = useHoverTooltip()
  return disabled ? (
    <>
      <StyledText
        color={COLORS.successDisabled}
        css={baseRoundTabStyling}
        {...targetProps}
      >
        {tabName}
      </StyledText>
      {tabDisabledReason != null ? (
        <Tooltip tooltipProps={tooltipProps}>{tabDisabledReason}</Tooltip>
      ) : null}
    </>
  ) : (
    <RoundNavLink to={to} replace>
      {tabName}
    </RoundNavLink>
  )
}

export function ProtocolRunDetails(): JSX.Element | null {
  const {
    robotName,
    runId,
    protocolRunDetailsTab,
  } = useParams<DesktopRouteParams>()
  const dispatch = useDispatch<Dispatch>()

  const robot = useRobot(robotName)
  useSyncRobotClock(robotName)
  React.useEffect(() => {
    dispatch(fetchProtocols())
  }, [dispatch])

  return robot != null ? (
    <ApiHostProvider
      key={robot.name}
      hostname={robot.ip ?? null}
      requestor={robot?.ip === OPENTRONS_USB ? appShellRequestor : undefined}
      robotName={robot.name}
    >
      <Box
        minWidth={SIZE_6}
        height="100%"
        overflow={OVERFLOW_SCROLL}
        padding={SPACING.spacing16}
      >
        <Flex
          flexDirection={DIRECTION_COLUMN}
          marginBottom={SPACING.spacing16}
          width="100%"
        >
          <PageContents
            runId={runId}
            robotName={robotName}
            protocolRunDetailsTab={protocolRunDetailsTab}
          />
        </Flex>
      </Box>
    </ApiHostProvider>
  ) : null
}

const JUMPED_STEP_HIGHLIGHT_DELAY_MS = 1000
interface PageContentsProps {
  runId: string
  robotName: string
  protocolRunDetailsTab: ProtocolRunDetailsTab
}
function PageContents(props: PageContentsProps): JSX.Element {
  const { runId, robotName, protocolRunDetailsTab } = props
  const robotType = useRobotType(robotName)
  const protocolRunHeaderRef = React.useRef<HTMLDivElement>(null)
  const listRef = React.useRef<ViewportListRef | null>(null)
  const [jumpedIndex, setJumpedIndex] = React.useState<number | null>(null)
  React.useEffect(() => {
    if (jumpedIndex != null) {
      setTimeout(() => setJumpedIndex(null), JUMPED_STEP_HIGHLIGHT_DELAY_MS)
    }
  }, [jumpedIndex])

  const makeHandleScrollToStep = (i: number) => () => {
    listRef.current?.scrollToIndex(i, true, -1 * JUMP_OFFSET_FROM_TOP_PX)
  }
  const makeHandleJumpToStep = (i: number) => () => {
    makeHandleScrollToStep(i)()
    setJumpedIndex(i)
  }
  const protocolRunDetailsContentByTab: {
    [K in ProtocolRunDetailsTab]: JSX.Element | null
  } = {
    setup: (
      <ProtocolRunSetup
        protocolRunHeaderRef={protocolRunHeaderRef}
        robotName={robotName}
        runId={runId}
      />
    ),
    'module-controls': (
      <ProtocolRunModuleControls robotName={robotName} runId={runId} />
    ),
    'run-preview': (
      <RunPreview
        runId={runId}
        robotType={robotType}
        ref={listRef}
        jumpedIndex={jumpedIndex}
        makeHandleScrollToStep={makeHandleScrollToStep}
      />
    ),
  }

  const protocolRunDetailsContent = protocolRunDetailsContentByTab[
    protocolRunDetailsTab
  ] ?? (
    // default to the setup tab if no tab or nonexistent tab is passed as a param
    <Redirect to={`/devices/${robotName}/protocol-runs/${runId}/setup`} />
  )

  return (
    <>
      <ProtocolRunHeader
        protocolRunHeaderRef={protocolRunHeaderRef}
        robotName={robotName}
        runId={runId}
        makeHandleJumpToStep={makeHandleJumpToStep}
      />
      <Flex>
        <SetupTab robotName={robotName} runId={runId} />
        <ModuleControlsTab robotName={robotName} runId={runId} />
        <RunPreviewTab robotName={robotName} runId={runId} />
      </Flex>
      <Box
        backgroundColor={COLORS.white}
        border={`1px ${BORDERS.styleSolid} ${COLORS.grey35}`}
        // remove left upper corner border radius when first tab is active
        borderRadius={`${
          protocolRunDetailsTab === 'setup'
            ? '0'
            : String(BORDERS.radiusSoftCorners)
        } ${String(BORDERS.radiusSoftCorners)} ${String(
          BORDERS.radiusSoftCorners
        )} ${String(BORDERS.radiusSoftCorners)}`}
      >
        {protocolRunDetailsContent}
      </Box>
    </>
  )
}

interface SetupTabProps {
  robotName: string
  runId: string
}

const SetupTab = (props: SetupTabProps): JSX.Element | null => {
  const { robotName, runId } = props
  const { t } = useTranslation('run_details')
  const currentRunId = useCurrentRunId()

  const disabled = currentRunId !== runId
  const tabDisabledReason = `${t('setup')} ${t(
    'not_available_for_a_completed_run'
  )}`

  return (
    <>
      <RoundTab
        disabled={disabled}
        tabDisabledReason={tabDisabledReason}
        to={`/devices/${robotName}/protocol-runs/${runId}/setup`}
        tabName={t('setup')}
      />
      {currentRunId !== runId ? (
        // redirect to run preview if not current run
        <Redirect
          to={`/devices/${robotName}/protocol-runs/${runId}/run-preview`}
        />
      ) : null}
    </>
  )
}

interface ModuleControlsTabProps {
  robotName: string
  runId: string
}

const ModuleControlsTab = (
  props: ModuleControlsTabProps
): JSX.Element | null => {
  const { robotName, runId } = props
  const { t } = useTranslation('run_details')
  const currentRunId = useCurrentRunId()
  const moduleRenderInfoForProtocolById = useModuleRenderInfoForProtocolById(
    runId
  )
  const { isRunStill } = useRunStatuses()

  const disabled = currentRunId !== runId || !isRunStill
  const tabDisabledReason = `${t('module_controls')} ${t(
    currentRunId !== runId
      ? 'not_available_for_a_completed_run'
      : 'not_available_for_a_run_in_progress'
  )}`

  return isEmpty(moduleRenderInfoForProtocolById) ? null : (
    <>
      <RoundTab
        disabled={disabled}
        tabDisabledReason={tabDisabledReason}
        to={`/devices/${robotName}/protocol-runs/${runId}/module-controls`}
        tabName={t('module_controls')}
      />
      {disabled ? (
        // redirect to run preview if not current run
        <Redirect
          to={`/devices/${robotName}/protocol-runs/${runId}/run-preview`}
        />
      ) : null}
    </>
  )
}

const RunPreviewTab = (props: SetupTabProps): JSX.Element | null => {
  const { robotName, runId } = props
  const { t } = useTranslation('run_details')

  const robotSideAnalysis = useMostRecentCompletedAnalysis(runId)

  return (
    <RoundTab
      disabled={robotSideAnalysis == null}
      to={`/devices/${robotName}/protocol-runs/${runId}/run-preview`}
      tabName={t('run_preview')}
    />
  )
}<|MERGE_RESOLUTION|>--- conflicted
+++ resolved
@@ -16,10 +16,6 @@
   OVERFLOW_SCROLL,
   SIZE_6,
   BORDERS,
-<<<<<<< HEAD
-  LEGACY_COLORS,
-=======
->>>>>>> e1f5673b
   COLORS,
   SPACING,
   TYPOGRAPHY,
