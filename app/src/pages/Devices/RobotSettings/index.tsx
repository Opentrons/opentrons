--- conflicted
+++ resolved
@@ -92,14 +92,8 @@
     robotSettingsTab === 'calibration' && isCalibrationDisabled
   const cannotViewFeatureFlags =
     robotSettingsTab === 'feature-flags' && !devToolsOn
-<<<<<<< HEAD
   if (cannotViewCalibration || cannotViewFeatureFlags) {
-    return <Redirect to={`/devices/${robotName}/robot-settings/networking`} />
-=======
-  const cannotViewPrivacy = robotSettingsTab === 'privacy' && isPrivacyDisabled
-  if (cannotViewCalibration || cannotViewFeatureFlags || cannotViewPrivacy) {
     return <Navigate to={`/devices/${robotName}/robot-settings/networking`} />
->>>>>>> 6b8f7fd1
   }
 
   const robotSettingsContent = robotSettingsContentByTab[robotSettingsTab] ?? (
