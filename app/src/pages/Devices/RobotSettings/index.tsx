--- conflicted
+++ resolved
@@ -44,22 +44,10 @@
     calibration: () => (
       <RobotSettingsCalibration
         robotName={robotName}
-<<<<<<< HEAD
         updateRobotStatus={updateRobotStatus}
       />
     ),
-    networking: () => (
-      <RobotSettingsNetworking
-        robotName={robotName}
-        updateRobotStatus={updateRobotStatus}
-      />
-    ),
-=======
-        // updateRobotStatus={updateRobotStatus}
-      />
-    ),
     networking: () => <RobotSettingsNetworking robotName={robotName} />,
->>>>>>> 4cfaadc1
     advanced: () => (
       <RobotSettingsAdvanced
         robotName={robotName}
