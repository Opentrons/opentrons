import * as React from 'react'
import { useSelector } from 'react-redux'
import { useParams, useNavigate } from 'react-router-dom'
import { useTranslation } from 'react-i18next'
import styled, { css } from 'styled-components'

import {
  ALIGN_CENTER,
  ALIGN_FLEX_START,
  ALIGN_STRETCH,
  BORDERS,
  Btn,
  COLORS,
  DIRECTION_COLUMN,
  DIRECTION_ROW,
  DISPLAY_FLEX,
  Flex,
  Icon,
  JUSTIFY_CENTER,
  JUSTIFY_SPACE_BETWEEN,
  OVERFLOW_HIDDEN,
  OVERFLOW_WRAP_ANYWHERE,
  OVERFLOW_WRAP_BREAK_WORD,
  POSITION_ABSOLUTE,
  POSITION_RELATIVE,
  SPACING,
  TYPOGRAPHY,
  LargeButton,
  WRAP,
} from '@opentrons/components'
import {
  RUN_STATUS_FAILED,
  RUN_STATUS_STOPPED,
  RUN_STATUS_SUCCEEDED,
  RUN_STATUSES_TERMINAL,
} from '@opentrons/api-client'
import {
  useHost,
  useProtocolQuery,
  useDeleteRunMutation,
  useRunCommandErrors,
} from '@opentrons/react-api-client'
import { FLEX_ROBOT_TYPE } from '@opentrons/shared-data'

import {
  useRunTimestamps,
  useRunControls,
} from '../../organisms/RunTimeControl/hooks'
import {
  useRunCreatedAtTimestamp,
  useTrackProtocolRunEvent,
  useRobotAnalyticsData,
} from '../../organisms/Devices/hooks'
import { useCloseCurrentRun } from '../../organisms/ProtocolUpload/hooks'
import { onDeviceDisplayFormatTimestamp } from '../../organisms/Devices/utils'
import { EMPTY_TIMESTAMP } from '../../organisms/Devices/constants'
import { RunTimer } from '../../organisms/Devices/ProtocolRun/RunTimer'
import {
  useTrackEvent,
  ANALYTICS_PROTOCOL_RUN_ACTION,
  ANALYTICS_PROTOCOL_PROCEED_TO_RUN,
} from '../../redux/analytics'
import { getLocalRobot } from '../../redux/discovery'
import { RunFailedModal } from '../../organisms/OnDeviceDisplay/RunningProtocol'
import { formatTimeWithUtcLabel, useNotifyRunQuery } from '../../resources/runs'
import { handleTipsAttachedModal } from '../../organisms/DropTipWizardFlows/TipsAttachedModal'
import { useTipAttachmentStatus } from '../../organisms/DropTipWizardFlows'
import { useRecoveryAnalytics } from '../../organisms/ErrorRecoveryFlows/hooks'

import type { IconName } from '@opentrons/components'
import type { OnDeviceRouteParams } from '../../App/types'
import type { PipetteWithTip } from '../../organisms/DropTipWizardFlows'

const CURRENT_RUN_POLL_MS = 5000

export function RunSummary(): JSX.Element {
  const { runId } = useParams<
    keyof OnDeviceRouteParams
  >() as OnDeviceRouteParams
  const { t } = useTranslation('run_details')
  const navigate = useNavigate()
  const host = useHost()
<<<<<<< HEAD
  const { data: runRecord } = useNotifyRunQuery(runId, { staleTime: Infinity })
=======
  const { data: runRecord } = useNotifyRunQuery(runId, {
    staleTime: Infinity,
    onError: () => {
      // in case the run is remotely deleted by a desktop app, navigate to the dash
      navigate('/dashboard')
    },
  })
>>>>>>> 4b897fcb
  const isRunCurrent = Boolean(
    useNotifyRunQuery(runId, { refetchInterval: CURRENT_RUN_POLL_MS })?.data
      ?.data?.current
  )
  const { deleteRun } = useDeleteRunMutation()
  const runStatus = runRecord?.data.status ?? null
  const didRunSucceed = runStatus === RUN_STATUS_SUCCEEDED
  const protocolId = runRecord?.data.protocolId ?? null
  const { data: protocolRecord } = useProtocolQuery(protocolId, {
    staleTime: Infinity,
  })
  const protocolName =
    protocolRecord?.data.metadata.protocolName ??
    protocolRecord?.data.files[0].name
  const isQuickTransfer = protocolRecord?.data.protocolKind === 'quick-transfer'

  const { startedAt, stoppedAt, completedAt } = useRunTimestamps(runId)
  const createdAtTimestamp = useRunCreatedAtTimestamp(runId)
  const startedAtTimestamp =
    startedAt != null
      ? onDeviceDisplayFormatTimestamp(startedAt)
      : EMPTY_TIMESTAMP

  const completedAtTimestamp =
    completedAt != null
      ? onDeviceDisplayFormatTimestamp(completedAt)
      : EMPTY_TIMESTAMP

  const [showSplash, setShowSplash] = React.useState(
    runStatus === RUN_STATUS_FAILED || runStatus === RUN_STATUS_SUCCEEDED
  )
  const localRobot = useSelector(getLocalRobot)
  const robotName = localRobot?.name ?? 'no name'

  const onCloneRunSuccess = (): void => {
    if (isQuickTransfer) {
      deleteRun(runId)
    }
  }

  const { trackProtocolRunEvent } = useTrackProtocolRunEvent(
    runId,
    robotName as string
  )
  const robotAnalyticsData = useRobotAnalyticsData(robotName as string)
  const { reportRecoveredRunResult } = useRecoveryAnalytics()

  const enteredER = runRecord?.data.hasEverEnteredErrorRecovery ?? false
  React.useEffect(() => {
    if (isRunCurrent && typeof enteredER === 'boolean') {
      reportRecoveredRunResult(runStatus, enteredER)
    }
  }, [isRunCurrent, enteredER])

  const { reset, isResetRunLoading } = useRunControls(runId, onCloneRunSuccess)
  const trackEvent = useTrackEvent()
  const { closeCurrentRun, isClosingCurrentRun } = useCloseCurrentRun()
  // Close the current run only if it's active and then execute the onSuccess callback. Prefer this wrapper over
  // closeCurrentRun directly, since the callback is swallowed if currentRun is null.
  const closeCurrentRunIfValid = (onSuccess?: () => void): void => {
    if (isRunCurrent) {
      closeCurrentRun({
        onSuccess: () => {
          onSuccess?.()
        },
      })
    } else {
      onSuccess?.()
    }
  }
  const [showRunFailedModal, setShowRunFailedModal] = React.useState<boolean>(
    false
  )
  const [showRunAgainSpinner, setShowRunAgainSpinner] = React.useState<boolean>(
    false
  )
  const [showReturnToSpinner, setShowReturnToSpinner] = React.useState<boolean>(
    false
  )

  const robotSerialNumber =
    localRobot?.health?.robot_serial ??
    localRobot?.serverHealth?.serialNumber ??
    null

  const { data: commandErrorList } = useRunCommandErrors(
    runId,
    { cursor: 0, pageLength: 100 },
    {
      enabled:
        runStatus != null &&
        // @ts-expect-error runStatus expected to possibly not be terminal
        RUN_STATUSES_TERMINAL.includes(runStatus) &&
        isRunCurrent,
    }
  )
  // TODO(jh, 08-14-24): The backend never returns the "user cancelled a run" error and cancelledWithoutRecovery becomes unnecessary.
  const hasCommandErrors =
    commandErrorList != null && commandErrorList.data.length > 0
  const disableErrorDetailsBtn = !(
    hasCommandErrors ||
    (runRecord?.data.errors != null && runRecord?.data.errors.length > 0)
  )

  let headerText: string | null = null
  if (runStatus === RUN_STATUS_SUCCEEDED) {
    headerText = hasCommandErrors
      ? t('run_completed_with_warnings_splash')
      : t('run_completed_splash')
  } else if (runStatus === RUN_STATUS_FAILED) {
    headerText = t('run_failed_splash')
  } else if (runStatus === RUN_STATUS_STOPPED) {
    headerText =
      enteredER && !disableErrorDetailsBtn
        ? t('run_canceled_with_errors_splash')
        : t('run_canceled_splash')
  }

  const buildHeaderIcon = (): JSX.Element | null => {
    let iconName: IconName | null = null
    let iconColor: string | null = null

    if (runStatus === RUN_STATUS_SUCCEEDED) {
      if (hasCommandErrors) {
        iconName = 'ot-check'
        iconColor = COLORS.yellow50
      } else {
        iconName = 'ot-check'
        iconColor = COLORS.green50
      }
    } else if (runStatus === RUN_STATUS_FAILED) {
      iconName = 'ot-alert'
      iconColor = COLORS.red50
    } else if (runStatus === RUN_STATUS_STOPPED) {
      iconName = 'ot-alert'
      iconColor = COLORS.red50
    }

    return iconName != null && iconColor != null ? (
      <Icon name={iconName} size="2rem" color={iconColor} />
    ) : null
  }

  const {
    determineTipStatus,
    setTipStatusResolved,
    aPipetteWithTip,
  } = useTipAttachmentStatus({
    runId,
    runRecord: runRecord ?? null,
    host,
  })

  // Determine tip status on initial render only. Error Recovery always handles tip status, so don't show it twice.
  React.useEffect(() => {
    if (isRunCurrent && enteredER === false) {
      void determineTipStatus()
    }
  }, [isRunCurrent, enteredER])

  const returnToQuickTransfer = (): void => {
    if (!isRunCurrent) {
      deleteRun(runId)
      navigate('/quick-transfer')
    } else {
      closeCurrentRunIfValid(() => {
        deleteRun(runId)
        navigate('/quick-transfer')
      })
    }
  }

  // TODO(jh, 05-30-24): EXEC-487. Refactor reset() so we can redirect to the setup page, showing the shimmer skeleton instead.
  const runAgain = (): void => {
    setShowRunAgainSpinner(true)
    reset()
    trackEvent({
      name: ANALYTICS_PROTOCOL_PROCEED_TO_RUN,
      properties: { sourceLocation: 'RunSummary', robotSerialNumber },
    })
    trackProtocolRunEvent({ name: ANALYTICS_PROTOCOL_RUN_ACTION.AGAIN })
  }

  // If no pipettes have tips attached, execute the routing callback.
  const setTipStatusResolvedAndRoute = (
    routeCb: (aPipetteWithTip: PipetteWithTip) => void
  ): (() => Promise<void>) => {
    return () =>
      setTipStatusResolved().then(newPipettesWithTip => {
        routeCb(newPipettesWithTip)
      })
  }

  const handleReturnToDash = (aPipetteWithTip: PipetteWithTip | null): void => {
    setShowReturnToSpinner(true)
    if (isRunCurrent && aPipetteWithTip != null) {
      void handleTipsAttachedModal({
        setTipStatusResolved: setTipStatusResolvedAndRoute(handleReturnToDash),
        host,
        aPipetteWithTip,
        instrumentModelSpecs: aPipetteWithTip.specs,
        mount: aPipetteWithTip.mount,
        robotType: FLEX_ROBOT_TYPE,
        isRunCurrent,
        onSkipAndHome: () => {
<<<<<<< HEAD
          closeCurrentRun({
            onSettled: () => {
              navigate('/')
            },
=======
          closeCurrentRunIfValid(() => {
            navigate('/dashboard')
>>>>>>> 4b897fcb
          })
        },
      })
    } else if (isQuickTransfer) {
      returnToQuickTransfer()
    } else {
<<<<<<< HEAD
      closeCurrentRun({
        onSettled: () => {
          navigate('/')
        },
=======
      closeCurrentRunIfValid(() => {
        navigate('/dashboard')
>>>>>>> 4b897fcb
      })
    }
  }

  const handleRunAgain = (aPipetteWithTip: PipetteWithTip | null): void => {
    if (isRunCurrent && aPipetteWithTip != null) {
      void handleTipsAttachedModal({
        setTipStatusResolved: setTipStatusResolvedAndRoute(handleRunAgain),
        host,
        aPipetteWithTip,
        instrumentModelSpecs: aPipetteWithTip.specs,
        mount: aPipetteWithTip.mount,
        robotType: FLEX_ROBOT_TYPE,
        isRunCurrent,
        onSkipAndHome: () => {
          runAgain()
        },
      })
    } else {
      if (!isResetRunLoading) {
        runAgain()
      }
    }
  }

  const handleViewErrorDetails = (): void => {
    setShowRunFailedModal(true)
  }

  const handleClickSplash = (): void => {
    trackProtocolRunEvent({
      name: ANALYTICS_PROTOCOL_RUN_ACTION.FINISH,
      properties: robotAnalyticsData ?? undefined,
    })
    setShowSplash(false)
  }

  const buildReturnToCopy = (): string =>
    isQuickTransfer ? t('return_to_quick_transfer') : t('return_to_dashboard')

  const buildReturnToWithSpinnerText = (): JSX.Element => (
    <Flex justifyContent={JUSTIFY_SPACE_BETWEEN} width="16rem">
      {buildReturnToCopy()}
      <Icon
        name="ot-spinner"
        aria-label="icon_ot-spinner"
        spin={true}
        size="3.5rem"
        color={COLORS.white}
      />
    </Flex>
  )
  const buildRunAgainWithSpinnerText = (): JSX.Element => (
    <Flex justifyContent={JUSTIFY_SPACE_BETWEEN} width="16rem">
      {t('run_again')}
      <Icon
        name="ot-spinner"
        aria-label="icon_ot-spinner"
        spin={true}
        size="2.5rem"
        color={COLORS.white}
      />
    </Flex>
  )

  return (
    <Btn
      display={DISPLAY_FLEX}
      width="100%"
      height="100vh"
      flexDirection={DIRECTION_COLUMN}
      position={POSITION_RELATIVE}
      overflow={OVERFLOW_HIDDEN}
      disabled={isClosingCurrentRun}
      onClick={handleClickSplash}
    >
      {showSplash ? (
        <Flex
          height="100vh"
          width="100%"
          justifyContent={JUSTIFY_CENTER}
          alignItems={ALIGN_CENTER}
          position={POSITION_ABSOLUTE}
          flexDirection={DIRECTION_COLUMN}
          gridGap={SPACING.spacing40}
          padding={SPACING.spacing40}
          backgroundColor={didRunSucceed ? COLORS.green50 : COLORS.red50}
        >
          <SplashFrame>
            <Flex gridGap={SPACING.spacing32} alignItems={ALIGN_CENTER}>
              <Icon
                name={didRunSucceed ? 'ot-check' : 'ot-alert'}
                size="4.5rem"
                color={COLORS.white}
              />
              <SplashHeader>
                {didRunSucceed
                  ? t('run_completed_splash')
                  : t('run_failed_splash')}
              </SplashHeader>
            </Flex>
            <Flex width="49rem" justifyContent={JUSTIFY_CENTER}>
              <SplashBody>{protocolName}</SplashBody>
            </Flex>
          </SplashFrame>
        </Flex>
      ) : (
        <Flex
          height="100vh"
          width="100%"
          flexDirection={DIRECTION_COLUMN}
          justifyContent={JUSTIFY_SPACE_BETWEEN}
          padding={SPACING.spacing40}
        >
          {showRunFailedModal ? (
            <RunFailedModal
              runId={runId}
              setShowRunFailedModal={setShowRunFailedModal}
              errors={runRecord?.data.errors}
              commandErrorList={commandErrorList}
              runStatus={runStatus}
            />
          ) : null}
          <Flex
            flexDirection={DIRECTION_COLUMN}
            alignItems={ALIGN_FLEX_START}
            gridGap={SPACING.spacing16}
          >
            <Flex gridGap={SPACING.spacing8} alignItems={ALIGN_CENTER}>
              {buildHeaderIcon()}
              {headerText != null ? (
                <SummaryHeader>{headerText}</SummaryHeader>
              ) : null}
            </Flex>
            <ProtocolName>{protocolName}</ProtocolName>
            <Flex gridGap={SPACING.spacing8} flexWrap={WRAP}>
              <SummaryDatum>
                {`${t('run')}: ${formatTimeWithUtcLabel(createdAtTimestamp)}`}
              </SummaryDatum>
              <SummaryDatum>
                {`${t('duration')}: `}
                <RunTimer
                  {...{
                    runStatus,
                    startedAt,
                    stoppedAt,
                    completedAt,
                  }}
                  style={DURATION_TEXT_STYLE}
                />
              </SummaryDatum>
              <SummaryDatum>
                {`${t('start')}: ${formatTimeWithUtcLabel(startedAtTimestamp)}`}
              </SummaryDatum>
              <SummaryDatum>
                {`${t('end')}: ${formatTimeWithUtcLabel(completedAtTimestamp)}`}
              </SummaryDatum>
            </Flex>
          </Flex>
          <ButtonContainer>
            <EqualWidthButton
              iconName="arrow-left"
              buttonType="secondary"
              onClick={() => {
                handleReturnToDash(aPipetteWithTip)
              }}
              buttonText={
                showReturnToSpinner
                  ? buildReturnToWithSpinnerText()
                  : buildReturnToCopy()
              }
              css={showReturnToSpinner ? RETURN_TO_CLICKED_STYLE : undefined}
            />
            <EqualWidthButton
              iconName="play-round-corners"
              onClick={() => {
                handleRunAgain(aPipetteWithTip)
              }}
              buttonText={
                showRunAgainSpinner
                  ? buildRunAgainWithSpinnerText()
                  : t('run_again')
              }
              css={showRunAgainSpinner ? RUN_AGAIN_CLICKED_STYLE : undefined}
            />
            <EqualWidthButton
              iconName="info"
              buttonType="alert"
              onClick={handleViewErrorDetails}
              buttonText={
                hasCommandErrors && runStatus === RUN_STATUS_SUCCEEDED
                  ? t('view_warning_details')
                  : t('view_error_details')
              }
              disabled={disableErrorDetailsBtn}
            />
          </ButtonContainer>
        </Flex>
      )}
    </Btn>
  )
}

const SplashHeader = styled.h1`
  font-weight: ${TYPOGRAPHY.fontWeightBold};
  text-align: ${TYPOGRAPHY.textAlignLeft};
  font-size: 80px;
  line-height: 94px;
  color: ${COLORS.white};
`
const SplashBody = styled.h4`
  display: -webkit-box;
  -webkit-box-orient: vertical;
  -webkit-line-clamp: 4;
  overflow: hidden;
  overflow-wrap: ${OVERFLOW_WRAP_BREAK_WORD};
  font-weight: ${TYPOGRAPHY.fontWeightSemiBold};
  text-align: ${TYPOGRAPHY.textAlignCenter};
  text-transform: ${TYPOGRAPHY.textTransformCapitalize};
  font-size: ${TYPOGRAPHY.fontSize32};
  line-height: ${TYPOGRAPHY.lineHeight42};
  color: ${COLORS.white};
`

const SummaryHeader = styled.h4`
  font-weight: ${TYPOGRAPHY.fontWeightBold};
  text-align: ${TYPOGRAPHY.textAlignLeft};
  font-size: ${TYPOGRAPHY.fontSize28};
  line-height: ${TYPOGRAPHY.lineHeight36};
`

const SplashFrame = styled(Flex)`
  width: 100%;
  height: 100%;
  flex-direction: ${DIRECTION_COLUMN};
  justify-content: ${JUSTIFY_CENTER};
  align-items: ${ALIGN_CENTER};
  grid-gap: ${SPACING.spacing40};
  border-radius: ${BORDERS.borderRadius8};
`

const ProtocolName = styled.h4`
  font-weight: ${TYPOGRAPHY.fontWeightSemiBold};
  text-align: ${TYPOGRAPHY.textAlignLeft};
  font-size: ${TYPOGRAPHY.fontSize28};
  line-height: ${TYPOGRAPHY.lineHeight36};
  color: ${COLORS.grey60};
  display: -webkit-box;
  -webkit-box-orient: vertical;
  -webkit-line-clamp: 2;
  overflow: hidden;
  overflow-wrap: ${OVERFLOW_WRAP_ANYWHERE};
  height: max-content;
`

const SummaryDatum = styled.div`
  display: ${DISPLAY_FLEX};
  flex-direction: ${DIRECTION_ROW};
  align-items: ${ALIGN_CENTER};
  padding: ${SPACING.spacing8} ${SPACING.spacing12};
  grid-gap: ${SPACING.spacing4};
  height: 44px;
  background: #d6d6d6;
  border-radius: ${BORDERS.borderRadius4};
  color: ${COLORS.grey60};
  font-size: ${TYPOGRAPHY.fontSize22};
  line-height: ${TYPOGRAPHY.lineHeight28};
  font-weight: ${TYPOGRAPHY.fontWeightRegular};
  width: max-content;
`
const DURATION_TEXT_STYLE = css`
  font-size: ${TYPOGRAPHY.fontSize22};
  line-height: ${TYPOGRAPHY.lineHeight28};
  font-weight: ${TYPOGRAPHY.fontWeightRegular};
`

const RETURN_TO_CLICKED_STYLE = css`
  background-color: ${COLORS.blue40};
  &:focus {
    background-color: ${COLORS.blue40};
  }
  &:hover {
    background-color: ${COLORS.blue40};
  }
  &:focus-visible {
    background-color: ${COLORS.blue40};
  }
  &:active {
    background-color: ${COLORS.blue40};
  }
`

const RUN_AGAIN_CLICKED_STYLE = css`
  background-color: ${COLORS.blue60};
  &:focus {
    background-color: ${COLORS.blue60};
  }
  &:hover {
    background-color: ${COLORS.blue60};
  }
  &:focus-visible {
    background-color: ${COLORS.blue60};
  }
  &:active {
    background-color: ${COLORS.blue60};
  }
`

const ButtonContainer = styled(Flex)`
  align-self: ${ALIGN_STRETCH};
  gap: ${SPACING.spacing16};
`

const EqualWidthButton = styled(LargeButton)`
  flex: 1;
  min-width: 0;
  height: 17rem;
`<|MERGE_RESOLUTION|>--- conflicted
+++ resolved
@@ -80,9 +80,6 @@
   const { t } = useTranslation('run_details')
   const navigate = useNavigate()
   const host = useHost()
-<<<<<<< HEAD
-  const { data: runRecord } = useNotifyRunQuery(runId, { staleTime: Infinity })
-=======
   const { data: runRecord } = useNotifyRunQuery(runId, {
     staleTime: Infinity,
     onError: () => {
@@ -90,7 +87,6 @@
       navigate('/dashboard')
     },
   })
->>>>>>> 4b897fcb
   const isRunCurrent = Boolean(
     useNotifyRunQuery(runId, { refetchInterval: CURRENT_RUN_POLL_MS })?.data
       ?.data?.current
@@ -296,30 +292,16 @@
         robotType: FLEX_ROBOT_TYPE,
         isRunCurrent,
         onSkipAndHome: () => {
-<<<<<<< HEAD
-          closeCurrentRun({
-            onSettled: () => {
-              navigate('/')
-            },
-=======
           closeCurrentRunIfValid(() => {
             navigate('/dashboard')
->>>>>>> 4b897fcb
           })
         },
       })
     } else if (isQuickTransfer) {
       returnToQuickTransfer()
     } else {
-<<<<<<< HEAD
-      closeCurrentRun({
-        onSettled: () => {
-          navigate('/')
-        },
-=======
       closeCurrentRunIfValid(() => {
         navigate('/dashboard')
->>>>>>> 4b897fcb
       })
     }
   }
