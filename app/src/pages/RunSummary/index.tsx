import * as React from 'react'
import { useSelector } from 'react-redux'
import { useParams, useNavigate } from 'react-router-dom'
import { useTranslation } from 'react-i18next'
import styled, { css } from 'styled-components'

import {
  ALIGN_CENTER,
  ALIGN_FLEX_START,
  ALIGN_STRETCH,
  BORDERS,
  Btn,
  COLORS,
  DIRECTION_COLUMN,
  DIRECTION_ROW,
  DISPLAY_FLEX,
  Flex,
  Icon,
  JUSTIFY_CENTER,
  JUSTIFY_SPACE_BETWEEN,
  OVERFLOW_HIDDEN,
  OVERFLOW_WRAP_ANYWHERE,
  OVERFLOW_WRAP_BREAK_WORD,
  POSITION_ABSOLUTE,
  POSITION_RELATIVE,
  SPACING,
  TYPOGRAPHY,
  WRAP,
} from '@opentrons/components'
import {
  RUN_STATUS_FAILED,
  RUN_STATUS_STOPPED,
  RUN_STATUS_SUCCEEDED,
  RUN_STATUSES_TERMINAL,
} from '@opentrons/api-client'
import {
  useHost,
  useProtocolQuery,
  useDeleteRunMutation,
  useRunCommandErrors,
} from '@opentrons/react-api-client'
import { FLEX_ROBOT_TYPE } from '@opentrons/shared-data'

import { LargeButton } from '../../atoms/buttons'
import {
  useRunTimestamps,
  useRunControls,
} from '../../organisms/RunTimeControl/hooks'
import {
  useRunCreatedAtTimestamp,
  useTrackProtocolRunEvent,
  useRobotAnalyticsData,
} from '../../organisms/Devices/hooks'
import { useCloseCurrentRun } from '../../organisms/ProtocolUpload/hooks'
import { onDeviceDisplayFormatTimestamp } from '../../organisms/Devices/utils'
import { EMPTY_TIMESTAMP } from '../../organisms/Devices/constants'
import { RunTimer } from '../../organisms/Devices/ProtocolRun/RunTimer'
import {
  useTrackEvent,
  ANALYTICS_PROTOCOL_RUN_ACTION,
  ANALYTICS_PROTOCOL_PROCEED_TO_RUN,
} from '../../redux/analytics'
import { getLocalRobot } from '../../redux/discovery'
import { RunFailedModal } from '../../organisms/OnDeviceDisplay/RunningProtocol'
import { formatTimeWithUtcLabel, useNotifyRunQuery } from '../../resources/runs'
import { handleTipsAttachedModal } from '../../organisms/DropTipWizardFlows/TipsAttachedModal'
import { useTipAttachmentStatus } from '../../organisms/DropTipWizardFlows'
import { useRecoveryAnalytics } from '../../organisms/ErrorRecoveryFlows/hooks'

import type { OnDeviceRouteParams } from '../../App/types'
import type { PipetteWithTip } from '../../organisms/DropTipWizardFlows'

const CURRENT_RUN_POLL_MS = 5000

export function RunSummary(): JSX.Element {
  const { runId } = useParams<
    keyof OnDeviceRouteParams
  >() as OnDeviceRouteParams
  const { t } = useTranslation('run_details')
  const navigate = useNavigate()
  const host = useHost()
  const { data: runRecord } = useNotifyRunQuery(runId, { staleTime: Infinity })
  const isRunCurrent = Boolean(
    useNotifyRunQuery(runId, { refetchInterval: CURRENT_RUN_POLL_MS })?.data
      ?.data?.current
  )
  const { deleteRun } = useDeleteRunMutation()
  const runStatus = runRecord?.data.status ?? null
  const didRunSucceed = runStatus === RUN_STATUS_SUCCEEDED
  const protocolId = runRecord?.data.protocolId ?? null
  const { data: protocolRecord } = useProtocolQuery(protocolId, {
    staleTime: Infinity,
  })
  const protocolName =
    protocolRecord?.data.metadata.protocolName ??
    protocolRecord?.data.files[0].name
  const isQuickTransfer = protocolRecord?.data.protocolKind === 'quick-transfer'

  const { startedAt, stoppedAt, completedAt } = useRunTimestamps(runId)
  const createdAtTimestamp = useRunCreatedAtTimestamp(runId)
  const startedAtTimestamp =
    startedAt != null
      ? onDeviceDisplayFormatTimestamp(startedAt)
      : EMPTY_TIMESTAMP

  const completedAtTimestamp =
    completedAt != null
      ? onDeviceDisplayFormatTimestamp(completedAt)
      : EMPTY_TIMESTAMP

  const [showSplash, setShowSplash] = React.useState(
    runStatus === RUN_STATUS_FAILED || runStatus === RUN_STATUS_SUCCEEDED
  )
  const localRobot = useSelector(getLocalRobot)
  const robotName = localRobot?.name ?? 'no name'

  const onCloneRunSuccess = (): void => {
    if (isQuickTransfer) {
      deleteRun(runId)
    }
  }

  const { trackProtocolRunEvent } = useTrackProtocolRunEvent(
    runId,
    robotName as string
  )
  const robotAnalyticsData = useRobotAnalyticsData(robotName as string)
  const { reportRecoveredRunResult } = useRecoveryAnalytics()

  const enteredER = runRecord?.data.hasEverEnteredErrorRecovery ?? false
  React.useEffect(() => {
    if (isRunCurrent && typeof enteredER === 'boolean') {
      reportRecoveredRunResult(runStatus, enteredER)
    }
  }, [isRunCurrent, enteredER])

  const { reset, isResetRunLoading } = useRunControls(runId, onCloneRunSuccess)
  const trackEvent = useTrackEvent()
  const { closeCurrentRun, isClosingCurrentRun } = useCloseCurrentRun()
  const [showRunFailedModal, setShowRunFailedModal] = React.useState<boolean>(
    false
  )
  const [showRunAgainSpinner, setShowRunAgainSpinner] = React.useState<boolean>(
    false
  )
  const robotSerialNumber =
    localRobot?.health?.robot_serial ??
    localRobot?.serverHealth?.serialNumber ??
    null

  const { data: commandErrorList } = useRunCommandErrors(runId, null, {
    enabled:
      runStatus != null &&
      // @ts-expect-error runStatus expected to possibly not be terminal
      RUN_STATUSES_TERMINAL.includes(runStatus) &&
      isRunCurrent,
  })
  // TODO(jh, 08-14-24): The backend never returns the "user cancelled a run" error and cancelledWithoutRecovery becomes unnecessary.
  const cancelledWithoutRecovery =
    !enteredER && runStatus === RUN_STATUS_STOPPED
  const showErrorDetailsBtn =
    !cancelledWithoutRecovery &&
    ((runRecord?.data.errors != null && runRecord?.data.errors.length > 0) ||
      (commandErrorList != null && commandErrorList?.data.length > 0))

  let headerText =
    commandErrorList != null && commandErrorList.data.length > 0
      ? t('run_completed_with_warnings_splash')
      : t('run_completed_splash')
  if (runStatus === RUN_STATUS_FAILED) {
    headerText = t('run_failed_splash')
  } else if (runStatus === RUN_STATUS_STOPPED) {
    if (enteredER) {
      headerText = t('run_canceled_with_errors_splash')
    } else {
      headerText = t('run_canceled_splash')
    }
  }

  const {
    determineTipStatus,
    setTipStatusResolved,
    aPipetteWithTip,
  } = useTipAttachmentStatus({
    runId,
    runRecord: runRecord ?? null,
    host,
  })

  // Determine tip status on initial render only. Error Recovery always handles tip status, so don't show it twice.
  React.useEffect(() => {
    if (isRunCurrent && enteredER === false) {
      void determineTipStatus()
    }
  }, [isRunCurrent, enteredER])

  const returnToQuickTransfer = (): void => {
    if (!isRunCurrent) {
      deleteRun(runId)
    } else {
      closeCurrentRun({
        onSuccess: () => {
          deleteRun(runId)
        },
      })
    }
    navigate('/quick-transfer')
  }

  // TODO(jh, 05-30-24): EXEC-487. Refactor reset() so we can redirect to the setup page, showing the shimmer skeleton instead.
  const runAgain = (): void => {
    setShowRunAgainSpinner(true)
    reset()
    trackEvent({
      name: ANALYTICS_PROTOCOL_PROCEED_TO_RUN,
      properties: { sourceLocation: 'RunSummary', robotSerialNumber },
    })
    trackProtocolRunEvent({ name: ANALYTICS_PROTOCOL_RUN_ACTION.AGAIN })
  }

  // If no pipettes have tips attached, execute the routing callback.
  const setTipStatusResolvedAndRoute = (
    routeCb: (aPipetteWithTip: PipetteWithTip) => void
  ): (() => Promise<void>) => {
    return () =>
      setTipStatusResolved().then(newPipettesWithTip => {
        routeCb(newPipettesWithTip)
      })
  }

  const handleReturnToDash = (aPipetteWithTip: PipetteWithTip | null): void => {
    if (isRunCurrent && aPipetteWithTip != null) {
      void handleTipsAttachedModal({
        setTipStatusResolved: setTipStatusResolvedAndRoute(handleReturnToDash),
        host,
        aPipetteWithTip,
        instrumentModelSpecs: aPipetteWithTip.specs,
        mount: aPipetteWithTip.mount,
        robotType: FLEX_ROBOT_TYPE,
        isRunCurrent,
        onSkipAndHome: () => {
          closeCurrentRun({
            onSuccess: () => {
<<<<<<< HEAD
              navigate('/')
=======
              returnToDash()
>>>>>>> c994dd8d
            },
          })
        },
      })
    } else if (isQuickTransfer) {
      returnToQuickTransfer()
    } else {
      closeCurrentRun({
        onSuccess: () => {
          navigate('/')
        },
      })
    }
  }

  const handleRunAgain = (aPipetteWithTip: PipetteWithTip | null): void => {
    if (isRunCurrent && aPipetteWithTip != null) {
      void handleTipsAttachedModal({
        setTipStatusResolved: setTipStatusResolvedAndRoute(handleRunAgain),
        host,
        aPipetteWithTip,
        instrumentModelSpecs: aPipetteWithTip.specs,
        mount: aPipetteWithTip.mount,
        robotType: FLEX_ROBOT_TYPE,
        isRunCurrent,
        onSkipAndHome: () => {
          runAgain()
        },
      })
    } else {
      if (!isResetRunLoading) {
        runAgain()
      }
    }
  }

  const handleViewErrorDetails = (): void => {
    setShowRunFailedModal(true)
  }

  const handleClickSplash = (): void => {
    trackProtocolRunEvent({
      name: ANALYTICS_PROTOCOL_RUN_ACTION.FINISH,
      properties: robotAnalyticsData ?? undefined,
    })
    setShowSplash(false)
  }

  const RUN_AGAIN_SPINNER_TEXT = (
    <Flex justifyContent={JUSTIFY_SPACE_BETWEEN} width="16rem">
      {t('run_again')}
      <Icon
        name="ot-spinner"
        aria-label="icon_ot-spinner"
        spin={true}
        size="2.5rem"
        color={COLORS.white}
      />
    </Flex>
  )

  return (
    <Btn
      display={DISPLAY_FLEX}
      width="100%"
      height="100vh"
      flexDirection={DIRECTION_COLUMN}
      position={POSITION_RELATIVE}
      overflow={OVERFLOW_HIDDEN}
      disabled={isClosingCurrentRun}
      onClick={handleClickSplash}
    >
      {showSplash ? (
        <Flex
          height="100vh"
          width="100%"
          justifyContent={JUSTIFY_CENTER}
          alignItems={ALIGN_CENTER}
          position={POSITION_ABSOLUTE}
          flexDirection={DIRECTION_COLUMN}
          gridGap={SPACING.spacing40}
          padding={SPACING.spacing40}
          backgroundColor={didRunSucceed ? COLORS.green50 : COLORS.red50}
        >
          <SplashFrame>
            <Flex gridGap={SPACING.spacing32} alignItems={ALIGN_CENTER}>
              <Icon
                name={didRunSucceed ? 'ot-check' : 'ot-alert'}
                size="4.5rem"
                color={COLORS.white}
              />
              <SplashHeader>
                {didRunSucceed
                  ? t('run_complete_splash')
                  : t('run_failed_splash')}
              </SplashHeader>
            </Flex>
            <Flex width="49rem" justifyContent={JUSTIFY_CENTER}>
              <SplashBody>{protocolName}</SplashBody>
            </Flex>
          </SplashFrame>
        </Flex>
      ) : (
        <Flex
          height="100vh"
          width="100%"
          flexDirection={DIRECTION_COLUMN}
          justifyContent={JUSTIFY_SPACE_BETWEEN}
          padding={SPACING.spacing40}
        >
          {showRunFailedModal ? (
            <RunFailedModal
              runId={runId}
              setShowRunFailedModal={setShowRunFailedModal}
              errors={runRecord?.data.errors}
              commandErrorList={commandErrorList}
              runStatus={runStatus}
            />
          ) : null}
          <Flex
            flexDirection={DIRECTION_COLUMN}
            alignItems={ALIGN_FLEX_START}
            gridGap={SPACING.spacing16}
          >
            <Flex gridGap={SPACING.spacing8} alignItems={ALIGN_CENTER}>
              <Icon
                name={didRunSucceed ? 'ot-check' : 'ot-alert'}
                size="2rem"
                color={didRunSucceed ? COLORS.green50 : COLORS.red50}
              />
              <SummaryHeader>{headerText}</SummaryHeader>
            </Flex>
            <ProtocolName>{protocolName}</ProtocolName>
            <Flex gridGap={SPACING.spacing8} flexWrap={WRAP}>
              <SummaryDatum>
                {`${t('run')}: ${formatTimeWithUtcLabel(createdAtTimestamp)}`}
              </SummaryDatum>
              <SummaryDatum>
                {`${t('duration')}: `}
                <RunTimer
                  {...{
                    runStatus,
                    startedAt,
                    stoppedAt,
                    completedAt,
                  }}
                  style={DURATION_TEXT_STYLE}
                />
              </SummaryDatum>
              <SummaryDatum>
                {`${t('start')}: ${formatTimeWithUtcLabel(startedAtTimestamp)}`}
              </SummaryDatum>
              <SummaryDatum>
                {`${t('end')}: ${formatTimeWithUtcLabel(completedAtTimestamp)}`}
              </SummaryDatum>
            </Flex>
          </Flex>
          <ButtonContainer>
            <EqualWidthButton
              iconName="arrow-left"
              buttonType="secondary"
              onClick={() => {
                handleReturnToDash(aPipetteWithTip)
              }}
              buttonText={
                isQuickTransfer
                  ? t('return_to_quick_transfer')
                  : t('return_to_dashboard')
              }
            />
            <EqualWidthButton
              iconName="play-round-corners"
              onClick={() => {
                handleRunAgain(aPipetteWithTip)
              }}
              buttonText={
                showRunAgainSpinner ? RUN_AGAIN_SPINNER_TEXT : t('run_again')
              }
              css={showRunAgainSpinner ? RUN_AGAIN_CLICKED_STYLE : undefined}
            />
            {showErrorDetailsBtn ? (
              <EqualWidthButton
                iconName="info"
                buttonType="alert"
                onClick={handleViewErrorDetails}
                buttonText={t('view_error_details')}
              />
            ) : null}
          </ButtonContainer>
        </Flex>
      )}
    </Btn>
  )
}

const SplashHeader = styled.h1`
  font-weight: ${TYPOGRAPHY.fontWeightBold};
  text-align: ${TYPOGRAPHY.textAlignLeft};
  font-size: 80px;
  line-height: 94px;
  color: ${COLORS.white};
`
const SplashBody = styled.h4`
  display: -webkit-box;
  -webkit-box-orient: vertical;
  -webkit-line-clamp: 4;
  overflow: hidden;
  overflow-wrap: ${OVERFLOW_WRAP_BREAK_WORD};
  font-weight: ${TYPOGRAPHY.fontWeightSemiBold};
  text-align: ${TYPOGRAPHY.textAlignCenter};
  text-transform: ${TYPOGRAPHY.textTransformCapitalize};
  font-size: ${TYPOGRAPHY.fontSize32};
  line-height: ${TYPOGRAPHY.lineHeight42};
  color: ${COLORS.white};
`

const SummaryHeader = styled.h4`
  font-weight: ${TYPOGRAPHY.fontWeightBold};
  text-align: ${TYPOGRAPHY.textAlignLeft};
  font-size: ${TYPOGRAPHY.fontSize28};
  line-height: ${TYPOGRAPHY.lineHeight36};
`

const SplashFrame = styled(Flex)`
  width: 100%;
  height: 100%;
  flex-direction: ${DIRECTION_COLUMN};
  justify-content: ${JUSTIFY_CENTER};
  align-items: ${ALIGN_CENTER};
  grid-gap: ${SPACING.spacing40};
  border-radius: ${BORDERS.borderRadius8};
`

const ProtocolName = styled.h4`
  font-weight: ${TYPOGRAPHY.fontWeightSemiBold};
  text-align: ${TYPOGRAPHY.textAlignLeft};
  font-size: ${TYPOGRAPHY.fontSize28};
  line-height: ${TYPOGRAPHY.lineHeight36};
  color: ${COLORS.grey60};
  display: -webkit-box;
  -webkit-box-orient: vertical;
  -webkit-line-clamp: 2;
  overflow: hidden;
  overflow-wrap: ${OVERFLOW_WRAP_ANYWHERE};
  height: max-content;
`

const SummaryDatum = styled.div`
  display: ${DISPLAY_FLEX};
  flex-direction: ${DIRECTION_ROW};
  align-items: ${ALIGN_CENTER};
  padding: ${SPACING.spacing8} ${SPACING.spacing12};
  grid-gap: ${SPACING.spacing4};
  height: 44px;
  background: #d6d6d6;
  border-radius: ${BORDERS.borderRadius4};
  color: ${COLORS.grey60};
  font-size: ${TYPOGRAPHY.fontSize22};
  line-height: ${TYPOGRAPHY.lineHeight28};
  font-weight: ${TYPOGRAPHY.fontWeightRegular};
  width: max-content;
`
const DURATION_TEXT_STYLE = css`
  font-size: ${TYPOGRAPHY.fontSize22};
  line-height: ${TYPOGRAPHY.lineHeight28};
  font-weight: ${TYPOGRAPHY.fontWeightRegular};
`

const RUN_AGAIN_CLICKED_STYLE = css`
  background-color: ${COLORS.blue60};
  &:focus {
    background-color: ${COLORS.blue60};
  }
  &:hover {
    background-color: ${COLORS.blue60};
  }
  &:focus-visible {
    background-color: ${COLORS.blue60};
  }
  &:active {
    background-color: ${COLORS.blue60};
  }
`

const ButtonContainer = styled(Flex)`
  align-self: ${ALIGN_STRETCH};
  gap: ${SPACING.spacing16};
`

const EqualWidthButton = styled(LargeButton)`
  flex: 1;
  min-width: 0;
  height: 17rem;
`<|MERGE_RESOLUTION|>--- conflicted
+++ resolved
@@ -241,11 +241,7 @@
         onSkipAndHome: () => {
           closeCurrentRun({
             onSuccess: () => {
-<<<<<<< HEAD
               navigate('/')
-=======
-              returnToDash()
->>>>>>> c994dd8d
             },
           })
         },
