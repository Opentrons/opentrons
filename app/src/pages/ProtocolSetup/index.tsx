--- conflicted
+++ resolved
@@ -11,10 +11,6 @@
   ALIGN_CENTER,
   BORDERS,
   Btn,
-<<<<<<< HEAD
-  LEGACY_COLORS,
-=======
->>>>>>> e1f5673b
   COLORS,
   DIRECTION_COLUMN,
   Flex,
