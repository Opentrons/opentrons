--- conflicted
+++ resolved
@@ -510,10 +510,7 @@
       : 'not ready'
   // Liquids information
   const liquidsInProtocol = mostRecentAnalysis?.liquids ?? []
-<<<<<<< HEAD
-=======
   const areLiquidsInProtocol = liquidsInProtocol.length > 0
->>>>>>> 4b897fcb
 
   const isReadyToRun =
     incompleteInstrumentCount === 0 && areModulesReady && areFixturesReady
@@ -527,11 +524,7 @@
           !(
             labwareConfirmed &&
             offsetsConfirmed &&
-<<<<<<< HEAD
-            (liquidsConfirmed || liquidsInProtocol.length === 0)
-=======
             (liquidsConfirmed || !areLiquidsInProtocol)
->>>>>>> 4b897fcb
           )
         ) {
           confirmStepsComplete()
@@ -806,13 +799,7 @@
               }}
               title={i18n.format(t('liquids'), 'capitalize')}
               status={
-<<<<<<< HEAD
-                liquidsConfirmed || liquidsInProtocol.length === 0
-                  ? 'ready'
-                  : 'general'
-=======
                 liquidsConfirmed || !areLiquidsInProtocol ? 'ready' : 'general'
->>>>>>> 4b897fcb
               }
               detail={
                 areLiquidsInProtocol
@@ -821,11 +808,7 @@
                     })
                   : t('liquids_not_in_setup')
               }
-<<<<<<< HEAD
-              interactionDisabled={liquidsInProtocol.length === 0}
-=======
               interactionDisabled={!areLiquidsInProtocol}
->>>>>>> 4b897fcb
             />
           </>
         ) : (
