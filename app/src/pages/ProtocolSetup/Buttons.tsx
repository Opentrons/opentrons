--- conflicted
+++ resolved
@@ -33,25 +33,15 @@
     -webkit-tap-highlight-color: transparent;
     &:focus {
       background-color: ${ready && !isDoorOpen
-<<<<<<< HEAD
-        ? LEGACY_COLORS.bluePressed
-        : LEGACY_COLORS.darkBlack40};
-=======
         ? COLORS.bluePressed
         : COLORS.grey50};
->>>>>>> 9147da8d
       color: ${COLORS.white};
     }
 
     &:hover {
       background-color: ${ready && !isDoorOpen
-<<<<<<< HEAD
-        ? LEGACY_COLORS.blueEnabled
-        : LEGACY_COLORS.darkBlack20};
-=======
         ? COLORS.blueEnabled
         : COLORS.grey35};
->>>>>>> 9147da8d
       color: ${COLORS.white};
     }
 
@@ -64,13 +54,8 @@
 
     &:active {
       background-color: ${ready && !isDoorOpen
-<<<<<<< HEAD
-        ? LEGACY_COLORS.bluePressed
-        : LEGACY_COLORS.darkBlack40};
-=======
         ? COLORS.bluePressed
         : COLORS.grey50};
->>>>>>> 9147da8d
       color: ${COLORS.white};
     }
 
@@ -96,15 +81,7 @@
       css={playButtonStyle}
     >
       <Icon
-<<<<<<< HEAD
-        color={
-          disabled || !ready || isDoorOpen
-            ? LEGACY_COLORS.darkBlack60
-            : COLORS.white
-        }
-=======
         color={disabled || !ready || isDoorOpen ? COLORS.grey50 : COLORS.white}
->>>>>>> 9147da8d
         name="play-icon"
         size="2.5rem"
       />
@@ -138,20 +115,12 @@
 const CLOSE_BUTTON_STYLE = css`
   -webkit-tap-highlight-color: transparent;
   &:focus {
-<<<<<<< HEAD
-    background-color: ${LEGACY_COLORS.red2Pressed};
-=======
     background-color: ${COLORS.red2Pressed};
->>>>>>> 9147da8d
     color: ${COLORS.white};
   }
 
   &:hover {
-<<<<<<< HEAD
-    background-color: ${LEGACY_COLORS.red2};
-=======
     background-color: ${COLORS.red2};
->>>>>>> 9147da8d
     color: ${COLORS.white};
   }
 
@@ -161,11 +130,7 @@
   }
 
   &:active {
-<<<<<<< HEAD
-    background-color: ${LEGACY_COLORS.red2Pressed};
-=======
     background-color: ${COLORS.red2Pressed};
->>>>>>> 9147da8d
     color: ${COLORS.white};
   }
 
