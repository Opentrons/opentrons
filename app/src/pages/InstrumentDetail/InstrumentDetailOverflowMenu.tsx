--- conflicted
+++ resolved
@@ -7,10 +7,6 @@
   Icon,
   SPACING,
   TYPOGRAPHY,
-<<<<<<< HEAD
-  LEGACY_COLORS,
-=======
->>>>>>> e1f5673b
   COLORS,
 } from '@opentrons/components'
 import {
