import * as React from 'react'
import { useDispatch, useSelector } from 'react-redux'
import { useTranslation } from 'react-i18next'
import { Link } from 'react-router-dom'

import {
  Flex,
  DIRECTION_COLUMN,
  SPACING,
  Btn,
  COLORS,
<<<<<<< HEAD
  LEGACY_COLORS,
=======
>>>>>>> 9147da8d
  BORDERS,
  DISPLAY_FLEX,
  DIRECTION_ROW,
  JUSTIFY_SPACE_BETWEEN,
  ALIGN_CENTER,
  TYPOGRAPHY,
  Icon,
  ALIGN_FLEX_START,
  JUSTIFY_CENTER,
} from '@opentrons/components'

import { getLocalRobot, getRobotApiVersion } from '../../redux/discovery'
import { getRobotUpdateAvailable } from '../../redux/robot-update'
import {
  DEV_INTERNAL_FLAGS,
  getApplyHistoricOffsets,
  getDevtoolsEnabled,
  getFeatureFlags,
  toggleDevInternalFlag,
  toggleDevtools,
  toggleHistoricOffsets,
} from '../../redux/config'
import { StyledText } from '../../atoms/text'
import { InlineNotification } from '../../atoms/InlineNotification'
import { getRobotSettings, updateSetting } from '../../redux/robot-settings'
import { UNREACHABLE } from '../../redux/discovery/constants'
import { Navigation } from '../../organisms/Navigation'
import { useLEDLights } from '../../organisms/Devices/hooks'
import { onDeviceDisplayRoutes } from '../../App/OnDeviceDisplayApp'
import { useNetworkConnection } from '../../resources/networking/hooks/useNetworkConnection'
import { RobotSettingButton } from '../../pages/RobotSettingsDashboard/RobotSettingButton'

import type { Dispatch, State } from '../../redux/types'
import type { SetSettingOption } from '../../pages/RobotSettingsDashboard'

const HOME_GANTRY_SETTING_ID = 'disableHomeOnBoot'
interface RobotSettingsListProps {
  setCurrentOption: SetSettingOption
}

export function RobotSettingsList(props: RobotSettingsListProps): JSX.Element {
  const { setCurrentOption } = props
  const { t, i18n } = useTranslation(['device_settings', 'app_settings'])
  const dispatch = useDispatch<Dispatch>()
  const localRobot = useSelector(getLocalRobot)
  const robotName = localRobot?.name != null ? localRobot.name : 'no name'
  const networkConnection = useNetworkConnection(robotName)

  const robotServerVersion =
    localRobot?.status != null ? getRobotApiVersion(localRobot) : null

  const allRobotSettings = useSelector((state: State) =>
    getRobotSettings(state, robotName)
  )

  const isHomeGantryOn =
    allRobotSettings.find(({ id }) => id === HOME_GANTRY_SETTING_ID)?.value ??
    false

  const robotUpdateType = useSelector((state: State) => {
    return localRobot != null && localRobot.status !== UNREACHABLE
      ? getRobotUpdateAvailable(state, localRobot)
      : null
  })
  const isUpdateAvailable = robotUpdateType === 'upgrade'
  const devToolsOn = useSelector(getDevtoolsEnabled)
  const historicOffsetsOn = useSelector(getApplyHistoricOffsets)
  const { lightsEnabled, toggleLights } = useLEDLights(robotName)
  return (
    <Flex flexDirection={DIRECTION_COLUMN}>
      <Navigation routes={onDeviceDisplayRoutes} />
      <Flex paddingX={SPACING.spacing40} flexDirection={DIRECTION_COLUMN}>
        <RobotSettingButton
          settingName={t('network_settings')}
          dataTestId="RobotSettingButton_network_settings"
          settingInfo={networkConnection?.connectionStatus}
          onClick={() => setCurrentOption('NetworkSettings')}
          iconName="wifi"
        />
        <Link to="/robot-settings/rename-robot">
          <RobotSettingButton
            settingName={t('robot_name')}
            settingInfo={robotName}
            onClick={() => setCurrentOption('RobotName')}
            iconName="flex-robot"
          />
        </Link>
        <RobotSettingButton
          settingName={t('robot_system_version')}
          dataTestId="RobotSettingButton_robot_system_version"
          settingInfo={
            robotServerVersion != null
              ? `v${robotServerVersion}`
              : t('robot_settings_advanced_unknown')
          }
          onClick={() => setCurrentOption('RobotSystemVersion')}
          iconName="update"
          rightElement={
            <Flex gridGap={SPACING.spacing40} alignItems={ALIGN_CENTER}>
              {isUpdateAvailable ? (
                <InlineNotification
                  type="alert"
                  heading={i18n.format(
                    t('app_settings:update_available'),
                    'capitalize'
                  )}
                  hug={true}
                />
              ) : null}
<<<<<<< HEAD
              <Icon name="more" size="3rem" color={COLORS.black90} />
=======
              <Icon name="more" size="3rem" color={COLORS.darkBlack100} />
>>>>>>> 9147da8d
            </Flex>
          }
        />
        <RobotSettingButton
          settingName={t('display_led_lights')}
          dataTestId="RobotSettingButton_display_led_lights"
          settingInfo={t('display_led_lights_description')}
          iconName="light"
          rightElement={<OnOffToggle isOn={lightsEnabled} />}
          onClick={toggleLights}
        />
        <RobotSettingButton
          settingName={t('touchscreen_sleep')}
          dataTestId="RobotSettingButton_touchscreen_sleep"
          onClick={() => setCurrentOption('TouchscreenSleep')}
          iconName="sleep"
        />
        <RobotSettingButton
          settingName={t('touchscreen_brightness')}
          dataTestId="RobotSettingButton_touchscreen_brightness"
          onClick={() => setCurrentOption('TouchscreenBrightness')}
          iconName="brightness"
        />
        <RobotSettingButton
          settingName={t('app_settings:privacy')}
          dataTestId="RobotSettingButton_privacy"
          settingInfo={t('app_settings:choose_what_data_to_share')}
          onClick={() => setCurrentOption('Privacy')}
          iconName="privacy"
        />
        <RobotSettingButton
          settingName={t('apply_historic_offsets')}
          dataTestId="RobotSettingButton_apply_historic_offsets"
          settingInfo={t('historic_offsets_description')}
          iconName="reticle"
          rightElement={<OnOffToggle isOn={historicOffsetsOn} />}
          onClick={() => dispatch(toggleHistoricOffsets())}
        />
        <RobotSettingButton
          settingName={t('device_reset')}
          dataTestId="RobotSettingButton_device_reset"
          onClick={() => setCurrentOption('DeviceReset')}
          iconName="reset"
        />
        <RobotSettingButton
          settingName={t('gantry_homing')}
          dataTestId="RobotSettingButton_home_gantry_on_restart"
          settingInfo={t('gantry_homing_description')}
          iconName="gantry-homing"
          rightElement={<OnOffToggle isOn={!isHomeGantryOn} />}
          onClick={() =>
            dispatch(
              updateSetting(robotName, HOME_GANTRY_SETTING_ID, !isHomeGantryOn)
            )
          }
        />
        <RobotSettingButton
          settingName={t('app_settings:update_channel')}
          dataTestId="RobotSettingButton_update_channel"
          onClick={() => setCurrentOption('UpdateChannel')}
          iconName="update-channel"
        />
        <RobotSettingButton
          settingName={t('app_settings:enable_dev_tools')}
          dataTestId="RobotSettingButton_enable_dev_tools"
          settingInfo={t('dev_tools_description')}
          iconName="build"
          rightElement={<OnOffToggle isOn={devToolsOn} />}
          onClick={() => dispatch(toggleDevtools())}
        />
        {devToolsOn ? <FeatureFlags /> : null}
      </Flex>
    </Flex>
  )
}

function FeatureFlags(): JSX.Element {
  const { t } = useTranslation('app_settings')
  const devInternalFlags = useSelector(getFeatureFlags)
  const dispatch = useDispatch<Dispatch>()
  return (
    <>
      {DEV_INTERNAL_FLAGS.map(flag => (
        <Btn
          key={flag}
          width="100%"
          marginBottom={SPACING.spacing8}
          backgroundColor={COLORS.light1}
          padding={`${SPACING.spacing20} ${SPACING.spacing24}`}
          borderRadius={BORDERS.borderRadiusSize4}
          display={DISPLAY_FLEX}
          flexDirection={DIRECTION_ROW}
          gridGap={SPACING.spacing24}
          justifyContent={JUSTIFY_SPACE_BETWEEN}
          alignItems={ALIGN_CENTER}
          onClick={() => {
            dispatch(toggleDevInternalFlag(flag))
          }}
        >
          <Flex
            flexDirection={DIRECTION_ROW}
            gridGap={SPACING.spacing24}
            alignItems={ALIGN_CENTER}
          >
<<<<<<< HEAD
            <Icon name="alert-circle" size="3rem" color={COLORS.black90} />
=======
            <Icon name="alert-circle" size="3rem" color={COLORS.darkBlack100} />
>>>>>>> 9147da8d
            <Flex
              flexDirection={DIRECTION_COLUMN}
              gridGap={SPACING.spacing2}
              alignItems={ALIGN_FLEX_START}
              justifyContent={JUSTIFY_CENTER}
              width="46.25rem"
            >
              <StyledText as="h4" fontWeight={TYPOGRAPHY.fontWeightSemiBold}>
                {t(`__dev_internal__${flag}`)}
              </StyledText>
            </Flex>
          </Flex>
          <OnOffToggle isOn={Boolean(devInternalFlags?.[flag])} />
        </Btn>
      ))}
    </>
  )
}

export function OnOffToggle(props: { isOn: boolean }): JSX.Element {
  const { t } = useTranslation('shared')
  return (
    <Flex
      flexDirection={DIRECTION_ROW}
      gridGap={SPACING.spacing12}
      alignItems={ALIGN_CENTER}
      backgroundColor={COLORS.transparent}
      padding={`${SPACING.spacing12} ${SPACING.spacing4}`}
      borderRadius={BORDERS.borderRadiusSize4}
    >
      <StyledText as="h4" fontWeight={TYPOGRAPHY.fontWeightRegular}>
        {props.isOn ? t('on') : t('off')}
      </StyledText>
    </Flex>
  )
}<|MERGE_RESOLUTION|>--- conflicted
+++ resolved
@@ -9,10 +9,6 @@
   SPACING,
   Btn,
   COLORS,
-<<<<<<< HEAD
-  LEGACY_COLORS,
-=======
->>>>>>> 9147da8d
   BORDERS,
   DISPLAY_FLEX,
   DIRECTION_ROW,
@@ -122,11 +118,7 @@
                   hug={true}
                 />
               ) : null}
-<<<<<<< HEAD
-              <Icon name="more" size="3rem" color={COLORS.black90} />
-=======
               <Icon name="more" size="3rem" color={COLORS.darkBlack100} />
->>>>>>> 9147da8d
             </Flex>
           }
         />
@@ -231,11 +223,7 @@
             gridGap={SPACING.spacing24}
             alignItems={ALIGN_CENTER}
           >
-<<<<<<< HEAD
-            <Icon name="alert-circle" size="3rem" color={COLORS.black90} />
-=======
             <Icon name="alert-circle" size="3rem" color={COLORS.darkBlack100} />
->>>>>>> 9147da8d
             <Flex
               flexDirection={DIRECTION_COLUMN}
               gridGap={SPACING.spacing2}
