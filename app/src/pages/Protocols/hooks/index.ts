import last from 'lodash/last'
import {
  useDeckConfigurationQuery,
  useInstrumentsQuery,
  useModulesQuery,
  useProtocolAnalysisAsDocumentQuery,
  useProtocolQuery,
} from '@opentrons/react-api-client'
import { STANDARD_SLOT_LOAD_NAME } from '@opentrons/shared-data'
import { getLabwareSetupItemGroups } from '../utils'
import { getProtocolUsesGripper } from '../../../organisms/ProtocolSetupInstruments/utils'

import type {
  CompletedProtocolAnalysis,
  Cutout,
  FixtureLoadName,
  ModuleModel,
  PipetteName,
} from '@opentrons/shared-data'
import type { LabwareSetupItem } from '../utils'
import type { AttachedModule } from '@opentrons/api-client'

interface ProtocolPipette {
  hardwareType: 'pipette'
  pipetteName: PipetteName
  mount: 'left' | 'right'
  connected: boolean
}

interface ProtocolModule {
  hardwareType: 'module'
  moduleModel: ModuleModel
  slot: string
  connected: boolean
  hasSlotConflict: boolean
}

interface ProtocolGripper {
  hardwareType: 'gripper'
  connected: boolean
}

export interface ProtocolFixture {
  hardwareType: 'fixture'
  fixtureName: FixtureLoadName
  location: { cutout: Cutout }
  hasSlotConflict: boolean
}

export type ProtocolHardware =
  | ProtocolPipette
  | ProtocolModule
  | ProtocolGripper
  | ProtocolFixture

export const useRequiredProtocolHardwareFromAnalysis = (
  analysis?: CompletedProtocolAnalysis | null
): { requiredProtocolHardware: ProtocolHardware[]; isLoading: boolean } => {
  const {
    data: attachedModulesData,
    isLoading: isLoadingModules,
  } = useModulesQuery()
  const attachedModules = attachedModulesData?.data ?? []

  const {
    data: attachedInstrumentsData,
    isLoading: isLoadingInstruments,
  } = useInstrumentsQuery()
  const attachedInstruments = attachedInstrumentsData?.data ?? []

  const { data: deckConfig } = useDeckConfigurationQuery()

  if (analysis == null || analysis?.status !== 'completed') {
    return { requiredProtocolHardware: [], isLoading: true }
  }

  const requiredGripper: ProtocolGripper[] = getProtocolUsesGripper(analysis)
    ? [
        {
          hardwareType: 'gripper',
          connected:
            attachedInstruments.some(i => i.instrumentType === 'gripper') ??
            false,
        },
      ]
    : []

  const handleModuleConnectionCheckFor = (
    attachedModules: AttachedModule[],
    model: ModuleModel
  ): boolean => {
    const ASSUME_ALWAYS_CONNECTED_MODULES = ['magneticBlockV1']

    return !ASSUME_ALWAYS_CONNECTED_MODULES.includes(model)
      ? attachedModules.some(m => m.moduleModel === model)
      : true
  }

  const requiredModules: ProtocolModule[] = analysis.modules.map(
    ({ location, model }) => {
      return {
        hardwareType: 'module',
        moduleModel: model,
        slot: location.slotName,
        connected: handleModuleConnectionCheckFor(attachedModules, model),
        hasSlotConflict: !!deckConfig?.find(
          fixture =>
            fixture.fixtureLocation === location.slotName &&
            fixture.loadName !== STANDARD_SLOT_LOAD_NAME
        ),
      }
    }
  )

  const requiredPipettes: ProtocolPipette[] = analysis.pipettes.map(
    ({ mount, pipetteName }) => ({
      hardwareType: 'pipette',
      pipetteName: pipetteName,
      mount: mount,
      connected:
        attachedInstruments.some(
          i =>
            i.instrumentType === 'pipette' &&
            i.ok &&
            i.mount === mount &&
            i.instrumentName === pipetteName
        ) ?? false,
    })
  )

  //  TODO(jr, 10/2/23): IMMEDIATELY delete the stubs when api supports
  //  loadFixture
  // const requiredFixture: ProtocolFixture[] = analysis.commands
  //   .filter(
  //     (command): command is LoadFixtureRunTimeCommand =>
  //       command.commandType === 'loadFixture'
  //   )
  //   .map(({ params }) => {
  //     return {
  //       hardwareType: 'fixture',
  //       fixtureName: params.loadName,
  //       location: params.location,
  //     }
  //   })
  const STUBBED_FIXTURES: ProtocolFixture[] = [
    {
      hardwareType: 'fixture',
      fixtureName: 'wasteChute',
<<<<<<< HEAD
      location: { cutout: 'cutoutD3' },
=======
      location: { cutout: 'D3' },
      hasSlotConflict: false,
>>>>>>> 44884127
    },
    {
      hardwareType: 'fixture',
      fixtureName: 'standardSlot',
<<<<<<< HEAD
      location: { cutout: 'cutoutC3' },
=======
      location: { cutout: 'C3' },
      hasSlotConflict: false,
>>>>>>> 44884127
    },
    {
      hardwareType: 'fixture',
      fixtureName: 'stagingArea',
<<<<<<< HEAD
      location: { cutout: 'cutoutB3' },
=======
      location: { cutout: 'B3' },
      hasSlotConflict: false,
>>>>>>> 44884127
    },
  ]

  return {
    requiredProtocolHardware: [
      ...requiredPipettes,
      ...requiredModules,
      ...requiredGripper,
      // ...requiredFixture,
      ...STUBBED_FIXTURES,
    ],
    isLoading: isLoadingInstruments || isLoadingModules,
  }
}

/**
 * Returns an array of ProtocolHardware objects that are required by the given protocol ID.
 *
 * @param {string} protocolId The ID of the protocol for which required hardware is being retrieved.
 * @returns {ProtocolHardware[]} An array of ProtocolHardware objects that are required by the given protocol ID.
 */

export const useRequiredProtocolHardware = (
  protocolId: string
): { requiredProtocolHardware: ProtocolHardware[]; isLoading: boolean } => {
  const { data: protocolData } = useProtocolQuery(protocolId)
  const { data: analysis } = useProtocolAnalysisAsDocumentQuery(
    protocolId,
    last(protocolData?.data.analysisSummaries)?.id ?? null,
    { enabled: protocolData != null }
  )

  return useRequiredProtocolHardwareFromAnalysis(analysis)
}

/**
 * Returns an array of LabwareSetupItem objects that are required by the given protocol ID.
 *
 * @param {string} protocolId The ID of the protocol for which required labware setup items are being retrieved.
 * @returns {LabwareSetupItem[]} An array of LabwareSetupItem objects that are required by the given protocol ID.
 */
export const useRequiredProtocolLabware = (
  protocolId: string
): LabwareSetupItem[] => {
  const { data: protocolData } = useProtocolQuery(protocolId)
  const {
    data: mostRecentAnalysis,
  } = useProtocolAnalysisAsDocumentQuery(
    protocolId,
    last(protocolData?.data.analysisSummaries)?.id ?? null,
    { enabled: protocolData != null }
  )
  const commands =
    (mostRecentAnalysis as CompletedProtocolAnalysis)?.commands ?? []
  const { onDeckItems, offDeckItems } = getLabwareSetupItemGroups(commands)
  return [...onDeckItems, ...offDeckItems]
}

/**
 * Returns an array of ProtocolHardware objects that are required by the given protocol ID,
 * but not currently connected.
 *
 * @param {ProtocolHardware[]} requiredProtocolHardware An array of ProtocolHardware objects that are required by a protocol.
 * @param {boolean} isLoading A boolean determining whether any required protocol hardware is loading.
 * @returns {ProtocolHardware[]} An array of ProtocolHardware objects that are required by the given protocol ID, but not currently connected.
 */

const useMissingProtocolHardwareFromRequiredProtocolHardware = (
  requiredProtocolHardware: ProtocolHardware[],
  isLoading: boolean
): {
  missingProtocolHardware: ProtocolHardware[]
  conflictedSlots: string[]
  isLoading: boolean
} => {
  const { data: deckConfig } = useDeckConfigurationQuery()

  // determine missing or conflicted hardware
  return {
    missingProtocolHardware: requiredProtocolHardware.filter(hardware => {
      if ('connected' in hardware) {
        // instruments and modules
        return !hardware.connected
      } else {
        // fixtures
        return !deckConfig?.find(
          fixture =>
            hardware.location.cutout === fixture.fixtureLocation &&
            hardware.fixtureName === fixture.loadName
        )
      }
    }),
    conflictedSlots: requiredProtocolHardware
      .filter(
        (hardware): hardware is ProtocolModule | ProtocolFixture =>
          (hardware.hardwareType === 'module' ||
            hardware.hardwareType === 'fixture') &&
          hardware.hasSlotConflict
      )
      .map(
        hardware =>
          hardware.hardwareType === 'module'
            ? hardware.slot // module
            : hardware.location.cutout // fixture
      ),
    isLoading,
  }
}

export const useMissingProtocolHardwareFromAnalysis = (
  analysis?: CompletedProtocolAnalysis | null
): {
  missingProtocolHardware: ProtocolHardware[]
  conflictedSlots: string[]
  isLoading: boolean
} => {
  const {
    requiredProtocolHardware,
    isLoading,
  } = useRequiredProtocolHardwareFromAnalysis(analysis)

  return useMissingProtocolHardwareFromRequiredProtocolHardware(
    requiredProtocolHardware,
    isLoading
  )
}

export const useMissingProtocolHardware = (
  protocolId: string
): {
  missingProtocolHardware: ProtocolHardware[]
  conflictedSlots: string[]
  isLoading: boolean
} => {
  const { requiredProtocolHardware, isLoading } = useRequiredProtocolHardware(
    protocolId
  )

  return useMissingProtocolHardwareFromRequiredProtocolHardware(
    requiredProtocolHardware,
    isLoading
  )
}<|MERGE_RESOLUTION|>--- conflicted
+++ resolved
@@ -146,32 +146,20 @@
     {
       hardwareType: 'fixture',
       fixtureName: 'wasteChute',
-<<<<<<< HEAD
       location: { cutout: 'cutoutD3' },
-=======
-      location: { cutout: 'D3' },
       hasSlotConflict: false,
->>>>>>> 44884127
     },
     {
       hardwareType: 'fixture',
       fixtureName: 'standardSlot',
-<<<<<<< HEAD
       location: { cutout: 'cutoutC3' },
-=======
-      location: { cutout: 'C3' },
       hasSlotConflict: false,
->>>>>>> 44884127
     },
     {
       hardwareType: 'fixture',
       fixtureName: 'stagingArea',
-<<<<<<< HEAD
       location: { cutout: 'cutoutB3' },
-=======
-      location: { cutout: 'B3' },
       hasSlotConflict: false,
->>>>>>> 44884127
     },
   ]
 
