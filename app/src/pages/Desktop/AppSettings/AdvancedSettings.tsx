import { css } from 'styled-components'

import {
  Box,
  DIRECTION_COLUMN,
  Flex,
  RadioGroup,
  SPACING,
  TYPOGRAPHY,
} from '@opentrons/components'

import { Divider } from '/app/atoms/structure'
import { i18n } from '/app/i18n'
import {
  ClearUnavailableRobots,
  EnableDevTools,
  OT2AdvancedSettings,
  OverridePathToPython,
  PreventRobotCaching,
  ShowHeaterShakerAttachmentModal,
  ShowLabwareOffsetSnippets,
  U2EInformation,
  UpdatedChannel,
  AdditionalCustomLabwareSourceFolder,
<<<<<<< HEAD
} from '/app/organisms/AdvancedSettings'
import { useFeatureFlag } from '/app/redux/config'
=======
} from '/app/organisms/Desktop/AdvancedSettings'
>>>>>>> 325b66e6

export function AdvancedSettings(): JSX.Element {
  return (
    <>
      <Box paddingX={SPACING.spacing16} paddingY={SPACING.spacing24}>
        <UpdatedChannel />
        <Divider marginY={SPACING.spacing24} />
        <AdditionalCustomLabwareSourceFolder />
        <Divider marginY={SPACING.spacing24} />
        <PreventRobotCaching />
        <Divider marginY={SPACING.spacing24} />
        <ClearUnavailableRobots />
        <Divider marginY={SPACING.spacing24} />
        <ShowHeaterShakerAttachmentModal />
        <Divider marginY={SPACING.spacing24} />
        <ShowLabwareOffsetSnippets />
        <Divider marginY={SPACING.spacing24} />
        <OverridePathToPython />
        <Divider marginY={SPACING.spacing24} />
        <EnableDevTools />
        <Divider marginY={SPACING.spacing24} />
        <OT2AdvancedSettings />
        <Divider marginY={SPACING.spacing24} />
        <U2EInformation />
        {/* TODO(bh, 2024-09-23): remove when localization setting designs implemented */}
        <LocalizationSetting />
      </Box>
    </>
  )
}

function LocalizationSetting(): JSX.Element | null {
  const enableLocalization = useFeatureFlag('enableLocalization')

  return enableLocalization ? (
    <>
      <Divider marginY={SPACING.spacing24} />
      <Flex flexDirection={DIRECTION_COLUMN} gridGap={SPACING.spacing8}>
        <RadioGroup
          useBlueChecked
          css={css`
            ${TYPOGRAPHY.pRegular}
            line-height: ${TYPOGRAPHY.lineHeight20};
          `}
          value={i18n.language}
          onChange={(event: React.ChangeEvent<HTMLInputElement>) => {
            void i18n.changeLanguage(event.currentTarget.value)
          }}
          options={[
            { name: 'EN', value: 'en' },
            { name: 'CN', value: 'zh' },
          ]}
        />
      </Flex>
    </>
  ) : null
}<|MERGE_RESOLUTION|>--- conflicted
+++ resolved
@@ -22,12 +22,8 @@
   U2EInformation,
   UpdatedChannel,
   AdditionalCustomLabwareSourceFolder,
-<<<<<<< HEAD
-} from '/app/organisms/AdvancedSettings'
+} from '/app/organisms/Desktop/AdvancedSettings'
 import { useFeatureFlag } from '/app/redux/config'
-=======
-} from '/app/organisms/Desktop/AdvancedSettings'
->>>>>>> 325b66e6
 
 export function AdvancedSettings(): JSX.Element {
   return (
