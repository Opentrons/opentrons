--- conflicted
+++ resolved
@@ -61,12 +61,8 @@
       />
       {robotName &&
         !!currentPipette &&
-<<<<<<< HEAD
         !!tipRackDef &&
-        (ff.enableTipLengthCal ? (
-=======
         (ff.enableCalibrationOverhaul ? (
->>>>>>> 1886fd17
           <CalibrateTipLengthControl
             mount={currentPipette.mount}
             robotName={robotName}
