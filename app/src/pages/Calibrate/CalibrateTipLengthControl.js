// @flow
import * as React from 'react'
import { useSelector, useDispatch } from 'react-redux'
import last from 'lodash/last'
import { Icon, PrimaryButton, type Mount } from '@opentrons/components'
import * as RobotApi from '../../robot-api'
import * as Sessions from '../../sessions'
import { getUseTrashSurfaceForTipCal } from '../../config'
import { setUseTrashSurfaceForTipCal } from '../../calibration'

<<<<<<< HEAD
import type { LabwareDefinition2 } from '@opentrons/shared-data'
import { CalibrateTipLength } from '../../components/CalibrateTipLength'
import { ToolSettingAlertModal } from '../../components/CalibrateTipLength/ToolSettingAlertModal'
=======
import {
  CalibrateTipLength,
  AskForCalibrationBlockModal,
} from '../../components/CalibrateTipLength'
>>>>>>> 1886fd17
import { CalibrationInfoBox } from '../../components/CalibrationInfoBox'
import { CalibrationInfoContent } from '../../components/CalibrationInfoContent'
import { Portal } from '../../components/portal'

import type { State, Dispatch } from '../../types'

export type CalibrateTipLengthControlProps = {|
  robotName: string,
  hasCalibrated: boolean,
  mount: Mount,
  tipRackDefinition: LabwareDefinition2,
|}

const IS_CALIBRATED = 'Pipette tip height is calibrated'
const IS_NOT_CALIBRATED = 'Pipette tip height is not calibrated'
const CALIBRATE_TIP_LENGTH = 'Calibrate tip length'
const RECALIBRATE_TIP_LENGTH = 'Re-Calibrate tip length'

export function CalibrateTipLengthControl({
  robotName,
  hasCalibrated,
  mount,
<<<<<<< HEAD
  tipRackDefinition,
}: TipLengthCalibrationControlProps): React.Node {
=======
}: CalibrateTipLengthControlProps): React.Node {
>>>>>>> 1886fd17
  const [showWizard, setShowWizard] = React.useState(false)
  const [showCalBlockPrompt, setShowCalBlockPrompt] = React.useState(false)
  const dispatch = useDispatch<Dispatch>()
  const [dispatchRequest, requestIds] = RobotApi.useDispatchApiRequest()

  const useTrashSurfaceForTipCalSetting = useSelector(
    getUseTrashSurfaceForTipCal
  )
  const useTrashSurface = React.useRef<boolean | null>(
    useTrashSurfaceForTipCalSetting
  )

  const requestState = useSelector((state: State) => {
    const reqId = last(requestIds) ?? null
    return RobotApi.getRequestById(state, reqId)
  })
  const requestStatus = requestState?.status ?? null

  React.useEffect(() => {
    if (requestStatus === RobotApi.SUCCESS) setShowWizard(true)
  }, [requestStatus])

  const tipLengthCalibrationSession = useSelector((state: State) => {
    const session: Sessions.Session | null = Sessions.getRobotSessionOfType(
      state,
      robotName,
      Sessions.SESSION_TYPE_TIP_LENGTH_CALIBRATION
    )
    if (
      session &&
      session.sessionType === Sessions.SESSION_TYPE_TIP_LENGTH_CALIBRATION
    ) {
      return session
    }
    return null
  })

<<<<<<< HEAD
  const ensureSession = React.useCallback(() => {
    if (hasCalBlock.current === null) return
    dispatch(
      Sessions.ensureSession(
        robotName,
        Sessions.SESSION_TYPE_TIP_LENGTH_CALIBRATION,
        { mount, hasCalibrationBlock: hasCalBlock.current, tipRackDefinition }
=======
  const handleStart = () => {
    if (useTrashSurface.current !== null) {
      dispatchRequest(
        Sessions.ensureSession(
          robotName,
          Sessions.SESSION_TYPE_TIP_LENGTH_CALIBRATION,
          { mount, hasCalibrationBlock: !useTrashSurface.current }
        )
>>>>>>> 1886fd17
      )
    } else {
      setShowCalBlockPrompt(true)
    }
  }

  const setHasBlock = (hasBlock: boolean, rememberPreference: boolean) => {
    useTrashSurface.current = !hasBlock
    if (rememberPreference) {
      dispatch(setUseTrashSurfaceForTipCal(!hasBlock))
    }
    handleStart()
    setShowCalBlockPrompt(false)
  }

  const handleCloseWizard = () => {
    setShowWizard(false)
    useTrashSurface.current = useTrashSurfaceForTipCalSetting
  }

  return (
    <>
      <CalibrationInfoBox
        confirmed={hasCalibrated}
        title={`${mount} pipette tip length calibration`}
      >
        <UncalibratedInfo
          requestStatus={requestStatus}
          hasCalibrated={hasCalibrated}
          handleStart={handleStart}
        />
      </CalibrationInfoBox>
      {showCalBlockPrompt && (
        <Portal>
          <AskForCalibrationBlockModal setHasBlock={setHasBlock} />
        </Portal>
      )}
      {showWizard && useTrashSurface.current !== null && (
        <Portal>
          <CalibrateTipLength
            robotName={robotName}
            session={tipLengthCalibrationSession}
            closeWizard={handleCloseWizard}
            hasBlock={!useTrashSurface.current}
          />
        </Portal>
      )}
    </>
  )
}

type UncalibratedInfoProps = {|
  hasCalibrated: boolean,
  handleStart: () => void,
  requestStatus: ?string,
|}
function UncalibratedInfo(props: UncalibratedInfoProps): React.Node {
  const { hasCalibrated, handleStart, requestStatus } = props

  const leftChildren = (
    <div>
      <p>{!hasCalibrated ? IS_NOT_CALIBRATED : IS_CALIBRATED}</p>
      <PrimaryButton onClick={handleStart}>
        {requestStatus === RobotApi.PENDING && (
          <Icon name="ot-spinner" height="1em" spin />
        )}
        {requestStatus !== RobotApi.PENDING &&
          (!hasCalibrated ? CALIBRATE_TIP_LENGTH : RECALIBRATE_TIP_LENGTH)}
      </PrimaryButton>
    </div>
  )

  return <CalibrationInfoContent leftChildren={leftChildren} />
}<|MERGE_RESOLUTION|>--- conflicted
+++ resolved
@@ -8,16 +8,12 @@
 import { getUseTrashSurfaceForTipCal } from '../../config'
 import { setUseTrashSurfaceForTipCal } from '../../calibration'
 
-<<<<<<< HEAD
 import type { LabwareDefinition2 } from '@opentrons/shared-data'
-import { CalibrateTipLength } from '../../components/CalibrateTipLength'
-import { ToolSettingAlertModal } from '../../components/CalibrateTipLength/ToolSettingAlertModal'
-=======
 import {
   CalibrateTipLength,
   AskForCalibrationBlockModal,
 } from '../../components/CalibrateTipLength'
->>>>>>> 1886fd17
+
 import { CalibrationInfoBox } from '../../components/CalibrationInfoBox'
 import { CalibrationInfoContent } from '../../components/CalibrationInfoContent'
 import { Portal } from '../../components/portal'
@@ -40,12 +36,8 @@
   robotName,
   hasCalibrated,
   mount,
-<<<<<<< HEAD
   tipRackDefinition,
-}: TipLengthCalibrationControlProps): React.Node {
-=======
 }: CalibrateTipLengthControlProps): React.Node {
->>>>>>> 1886fd17
   const [showWizard, setShowWizard] = React.useState(false)
   const [showCalBlockPrompt, setShowCalBlockPrompt] = React.useState(false)
   const dispatch = useDispatch<Dispatch>()
@@ -83,24 +75,18 @@
     return null
   })
 
-<<<<<<< HEAD
-  const ensureSession = React.useCallback(() => {
-    if (hasCalBlock.current === null) return
-    dispatch(
-      Sessions.ensureSession(
-        robotName,
-        Sessions.SESSION_TYPE_TIP_LENGTH_CALIBRATION,
-        { mount, hasCalibrationBlock: hasCalBlock.current, tipRackDefinition }
-=======
   const handleStart = () => {
     if (useTrashSurface.current !== null) {
       dispatchRequest(
         Sessions.ensureSession(
           robotName,
           Sessions.SESSION_TYPE_TIP_LENGTH_CALIBRATION,
-          { mount, hasCalibrationBlock: !useTrashSurface.current }
+          {
+            mount,
+            hasCalibrationBlock: !useTrashSurface.current,
+            tipRackDefinition,
+          }
         )
->>>>>>> 1886fd17
       )
     } else {
       setShowCalBlockPrompt(true)
