--- conflicted
+++ resolved
@@ -72,13 +72,10 @@
 const mockU2EInformation = U2EInformation as jest.MockedFunction<
   typeof U2EInformation
 >
-<<<<<<< HEAD
 const mockClearUnavailableRobots = ClearUnavailableRobots as jest.MockedFunction<
   typeof ClearUnavailableRobots
-=======
 const mockOverridePathToPython = OverridePathToPython as jest.MockedFunction<
   typeof OverridePathToPython
->>>>>>> b43eaf44
 >
 const mockShowHeaterShakerAttachmentModal = ShowHeaterShakerAttachmentModal as jest.MockedFunction<
   typeof ShowHeaterShakerAttachmentModal
@@ -103,13 +100,10 @@
     mockOT2AdvancedSettings.mockReturnValue(<div>mock OT2AdvancedSettings</div>)
     mockEnableDevTools.mockReturnValue(<div>mock EnableDevTools</div>)
     mockU2EInformation.mockReturnValue(<div>mock U2EInformation</div>)
-<<<<<<< HEAD
     mockClearUnavailableRobots.mockReturnValue(
-      <div>mock ClearUnavailableRobots</div>
-=======
+      <div>mock ClearUnavailableRobots</div>)
     mockOverridePathToPython.mockReturnValue(
       <div>mock OverridePathToPython</div>
->>>>>>> b43eaf44
     )
     mockShowHeaterShakerAttachmentModal.mockReturnValue(
       <div>mock ShowHeaterShakerAttachmentModal</div>
