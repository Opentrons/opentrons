import * as React from 'react'
import { MemoryRouter } from 'react-router-dom'
import { resetAllWhenMocks } from 'jest-when'
import { fireEvent, screen } from '@testing-library/react'

import { renderWithProviders } from '@opentrons/components'

import { i18n } from '../../../i18n'
import {
  useTrackEvent,
  ANALYTICS_CHANGE_PATH_TO_PYTHON_DIRECTORY,
  ANALYTICS_CHANGE_CUSTOM_LABWARE_SOURCE_FOLDER,
} from '../../../redux/analytics'
import * as CustomLabware from '../../../redux/custom-labware'
import * as Config from '../../../redux/config'
import * as ProtocolAnalysis from '../../../redux/protocol-analysis'
import {
  ClearUnavailableRobots,
  EnableDevTools,
  OT2AdvancedSettings,
  PreventRobotCaching,
  U2EInformation,
  ShowHeaterShakerAttachmentModal,
} from '../../../organisms/AdvancedSettings'

import { AdvancedSettings } from '../AdvancedSettings'

jest.mock('../../../redux/config')
jest.mock('../../../redux/calibration')
jest.mock('../../../redux/custom-labware')
jest.mock('../../../redux/discovery')
jest.mock('../../../redux/protocol-analysis')
jest.mock('../../../redux/system-info')
jest.mock('@opentrons/components/src/hooks')
jest.mock('../../../redux/analytics')
jest.mock('../../../organisms/AdvancedSettings')

const render = (): ReturnType<typeof renderWithProviders> => {
  return renderWithProviders(
    <MemoryRouter>
      <AdvancedSettings />
    </MemoryRouter>,
    {
      i18nInstance: i18n,
    }
  )
}

const getCustomLabwarePath = CustomLabware.getCustomLabwareDirectory as jest.MockedFunction<
  typeof CustomLabware.getCustomLabwareDirectory
>
const getChannelOptions = Config.getUpdateChannelOptions as jest.MockedFunction<
  typeof Config.getUpdateChannelOptions
>

const mockGetIsLabwareOffsetCodeSnippetsOn = Config.getIsLabwareOffsetCodeSnippetsOn as jest.MockedFunction<
  typeof Config.getIsLabwareOffsetCodeSnippetsOn
>

const mockGetPathToPythonOverride = Config.getPathToPythonOverride as jest.MockedFunction<
  typeof Config.getPathToPythonOverride
>

const mockOpenPythonInterpreterDirectory = ProtocolAnalysis.openPythonInterpreterDirectory as jest.MockedFunction<
  typeof ProtocolAnalysis.openPythonInterpreterDirectory
>

const mockUseTrackEvent = useTrackEvent as jest.MockedFunction<
  typeof useTrackEvent
>
const mockPreventRobotCaching = PreventRobotCaching as jest.MockedFunction<
  typeof PreventRobotCaching
>

const mockOT2AdvancedSettings = OT2AdvancedSettings as jest.MockedFunction<
  typeof OT2AdvancedSettings
>
const mockEnableDevTools = EnableDevTools as jest.MockedFunction<
  typeof EnableDevTools
>
const mockU2EInformation = U2EInformation as jest.MockedFunction<
  typeof U2EInformation
>
<<<<<<< HEAD
const mockClearUnavailableRobots = ClearUnavailableRobots as jest.MockedFunction<
  typeof ClearUnavailableRobots
=======
const mockShowHeaterShakerAttachmentModal = ShowHeaterShakerAttachmentModal as jest.MockedFunction<
  typeof ShowHeaterShakerAttachmentModal
>>>>>>> afed2985
>

let mockTrackEvent: jest.Mock

describe('AdvancedSettings', () => {
  beforeEach(() => {
    mockTrackEvent = jest.fn()
    mockUseTrackEvent.mockReturnValue(mockTrackEvent)
    getCustomLabwarePath.mockReturnValue('')
    getChannelOptions.mockReturnValue([
      {
        label: 'Stable',
        value: 'latest',
      },
      { label: 'Beta', value: 'beta' },
      { label: 'Alpha', value: 'alpha' },
    ])
    mockPreventRobotCaching.mockReturnValue(<div>mock PreventRobotCaching</div>)
    mockOT2AdvancedSettings.mockReturnValue(<div>mock OT2AdvancedSettings</div>)
    mockEnableDevTools.mockReturnValue(<div>mock EnableDevTools</div>)
    mockU2EInformation.mockReturnValue(<div>mock U2EInformation</div>)
<<<<<<< HEAD
    mockClearUnavailableRobots.mockReturnValue(
      <div>mock ClearUnavailableRobots</div>
=======
    mockShowHeaterShakerAttachmentModal.mockReturnValue(
      <div>mock ShowHeaterShakerAttachmentModal</div>
>>>>>>> afed2985
    )
  })

  afterEach(() => {
    jest.resetAllMocks()
    resetAllWhenMocks()
  })

  it('renders correct titles', () => {
    const [{ getByText }] = render()
    getByText('Update Channel')
    getByText('Additional Custom Labware Source Folder')
  })

  it('renders the update channel combobox and section', () => {
    const [{ getByText, getByRole }] = render()
    getByText(
      'Stable receives the latest stable releases. Beta allows you to try out new in-progress features before they launch in Stable channel, but they have not completed testing yet.'
    )
    getByRole('combobox', { name: '' })
  })

  it('renders the custom labware section with source folder selected', () => {
    getCustomLabwarePath.mockReturnValue('/mock/custom-labware-path')
    const [{ getByText, getByRole }] = render()
    getByText(
      'If you want to specify a folder to manually manage Custom Labware files, you can add the directory here.'
    )
    getByText('Additional Source Folder')
    getByRole('button', { name: 'Change labware source folder' })
  })

  it('renders the custom labware section with no source folder selected', () => {
    const [{ getByText, getByRole }] = render()
    getByText('No additional source folder specified')
    const btn = getByRole('button', { name: 'Add labware source folder' })
    fireEvent.click(btn)
    expect(mockTrackEvent).toHaveBeenCalledWith({
      name: ANALYTICS_CHANGE_CUSTOM_LABWARE_SOURCE_FOLDER,
      properties: {},
    })
  })
  it('should render mock OT-2 Advanced Settings Tip Length Calibration Method section', () => {
    render()
    screen.getByText('mock OT2AdvancedSettings')
  })

  it('should render mock robot caching section', () => {
    render()
    screen.getByText('mock PreventRobotCaching')
  })

  it('should render mock U2EInformation', () => {
    render()
    expect(screen.getByText('mock U2EInformation'))
  })

  it('renders the display show link to get labware offset data section', () => {
    const [{ getByText, getByRole }] = render()
    getByText('Show Labware Offset data code snippets')
    getByText(
      'Only for users who need to apply Labware Offset data outside of the Opentrons App. When enabled, code snippets for Jupyter Notebook and SSH are available during protocol setup.'
    )
    getByRole('switch', { name: 'show_link_to_get_labware_offset_data' })
  })

  it('renders the toggle button on when show link to labware offset data setting is true', () => {
    mockGetIsLabwareOffsetCodeSnippetsOn.mockReturnValue(true)
    const [{ getByRole }] = render()
    const toggleButton = getByRole('switch', {
      name: 'show_link_to_get_labware_offset_data',
    })
    expect(toggleButton.getAttribute('aria-checked')).toBe('true')
  })

  it('should render mock ShowHeaterShakerAttachmentModal section', () => {
    render()
    screen.getByText('mock ShowHeaterShakerAttachmentModal')
  })

  it('renders the path to python override text and button with no default path', () => {
    mockGetPathToPythonOverride.mockReturnValue(null)
    const [{ getByText, getByRole }] = render()
    getByText('Override Path to Python')
    getByText(
      'If specified, the Opentrons App will use the Python interpreter at this path instead of the default bundled Python interpreter.'
    )
    getByText('override path')
    getByText('No path specified')
    const button = getByRole('button', { name: 'Add override path' })
    fireEvent.click(button)
    expect(mockTrackEvent).toHaveBeenCalledWith({
      name: ANALYTICS_CHANGE_PATH_TO_PYTHON_DIRECTORY,
      properties: {},
    })
  })

  it('renders the path to python override text and button with a selected path', () => {
    mockGetPathToPythonOverride.mockReturnValue('otherPath')
    const [{ getByText, getByRole }] = render()
    getByText('Override Path to Python')
    getByText(
      'If specified, the Opentrons App will use the Python interpreter at this path instead of the default bundled Python interpreter.'
    )
    getByText('override path')
    const specifiedPath = getByText('otherPath')
    const button = getByRole('button', { name: 'Reset to default' })
    fireEvent.click(button)
    expect(mockGetPathToPythonOverride).toHaveBeenCalled()
    fireEvent.click(specifiedPath)
    expect(mockOpenPythonInterpreterDirectory).toHaveBeenCalled()
  })

  it('should render mock clear unavailable robots section', () => {
    render()
    screen.getByText('mock ClearUnavailableRobots')
  })

  it('should render mock developer tools section', () => {
    render()
    screen.getByText('mock EnableDevTools')
  })
})<|MERGE_RESOLUTION|>--- conflicted
+++ resolved
@@ -81,13 +81,11 @@
 const mockU2EInformation = U2EInformation as jest.MockedFunction<
   typeof U2EInformation
 >
-<<<<<<< HEAD
 const mockClearUnavailableRobots = ClearUnavailableRobots as jest.MockedFunction<
   typeof ClearUnavailableRobots
-=======
+>
 const mockShowHeaterShakerAttachmentModal = ShowHeaterShakerAttachmentModal as jest.MockedFunction<
   typeof ShowHeaterShakerAttachmentModal
->>>>>>> afed2985
 >
 
 let mockTrackEvent: jest.Mock
@@ -109,13 +107,11 @@
     mockOT2AdvancedSettings.mockReturnValue(<div>mock OT2AdvancedSettings</div>)
     mockEnableDevTools.mockReturnValue(<div>mock EnableDevTools</div>)
     mockU2EInformation.mockReturnValue(<div>mock U2EInformation</div>)
-<<<<<<< HEAD
     mockClearUnavailableRobots.mockReturnValue(
       <div>mock ClearUnavailableRobots</div>
-=======
+    )
     mockShowHeaterShakerAttachmentModal.mockReturnValue(
       <div>mock ShowHeaterShakerAttachmentModal</div>
->>>>>>> afed2985
     )
   })
 
