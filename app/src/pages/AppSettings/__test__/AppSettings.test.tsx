--- conflicted
+++ resolved
@@ -11,31 +11,11 @@
 import { FeatureFlags } from '../../../organisms/AppSettings/FeatureFlags'
 import { AppSettings } from '..'
 
-<<<<<<< HEAD
 vi.mock('../../../redux/config')
 vi.mock('../GeneralSettings')
 vi.mock('../PrivacySettings')
 vi.mock('../AdvancedSettings')
 vi.mock('../../../organisms/AppSettings/FeatureFlags')
-=======
-jest.mock('../../../redux/config')
-jest.mock('../GeneralSettings')
-jest.mock('../AdvancedSettings')
-jest.mock('../../../organisms/AppSettings/FeatureFlags')
-
-const getDevtoolsEnabled = Config.getDevtoolsEnabled as jest.MockedFunction<
-  typeof Config.getDevtoolsEnabled
->
-const mockGeneralSettings = GeneralSettings as jest.MockedFunction<
-  typeof GeneralSettings
->
-const mockAdvancedSettings = AdvancedSettings as jest.MockedFunction<
-  typeof AdvancedSettings
->
-const mockFeatureFlags = FeatureFlags as jest.MockedFunction<
-  typeof FeatureFlags
->
->>>>>>> 050cf4dd
 
 const render = (path = '/'): ReturnType<typeof renderWithProviders> => {
   return renderWithProviders(
@@ -51,20 +31,12 @@
 }
 describe('AppSettingsHeader', () => {
   beforeEach(() => {
-<<<<<<< HEAD
     vi.mocked(Config.getDevtoolsEnabled).mockReturnValue(false)
     vi.mocked(GeneralSettings).mockReturnValue(<div>Mock General Settings</div>)
-    vi.mocked(PrivacySettings).mockReturnValue(<div>Mock Privacy Settings</div>)
     vi.mocked(AdvancedSettings).mockReturnValue(
       <div>Mock Advanced Settings</div>
     )
     vi.mocked(FeatureFlags).mockReturnValue(<div>Mock Feature Flags</div>)
-=======
-    getDevtoolsEnabled.mockReturnValue(false)
-    mockGeneralSettings.mockReturnValue(<div>Mock General Settings</div>)
-    mockAdvancedSettings.mockReturnValue(<div>Mock Advanced Settings</div>)
-    mockFeatureFlags.mockReturnValue(<div>Mock Feature Flags</div>)
->>>>>>> 050cf4dd
   })
   afterEach(() => {
     vi.resetAllMocks()
