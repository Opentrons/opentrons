import * as React from 'react'
import { useTranslation } from 'react-i18next'
import { useSelector, useDispatch } from 'react-redux'

import {
  AlertPrimaryButton,
  ALIGN_CENTER,
  Box,
  Btn,
  COLORS,
  DIRECTION_COLUMN,
  DIRECTION_ROW,
  Flex,
  Icon,
  JUSTIFY_FLEX_END,
  JUSTIFY_SPACE_BETWEEN,
  Link,
  SPACING_AUTO,
  SPACING,
  TYPOGRAPHY,
<<<<<<< HEAD
  DIRECTION_COLUMN,
=======
  useConditionalConfirm,
>>>>>>> afed2985
} from '@opentrons/components'

import * as Config from '../../redux/config'
import * as ProtocolAnalysis from '../../redux/protocol-analysis'
import * as CustomLabware from '../../redux/custom-labware'
import { SelectOption } from '../../atoms/SelectField/Select'
import { SelectField } from '../../atoms/SelectField'
import {
  useTrackEvent,
  ANALYTICS_CHANGE_PATH_TO_PYTHON_DIRECTORY,
  ANALYTICS_CHANGE_CUSTOM_LABWARE_SOURCE_FOLDER,
} from '../../redux/analytics'
import { Divider } from '../../atoms/structure'
import { TertiaryButton, ToggleButton } from '../../atoms/buttons'
import { StyledText } from '../../atoms/text'
<<<<<<< HEAD
=======
import { useToaster } from '../../organisms/ToasterOven'
>>>>>>> afed2985
import {
  ClearUnavailableRobots,
  EnableDevTools,
  OT2AdvancedSettings,
  PreventRobotCaching,
  ShowHeaterShakerAttachmentModal,
  U2EInformation,
} from '../../organisms/AdvancedSettings'

<<<<<<< HEAD
import type { Dispatch } from '../../redux/types'
=======
import type { Dispatch, State } from '../../redux/types'
>>>>>>> afed2985

export function AdvancedSettings(): JSX.Element {
  const { t } = useTranslation(['app_settings', 'shared'])
  const trackEvent = useTrackEvent()
  const channel = useSelector(Config.getUpdateChannel)
  const channelOptions: SelectOption[] = useSelector(
    Config.getUpdateChannelOptions
  )
  const labwarePath = useSelector(CustomLabware.getCustomLabwareDirectory)
  const isLabwareOffsetCodeSnippetsOn = useSelector(
    Config.getIsLabwareOffsetCodeSnippetsOn
  )
  const pathToPythonInterpreter = useSelector(Config.getPathToPythonOverride)

  const dispatch = useDispatch<Dispatch>()
<<<<<<< HEAD
=======
  const { makeToast } = useToaster()
  const reachableRobots = useSelector((state: State) =>
    getReachableRobots(state)
  )
  const unreachableRobots = useSelector((state: State) =>
    getUnreachableRobots(state)
  )
  const recentlySeenRobots = reachableRobots.filter(
    robot => robot.healthStatus !== 'ok'
  )
  const isUnavailableRobots =
    unreachableRobots.length > 0 || recentlySeenRobots.length > 0

  const handleDeleteUnavailRobots = (): void => {
    if (isUnavailableRobots) {
      dispatch(clearDiscoveryCache())
      makeToast(t('successfully_deleted_unavail_robots'), SUCCESS_TOAST)
    } else {
      makeToast(t('no_unavail_robots_to_clear'), ERROR_TOAST)
    }
  }

  const {
    confirm: confirmDeleteUnavailRobots,
    showConfirmation: showConfirmDeleteUnavailRobots,
    cancel: cancelExit,
  } = useConditionalConfirm(handleDeleteUnavailRobots, true)
>>>>>>> afed2985

  const toggleLabwareOffsetData = (): void => {
    dispatch(
      Config.updateConfigValue(
        'labware.showLabwareOffsetCodeSnippets',
        Boolean(!isLabwareOffsetCodeSnippetsOn)
      )
    )
  }

  const handleClickPythonDirectoryChange: React.MouseEventHandler<HTMLButtonElement> = _event => {
    dispatch(ProtocolAnalysis.changePythonPathOverrideConfig())
    trackEvent({
      name: ANALYTICS_CHANGE_PATH_TO_PYTHON_DIRECTORY,
      properties: {},
    })
  }
  const handleChannel = (_: string, value: string): void => {
    dispatch(Config.updateConfigValue('update.channel', value))
  }

  const formatOptionLabel: React.ComponentProps<
    typeof SelectField
  >['formatOptionLabel'] = (option, index): JSX.Element => {
    const { label, value } = option
    return (
      <StyledText
        as="p"
        textTransform={TYPOGRAPHY.textTransformCapitalize}
        id={index}
      >
        {value === 'latest' ? label : value}
      </StyledText>
    )
  }

  return (
    <>
      <Box paddingX={SPACING.spacing16} paddingY={SPACING.spacing24}>
        <Flex
          alignItems={ALIGN_CENTER}
          justifyContent={JUSTIFY_SPACE_BETWEEN}
          gridGap={SPACING.spacing40}
        >
          <Flex flexDirection={DIRECTION_COLUMN}>
            <StyledText
              css={TYPOGRAPHY.h3SemiBold}
              paddingBottom={SPACING.spacing8}
              id="AdvancedSettings_updatedChannel"
            >
              {t('update_channel')}
            </StyledText>
            <StyledText as="p" paddingBottom={SPACING.spacing8}>
              {t('update_description')}
            </StyledText>
          </Flex>
          <Flex flexDirection={DIRECTION_COLUMN} gridGap={SPACING.spacing8}>
            <StyledText css={TYPOGRAPHY.labelSemiBold}>
              {t('channel')}
            </StyledText>
            <SelectField
              name={'__UpdateChannel__'}
              options={channelOptions}
              onValueChange={handleChannel}
              value={channel}
              placeholder={channel}
              formatOptionLabel={formatOptionLabel}
              isSearchable={false}
              width="10rem"
            />
          </Flex>
        </Flex>
        <Divider marginY={SPACING.spacing24} />
        <Flex
          alignItems={ALIGN_CENTER}
          justifyContent={JUSTIFY_SPACE_BETWEEN}
          gridGap={SPACING.spacing40}
        >
          <Flex flexDirection={DIRECTION_COLUMN}>
            <StyledText
              css={TYPOGRAPHY.h3SemiBold}
              paddingBottom={SPACING.spacing8}
              id="AdvancedSettings_customLabware"
            >
              {t('additional_labware_folder_title')}
            </StyledText>
            <StyledText as="p" paddingBottom={SPACING.spacing8}>
              {t('additional_folder_description')}
            </StyledText>
            <StyledText
              as="h6"
              textTransform={TYPOGRAPHY.textTransformUppercase}
              color={COLORS.grey50}
              paddingBottom={SPACING.spacing4}
            >
              {t('additional_folder_location')}
            </StyledText>
            {labwarePath !== '' ? (
              <Link
                role="button"
                css={TYPOGRAPHY.pRegular}
                color={COLORS.black90}
                onClick={() =>
                  dispatch(CustomLabware.openCustomLabwareDirectory())
                }
                id="AdvancedSettings_sourceFolderLink"
              >
                {labwarePath}
                <Icon
                  height="0.75rem"
                  marginLeft={SPACING.spacing8}
                  name="open-in-new"
                />
              </Link>
            ) : (
              <StyledText as="p">{t('no_folder')}</StyledText>
            )}
          </Flex>
          {
            <TertiaryButton
              marginLeft={SPACING_AUTO}
              onClick={() => {
                dispatch(CustomLabware.changeCustomLabwareDirectory())
                trackEvent({
                  name: ANALYTICS_CHANGE_CUSTOM_LABWARE_SOURCE_FOLDER,
                  properties: {},
                })
              }}
              id="AdvancedSettings_changeLabwareSource"
            >
              {labwarePath !== ''
                ? t('change_folder_button')
                : t('add_folder_button')}
            </TertiaryButton>
          }
        </Flex>
        <Divider marginY={SPACING.spacing24} />
        <PreventRobotCaching />
        <Divider marginY={SPACING.spacing24} />
        <ClearUnavailableRobots />
        <Divider marginY={SPACING.spacing24} />
        <ShowHeaterShakerAttachmentModal />
        <Divider marginY={SPACING.spacing24} />
        <Flex alignItems={ALIGN_CENTER} justifyContent={JUSTIFY_SPACE_BETWEEN}>
          <Box width="70%">
            <StyledText
              css={TYPOGRAPHY.h3SemiBold}
              paddingBottom={SPACING.spacing8}
              id="AdvancedSettings_showLink"
            >
              {t('show_labware_offset_snippets')}
            </StyledText>
            <StyledText as="p">
              {t('show_labware_offset_snippets_description')}
            </StyledText>
          </Box>
          <ToggleButton
            label="show_link_to_get_labware_offset_data"
            toggledOn={isLabwareOffsetCodeSnippetsOn}
            onClick={toggleLabwareOffsetData}
            id="AdvancedSettings_showLinkToggleButton"
          />
        </Flex>
        <Divider marginY={SPACING.spacing24} />
        <Flex alignItems={ALIGN_CENTER} justifyContent={JUSTIFY_SPACE_BETWEEN}>
          <Box width="70%">
            <StyledText
              css={TYPOGRAPHY.h3SemiBold}
              paddingBottom={SPACING.spacing8}
              id="AdvancedSettings_overridePathToPython"
            >
              {t('override_path_to_python')}
            </StyledText>
            <StyledText as="p" paddingBottom={SPACING.spacing8}>
              {t('opentrons_app_will_use_interpreter')}
            </StyledText>
            <StyledText
              as="h6"
              textTransform={TYPOGRAPHY.textTransformUppercase}
              color={COLORS.grey50}
              paddingBottom={SPACING.spacing4}
            >
              {t('override_path')}
            </StyledText>
            {pathToPythonInterpreter !== null ? (
              <Link
                role="button"
                css={TYPOGRAPHY.pRegular}
                color={COLORS.black90}
                onClick={() =>
                  dispatch(ProtocolAnalysis.openPythonInterpreterDirectory())
                }
                id="AdvancedSettings_sourceFolderLinkPython"
              >
                {pathToPythonInterpreter}
                <Icon
                  height="0.75rem"
                  marginLeft={SPACING.spacing8}
                  name="open-in-new"
                />
              </Link>
            ) : (
              <StyledText as="p">{t('no_specified_folder')}</StyledText>
            )}
          </Box>
          {pathToPythonInterpreter !== null ? (
            <TertiaryButton
              marginLeft={SPACING_AUTO}
              onClick={() =>
                dispatch(Config.resetConfigValue('python.pathToPythonOverride'))
              }
              id="AdvancedSettings_changePythonInterpreterSource"
            >
              {t('reset_to_default')}
            </TertiaryButton>
          ) : (
            <TertiaryButton
              marginLeft={SPACING_AUTO}
              onClick={handleClickPythonDirectoryChange}
              id="AdvancedSettings_changePythonInterpreterSource"
            >
              {t('add_override_path')}
            </TertiaryButton>
          )}
        </Flex>
        <Divider marginY={SPACING.spacing24} />
        <EnableDevTools />
        <Divider marginY={SPACING.spacing24} />
        <OT2AdvancedSettings />
        <Divider marginY={SPACING.spacing24} />
        <U2EInformation />
      </Box>
    </>
  )
}<|MERGE_RESOLUTION|>--- conflicted
+++ resolved
@@ -3,26 +3,17 @@
 import { useSelector, useDispatch } from 'react-redux'
 
 import {
-  AlertPrimaryButton,
   ALIGN_CENTER,
   Box,
-  Btn,
   COLORS,
   DIRECTION_COLUMN,
-  DIRECTION_ROW,
   Flex,
   Icon,
-  JUSTIFY_FLEX_END,
   JUSTIFY_SPACE_BETWEEN,
   Link,
   SPACING_AUTO,
   SPACING,
   TYPOGRAPHY,
-<<<<<<< HEAD
-  DIRECTION_COLUMN,
-=======
-  useConditionalConfirm,
->>>>>>> afed2985
 } from '@opentrons/components'
 
 import * as Config from '../../redux/config'
@@ -38,10 +29,6 @@
 import { Divider } from '../../atoms/structure'
 import { TertiaryButton, ToggleButton } from '../../atoms/buttons'
 import { StyledText } from '../../atoms/text'
-<<<<<<< HEAD
-=======
-import { useToaster } from '../../organisms/ToasterOven'
->>>>>>> afed2985
 import {
   ClearUnavailableRobots,
   EnableDevTools,
@@ -51,11 +38,7 @@
   U2EInformation,
 } from '../../organisms/AdvancedSettings'
 
-<<<<<<< HEAD
 import type { Dispatch } from '../../redux/types'
-=======
-import type { Dispatch, State } from '../../redux/types'
->>>>>>> afed2985
 
 export function AdvancedSettings(): JSX.Element {
   const { t } = useTranslation(['app_settings', 'shared'])
@@ -69,39 +52,7 @@
     Config.getIsLabwareOffsetCodeSnippetsOn
   )
   const pathToPythonInterpreter = useSelector(Config.getPathToPythonOverride)
-
   const dispatch = useDispatch<Dispatch>()
-<<<<<<< HEAD
-=======
-  const { makeToast } = useToaster()
-  const reachableRobots = useSelector((state: State) =>
-    getReachableRobots(state)
-  )
-  const unreachableRobots = useSelector((state: State) =>
-    getUnreachableRobots(state)
-  )
-  const recentlySeenRobots = reachableRobots.filter(
-    robot => robot.healthStatus !== 'ok'
-  )
-  const isUnavailableRobots =
-    unreachableRobots.length > 0 || recentlySeenRobots.length > 0
-
-  const handleDeleteUnavailRobots = (): void => {
-    if (isUnavailableRobots) {
-      dispatch(clearDiscoveryCache())
-      makeToast(t('successfully_deleted_unavail_robots'), SUCCESS_TOAST)
-    } else {
-      makeToast(t('no_unavail_robots_to_clear'), ERROR_TOAST)
-    }
-  }
-
-  const {
-    confirm: confirmDeleteUnavailRobots,
-    showConfirmation: showConfirmDeleteUnavailRobots,
-    cancel: cancelExit,
-  } = useConditionalConfirm(handleDeleteUnavailRobots, true)
->>>>>>> afed2985
-
   const toggleLabwareOffsetData = (): void => {
     dispatch(
       Config.updateConfigValue(
