import * as React from 'react'
import { Trans, useTranslation } from 'react-i18next'
import { useSelector, useDispatch } from 'react-redux'

import {
  Flex,
  Box,
  Link,
  Icon,
  SPACING_AUTO,
  ALIGN_CENTER,
  JUSTIFY_SPACE_BETWEEN,
  COLORS,
  SPACING,
  TYPOGRAPHY,
  DIRECTION_COLUMN,
  useConditionalConfirm,
  JUSTIFY_FLEX_END,
  Btn,
  AlertPrimaryButton,
  DIRECTION_ROW,
} from '@opentrons/components'

import * as Config from '../../redux/config'
import * as ProtocolAnalysis from '../../redux/protocol-analysis'
import * as CustomLabware from '../../redux/custom-labware'
import {
  clearDiscoveryCache,
  getReachableRobots,
  getUnreachableRobots,
} from '../../redux/discovery'
import { LegacyModal } from '../../molecules/LegacyModal'
import { Portal } from '../../App/portal'
import { SelectOption } from '../../atoms/SelectField/Select'
import { SelectField } from '../../atoms/SelectField'
import { ERROR_TOAST, SUCCESS_TOAST } from '../../atoms/Toast'
import {
  useTrackEvent,
  ANALYTICS_CHANGE_PATH_TO_PYTHON_DIRECTORY,
  ANALYTICS_CHANGE_CUSTOM_LABWARE_SOURCE_FOLDER,
} from '../../redux/analytics'
import {
  getU2EAdapterDevice,
  getU2EWindowsDriverStatus,
  OUTDATED,
} from '../../redux/system-info'
import { Divider } from '../../atoms/structure'
import { TertiaryButton, ToggleButton } from '../../atoms/buttons'
import { StyledText } from '../../atoms/text'
import { Banner } from '../../atoms/Banner'
import { useToaster } from '../../organisms/ToasterOven'
<<<<<<< HEAD
import { OT2AdvancedSettings } from '../../organisms/AdvancedSettings'
=======
import { EnableDevTools } from '../../organisms/AdvancedSettings'
>>>>>>> ff13c258

import type { Dispatch, State } from '../../redux/types'

const REALTEK_URL = 'https://www.realtek.com/en/'

export function AdvancedSettings(): JSX.Element {
  const { t } = useTranslation(['app_settings', 'shared'])
  const trackEvent = useTrackEvent()
  const channel = useSelector(Config.getUpdateChannel)
  const channelOptions: SelectOption[] = useSelector(
    Config.getUpdateChannelOptions
  )
  const labwarePath = useSelector(CustomLabware.getCustomLabwareDirectory)
  const isLabwareOffsetCodeSnippetsOn = useSelector(
    Config.getIsLabwareOffsetCodeSnippetsOn
  )
  const isHeaterShakerAttachmentModalVisible = useSelector(
    Config.getIsHeaterShakerAttached
  )
  const pathToPythonInterpreter = useSelector(Config.getPathToPythonOverride)

  const dispatch = useDispatch<Dispatch>()
  const { makeToast } = useToaster()
  const reachableRobots = useSelector((state: State) =>
    getReachableRobots(state)
  )
  const unreachableRobots = useSelector((state: State) =>
    getUnreachableRobots(state)
  )
  const recentlySeenRobots = reachableRobots.filter(
    robot => robot.healthStatus !== 'ok'
  )
  const isUnavailableRobots =
    unreachableRobots.length > 0 || recentlySeenRobots.length > 0

  const handleDeleteUnavailRobots = (): void => {
    if (isUnavailableRobots) {
      dispatch(clearDiscoveryCache())
      makeToast(t('successfully_deleted_unavail_robots'), SUCCESS_TOAST)
    } else {
      makeToast(t('no_unavail_robots_to_clear'), ERROR_TOAST)
    }
  }

  const {
    confirm: confirmDeleteUnavailRobots,
    showConfirmation: showConfirmDeleteUnavailRobots,
    cancel: cancelExit,
  } = useConditionalConfirm(handleDeleteUnavailRobots, true)

  const device = useSelector(getU2EAdapterDevice)
  const driverOutdated = useSelector((state: State) => {
    const status = getU2EWindowsDriverStatus(state)
    return status === OUTDATED
  })

  const toggleLabwareOffsetData = (): void => {
    dispatch(
      Config.updateConfigValue(
        'labware.showLabwareOffsetCodeSnippets',
        Boolean(!isLabwareOffsetCodeSnippetsOn)
      )
    )
  }

  const toggleHeaterShakerModalVisibilty = (): void => {
    dispatch(
      Config.updateConfigValue(
        'modules.heaterShaker.isAttached',
        Boolean(!isHeaterShakerAttachmentModalVisible)
      )
    )
  }

  const handleClickPythonDirectoryChange: React.MouseEventHandler<HTMLButtonElement> = _event => {
    dispatch(ProtocolAnalysis.changePythonPathOverrideConfig())
    trackEvent({
      name: ANALYTICS_CHANGE_PATH_TO_PYTHON_DIRECTORY,
      properties: {},
    })
  }
  const handleChannel = (_: string, value: string): void => {
    dispatch(Config.updateConfigValue('update.channel', value))
  }
  const displayUnavailRobots = useSelector((state: State) => {
    return Config.getConfig(state)?.discovery.disableCache ?? false
  })

  const formatOptionLabel: React.ComponentProps<
    typeof SelectField
  >['formatOptionLabel'] = (option, index): JSX.Element => {
    const { label, value } = option
    return (
      <StyledText
        as="p"
        textTransform={TYPOGRAPHY.textTransformCapitalize}
        id={index}
      >
        {value === 'latest' ? label : value}
      </StyledText>
    )
  }

  return (
    <>
      <Box paddingX={SPACING.spacing16} paddingY={SPACING.spacing24}>
        <Flex
          alignItems={ALIGN_CENTER}
          justifyContent={JUSTIFY_SPACE_BETWEEN}
          gridGap={SPACING.spacing40}
        >
          {showConfirmDeleteUnavailRobots ? (
            <Portal level="top">
              <LegacyModal
                type="warning"
                title={t('clear_unavailable_robots')}
                onClose={cancelExit}
              >
                <StyledText as="p">{t('clearing_cannot_be_undone')}</StyledText>
                <Flex
                  flexDirection={DIRECTION_ROW}
                  paddingTop={SPACING.spacing32}
                  justifyContent={JUSTIFY_FLEX_END}
                >
                  <Flex
                    paddingRight={SPACING.spacing4}
                    data-testid="AdvancedSettings_ConfirmClear_Cancel"
                  >
                    <Btn
                      onClick={cancelExit}
                      textTransform={TYPOGRAPHY.textTransformCapitalize}
                      color={COLORS.blue50}
                      fontWeight={TYPOGRAPHY.fontWeightSemiBold}
                      marginRight={SPACING.spacing32}
                    >
                      {t('shared:cancel')}
                    </Btn>
                  </Flex>
                  <Flex data-testid="AdvancedSettings_ConfirmClear_Proceed">
                    <AlertPrimaryButton onClick={confirmDeleteUnavailRobots}>
                      {t('clear_confirm')}
                    </AlertPrimaryButton>
                  </Flex>
                </Flex>
              </LegacyModal>
            </Portal>
          ) : null}
          <Flex flexDirection={DIRECTION_COLUMN}>
            <StyledText
              css={TYPOGRAPHY.h3SemiBold}
              paddingBottom={SPACING.spacing8}
              id="AdvancedSettings_updatedChannel"
            >
              {t('update_channel')}
            </StyledText>
            <StyledText as="p" paddingBottom={SPACING.spacing8}>
              {t('update_description')}
            </StyledText>
          </Flex>
          <Flex flexDirection={DIRECTION_COLUMN} gridGap={SPACING.spacing8}>
            <StyledText css={TYPOGRAPHY.labelSemiBold}>
              {t('channel')}
            </StyledText>
            <SelectField
              name={'__UpdateChannel__'}
              options={channelOptions}
              onValueChange={handleChannel}
              value={channel}
              placeholder={channel}
              formatOptionLabel={formatOptionLabel}
              isSearchable={false}
              width="10rem"
            />
          </Flex>
        </Flex>
        <Divider marginY={SPACING.spacing24} />
        <Flex
          alignItems={ALIGN_CENTER}
          justifyContent={JUSTIFY_SPACE_BETWEEN}
          gridGap={SPACING.spacing40}
        >
          <Flex flexDirection={DIRECTION_COLUMN}>
            <StyledText
              css={TYPOGRAPHY.h3SemiBold}
              paddingBottom={SPACING.spacing8}
              id="AdvancedSettings_customLabware"
            >
              {t('additional_labware_folder_title')}
            </StyledText>
            <StyledText as="p" paddingBottom={SPACING.spacing8}>
              {t('additional_folder_description')}
            </StyledText>
            <StyledText
              as="h6"
              textTransform={TYPOGRAPHY.textTransformUppercase}
              color={COLORS.grey50}
              paddingBottom={SPACING.spacing4}
            >
              {t('additional_folder_location')}
            </StyledText>
            {labwarePath !== '' ? (
              <Link
                role="button"
                css={TYPOGRAPHY.pRegular}
                color={COLORS.black90}
                onClick={() =>
                  dispatch(CustomLabware.openCustomLabwareDirectory())
                }
                id="AdvancedSettings_sourceFolderLink"
              >
                {labwarePath}
                <Icon
                  height="0.75rem"
                  marginLeft={SPACING.spacing8}
                  name="open-in-new"
                />
              </Link>
            ) : (
              <StyledText as="p">{t('no_folder')}</StyledText>
            )}
          </Flex>
          {
            <TertiaryButton
              marginLeft={SPACING_AUTO}
              onClick={() => {
                dispatch(CustomLabware.changeCustomLabwareDirectory())
                trackEvent({
                  name: ANALYTICS_CHANGE_CUSTOM_LABWARE_SOURCE_FOLDER,
                  properties: {},
                })
              }}
              id="AdvancedSettings_changeLabwareSource"
            >
              {labwarePath !== ''
                ? t('change_folder_button')
                : t('add_folder_button')}
            </TertiaryButton>
          }
        </Flex>
        <Divider marginY={SPACING.spacing24} />
        <Flex alignItems={ALIGN_CENTER} justifyContent={JUSTIFY_SPACE_BETWEEN}>
          <Box width="70%">
            <StyledText
              css={TYPOGRAPHY.h3SemiBold}
              paddingBottom={SPACING.spacing8}
              id="AdvancedSettings_unavailableRobots"
            >
              {t('prevent_robot_caching')}
            </StyledText>
            <StyledText as="p">
              <Trans
                t={t}
                i18nKey="prevent_robot_caching_description"
                components={{
                  strong: (
                    <StyledText
                      as="span"
                      fontWeight={TYPOGRAPHY.fontWeightSemiBold}
                    />
                  ),
                }}
              />
            </StyledText>
          </Box>
          <ToggleButton
            label="display_unavailable_robots"
            toggledOn={!displayUnavailRobots}
            onClick={() =>
              dispatch(Config.toggleConfigValue('discovery.disableCache'))
            }
            id="AdvancedSettings_unavailableRobotsToggleButton"
          />
        </Flex>
        <Divider marginY={SPACING.spacing24} />
        <Flex
          alignItems={ALIGN_CENTER}
          justifyContent={JUSTIFY_SPACE_BETWEEN}
          gridGap={SPACING.spacing40}
        >
          <Box>
            <StyledText
              css={TYPOGRAPHY.h3SemiBold}
              paddingBottom={SPACING.spacing8}
              id="AdvancedSettings_clearRobots"
            >
              {t('clear_unavail_robots')}
            </StyledText>
            <StyledText as="p">{t('clear_robots_description')}</StyledText>
          </Box>
          <TertiaryButton
            marginLeft={SPACING_AUTO}
            onClick={confirmDeleteUnavailRobots}
            id="AdvancedSettings_clearUnavailableRobots"
          >
            {t('clear_robots_button')}
          </TertiaryButton>
        </Flex>
        <Divider marginY={SPACING.spacing24} />
        <Flex alignItems={ALIGN_CENTER} justifyContent={JUSTIFY_SPACE_BETWEEN}>
          <Box width="70%">
            <StyledText
              css={TYPOGRAPHY.h3SemiBold}
              paddingBottom={SPACING.spacing8}
              id="AdvancedSettings_showHeaterShakerAttachmentModal"
            >
              {t('heater_shaker_attach_visible')}
            </StyledText>
            <StyledText as="p">
              {t('heater_shaker_attach_description')}
            </StyledText>
          </Box>
          <ToggleButton
            label="show_heater_shaker_modal"
            toggledOn={!isHeaterShakerAttachmentModalVisible}
            onClick={toggleHeaterShakerModalVisibilty}
            id="AdvancedSettings_showHeaterShakerAttachmentBtn"
          />
        </Flex>
        <Divider marginY={SPACING.spacing24} />
        <Flex alignItems={ALIGN_CENTER} justifyContent={JUSTIFY_SPACE_BETWEEN}>
          <Box width="70%">
            <StyledText
              css={TYPOGRAPHY.h3SemiBold}
              paddingBottom={SPACING.spacing8}
              id="AdvancedSettings_showLink"
            >
              {t('show_labware_offset_snippets')}
            </StyledText>
            <StyledText as="p">
              {t('show_labware_offset_snippets_description')}
            </StyledText>
          </Box>
          <ToggleButton
            label="show_link_to_get_labware_offset_data"
            toggledOn={isLabwareOffsetCodeSnippetsOn}
            onClick={toggleLabwareOffsetData}
            id="AdvancedSettings_showLinkToggleButton"
          />
        </Flex>
        <Divider marginY={SPACING.spacing24} />
        <Flex alignItems={ALIGN_CENTER} justifyContent={JUSTIFY_SPACE_BETWEEN}>
          <Box width="70%">
            <StyledText
              css={TYPOGRAPHY.h3SemiBold}
              paddingBottom={SPACING.spacing8}
              id="AdvancedSettings_overridePathToPython"
            >
              {t('override_path_to_python')}
            </StyledText>
            <StyledText as="p" paddingBottom={SPACING.spacing8}>
              {t('opentrons_app_will_use_interpreter')}
            </StyledText>
            <StyledText
              as="h6"
              textTransform={TYPOGRAPHY.textTransformUppercase}
              color={COLORS.grey50}
              paddingBottom={SPACING.spacing4}
            >
              {t('override_path')}
            </StyledText>
            {pathToPythonInterpreter !== null ? (
              <Link
                role="button"
                css={TYPOGRAPHY.pRegular}
                color={COLORS.black90}
                onClick={() =>
                  dispatch(ProtocolAnalysis.openPythonInterpreterDirectory())
                }
                id="AdvancedSettings_sourceFolderLinkPython"
              >
                {pathToPythonInterpreter}
                <Icon
                  height="0.75rem"
                  marginLeft={SPACING.spacing8}
                  name="open-in-new"
                />
              </Link>
            ) : (
              <StyledText as="p">{t('no_specified_folder')}</StyledText>
            )}
          </Box>
          {pathToPythonInterpreter !== null ? (
            <TertiaryButton
              marginLeft={SPACING_AUTO}
              onClick={() =>
                dispatch(Config.resetConfigValue('python.pathToPythonOverride'))
              }
              id="AdvancedSettings_changePythonInterpreterSource"
            >
              {t('reset_to_default')}
            </TertiaryButton>
          ) : (
            <TertiaryButton
              marginLeft={SPACING_AUTO}
              onClick={handleClickPythonDirectoryChange}
              id="AdvancedSettings_changePythonInterpreterSource"
            >
              {t('add_override_path')}
            </TertiaryButton>
          )}
        </Flex>
        <Divider marginY={SPACING.spacing24} />
        <EnableDevTools />
        <Divider marginY={SPACING.spacing24} />
        <OT2AdvancedSettings />
        <Divider marginY={SPACING.spacing24} />
        <Flex alignItems={ALIGN_CENTER} justifyContent={JUSTIFY_SPACE_BETWEEN}>
          <Box>
            <StyledText
              css={TYPOGRAPHY.h3SemiBold}
              paddingBottom={SPACING.spacing8}
              id="AdvancedSettings_u2eInformation"
            >
              {t('usb_to_ethernet_adapter_info')}
            </StyledText>
            <StyledText as="p">
              {t('usb_to_ethernet_adapter_info_description')}
            </StyledText>
            {driverOutdated && (
              <Banner type="warning" marginTop={SPACING.spacing16}>
                <Flex justifyContent={JUSTIFY_SPACE_BETWEEN} width="100%">
                  <StyledText as="p" color={COLORS.black90}>
                    {t('usb_to_ethernet_adapter_toast_message')}
                  </StyledText>
                  <Link
                    external
                    href={REALTEK_URL}
                    css={TYPOGRAPHY.pRegular}
                    color={COLORS.black90}
                    textDecoration={TYPOGRAPHY.textDecorationUnderline}
                    id="AdvancedSettings_realtekLink"
                  >
                    {t('usb_to_ethernet_adapter_link')}
                  </Link>
                </Flex>
              </Banner>
            )}
            {device === null ? (
              <StyledText as="p" marginTop={SPACING.spacing16}>
                {t('usb_to_ethernet_not_connected')}
              </StyledText>
            ) : (
              <Flex
                justifyContent={JUSTIFY_SPACE_BETWEEN}
                marginTop={SPACING.spacing16}
              >
                <Flex
                  flexDirection={DIRECTION_COLUMN}
                  paddingRight={SPACING.spacing16}
                >
                  <StyledText css={TYPOGRAPHY.pSemiBold}>
                    {t('usb_to_ethernet_adapter_description')}
                  </StyledText>
                  <StyledText as="p">{device?.deviceName}</StyledText>
                </Flex>
                <Flex
                  flexDirection={DIRECTION_COLUMN}
                  paddingRight={SPACING.spacing16}
                >
                  <StyledText css={TYPOGRAPHY.pSemiBold}>
                    {t('usb_to_ethernet_adapter_manufacturer')}
                  </StyledText>
                  <StyledText as="p">{device?.manufacturer}</StyledText>
                </Flex>
                <Flex
                  flexDirection={DIRECTION_COLUMN}
                  paddingRight={SPACING.spacing16}
                >
                  <StyledText css={TYPOGRAPHY.pSemiBold}>
                    {t('usb_to_ethernet_adapter_driver_version')}
                  </StyledText>
                  <StyledText as="p">
                    {device?.windowsDriverVersion
                      ? device.windowsDriverVersion
                      : t('usb_to_ethernet_adapter_no_driver_version')}
                  </StyledText>
                </Flex>
              </Flex>
            )}
          </Box>
        </Flex>
      </Box>
    </>
  )
}<|MERGE_RESOLUTION|>--- conflicted
+++ resolved
@@ -49,11 +49,7 @@
 import { StyledText } from '../../atoms/text'
 import { Banner } from '../../atoms/Banner'
 import { useToaster } from '../../organisms/ToasterOven'
-<<<<<<< HEAD
-import { OT2AdvancedSettings } from '../../organisms/AdvancedSettings'
-=======
-import { EnableDevTools } from '../../organisms/AdvancedSettings'
->>>>>>> ff13c258
+import { EnableDevTools, OT2AdvancedSettings } from '../../organisms/AdvancedSettings'
 
 import type { Dispatch, State } from '../../redux/types'
 
