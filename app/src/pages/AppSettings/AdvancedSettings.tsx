import * as React from 'react'
import { useTranslation } from 'react-i18next'
import { useSelector, useDispatch } from 'react-redux'

import {
  AlertPrimaryButton,
  ALIGN_CENTER,
  Box,
  Btn,
  COLORS,
  DIRECTION_COLUMN,
  DIRECTION_ROW,
  Flex,
  Icon,
  JUSTIFY_FLEX_END,
  JUSTIFY_SPACE_BETWEEN,
  Link,
  SPACING_AUTO,
  SPACING,
  TYPOGRAPHY,
  useConditionalConfirm,
} from '@opentrons/components'

import * as Config from '../../redux/config'
import * as CustomLabware from '../../redux/custom-labware'
import {
  clearDiscoveryCache,
  getReachableRobots,
  getUnreachableRobots,
} from '../../redux/discovery'
import { LegacyModal } from '../../molecules/LegacyModal'
import { Portal } from '../../App/portal'
import { SelectOption } from '../../atoms/SelectField/Select'
import { SelectField } from '../../atoms/SelectField'
import { ERROR_TOAST, SUCCESS_TOAST } from '../../atoms/Toast'
import {
  useTrackEvent,
  ANALYTICS_CHANGE_CUSTOM_LABWARE_SOURCE_FOLDER,
} from '../../redux/analytics'
import { Divider } from '../../atoms/structure'
import { TertiaryButton, ToggleButton } from '../../atoms/buttons'
import { StyledText } from '../../atoms/text'
import { useToaster } from '../../organisms/ToasterOven'
import {
  EnableDevTools,
  OT2AdvancedSettings,
  OverridePathToPython,
  PreventRobotCaching,
  ShowHeaterShakerAttachmentModal,
  U2EInformation,
} from '../../organisms/AdvancedSettings'

import type { Dispatch, State } from '../../redux/types'

export function AdvancedSettings(): JSX.Element {
  const { t } = useTranslation(['app_settings', 'shared'])
  const trackEvent = useTrackEvent()
  const channel = useSelector(Config.getUpdateChannel)
  const channelOptions: SelectOption[] = useSelector(
    Config.getUpdateChannelOptions
  )
  const labwarePath = useSelector(CustomLabware.getCustomLabwareDirectory)
  const isLabwareOffsetCodeSnippetsOn = useSelector(
    Config.getIsLabwareOffsetCodeSnippetsOn
  )
<<<<<<< HEAD
  const isHeaterShakerAttachmentModalVisible = useSelector(
    Config.getIsHeaterShakerAttached
  )
=======
  const pathToPythonInterpreter = useSelector(Config.getPathToPythonOverride)
>>>>>>> afed2985

  const dispatch = useDispatch<Dispatch>()
  const { makeToast } = useToaster()
  const reachableRobots = useSelector((state: State) =>
    getReachableRobots(state)
  )
  const unreachableRobots = useSelector((state: State) =>
    getUnreachableRobots(state)
  )
  const recentlySeenRobots = reachableRobots.filter(
    robot => robot.healthStatus !== 'ok'
  )
  const isUnavailableRobots =
    unreachableRobots.length > 0 || recentlySeenRobots.length > 0

  const handleDeleteUnavailRobots = (): void => {
    if (isUnavailableRobots) {
      dispatch(clearDiscoveryCache())
      makeToast(t('successfully_deleted_unavail_robots'), SUCCESS_TOAST)
    } else {
      makeToast(t('no_unavail_robots_to_clear'), ERROR_TOAST)
    }
  }

  const {
    confirm: confirmDeleteUnavailRobots,
    showConfirmation: showConfirmDeleteUnavailRobots,
    cancel: cancelExit,
  } = useConditionalConfirm(handleDeleteUnavailRobots, true)

  const toggleLabwareOffsetData = (): void => {
    dispatch(
      Config.updateConfigValue(
        'labware.showLabwareOffsetCodeSnippets',
        Boolean(!isLabwareOffsetCodeSnippetsOn)
      )
    )
  }

<<<<<<< HEAD
  const toggleHeaterShakerModalVisibilty = (): void => {
    dispatch(
      Config.updateConfigValue(
        'modules.heaterShaker.isAttached',
        Boolean(!isHeaterShakerAttachmentModalVisible)
      )
    )
  }

=======
  const handleClickPythonDirectoryChange: React.MouseEventHandler<HTMLButtonElement> = _event => {
    dispatch(ProtocolAnalysis.changePythonPathOverrideConfig())
    trackEvent({
      name: ANALYTICS_CHANGE_PATH_TO_PYTHON_DIRECTORY,
      properties: {},
    })
  }
>>>>>>> afed2985
  const handleChannel = (_: string, value: string): void => {
    dispatch(Config.updateConfigValue('update.channel', value))
  }

  const formatOptionLabel: React.ComponentProps<
    typeof SelectField
  >['formatOptionLabel'] = (option, index): JSX.Element => {
    const { label, value } = option
    return (
      <StyledText
        as="p"
        textTransform={TYPOGRAPHY.textTransformCapitalize}
        id={index}
      >
        {value === 'latest' ? label : value}
      </StyledText>
    )
  }

  return (
    <>
      <Box paddingX={SPACING.spacing16} paddingY={SPACING.spacing24}>
        <Flex
          alignItems={ALIGN_CENTER}
          justifyContent={JUSTIFY_SPACE_BETWEEN}
          gridGap={SPACING.spacing40}
        >
          {showConfirmDeleteUnavailRobots ? (
            <Portal level="top">
              <LegacyModal
                type="warning"
                title={t('clear_unavailable_robots')}
                onClose={cancelExit}
              >
                <StyledText as="p">{t('clearing_cannot_be_undone')}</StyledText>
                <Flex
                  flexDirection={DIRECTION_ROW}
                  paddingTop={SPACING.spacing32}
                  justifyContent={JUSTIFY_FLEX_END}
                >
                  <Flex
                    paddingRight={SPACING.spacing4}
                    data-testid="AdvancedSettings_ConfirmClear_Cancel"
                  >
                    <Btn
                      onClick={cancelExit}
                      textTransform={TYPOGRAPHY.textTransformCapitalize}
                      color={COLORS.blue50}
                      fontWeight={TYPOGRAPHY.fontWeightSemiBold}
                      marginRight={SPACING.spacing32}
                    >
                      {t('shared:cancel')}
                    </Btn>
                  </Flex>
                  <Flex data-testid="AdvancedSettings_ConfirmClear_Proceed">
                    <AlertPrimaryButton onClick={confirmDeleteUnavailRobots}>
                      {t('clear_confirm')}
                    </AlertPrimaryButton>
                  </Flex>
                </Flex>
              </LegacyModal>
            </Portal>
          ) : null}
          <Flex flexDirection={DIRECTION_COLUMN}>
            <StyledText
              css={TYPOGRAPHY.h3SemiBold}
              paddingBottom={SPACING.spacing8}
              id="AdvancedSettings_updatedChannel"
            >
              {t('update_channel')}
            </StyledText>
            <StyledText as="p" paddingBottom={SPACING.spacing8}>
              {t('update_description')}
            </StyledText>
          </Flex>
          <Flex flexDirection={DIRECTION_COLUMN} gridGap={SPACING.spacing8}>
            <StyledText css={TYPOGRAPHY.labelSemiBold}>
              {t('channel')}
            </StyledText>
            <SelectField
              name={'__UpdateChannel__'}
              options={channelOptions}
              onValueChange={handleChannel}
              value={channel}
              placeholder={channel}
              formatOptionLabel={formatOptionLabel}
              isSearchable={false}
              width="10rem"
            />
          </Flex>
        </Flex>
        <Divider marginY={SPACING.spacing24} />
        <Flex
          alignItems={ALIGN_CENTER}
          justifyContent={JUSTIFY_SPACE_BETWEEN}
          gridGap={SPACING.spacing40}
        >
          <Flex flexDirection={DIRECTION_COLUMN}>
            <StyledText
              css={TYPOGRAPHY.h3SemiBold}
              paddingBottom={SPACING.spacing8}
              id="AdvancedSettings_customLabware"
            >
              {t('additional_labware_folder_title')}
            </StyledText>
            <StyledText as="p" paddingBottom={SPACING.spacing8}>
              {t('additional_folder_description')}
            </StyledText>
            <StyledText
              as="h6"
              textTransform={TYPOGRAPHY.textTransformUppercase}
              color={COLORS.grey50}
              paddingBottom={SPACING.spacing4}
            >
              {t('additional_folder_location')}
            </StyledText>
            {labwarePath !== '' ? (
              <Link
                role="button"
                css={TYPOGRAPHY.pRegular}
                color={COLORS.black90}
                onClick={() =>
                  dispatch(CustomLabware.openCustomLabwareDirectory())
                }
                id="AdvancedSettings_sourceFolderLink"
              >
                {labwarePath}
                <Icon
                  height="0.75rem"
                  marginLeft={SPACING.spacing8}
                  name="open-in-new"
                />
              </Link>
            ) : (
              <StyledText as="p">{t('no_folder')}</StyledText>
            )}
          </Flex>
          {
            <TertiaryButton
              marginLeft={SPACING_AUTO}
              onClick={() => {
                dispatch(CustomLabware.changeCustomLabwareDirectory())
                trackEvent({
                  name: ANALYTICS_CHANGE_CUSTOM_LABWARE_SOURCE_FOLDER,
                  properties: {},
                })
              }}
              id="AdvancedSettings_changeLabwareSource"
            >
              {labwarePath !== ''
                ? t('change_folder_button')
                : t('add_folder_button')}
            </TertiaryButton>
          }
        </Flex>
        <Divider marginY={SPACING.spacing24} />
        <PreventRobotCaching />
        <Divider marginY={SPACING.spacing24} />
        <Flex
          alignItems={ALIGN_CENTER}
          justifyContent={JUSTIFY_SPACE_BETWEEN}
          gridGap={SPACING.spacing40}
        >
          <Box>
            <StyledText
              css={TYPOGRAPHY.h3SemiBold}
              paddingBottom={SPACING.spacing8}
              id="AdvancedSettings_clearRobots"
            >
              {t('clear_unavail_robots')}
            </StyledText>
            <StyledText as="p">{t('clear_robots_description')}</StyledText>
          </Box>
          <TertiaryButton
            marginLeft={SPACING_AUTO}
            onClick={confirmDeleteUnavailRobots}
            id="AdvancedSettings_clearUnavailableRobots"
          >
            {t('clear_robots_button')}
          </TertiaryButton>
        </Flex>
        <Divider marginY={SPACING.spacing24} />
        <ShowHeaterShakerAttachmentModal />
        <Divider marginY={SPACING.spacing24} />
        <Flex alignItems={ALIGN_CENTER} justifyContent={JUSTIFY_SPACE_BETWEEN}>
          <Box width="70%">
            <StyledText
              css={TYPOGRAPHY.h3SemiBold}
              paddingBottom={SPACING.spacing8}
              id="AdvancedSettings_showLink"
            >
              {t('show_labware_offset_snippets')}
            </StyledText>
            <StyledText as="p">
              {t('show_labware_offset_snippets_description')}
            </StyledText>
          </Box>
          <ToggleButton
            label="show_link_to_get_labware_offset_data"
            toggledOn={isLabwareOffsetCodeSnippetsOn}
            onClick={toggleLabwareOffsetData}
            id="AdvancedSettings_showLinkToggleButton"
          />
        </Flex>
        <Divider marginY={SPACING.spacing24} />
        <OverridePathToPython />
        <Divider marginY={SPACING.spacing24} />
        <EnableDevTools />
        <Divider marginY={SPACING.spacing24} />
        <OT2AdvancedSettings />
        <Divider marginY={SPACING.spacing24} />
        <U2EInformation />
      </Box>
    </>
  )
}<|MERGE_RESOLUTION|>--- conflicted
+++ resolved
@@ -63,14 +63,6 @@
   const isLabwareOffsetCodeSnippetsOn = useSelector(
     Config.getIsLabwareOffsetCodeSnippetsOn
   )
-<<<<<<< HEAD
-  const isHeaterShakerAttachmentModalVisible = useSelector(
-    Config.getIsHeaterShakerAttached
-  )
-=======
-  const pathToPythonInterpreter = useSelector(Config.getPathToPythonOverride)
->>>>>>> afed2985
-
   const dispatch = useDispatch<Dispatch>()
   const { makeToast } = useToaster()
   const reachableRobots = useSelector((state: State) =>
@@ -109,25 +101,6 @@
     )
   }
 
-<<<<<<< HEAD
-  const toggleHeaterShakerModalVisibilty = (): void => {
-    dispatch(
-      Config.updateConfigValue(
-        'modules.heaterShaker.isAttached',
-        Boolean(!isHeaterShakerAttachmentModalVisible)
-      )
-    )
-  }
-
-=======
-  const handleClickPythonDirectoryChange: React.MouseEventHandler<HTMLButtonElement> = _event => {
-    dispatch(ProtocolAnalysis.changePythonPathOverrideConfig())
-    trackEvent({
-      name: ANALYTICS_CHANGE_PATH_TO_PYTHON_DIRECTORY,
-      properties: {},
-    })
-  }
->>>>>>> afed2985
   const handleChannel = (_: string, value: string): void => {
     dispatch(Config.updateConfigValue('update.channel', value))
   }
