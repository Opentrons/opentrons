--- conflicted
+++ resolved
@@ -12,10 +12,6 @@
   SPACING_AUTO,
   ALIGN_CENTER,
   JUSTIFY_SPACE_BETWEEN,
-<<<<<<< HEAD
-  LEGACY_COLORS,
-=======
->>>>>>> e1f5673b
   COLORS,
   SPACING,
   TYPOGRAPHY,
