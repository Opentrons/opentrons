import * as React from 'react'
import { useTranslation } from 'react-i18next'
import { useSelector, useDispatch } from 'react-redux'

import {
  ALIGN_CENTER,
  Box,
  DIRECTION_COLUMN,
  Flex,
  JUSTIFY_SPACE_BETWEEN,
  SPACING,
  TYPOGRAPHY,
} from '@opentrons/components'
<<<<<<< HEAD
import * as CustomLabware from '../../redux/custom-labware'
import {
  useTrackEvent,
  ANALYTICS_CHANGE_CUSTOM_LABWARE_SOURCE_FOLDER,
} from '../../redux/analytics'
=======

import * as Config from '../../redux/config'
import { SelectOption } from '../../atoms/SelectField/Select'
import { SelectField } from '../../atoms/SelectField'
>>>>>>> 8d8434ff
import { Divider } from '../../atoms/structure'
import { StyledText } from '../../atoms/text'
import {
  ClearUnavailableRobots,
  EnableDevTools,
  OT2AdvancedSettings,
  OverridePathToPython,
  PreventRobotCaching,
  ShowHeaterShakerAttachmentModal,
  ShowLabwareOffsetSnippets,
<<<<<<< HEAD
  U2EInformation,
  UpdatedChannel,
=======
  AdditionalCustomLabwareSourceFolder,
>>>>>>> 8d8434ff
} from '../../organisms/AdvancedSettings'

import type { Dispatch } from '../../redux/types'

export function AdvancedSettings(): JSX.Element {
  const { t } = useTranslation(['app_settings', 'shared'])
<<<<<<< HEAD
  const trackEvent = useTrackEvent()
  const labwarePath = useSelector(CustomLabware.getCustomLabwareDirectory)
=======
  const channel = useSelector(Config.getUpdateChannel)
  const channelOptions: SelectOption[] = useSelector(
    Config.getUpdateChannelOptions
  )
>>>>>>> 8d8434ff
  const dispatch = useDispatch<Dispatch>()
  return (
    <>
      <Box paddingX={SPACING.spacing16} paddingY={SPACING.spacing24}>
        <UpdatedChannel />
        <Divider marginY={SPACING.spacing24} />
        <AdditionalCustomLabwareSourceFolder />
        <Divider marginY={SPACING.spacing24} />
        <PreventRobotCaching />
        <Divider marginY={SPACING.spacing24} />
        <ClearUnavailableRobots />
        <Divider marginY={SPACING.spacing24} />
        <ShowHeaterShakerAttachmentModal />
        <Divider marginY={SPACING.spacing24} />
        <ShowLabwareOffsetSnippets />
        <Divider marginY={SPACING.spacing24} />
        <OverridePathToPython />
        <Divider marginY={SPACING.spacing24} />
        <EnableDevTools />
        <Divider marginY={SPACING.spacing24} />
        <OT2AdvancedSettings />
        <Divider marginY={SPACING.spacing24} />
        <U2EInformation />
      </Box>
    </>
  )
}<|MERGE_RESOLUTION|>--- conflicted
+++ resolved
@@ -1,30 +1,6 @@
 import * as React from 'react'
-import { useTranslation } from 'react-i18next'
-import { useSelector, useDispatch } from 'react-redux'
-
-import {
-  ALIGN_CENTER,
-  Box,
-  DIRECTION_COLUMN,
-  Flex,
-  JUSTIFY_SPACE_BETWEEN,
-  SPACING,
-  TYPOGRAPHY,
-} from '@opentrons/components'
-<<<<<<< HEAD
-import * as CustomLabware from '../../redux/custom-labware'
-import {
-  useTrackEvent,
-  ANALYTICS_CHANGE_CUSTOM_LABWARE_SOURCE_FOLDER,
-} from '../../redux/analytics'
-=======
-
-import * as Config from '../../redux/config'
-import { SelectOption } from '../../atoms/SelectField/Select'
-import { SelectField } from '../../atoms/SelectField'
->>>>>>> 8d8434ff
+import { Box, SPACING } from '@opentrons/components'
 import { Divider } from '../../atoms/structure'
-import { StyledText } from '../../atoms/text'
 import {
   ClearUnavailableRobots,
   EnableDevTools,
@@ -33,28 +9,12 @@
   PreventRobotCaching,
   ShowHeaterShakerAttachmentModal,
   ShowLabwareOffsetSnippets,
-<<<<<<< HEAD
   U2EInformation,
   UpdatedChannel,
-=======
   AdditionalCustomLabwareSourceFolder,
->>>>>>> 8d8434ff
 } from '../../organisms/AdvancedSettings'
 
-import type { Dispatch } from '../../redux/types'
-
 export function AdvancedSettings(): JSX.Element {
-  const { t } = useTranslation(['app_settings', 'shared'])
-<<<<<<< HEAD
-  const trackEvent = useTrackEvent()
-  const labwarePath = useSelector(CustomLabware.getCustomLabwareDirectory)
-=======
-  const channel = useSelector(Config.getUpdateChannel)
-  const channelOptions: SelectOption[] = useSelector(
-    Config.getUpdateChannelOptions
-  )
->>>>>>> 8d8434ff
-  const dispatch = useDispatch<Dispatch>()
   return (
     <>
       <Box paddingX={SPACING.spacing16} paddingY={SPACING.spacing24}>
