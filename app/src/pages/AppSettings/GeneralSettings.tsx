// app info card with version and updated
import * as React from 'react'
import { useTranslation } from 'react-i18next'
import { useSelector, useDispatch } from 'react-redux'

import {
  SPACING_AUTO,
  Flex,
  useMountEffect,
  Box,
  Link,
  DIRECTION_ROW,
  ALIGN_CENTER,
  JUSTIFY_SPACE_BETWEEN,
  SPACING,
  TYPOGRAPHY,
<<<<<<< HEAD
  LEGACY_COLORS,
=======
>>>>>>> e1f5673b
  COLORS,
  ALIGN_START,
  DIRECTION_COLUMN,
} from '@opentrons/components'

import { TertiaryButton, ToggleButton } from '../../atoms/buttons'
import { ExternalLink } from '../../atoms/Link/ExternalLink'
import { Divider } from '../../atoms/structure'
import { StyledText } from '../../atoms/text'
import { Banner } from '../../atoms/Banner'
import {
  CURRENT_VERSION,
  getAvailableShellUpdate,
  checkShellUpdate,
} from '../../redux/shell'
import {
  ALERT_APP_UPDATE_AVAILABLE,
  getAlertIsPermanentlyIgnored,
  alertPermanentlyIgnored,
  alertUnignored,
} from '../../redux/alerts'
import {
  useTrackEvent,
  ANALYTICS_APP_UPDATE_NOTIFICATIONS_TOGGLED,
} from '../../redux/analytics'
import { UpdateAppModal } from '../../organisms/UpdateAppModal'
import { PreviousVersionModal } from '../../organisms/AppSettings/PreviousVersionModal'
import { ConnectRobotSlideout } from '../../organisms/AppSettings/ConnectRobotSlideout'
import { Portal } from '../../App/portal'

import type { Dispatch, State } from '../../redux/types'

const SOFTWARE_SYNC_URL = 'https://support.opentrons.com/s/'
const GITHUB_LINK =
  'https://github.com/Opentrons/opentrons/blob/edge/app-shell/build/release-notes.md'

const ENABLE_APP_UPDATE_NOTIFICATIONS = 'Enable app update notifications'

export function GeneralSettings(): JSX.Element {
  const { t } = useTranslation(['app_settings', 'shared'])
  const dispatch = useDispatch<Dispatch>()
  const trackEvent = useTrackEvent()
  const [
    showPreviousVersionModal,
    setShowPreviousVersionModal,
  ] = React.useState<boolean>(false)
  const updateAvailable = Boolean(useSelector(getAvailableShellUpdate))
  const [showUpdateBanner, setShowUpdateBanner] = React.useState<boolean>(
    updateAvailable
  )
  const [
    showConnectRobotSlideout,
    setShowConnectRobotSlideout,
  ] = React.useState(false)

  // may be enabled, disabled, or unknown (because config is loading)
  const updateAlertEnabled = useSelector((s: State) => {
    const ignored = getAlertIsPermanentlyIgnored(s, ALERT_APP_UPDATE_AVAILABLE)
    return ignored !== null ? !ignored : null
  })
  const [showUpdateModal, setShowUpdateModal] = React.useState<boolean>(false)
  const handleToggle = (): void => {
    if (updateAlertEnabled !== null) {
      dispatch(
        updateAlertEnabled
          ? alertPermanentlyIgnored(ALERT_APP_UPDATE_AVAILABLE)
          : alertUnignored(ALERT_APP_UPDATE_AVAILABLE)
      )

      trackEvent({
        name: ANALYTICS_APP_UPDATE_NOTIFICATIONS_TOGGLED,
        // this looks weird, but the control is a toggle, which makes the next
        // "enabled" setting `!enabled`. Therefore the next "ignored" setting is
        // `!!enabled`, or just `enabled`
        properties: { updatesIgnored: updateAlertEnabled },
      })
    }
  }

  useMountEffect(() => {
    dispatch(checkShellUpdate())
  })
  return (
    <>
      <Box
        height="calc(100vh - 8.5rem)"
        paddingX={SPACING.spacing16}
        paddingY={SPACING.spacing24}
      >
        {showUpdateBanner && (
          <Box
            marginBottom={SPACING.spacing16}
            id="GeneralSettings_updatebanner"
          >
            <Banner
              type="warning"
              onCloseClick={() => setShowUpdateBanner(false)}
            >
              {t('opentrons_app_update_available_variation')}
              <Link
                textDecoration={TYPOGRAPHY.textDecorationUnderline}
                role="button"
                onClick={() => setShowUpdateModal(true)}
                marginLeft={SPACING.spacing4}
              >
                {t('view_update')}
              </Link>
            </Banner>
          </Box>
        )}
        <Box>
          <Flex
            flexDirection={DIRECTION_ROW}
            alignItems={updateAvailable ? ALIGN_CENTER : ALIGN_START}
            justifyContent={JUSTIFY_SPACE_BETWEEN}
            gridGap={SPACING.spacing16}
          >
            {showConnectRobotSlideout && (
              <ConnectRobotSlideout
                isExpanded={showConnectRobotSlideout}
                onCloseClick={() => setShowConnectRobotSlideout(false)}
              />
            )}
            <Box width="65%">
              <StyledText
                css={TYPOGRAPHY.h3SemiBold}
                paddingBottom={SPACING.spacing8}
              >
                {t('software_version')}
              </StyledText>
              <StyledText
                as="p"
                paddingBottom={SPACING.spacing8}
                id="GeneralSettings_currentVersion"
              >
                {CURRENT_VERSION}
              </StyledText>
              <StyledText as="p">
                {t('shared:view_latest_release_notes')}
                <Link
                  external
                  href={GITHUB_LINK}
                  css={TYPOGRAPHY.linkPSemiBold}
                  id="GeneralSettings_GitHubLink"
                >{` ${t('shared:github')}`}</Link>
              </StyledText>
            </Box>
            {updateAvailable ? (
              <TertiaryButton
                disabled={!updateAvailable}
                marginLeft={SPACING_AUTO}
                onClick={() => setShowUpdateModal(true)}
                id="GeneralSettings_softwareUpdate"
              >
                {t('view_software_update')}
              </TertiaryButton>
            ) : (
              <StyledText
                fontSize={TYPOGRAPHY.fontSizeLabel}
                lineHeight={TYPOGRAPHY.lineHeight12}
                color={COLORS.grey50Enabled}
                paddingY={SPACING.spacing24}
              >
                {t('up_to_date')}
              </StyledText>
            )}
          </Flex>
          <Box width="70%">
            <StyledText as="p" paddingY={SPACING.spacing8}>
              {t('manage_versions')}
            </StyledText>
          </Box>
          <Box>
            <Flex flexDirection={DIRECTION_COLUMN}>
              <Link
                role="button"
                css={TYPOGRAPHY.linkPSemiBold}
                onClick={() => setShowPreviousVersionModal(true)}
                id="GeneralSettings_previousVersionLink"
              >
                {t('restore_previous')}
              </Link>
              <ExternalLink
                href={SOFTWARE_SYNC_URL}
                id="GeneralSettings_appAndRobotSync"
              >
                {t('versions_sync')}
              </ExternalLink>
            </Flex>
          </Box>
        </Box>
        <Divider marginY={SPACING.spacing24} />
        <StyledText
          css={TYPOGRAPHY.h3SemiBold}
          paddingBottom={SPACING.spacing8}
        >
          {t('update_alerts')}
        </StyledText>
        <Flex
          flexDirection={DIRECTION_ROW}
          alignItems={ALIGN_CENTER}
          justifyContent={JUSTIFY_SPACE_BETWEEN}
        >
          <StyledText as="p">{t('receive_alert')}</StyledText>
          <ToggleButton
            label={ENABLE_APP_UPDATE_NOTIFICATIONS}
            marginRight={SPACING.spacing16}
            disabled={updateAlertEnabled === null}
            toggledOn={updateAlertEnabled === true}
            onClick={handleToggle}
            id="GeneralSettings_softwareUpdateAlerts"
          />
        </Flex>
        <Divider marginY={SPACING.spacing24} />
        <Flex
          flexDirection={DIRECTION_ROW}
          justifyContent={JUSTIFY_SPACE_BETWEEN}
        >
          <StyledText
            css={TYPOGRAPHY.h3SemiBold}
            paddingBottom={SPACING.spacing8}
          >
            {t('connect_ip')}
          </StyledText>
          <TertiaryButton
            marginLeft={SPACING_AUTO}
            id="GeneralSettings_setUpConnection"
            onClick={() => setShowConnectRobotSlideout(true)}
          >
            {t('setup_connection')}
          </TertiaryButton>
        </Flex>
      </Box>
      {showUpdateModal ? (
        <Portal level="top">
          <UpdateAppModal closeModal={() => setShowUpdateModal(false)} />
        </Portal>
      ) : null}
      {showPreviousVersionModal ? (
        <PreviousVersionModal
          closeModal={() => setShowPreviousVersionModal(false)}
        />
      ) : null}
    </>
  )
}<|MERGE_RESOLUTION|>--- conflicted
+++ resolved
@@ -14,10 +14,6 @@
   JUSTIFY_SPACE_BETWEEN,
   SPACING,
   TYPOGRAPHY,
-<<<<<<< HEAD
-  LEGACY_COLORS,
-=======
->>>>>>> e1f5673b
   COLORS,
   ALIGN_START,
   DIRECTION_COLUMN,
