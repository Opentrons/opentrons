import * as React from 'react'
import { useTranslation } from 'react-i18next'
import { useSelector } from 'react-redux'
import { Redirect, useParams } from 'react-router-dom'

import {
  Text,
  Box,
  Flex,
  ALIGN_START,
  DIRECTION_ROW,
  SPACING,
  COLORS,
  BORDERS,
  TYPOGRAPHY,
} from '@opentrons/components'

import * as Config from '../../redux/config'
import { GeneralSettings } from './GeneralSettings'
import { PrivacySettings } from './PrivacySettings'
import { AdvancedSettings } from './AdvancedSettings'
import { FeatureFlags } from '../../organisms/AppSettings/FeatureFlags'
import { NavTab } from '../../atoms/NavTab'
import { Line } from '../../atoms/structure'

import type { NavRouteParams, AppSettingsTab } from '../../App/types'

export function AppSettings(): JSX.Element {
  const { t } = useTranslation('app_settings')
  const devToolsOn = useSelector(Config.getDevtoolsEnabled)
  const { appSettingsTab } = useParams<NavRouteParams>()

  const appSettingsContentByTab: {
    [K in AppSettingsTab]: JSX.Element
  } = {
    general: <GeneralSettings />,
    privacy: <PrivacySettings />,
    advanced: <AdvancedSettings />,
    'feature-flags': <FeatureFlags />,
  }

  const appSettingsContent = appSettingsContentByTab[appSettingsTab] ?? (
    // default to the general tab if no tab or nonexistent tab is passed as a param
<<<<<<< HEAD
    (() => <Redirect to="/app-settings/general" />)
=======
    <Redirect to={`/app-settings/general`} />
  )
>>>>>>> 701212f5

  return (
    <Flex paddingX={SPACING.spacing4} paddingY={SPACING.spacing4}>
      <Box
        backgroundColor={COLORS.white}
        height="100%"
        width="100%"
        margin={SPACING.spacing4}
        border={`${SPACING.spacingXXS} ${BORDERS.styleSolid} ${COLORS.medGrey}`}
        borderRadius={BORDERS.radiusSoftCorners}
        minHeight="95%"
      >
        <Box padding={SPACING.spacing4} paddingBottom="0">
          <Text css={TYPOGRAPHY.h1Default} paddingBottom={SPACING.spacing5}>
            {t('app_settings')}
          </Text>
          <Flex
            alignItems={ALIGN_START}
            flexDirection={DIRECTION_ROW}
            gridGap={SPACING.spacingM}
          >
            <NavTab to="/app-settings/general" tabName={t('general')} />
            <NavTab to="/app-settings/privacy" tabName={t('privacy')} />
            <NavTab to="/app-settings/advanced" tabName={t('advanced')} />
            {devToolsOn && (
              <NavTab
                to="/app-settings/feature-flags"
                tabName={t('feature_flags')}
              />
            )}
          </Flex>
        </Box>
        <Line />
        {appSettingsContent}
      </Box>
    </Flex>
  )
}<|MERGE_RESOLUTION|>--- conflicted
+++ resolved
@@ -41,12 +41,7 @@
 
   const appSettingsContent = appSettingsContentByTab[appSettingsTab] ?? (
     // default to the general tab if no tab or nonexistent tab is passed as a param
-<<<<<<< HEAD
-    (() => <Redirect to="/app-settings/general" />)
-=======
-    <Redirect to={`/app-settings/general`} />
-  )
->>>>>>> 701212f5
+    <Redirect to="/app-settings/general"} />
 
   return (
     <Flex paddingX={SPACING.spacing4} paddingY={SPACING.spacing4}>
