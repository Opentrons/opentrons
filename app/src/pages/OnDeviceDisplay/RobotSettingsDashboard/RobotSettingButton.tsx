--- conflicted
+++ resolved
@@ -19,19 +19,8 @@
 } from '@opentrons/components'
 
 import { StyledText } from '../../../atoms/text'
-<<<<<<< HEAD
 
 import type { IconName } from '@opentrons/components'
-=======
-import { InlineNotification } from '../../../atoms/InlineNotification'
-import { toggleDevtools, toggleHistoricOffsets } from '../../../redux/config'
-import { updateSetting } from '../../../redux/robot-settings'
-
-import type { IconName } from '@opentrons/components'
-import type { Dispatch } from '../../../redux/types'
-import type { RobotSettingsField } from '../../../redux/robot-settings/types'
-import type { SettingOption, SetSettingOption } from '../RobotSettingsDashboard'
->>>>>>> dbbc61f3
 
 const SETTING_BUTTON_STYLE = css`
   width: 100%;
@@ -50,74 +39,16 @@
   iconName: IconName
   onClick: React.MouseEventHandler
   settingInfo?: string
-<<<<<<< HEAD
   rightElement?: React.ReactNode
-=======
-  currentOption?: SettingOption
-  setCurrentOption?: SetSettingOption
-  robotName?: string
-  isUpdateAvailable?: boolean
-  enabledDevTools?: boolean
-  enabledHistoricOffsets?: boolean
-  devToolsOn?: boolean
-  historicOffsetsOn?: boolean
-  ledLights?: boolean
-  lightsOn?: boolean
-  toggleLights?: () => void
-  enabledHomeGantry?: boolean
-  homeGantrySettings?: RobotSettingsField
->>>>>>> dbbc61f3
 }
 
 export function RobotSettingButton({
   settingName,
-<<<<<<< HEAD
   iconName,
   onClick,
   settingInfo,
-  rightElement
+  rightElement,
 }: RobotSettingButtonProps): JSX.Element {
-=======
-  settingInfo,
-  currentOption,
-  setCurrentOption,
-  robotName,
-  isUpdateAvailable,
-  iconName,
-  enabledDevTools,
-  enabledHistoricOffsets,
-  devToolsOn,
-  historicOffsetsOn,
-  ledLights,
-  lightsOn,
-  toggleLights,
-  enabledHomeGantry,
-  homeGantrySettings,
-}: RobotSettingButtonProps): JSX.Element {
-  const { t, i18n } = useTranslation(['app_settings', 'shared'])
-  const dispatch = useDispatch<Dispatch>()
-  const settingValue = homeGantrySettings?.value
-    ? homeGantrySettings.value
-    : false
-  const settingId = homeGantrySettings?.id
-    ? homeGantrySettings.id
-    : 'disableHomeOnBoot'
-
-  const handleClick = (): void => {
-    if (currentOption != null && setCurrentOption != null) {
-      setCurrentOption(currentOption)
-    } else if (Boolean(enabledDevTools)) {
-      dispatch(toggleDevtools())
-    } else if (Boolean(enabledHistoricOffsets)) {
-      dispatch(toggleHistoricOffsets())
-    } else if (Boolean(ledLights)) {
-      if (toggleLights != null) toggleLights()
-    } else if (Boolean(enabledHomeGantry) && robotName != null) {
-      dispatch(updateSetting(robotName, settingId, !settingValue))
-    }
-  }
-
->>>>>>> dbbc61f3
   return (
     <Btn
       css={SETTING_BUTTON_STYLE}
@@ -156,95 +87,13 @@
           ) : null}
         </Flex>
       </Flex>
-<<<<<<< HEAD
-      {rightElement != null
-        ? rightElement : (
-          <Flex gridGap={SPACING.spacing40} alignItems={ALIGN_CENTER}>
-            <Icon name="more" size="3rem" color={COLORS.darkBlack100} />
-          </Flex>
-        )
-      }
-=======
-      {enabledDevTools != null ? (
-        <Flex
-          flexDirection={DIRECTION_ROW}
-          gridGap={SPACING.spacing12}
-          alignItems={ALIGN_CENTER}
-          backgroundColor={COLORS.transparent}
-          padding={`${SPACING.spacing10} ${SPACING.spacing12}`}
-          borderRadius={BORDERS.borderRadiusSize4}
-        >
-          <StyledText as="h4" fontWeight={TYPOGRAPHY.fontWeightRegular}>
-            {Boolean(devToolsOn) ? t('shared:on') : t('shared:off')}
-          </StyledText>
+      {rightElement != null ? (
+        rightElement
+      ) : (
+        <Flex gridGap={SPACING.spacing40} alignItems={ALIGN_CENTER}>
+          <Icon name="more" size="3rem" color={COLORS.darkBlack100} />
         </Flex>
-      ) : null}
-      {enabledHistoricOffsets != null ? (
-        <Flex
-          flexDirection={DIRECTION_ROW}
-          gridGap={SPACING.spacing12}
-          alignItems={ALIGN_CENTER}
-          backgroundColor={COLORS.transparent}
-          padding={`${SPACING.spacing10} ${SPACING.spacing12}`}
-          borderRadius={BORDERS.borderRadiusSize4}
-        >
-          <StyledText as="h4" fontWeight={TYPOGRAPHY.fontWeightRegular}>
-            {Boolean(historicOffsetsOn) ? t('shared:on') : t('shared:off')}
-          </StyledText>
-        </Flex>
-      ) : null}
-      {ledLights != null ? (
-        <Flex
-          flexDirection={DIRECTION_ROW}
-          gridGap={SPACING.spacing12}
-          alignItems={ALIGN_CENTER}
-          backgroundColor={COLORS.transparent}
-          padding={`${SPACING.spacing10} ${SPACING.spacing12}`}
-          borderRadius={BORDERS.borderRadiusSize4}
-        >
-          <StyledText
-            data-testid="RobotSettingButton_LED_Lights"
-            as="h4"
-            fontWeight={TYPOGRAPHY.fontWeightRegular}
-          >
-            {Boolean(lightsOn) ? t('shared:on') : t('shared:off')}
-          </StyledText>
-        </Flex>
-      ) : null}
-      <Flex gridGap={SPACING.spacing24} alignItems={ALIGN_CENTER}>
-        {isUpdateAvailable ?? false ? (
-          <InlineNotification
-            type="alert"
-            heading={i18n.format(t('update_available'), 'capitalize')}
-            hug={true}
-          />
-        ) : null}
-        {enabledHomeGantry != null ? (
-          <Flex
-            flexDirection={DIRECTION_ROW}
-            gridGap={SPACING.spacing12}
-            alignItems={ALIGN_CENTER}
-            backgroundColor={COLORS.transparent}
-            padding={`${SPACING.spacing12} ${SPACING.spacing4}`}
-            borderRadius={BORDERS.borderRadiusSize4}
-          >
-            <StyledText
-              data-testid="RobotSettingButton_Home_Gantry"
-              as="h4"
-              fontWeight={TYPOGRAPHY.fontWeightRegular}
-            >
-              {Boolean(settingValue) ? t('shared:on') : t('shared:off')}
-            </StyledText>
-          </Flex>
-        ) : null}
-        {enabledDevTools == null &&
-        enabledHistoricOffsets == null &&
-        ledLights == null &&
-        enabledHomeGantry == null ? (
-          <Icon name="more" size="3rem" color={COLORS.darkBlack100} />
-        ) : null}
-      </Flex>
->>>>>>> dbbc61f3
+      )}
     </Btn>
   )
 }