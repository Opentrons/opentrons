--- conflicted
+++ resolved
@@ -8,7 +8,6 @@
   DeviceReset,
   TouchscreenBrightness,
   TouchScreenSleep,
-  // TextSize,
   NetworkSettings,
   RobotName,
   RobotSettingsJoinOtherNetwork,
@@ -20,7 +19,6 @@
   UpdateChannel,
 } from '../../../organisms/RobotSettingsDashboard'
 import { getBuildrootUpdateAvailable } from '../../../redux/buildroot'
-<<<<<<< HEAD
 import {
   getLocalRobot,
   getRobotApiVersion,
@@ -29,13 +27,6 @@
 import { fetchStatus, postWifiConfigure } from '../../../redux/networking'
 import { getRequestById, useDispatchApiRequest } from '../../../redux/robot-api'
 import { useWifiList } from '../../../resources/networking/hooks'
-=======
-import { getDevtoolsEnabled } from '../../../redux/config'
-import { UNREACHABLE } from '../../../redux/discovery/constants'
-import { Navigation } from '../../../organisms/Navigation'
-import { useLEDLights } from '../../../organisms/Devices/hooks'
-import { onDeviceDisplayRoutes } from '../../../App/OnDeviceDisplayApp'
->>>>>>> 1e17f1c0
 import { useNetworkConnection } from '../hooks'
 import { RobotSettingsList } from './RobotSettingsList'
 
@@ -69,16 +60,6 @@
   // GENERAL ROBOT INFORMATION
   const localRobot = useSelector(getLocalRobot)
   const robotName = localRobot?.name != null ? localRobot.name : 'no name'
-<<<<<<< HEAD
-
-=======
-  const { lightsEnabled, toggleLights } = useLEDLights(robotName)
-  const networkConnection = useNetworkConnection(robotName)
-  const [
-    currentOption,
-    setCurrentOption,
-  ] = React.useState<SettingOption | null>(null)
->>>>>>> 1e17f1c0
   const robotServerVersion =
     localRobot?.status != null ? getRobotApiVersion(localRobot) : null
 
@@ -88,7 +69,6 @@
       : null
   })
   const isUpdateAvailable = robotUpdateType === 'upgrade'
-<<<<<<< HEAD
 
   // ACTIVE CONNECTION INFORMATION
   const networkConnection = useNetworkConnection(robotName)
@@ -227,104 +207,4 @@
     default:
       return <RobotSettingsList setCurrentOption={setCurrentOption} />
   }
-=======
-  const devToolsOn = useSelector(getDevtoolsEnabled)
-
-  return (
-    <Flex
-      flexDirection={DIRECTION_COLUMN}
-      columnGap={SPACING.spacing8}
-      paddingX={SPACING.spacing40}
-    >
-      {currentOption != null ? (
-        <Flex flexDirection={DIRECTION_COLUMN} columnGap={SPACING.spacing8}>
-          <RobotSettingsContent
-            currentOption={currentOption}
-            setCurrentOption={setCurrentOption}
-            networkConnection={networkConnection}
-            robotName={robotName}
-            robotServerVersion={
-              robotServerVersion ??
-              i18n.format(t('shared:unknown'), 'capitalize')
-            }
-            isUpdateAvailable={isUpdateAvailable}
-            devToolsOn={devToolsOn}
-          />
-        </Flex>
-      ) : (
-        <Flex flexDirection={DIRECTION_COLUMN}>
-          <Navigation routes={onDeviceDisplayRoutes} />
-          <RobotSettingButton
-            settingName={t('network_settings')}
-            settingInfo={networkConnection?.connectionStatus}
-            currentOption="NetworkSettings"
-            setCurrentOption={setCurrentOption}
-            iconName="wifi"
-          />
-          <Link to="/robot-settings/rename-robot">
-            <RobotSettingButton
-              settingName={t('robot_name')}
-              settingInfo={robotName}
-              currentOption="RobotName"
-              setCurrentOption={setCurrentOption}
-              iconName="flex-robot"
-            />
-          </Link>
-          <RobotSettingButton
-            settingName={t('robot_system_version')}
-            settingInfo={
-              robotServerVersion != null
-                ? `v${robotServerVersion}`
-                : t('robot_settings_advanced_unknown')
-            }
-            currentOption="RobotSystemVersion"
-            setCurrentOption={setCurrentOption}
-            isUpdateAvailable={isUpdateAvailable}
-            iconName="update"
-          />
-          <RobotSettingButton
-            settingName={t('display_led_lights')}
-            settingInfo={t('display_led_lights_description')}
-            setCurrentOption={setCurrentOption}
-            iconName="light"
-            ledLights
-            lightsOn={lightsEnabled}
-            toggleLights={toggleLights}
-          />
-          <RobotSettingButton
-            settingName={t('touchscreen_sleep')}
-            currentOption="TouchscreenSleep"
-            setCurrentOption={setCurrentOption}
-            iconName="sleep"
-          />
-          <RobotSettingButton
-            settingName={t('touchscreen_brightness')}
-            currentOption="TouchscreenBrightness"
-            setCurrentOption={setCurrentOption}
-            iconName="brightness"
-          />
-          <RobotSettingButton
-            settingName={t('device_reset')}
-            currentOption="DeviceReset"
-            setCurrentOption={setCurrentOption}
-            iconName="reset"
-          />
-          <RobotSettingButton
-            settingName={t('app_settings:update_channel')}
-            currentOption="UpdateChannel"
-            setCurrentOption={setCurrentOption}
-            iconName="update-channel"
-          />
-          <RobotSettingButton
-            settingName={t('app_settings:enable_dev_tools')}
-            settingInfo={t('dev_tools_description')}
-            iconName="build"
-            enabledDevTools
-            devToolsOn={devToolsOn}
-          />
-        </Flex>
-      )}
-    </Flex>
-  )
->>>>>>> 1e17f1c0
 }