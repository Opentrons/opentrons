import * as React from 'react'
import { useDispatch, useSelector } from 'react-redux'
import { useTranslation } from 'react-i18next'
import { Link } from 'react-router-dom'

import {
  Flex,
  DIRECTION_COLUMN,
  SPACING,
  Btn,
  COLORS,
  BORDERS,
  DISPLAY_FLEX,
  DIRECTION_ROW,
  JUSTIFY_SPACE_BETWEEN,
  ALIGN_CENTER,
  TYPOGRAPHY,
  Icon,
  ALIGN_FLEX_START,
  JUSTIFY_CENTER,
} from '@opentrons/components'

import { getLocalRobot, getRobotApiVersion } from '../../../redux/discovery'
import { getRobotUpdateAvailable } from '../../../redux/robot-update'
import {
  DEV_INTERNAL_FLAGS,
  getApplyHistoricOffsets,
  getDevtoolsEnabled,
  getFeatureFlags,
  toggleDevInternalFlag,
  toggleDevtools,
  toggleHistoricOffsets,
} from '../../../redux/config'
import { StyledText } from '../../../atoms/text'
import { InlineNotification } from '../../../atoms/InlineNotification'
import { getRobotSettings, updateSetting } from '../../../redux/robot-settings'
import { UNREACHABLE } from '../../../redux/discovery/constants'
// import {
//   getAnalyticsOptedIn,
//   toggleAnalyticsOptedIn,
// } from '../../../redux/analytics'
import { Navigation } from '../../../organisms/Navigation'
import { useLEDLights } from '../../../organisms/Devices/hooks'
import { onDeviceDisplayRoutes } from '../../../App/OnDeviceDisplayApp'
import { useNetworkConnection } from '../hooks'
import { RobotSettingButton } from './RobotSettingButton'

import type { Dispatch, State } from '../../../redux/types'
import type { SetSettingOption } from './'

// const ROBOT_ANALYTICS_SETTING_ID = 'disableLogAggregation'
const HOME_GANTRY_SETTING_ID = 'disableHomeOnBoot'
interface RobotSettingsListProps {
  setCurrentOption: SetSettingOption
}

export function RobotSettingsList(props: RobotSettingsListProps): JSX.Element {
  const { setCurrentOption } = props
  const { t, i18n } = useTranslation(['device_settings', 'app_settings'])
  const dispatch = useDispatch<Dispatch>()
  const localRobot = useSelector(getLocalRobot)
  const robotName = localRobot?.name != null ? localRobot.name : 'no name'
  const networkConnection = useNetworkConnection(robotName)

  const robotServerVersion =
    localRobot?.status != null ? getRobotApiVersion(localRobot) : null

  const allRobotSettings = useSelector((state: State) =>
    getRobotSettings(state, robotName)
  )

  // const appAnalyticsOptedIn = useSelector(getAnalyticsOptedIn)

<<<<<<< HEAD
  // const isRobotAnalyticsOn =
  //   allRobotSettings.find(({ id }) => id === ROBOT_ANALYTICS_SETTING_ID)
  //     ?.value ?? false

  const isHomeGantryIsOn =
=======
  const isRobotAnalyticsOn =
    allRobotSettings.find(({ id }) => id === ROBOT_ANALYTICS_SETTING_ID)
      ?.value ?? false
  const isHomeGantryOn =
>>>>>>> 6c108118
    allRobotSettings.find(({ id }) => id === HOME_GANTRY_SETTING_ID)?.value ??
    false

  const robotUpdateType = useSelector((state: State) => {
    return localRobot != null && localRobot.status !== UNREACHABLE
      ? getRobotUpdateAvailable(state, localRobot)
      : null
  })
  const isUpdateAvailable = robotUpdateType === 'upgrade'
  const devToolsOn = useSelector(getDevtoolsEnabled)
  const historicOffsetsOn = useSelector(getApplyHistoricOffsets)
  const { lightsEnabled, toggleLights } = useLEDLights(robotName)
  return (
    <Flex flexDirection={DIRECTION_COLUMN}>
      <Navigation routes={onDeviceDisplayRoutes} />
      <Flex paddingX={SPACING.spacing40} flexDirection={DIRECTION_COLUMN}>
        <RobotSettingButton
          settingName={t('network_settings')}
          dataTestId="RobotSettingButton_network_settings"
          settingInfo={networkConnection?.connectionStatus}
          onClick={() => setCurrentOption('NetworkSettings')}
          iconName="wifi"
        />
        <Link to="/robot-settings/rename-robot">
          <RobotSettingButton
            settingName={t('robot_name')}
            settingInfo={robotName}
            onClick={() => setCurrentOption('RobotName')}
            iconName="flex-robot"
          />
        </Link>
        <RobotSettingButton
          settingName={t('robot_system_version')}
          dataTestId="RobotSettingButton_robot_system_version"
          settingInfo={
            robotServerVersion != null
              ? `v${robotServerVersion}`
              : t('robot_settings_advanced_unknown')
          }
          onClick={() => setCurrentOption('RobotSystemVersion')}
          iconName="update"
          rightElement={
            <Flex gridGap={SPACING.spacing40} alignItems={ALIGN_CENTER}>
              {isUpdateAvailable ? (
                <InlineNotification
                  type="alert"
                  heading={i18n.format(
                    t('app_settings:update_available'),
                    'capitalize'
                  )}
                  hug={true}
                />
              ) : null}
              <Icon name="more" size="3rem" color={COLORS.darkBlack100} />
            </Flex>
          }
        />
        <RobotSettingButton
          settingName={t('display_led_lights')}
          dataTestId="RobotSettingButton_display_led_lights"
          settingInfo={t('display_led_lights_description')}
          iconName="light"
          rightElement={<OnOffToggle isOn={lightsEnabled} />}
          onClick={toggleLights}
        />
        <RobotSettingButton
          settingName={t('touchscreen_sleep')}
          dataTestId="RobotSettingButton_touchscreen_sleep"
          onClick={() => setCurrentOption('TouchscreenSleep')}
          iconName="sleep"
        />
        <RobotSettingButton
          settingName={t('touchscreen_brightness')}
          dataTestId="RobotSettingButton_touchscreen_brightness"
          onClick={() => setCurrentOption('TouchscreenBrightness')}
          iconName="brightness"
        />
        <RobotSettingButton
          settingName={t('app_settings:privacy')}
          dataTestId="RobotSettingButton_privacy"
          settingInfo={t('app_settings:choose_what_data_to_share')}
          onClick={() => setCurrentOption('Privacy')}
          iconName="privacy"
        />
        <RobotSettingButton
          settingName={t('apply_historic_offsets')}
          dataTestId="RobotSettingButton_apply_historic_offsets"
          settingInfo={t('historic_offsets_description')}
          iconName="reticle"
          rightElement={<OnOffToggle isOn={historicOffsetsOn} />}
          onClick={() => dispatch(toggleHistoricOffsets())}
        />
        <RobotSettingButton
          settingName={t('device_reset')}
          dataTestId="RobotSettingButton_device_reset"
          onClick={() => setCurrentOption('DeviceReset')}
          iconName="reset"
        />
        <RobotSettingButton
<<<<<<< HEAD
          settingName={t('home_gantry_on_restart')}
=======
          settingName={i18n.format(
            t('app_settings:share_app_analytics_short'),
            'titleCase'
          )}
          settingInfo={t('app_settings:share_app_analytics_description_short')}
          dataTestId="RobotSettingButton_share_app_analytics"
          rightElement={<OnOffToggle isOn={appAnalyticsOptedIn} />}
          onClick={() => dispatch(toggleAnalyticsOptedIn())}
          iconName="gear"
        />
        <RobotSettingButton
          settingName={i18n.format(
            t('share_logs_with_opentrons_short'),
            'titleCase'
          )}
          settingInfo={t('share_logs_with_opentrons_description_short')}
          dataTestId="RobotSettingButton_share_analytics"
          rightElement={<OnOffToggle isOn={isRobotAnalyticsOn} />}
          onClick={() =>
            dispatch(
              updateSetting(
                robotName,
                ROBOT_ANALYTICS_SETTING_ID,
                !isRobotAnalyticsOn
              )
            )
          }
          iconName="ot-file"
        />
        <RobotSettingButton
          settingName={t('gantry_homing')}
>>>>>>> 6c108118
          dataTestId="RobotSettingButton_home_gantry_on_restart"
          settingInfo={t('gantry_homing_description')}
          iconName="gantry-homing"
          rightElement={<OnOffToggle isOn={!isHomeGantryOn} />}
          onClick={() =>
            dispatch(
              updateSetting(robotName, HOME_GANTRY_SETTING_ID, !isHomeGantryOn)
            )
          }
        />
        <RobotSettingButton
          settingName={t('app_settings:update_channel')}
          dataTestId="RobotSettingButton_update_channel"
          onClick={() => setCurrentOption('UpdateChannel')}
          iconName="update-channel"
        />
        <RobotSettingButton
          settingName={t('app_settings:enable_dev_tools')}
          dataTestId="RobotSettingButton_enable_dev_tools"
          settingInfo={t('dev_tools_description')}
          iconName="build"
          rightElement={<OnOffToggle isOn={devToolsOn} />}
          onClick={() => dispatch(toggleDevtools())}
        />
        {devToolsOn ? <FeatureFlags /> : null}
      </Flex>
    </Flex>
  )
}

function FeatureFlags(): JSX.Element {
  const { t } = useTranslation('app_settings')
  const devInternalFlags = useSelector(getFeatureFlags)
  const dispatch = useDispatch<Dispatch>()
  return (
    <>
      {DEV_INTERNAL_FLAGS.map(flag => (
        <Btn
          key={flag}
          width="100%"
          marginBottom={SPACING.spacing8}
          backgroundColor={COLORS.light1}
          padding={`${SPACING.spacing20} ${SPACING.spacing24}`}
          borderRadius={BORDERS.borderRadiusSize4}
          display={DISPLAY_FLEX}
          flexDirection={DIRECTION_ROW}
          gridGap={SPACING.spacing24}
          justifyContent={JUSTIFY_SPACE_BETWEEN}
          alignItems={ALIGN_CENTER}
          onClick={() => {
            dispatch(toggleDevInternalFlag(flag))
          }}
        >
          <Flex
            flexDirection={DIRECTION_ROW}
            gridGap={SPACING.spacing24}
            alignItems={ALIGN_CENTER}
          >
            <Icon name="alert-circle" size="3rem" color={COLORS.darkBlack100} />
            <Flex
              flexDirection={DIRECTION_COLUMN}
              gridGap={SPACING.spacing2}
              alignItems={ALIGN_FLEX_START}
              justifyContent={JUSTIFY_CENTER}
              width="46.25rem"
            >
              <StyledText as="h4" fontWeight={TYPOGRAPHY.fontWeightSemiBold}>
                {t(`__dev_internal__${flag}`)}
              </StyledText>
            </Flex>
          </Flex>
          <OnOffToggle isOn={Boolean(devInternalFlags?.[flag])} />
        </Btn>
      ))}
    </>
  )
}

export function OnOffToggle(props: { isOn: boolean }): JSX.Element {
  const { t } = useTranslation('shared')
  return (
    <Flex
      flexDirection={DIRECTION_ROW}
      gridGap={SPACING.spacing12}
      alignItems={ALIGN_CENTER}
      backgroundColor={COLORS.transparent}
      padding={`${SPACING.spacing12} ${SPACING.spacing4}`}
      borderRadius={BORDERS.borderRadiusSize4}
    >
      <StyledText as="h4" fontWeight={TYPOGRAPHY.fontWeightRegular}>
        {props.isOn ? t('on') : t('off')}
      </StyledText>
    </Flex>
  )
}<|MERGE_RESOLUTION|>--- conflicted
+++ resolved
@@ -35,10 +35,6 @@
 import { InlineNotification } from '../../../atoms/InlineNotification'
 import { getRobotSettings, updateSetting } from '../../../redux/robot-settings'
 import { UNREACHABLE } from '../../../redux/discovery/constants'
-// import {
-//   getAnalyticsOptedIn,
-//   toggleAnalyticsOptedIn,
-// } from '../../../redux/analytics'
 import { Navigation } from '../../../organisms/Navigation'
 import { useLEDLights } from '../../../organisms/Devices/hooks'
 import { onDeviceDisplayRoutes } from '../../../App/OnDeviceDisplayApp'
@@ -48,7 +44,6 @@
 import type { Dispatch, State } from '../../../redux/types'
 import type { SetSettingOption } from './'
 
-// const ROBOT_ANALYTICS_SETTING_ID = 'disableLogAggregation'
 const HOME_GANTRY_SETTING_ID = 'disableHomeOnBoot'
 interface RobotSettingsListProps {
   setCurrentOption: SetSettingOption
@@ -69,20 +64,7 @@
     getRobotSettings(state, robotName)
   )
 
-  // const appAnalyticsOptedIn = useSelector(getAnalyticsOptedIn)
-
-<<<<<<< HEAD
-  // const isRobotAnalyticsOn =
-  //   allRobotSettings.find(({ id }) => id === ROBOT_ANALYTICS_SETTING_ID)
-  //     ?.value ?? false
-
-  const isHomeGantryIsOn =
-=======
-  const isRobotAnalyticsOn =
-    allRobotSettings.find(({ id }) => id === ROBOT_ANALYTICS_SETTING_ID)
-      ?.value ?? false
   const isHomeGantryOn =
->>>>>>> 6c108118
     allRobotSettings.find(({ id }) => id === HOME_GANTRY_SETTING_ID)?.value ??
     false
 
@@ -182,41 +164,7 @@
           iconName="reset"
         />
         <RobotSettingButton
-<<<<<<< HEAD
-          settingName={t('home_gantry_on_restart')}
-=======
-          settingName={i18n.format(
-            t('app_settings:share_app_analytics_short'),
-            'titleCase'
-          )}
-          settingInfo={t('app_settings:share_app_analytics_description_short')}
-          dataTestId="RobotSettingButton_share_app_analytics"
-          rightElement={<OnOffToggle isOn={appAnalyticsOptedIn} />}
-          onClick={() => dispatch(toggleAnalyticsOptedIn())}
-          iconName="gear"
-        />
-        <RobotSettingButton
-          settingName={i18n.format(
-            t('share_logs_with_opentrons_short'),
-            'titleCase'
-          )}
-          settingInfo={t('share_logs_with_opentrons_description_short')}
-          dataTestId="RobotSettingButton_share_analytics"
-          rightElement={<OnOffToggle isOn={isRobotAnalyticsOn} />}
-          onClick={() =>
-            dispatch(
-              updateSetting(
-                robotName,
-                ROBOT_ANALYTICS_SETTING_ID,
-                !isRobotAnalyticsOn
-              )
-            )
-          }
-          iconName="ot-file"
-        />
-        <RobotSettingButton
           settingName={t('gantry_homing')}
->>>>>>> 6c108118
           dataTestId="RobotSettingButton_home_gantry_on_restart"
           settingInfo={t('gantry_homing_description')}
           iconName="gantry-homing"
