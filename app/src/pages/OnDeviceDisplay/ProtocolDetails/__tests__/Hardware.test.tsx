import * as React from 'react'
import { when, resetAllWhenMocks } from 'jest-when'
import {
  STAGING_AREA_LOAD_NAME,
  WASTE_CHUTE_LOAD_NAME,
  WASTE_CHUTE_CUTOUT,
} from '@opentrons/shared-data'
import { renderWithProviders } from '@opentrons/components'
import { i18n } from '../../../../i18n'
import { useRequiredProtocolHardware } from '../../../Protocols/hooks'
import { Hardware } from '../Hardware'

jest.mock('../../../Protocols/hooks')
jest.mock('../../../../redux/config')

const mockUseRequiredProtocolHardware = useRequiredProtocolHardware as jest.MockedFunction<
  typeof useRequiredProtocolHardware
>
const MOCK_PROTOCOL_ID = 'mock_protocol_id'

const render = (props: React.ComponentProps<typeof Hardware>) => {
  return renderWithProviders(<Hardware {...props} />, {
    i18nInstance: i18n,
  })
}

describe('Hardware', () => {
  let props: React.ComponentProps<typeof Hardware>
  beforeEach(() => {
    props = {
      protocolId: MOCK_PROTOCOL_ID,
    }
    when(mockUseRequiredProtocolHardware)
      .calledWith(MOCK_PROTOCOL_ID)
      .mockReturnValue({
        requiredProtocolHardware: [
          {
            hardwareType: 'pipette',
            pipetteName: 'p10_single',
            mount: 'left',
            connected: true,
          },
          {
            hardwareType: 'pipette',
            pipetteName: 'p1000_single',
            mount: 'right',
            connected: false,
          },
          {
            hardwareType: 'module',
            moduleModel: 'heaterShakerModuleV1',
            slot: '1',
            hasSlotConflict: false,
            connected: true,
          },
          {
            hardwareType: 'module',
            moduleModel: 'temperatureModuleV2',
            slot: '3',
            hasSlotConflict: false,
            connected: false,
          },
          {
            hardwareType: 'fixture',
            fixtureName: WASTE_CHUTE_LOAD_NAME,
<<<<<<< HEAD
            location: { cutout: WASTE_CHUTE_CUTOUT },
=======
            location: { cutout: WASTE_CHUTE_SLOT },
            hasSlotConflict: false,
>>>>>>> 44884127
          },
          {
            hardwareType: 'fixture',
            fixtureName: STAGING_AREA_LOAD_NAME,
<<<<<<< HEAD
            location: { cutout: 'cutoutB3' },
=======
            location: { cutout: 'B3' },
            hasSlotConflict: false,
>>>>>>> 44884127
          },
        ],
        isLoading: false,
      })
  })
  afterEach(() => {
    resetAllWhenMocks()
  })

  it('should render column headers that indicate where the hardware is, what is called, and whether it is connected', () => {
    const { getByRole } = render(props)[0]
    getByRole('columnheader', { name: 'Location' })
    getByRole('columnheader', { name: 'Hardware' })
  })
  it('should render the correct location, name, and connected status in each table row', () => {
    const { getByRole } = render(props)[0]
    getByRole('row', { name: 'Left Mount P10 Single-Channel GEN1' })
    getByRole('row', {
      name: 'Right Mount P1000 Single-Channel GEN1',
    })
    getByRole('row', { name: '1 Heater-Shaker Module GEN1' })
    getByRole('row', { name: '3 Temperature Module GEN2' })
    getByRole('row', { name: 'D3 Waste Chute' })
    getByRole('row', { name: 'B3 Staging Area Slot' })
  })
})<|MERGE_RESOLUTION|>--- conflicted
+++ resolved
@@ -63,22 +63,14 @@
           {
             hardwareType: 'fixture',
             fixtureName: WASTE_CHUTE_LOAD_NAME,
-<<<<<<< HEAD
             location: { cutout: WASTE_CHUTE_CUTOUT },
-=======
-            location: { cutout: WASTE_CHUTE_SLOT },
             hasSlotConflict: false,
->>>>>>> 44884127
           },
           {
             hardwareType: 'fixture',
             fixtureName: STAGING_AREA_LOAD_NAME,
-<<<<<<< HEAD
             location: { cutout: 'cutoutB3' },
-=======
-            location: { cutout: 'B3' },
             hasSlotConflict: false,
->>>>>>> 44884127
           },
         ],
         isLoading: false,
