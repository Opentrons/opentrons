import * as React from 'react'
import last from 'lodash/last'
import { useTranslation } from 'react-i18next'
import styled from 'styled-components'
import { MICRO_LITERS } from '@opentrons/shared-data'
import {
  BORDERS,
  COLORS,
  DIRECTION_COLUMN,
  DIRECTION_ROW,
  Flex,
  Icon,
  SPACING,
  TYPOGRAPHY,
  WRAP,
} from '@opentrons/components'
import {
  parseLabwareInfoByLiquidId,
  parseLiquidsInLoadOrder,
} from '@opentrons/api-client'
import { getTotalVolumePerLiquidId } from '../../../organisms/Devices/ProtocolRun/SetupLiquids/utils'
import { StyledText } from '../../../atoms/text'
import { useProtocolAnalysesQuery } from '@opentrons/react-api-client'
import type { CompletedProtocolAnalysis } from '@opentrons/shared-data'

const Table = styled('table')`
  table-layout: ${SPACING.spacingAuto};
  width: 100%;
  border-spacing: 0 ${BORDERS.size_two};
  margin: ${SPACING.spacing16} 0;
  text-align: ${TYPOGRAPHY.textAlignLeft};
`
const TableHeader = styled('th')`
  font-weight: ${TYPOGRAPHY.fontWeightSemiBold};
  font-size: ${TYPOGRAPHY.fontSize20};
<<<<<<< HEAD
  padding: 0 ${SPACING.spacing24} ${SPACING.spacing8} ${SPACING.spacing24};
  color: ${COLORS.darkBlack_seventy};
=======
  padding: 0 ${SPACING.spacing5} ${SPACING.spacing3} ${SPACING.spacing5};
  color: ${COLORS.darkBlack70};
>>>>>>> bf32bde3
`

const TableRow = styled('tr')`
  height: 5.75rem;
`

const TableDatum = styled('td')`
<<<<<<< HEAD
  padding: ${SPACING.spacing16} ${SPACING.spacing24};
  background-color: ${COLORS.light_one};
=======
  padding: ${SPACING.spacing4} ${SPACING.spacing5};
  background-color: ${COLORS.light1};
>>>>>>> bf32bde3
  font-size: ${TYPOGRAPHY.fontSize22};
  white-space: break-spaces;
  text-overflow: ${WRAP};
  &:first-child {
    border-top-left-radius: ${BORDERS.size_three};
    border-bottom-left-radius: ${BORDERS.size_three};
    width: 80%;
  }
  &:last-child {
    border-top-right-radius: ${BORDERS.size_three};
    border-bottom-right-radius: ${BORDERS.size_three};
  }
`

export const Liquids = (props: { protocolId: string }): JSX.Element => {
  const { protocolId } = props
  const { data: protocolAnalyses } = useProtocolAnalysesQuery(protocolId, {
    staleTime: Infinity,
  })
  const mostRecentAnalysis = last(protocolAnalyses?.data ?? []) ?? []
  const liquidsInOrder = parseLiquidsInLoadOrder(
    (mostRecentAnalysis as CompletedProtocolAnalysis).liquids ?? [],
    (mostRecentAnalysis as CompletedProtocolAnalysis).commands ?? []
  )
  const labwareByLiquidId = parseLabwareInfoByLiquidId(
    (mostRecentAnalysis as CompletedProtocolAnalysis).commands ?? []
  )
  const { t, i18n } = useTranslation('protocol_details')

  return (
    <Table>
      <thead>
        <tr>
          <TableHeader>
            {i18n.format(t('liquid_name'), 'titleCase')}
          </TableHeader>

          <TableHeader>
            {i18n.format(t('total_volume'), 'titleCase')}
          </TableHeader>
        </tr>
      </thead>
      <tbody>
        {liquidsInOrder.map((liquid, id) => {
          return (
            <TableRow key={id}>
              <TableDatum>
                <Flex
                  flexDirection={DIRECTION_ROW}
                  alignItems={TYPOGRAPHY.textAlignCenter}
                  textTransform={TYPOGRAPHY.textTransformCapitalize}
                >
                  <Flex
                    borderRadius={BORDERS.size_two}
                    padding={SPACING.spacing16}
                    backgroundColor={COLORS.white}
                    height="3.75rem"
                    width="3.75rem"
                    marginRight={SPACING.spacing16}
                  >
                    <Icon
                      name="circle"
                      color={liquid.displayColor}
                      aria-label={`Liquids_${liquid.displayColor}`}
                    />
                  </Flex>
                  <Flex flexDirection={DIRECTION_COLUMN}>
                    <StyledText lineHeight="1.75rem">
                      {liquid.displayName}
                    </StyledText>
                    <StyledText lineHeight="1.75rem" color={COLORS.darkBlack70}>
                      {liquid.description}
                    </StyledText>
                  </Flex>
                </Flex>
              </TableDatum>

              <TableDatum>
                <Flex
                  backgroundColor={COLORS.darkBlack20}
                  borderRadius={BORDERS.radiusSoftCorners}
                  height="2.75rem"
                  padding={`${SPACING.spacing8} 0.75rem`}
                  width="max-content"
                  alignItems={TYPOGRAPHY.textAlignCenter}
                  marginRight={SPACING.spacingAuto}
                >
                  {getTotalVolumePerLiquidId(liquid.id, labwareByLiquidId)}{' '}
                  {MICRO_LITERS}
                </Flex>
              </TableDatum>
            </TableRow>
          )
        })}
      </tbody>
    </Table>
  )
}<|MERGE_RESOLUTION|>--- conflicted
+++ resolved
@@ -33,13 +33,8 @@
 const TableHeader = styled('th')`
   font-weight: ${TYPOGRAPHY.fontWeightSemiBold};
   font-size: ${TYPOGRAPHY.fontSize20};
-<<<<<<< HEAD
   padding: 0 ${SPACING.spacing24} ${SPACING.spacing8} ${SPACING.spacing24};
-  color: ${COLORS.darkBlack_seventy};
-=======
-  padding: 0 ${SPACING.spacing5} ${SPACING.spacing3} ${SPACING.spacing5};
   color: ${COLORS.darkBlack70};
->>>>>>> bf32bde3
 `
 
 const TableRow = styled('tr')`
@@ -47,13 +42,8 @@
 `
 
 const TableDatum = styled('td')`
-<<<<<<< HEAD
   padding: ${SPACING.spacing16} ${SPACING.spacing24};
-  background-color: ${COLORS.light_one};
-=======
-  padding: ${SPACING.spacing4} ${SPACING.spacing5};
   background-color: ${COLORS.light1};
->>>>>>> bf32bde3
   font-size: ${TYPOGRAPHY.fontSize22};
   white-space: break-spaces;
   text-overflow: ${WRAP};
