--- conflicted
+++ resolved
@@ -6,10 +6,7 @@
 
 import {
   ALIGN_CENTER,
-<<<<<<< HEAD
   ALIGN_FLEX_END,
-=======
->>>>>>> 62063ca7
   ALIGN_FLEX_START,
   ALIGN_STRETCH,
   BORDERS,
@@ -25,15 +22,10 @@
   OVERFLOW_HIDDEN,
   POSITION_ABSOLUTE,
   POSITION_RELATIVE,
-<<<<<<< HEAD
   SIZE_2,
+  WRAP,
   SPACING,
   TYPOGRAPHY,
-  WRAP,
-=======
-  SPACING,
-  TYPOGRAPHY,
->>>>>>> 62063ca7
 } from '@opentrons/components'
 import {
   RUN_STATUS_FAILED,
@@ -215,10 +207,12 @@
               <SummaryHeader>{headerText}</SummaryHeader>
             </Flex>
             <ProtocolName>{protocolName}</ProtocolName>
-            <Flex gridGap={SPACING.spacing8}>
-              <SummaryDatum>{`${t(
-                'run'
-              )}: ${createdAtTimestamp}`}</SummaryDatum>
+            <Flex gridGap={SPACING.spacing8} flexWrap={WRAP}>
+              <SummaryDatum>
+                {t('shared:utc', {
+                  timestamp: `${t('run')}: ${createdAtTimestamp}`,
+                })}
+              </SummaryDatum>
               <SummaryDatum>
                 {`${t('duration')}: `}
                 <RunTimer
@@ -230,48 +224,17 @@
                   }}
                   style={DURATION_TEXT_STYLE}
                 />
-<<<<<<< HEAD
-                <SummaryHeader>{headerText}</SummaryHeader>
-              </Flex>
-              <ProtocolName>{protocolName}</ProtocolName>
-              <Flex gridGap={SPACING.spacing8} flexWrap={WRAP}>
-                <SummaryDatum>
-                  {t('shared:utc', {
-                    timestamp: `${t('run')}: ${createdAtTimestamp}`,
-                  })}
-                </SummaryDatum>
-                <SummaryDatum>
-                  {`${t('duration')}: `}
-                  <RunTimer
-                    {...{
-                      runStatus,
-                      startedAt,
-                      stoppedAt,
-                      completedAt,
-                    }}
-                    style={DURATION_TEXT_STYLE}
-                  />
-                </SummaryDatum>
-                <SummaryDatum>
-                  {t('shared:utc', {
-                    timestamp: `${t('start')}: ${startedAtTimestamp}`,
-                  })}
-                </SummaryDatum>
-                <SummaryDatum>
-                  {t('shared:utc', {
-                    timestamp: `${t('end')}: ${completedAtTimestamp}`,
-                  })}
-                </SummaryDatum>
-              </Flex>
-=======
               </SummaryDatum>
-              <SummaryDatum>{`${t(
-                'start'
-              )}: ${startedAtTimestamp}`}</SummaryDatum>
-              <SummaryDatum>{`${t(
-                'end'
-              )}: ${completedAtTimestamp}`}</SummaryDatum>
->>>>>>> 62063ca7
+              <SummaryDatum>
+                {t('shared:utc', {
+                  timestamp: `${t('start')}: ${startedAtTimestamp}`,
+                })}
+              </SummaryDatum>
+              <SummaryDatum>
+                {t('shared:utc', {
+                  timestamp: `${t('end')}: ${completedAtTimestamp}`,
+                })}
+              </SummaryDatum>
             </Flex>
           </Flex>
           <Flex alignSelf={ALIGN_STRETCH} gridGap={SPACING.spacing16}>
