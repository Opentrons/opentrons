import * as React from 'react'
import { useSelector } from 'react-redux'
import { useTranslation } from 'react-i18next'
import { css } from 'styled-components'
import { Link, useHistory } from 'react-router-dom'

import {
  Flex,
  DIRECTION_COLUMN,
  SPACING,
  COLORS,
  Btn,
  Icon,
  DIRECTION_ROW,
  JUSTIFY_SPACE_BETWEEN,
  ALIGN_CENTER,
  ALIGN_FLEX_START,
  JUSTIFY_CENTER,
  ALIGN_FLEX_END,
} from '@opentrons/components'

import { StyledText } from '../../atoms/text'
import { TertiaryButton } from '../../atoms/buttons'
import { getLocalRobot, getRobotApiVersion } from '../../redux/discovery'
import { Navigation } from '../../organisms/OnDeviceDisplay/Navigation'
import { NetworkSettings } from '../../organisms/RobotSettingsDashboard/NetworkSettings'
import { onDeviceDisplayRoutes } from '../../App/OnDeviceDisplayApp'
import { useNetworkConnection } from './hooks'

const SETTING_BUTTON_STYLE = css`
  width: 100%;
  height: 6.875rem;
  margin-bottom: ${SPACING.spacing3};
  background-color: ${COLORS.medGreyEnabled};
  padding: 1.5rem;
  border-radius: 16px;
`

export type RenderContentType =
  | 'robotSystemVersion'
  | 'networkSettings'
  | 'displaySleepSettings'
  | 'displayBrightness'
  | 'displayTextSize'
  | 'deviceReset'
  | null

export function RobotSettingsDashboard(): JSX.Element {
  const { t } = useTranslation('device_settings')
  const localRobot = useSelector(getLocalRobot)
  const robotName = localRobot?.name != null ? localRobot.name : 'no name'
<<<<<<< HEAD
  const networkConnection = useNetworkConnection(robotName)
  const [renderContent, setRenderContent] = React.useState<RenderContentType>(
    null
  )

  const renderSetting = (): JSX.Element | null => {
    switch (renderContent) {
      case 'networkSettings':
        return (
          <NetworkSettings
            networkConnection={networkConnection}
            setRenderContent={setRenderContent}
          />
        )
      default:
        return null
    }
  }

  return (
    <>
      {renderSetting() != null ? (
        renderSetting()
      ) : (
        <Flex
          padding={`${SPACING.spacing6} ${SPACING.spacingXXL} ${SPACING.spacingXXL}`}
          flexDirection={DIRECTION_COLUMN}
          columnGap={SPACING.spacing3}
        >
          <Navigation routes={onDeviceDisplayRoutes} />
          {/* Robot Name */}
          <RobotSettingButton
            settingName={t('robot_name')}
            settingInfo={robotName}
            forwardPath="/robot-settings/rename-robot"
          />
=======
  const robotServerVersion =
    localRobot?.status != null ? getRobotApiVersion(localRobot) : null

  return (
    <Flex
      padding={`${String(SPACING.spacing6)} ${String(
        SPACING.spacingXXL
      )} ${String(SPACING.spacingXXL)}`}
      flexDirection={DIRECTION_COLUMN}
      columnGap={SPACING.spacing3}
    >
      <Navigation routes={onDeviceDisplayRoutes} />
      {/* Robot Name */}
      <RobotSettingButton
        settingName={t('robot_name')}
        settingInfo={robotName}
      />

      {/* Robot System Version */}
      <RobotSettingButton
        settingName={t('robot_system_version')}
        settingInfo={
          robotServerVersion != null
            ? `v${robotServerVersion}`
            : t('robot_settings_advanced_unknown')
        }
      />

      {/* Network Settings */}
      <RobotSettingButton
        settingName={t('network_settings')}
        settingInfo={'Not connected'}
      />

      {/* Display Sleep Settings */}
      <RobotSettingButton settingName={t('display_sleep_settings')} />

      {/* Display Brightness */}
      <RobotSettingButton settingName={t('display_brightness')} />

      {/* Display Text Size */}
      <RobotSettingButton settingName={t('display_text_size')} />

      {/* Device Reset */}
      <RobotSettingButton settingName={t('device_reset')} />
>>>>>>> ebb92414

          {/* Robot System Version */}
          <RobotSettingButton
            settingName={t('robot_system_version')}
            settingInfo={'v7.0.0'}
            renderContent={'robotSystemVersion'}
            setRenderContent={setRenderContent}
          />

          {/* Network Settings */}
          <RobotSettingButton
            settingName={t('network_settings')}
            settingInfo={networkConnection.connectionStatus}
            renderContent={'networkSettings'}
            setRenderContent={setRenderContent}
          />

          {/* Display Sleep Settings */}
          <RobotSettingButton
            settingName={t('display_sleep_settings')}
            renderContent={'displaySleepSettings'}
            setRenderContent={setRenderContent}
          />

          {/* Display Brightness */}
          <RobotSettingButton
            settingName={t('display_brightness')}
            renderContent={'displayBrightness'}
            setRenderContent={setRenderContent}
          />

          {/* Display Text Size */}
          <RobotSettingButton
            settingName={t('display_text_size')}
            renderContent={'displayTextSize'}
            setRenderContent={setRenderContent}
          />

          {/* Device Reset */}
          <RobotSettingButton
            settingName={t('device_reset')}
            renderContent={'deviceReset'}
            setRenderContent={setRenderContent}
          />

          <Flex
            alignSelf={ALIGN_FLEX_END}
            marginTop={SPACING.spacing5}
            width="fit-content"
          >
            <Link to="menu">
              <TertiaryButton>To ODD Menu</TertiaryButton>
            </Link>
          </Flex>
        </Flex>
      )}
    </>
  )
}

interface RobotSettingButtonProps {
  settingName: string
  settingInfo?: string
  renderContent?: RenderContentType
  setRenderContent?: (renderContentType: RenderContentType) => void
  forwardPath?: string
}

function RobotSettingButton({
  settingName,
  settingInfo,
  renderContent,
  setRenderContent,
  forwardPath,
}: RobotSettingButtonProps): JSX.Element {
  const history = useHistory()
  const handleClick = (): void => {
    if (forwardPath != null) {
      history.push(forwardPath)
    } else {
      renderContent != null &&
        setRenderContent != null &&
        setRenderContent(renderContent)
    }
  }
  return (
    <Btn css={SETTING_BUTTON_STYLE} onClick={handleClick}>
      <Flex
        flexDirection={DIRECTION_ROW}
        gridGap={SPACING.spacing5}
        justifyContent={JUSTIFY_SPACE_BETWEEN}
        alignItems={ALIGN_CENTER}
      >
        <Flex flexDirection={DIRECTION_ROW} gridGap={SPACING.spacing5}>
          <Icon name="wifi" size="3rem" />
          <Flex
            flexDirection={DIRECTION_COLUMN}
            gridGap={SPACING.spacing1}
            alignItems={ALIGN_FLEX_START}
            justifyContent={JUSTIFY_CENTER}
          >
            <StyledText
              fontSize="1.5rem"
              lineHeight="1.875rem"
              fontWeight="700"
            >
              {settingName}
            </StyledText>
            {settingInfo != null ? (
              <StyledText
                color={COLORS.darkGreyEnabled}
                fontSize="1.375rem"
                lineHeight="1.875rem"
                fontWeight="400"
              >
                {settingInfo}
              </StyledText>
            ) : null}
          </Flex>
        </Flex>
        <Icon name="chevron-right" size="3rem" />
      </Flex>
    </Btn>
  )
}<|MERGE_RESOLUTION|>--- conflicted
+++ resolved
@@ -49,7 +49,6 @@
   const { t } = useTranslation('device_settings')
   const localRobot = useSelector(getLocalRobot)
   const robotName = localRobot?.name != null ? localRobot.name : 'no name'
-<<<<<<< HEAD
   const networkConnection = useNetworkConnection(robotName)
   const [renderContent, setRenderContent] = React.useState<RenderContentType>(
     null
@@ -68,6 +67,8 @@
         return null
     }
   }
+  const robotServerVersion =
+    localRobot?.status != null ? getRobotApiVersion(localRobot) : null
 
   return (
     <>
@@ -86,58 +87,15 @@
             settingInfo={robotName}
             forwardPath="/robot-settings/rename-robot"
           />
-=======
-  const robotServerVersion =
-    localRobot?.status != null ? getRobotApiVersion(localRobot) : null
-
-  return (
-    <Flex
-      padding={`${String(SPACING.spacing6)} ${String(
-        SPACING.spacingXXL
-      )} ${String(SPACING.spacingXXL)}`}
-      flexDirection={DIRECTION_COLUMN}
-      columnGap={SPACING.spacing3}
-    >
-      <Navigation routes={onDeviceDisplayRoutes} />
-      {/* Robot Name */}
-      <RobotSettingButton
-        settingName={t('robot_name')}
-        settingInfo={robotName}
-      />
-
-      {/* Robot System Version */}
-      <RobotSettingButton
-        settingName={t('robot_system_version')}
-        settingInfo={
-          robotServerVersion != null
-            ? `v${robotServerVersion}`
-            : t('robot_settings_advanced_unknown')
-        }
-      />
-
-      {/* Network Settings */}
-      <RobotSettingButton
-        settingName={t('network_settings')}
-        settingInfo={'Not connected'}
-      />
-
-      {/* Display Sleep Settings */}
-      <RobotSettingButton settingName={t('display_sleep_settings')} />
-
-      {/* Display Brightness */}
-      <RobotSettingButton settingName={t('display_brightness')} />
-
-      {/* Display Text Size */}
-      <RobotSettingButton settingName={t('display_text_size')} />
-
-      {/* Device Reset */}
-      <RobotSettingButton settingName={t('device_reset')} />
->>>>>>> ebb92414
 
           {/* Robot System Version */}
           <RobotSettingButton
             settingName={t('robot_system_version')}
-            settingInfo={'v7.0.0'}
+            settingInfo={
+              robotServerVersion != null
+                ? `v${robotServerVersion}`
+                : t('robot_settings_advanced_unknown')
+            }
             renderContent={'robotSystemVersion'}
             setRenderContent={setRenderContent}
           />
