import * as React from 'react'
import { MemoryRouter } from 'react-router-dom'

import { renderWithProviders } from '@opentrons/components'
import { i18n } from '../../../i18n'
import * as RobotApi from '../../../redux/robot-api'
import * as Fixtures from '../../../redux/networking/__fixtures__'
import { useWifiList } from '../../../resources/networking/hooks'
import * as Networking from '../../../redux/networking'
import { ConnectViaWifi } from '../ConnectViaWifi'

jest.mock('../../../redux/discovery')
jest.mock('../../../resources/networking/hooks')
jest.mock('../../../redux/networking/selectors')
jest.mock('../../../redux/robot-api/selectors')

const mockWifiList = [
  { ...Fixtures.mockWifiNetwork, ssid: 'foo', active: true },
  { ...Fixtures.mockWifiNetwork, ssid: 'bar' },
  {
    ...Fixtures.mockWifiNetwork,
    ssid: 'baz',
  },
]

const initialMockWifi = {
  ipAddress: '127.0.0.100',
  subnetMask: '255.255.255.230',
  macAddress: 'WI:FI:00:00:00:00',
  type: Networking.INTERFACE_WIFI,
}

const mockGetRequestById = RobotApi.getRequestById as jest.MockedFunction<
  typeof RobotApi.getRequestById
>
const mockUseWifiList = useWifiList as jest.MockedFunction<typeof useWifiList>
const mockGetNetworkInterfaces = Networking.getNetworkInterfaces as jest.MockedFunction<
  typeof Networking.getNetworkInterfaces
>

// ToDo (kj:05/16/2023) this test will be updated later
// since this test requires to update the entire wifi setup flow

const render = () => {
  return renderWithProviders(
    <MemoryRouter>
      <ConnectViaWifi />
    </MemoryRouter>,
    {
      i18nInstance: i18n,
    }
  )
}

describe('ConnectViaWifi', () => {
  beforeEach(() => {
    mockGetRequestById.mockReturnValue(null)
  })

  afterEach(() => {
    jest.clearAllMocks()
  })

  it('should render step meter 2/5 (width:40%)', () => {
    const [{ getByTestId }] = render()
    getByTestId('StepMeter_StepMeterContainer')
    const bar = getByTestId('StepMeter_StepMeterBar')
    expect(bar).toHaveStyle('width: 40%')
  })

  it('should render Searching for networks', () => {
    const [{ getByText }] = render()
    getByText('Searching for networks...')
  })

  it('should render DisplayWifiList', () => {
    mockUseWifiList.mockReturnValue(mockWifiList)
    const [{ getByText }] = render()
    getByText('foo')
    getByText('bar')
    getByText('baz')
  })

  it('should render SelectAuthenticationType', () => {
    mockUseWifiList.mockReturnValue(mockWifiList)
    mockGetNetworkInterfaces.mockReturnValue({
      wifi: initialMockWifi,
      ethernet: null,
    })
    const [{ getByRole, getByText }] = render()
    getByRole('button', { name: 'foo' }).click()
    getByText('WPA2 Personal')
  })

  it('should render SetWifiCred', () => {
    mockUseWifiList.mockReturnValue(mockWifiList)
    mockGetNetworkInterfaces.mockReturnValue({
      wifi: initialMockWifi,
      ethernet: null,
    })
    const [{ getByRole, getByText }] = render()
    getByRole('button', { name: 'foo' }).click()
    getByText('Continue').click()
    getByText('Enter password')
  })

  it('should render ConnectingNetwork', () => {
    mockUseWifiList.mockReturnValue(mockWifiList)
    mockGetNetworkInterfaces.mockReturnValue({
      wifi: initialMockWifi,
      ethernet: null,
    })
    mockGetRequestById.mockReturnValue({
      status: RobotApi.PENDING,
    })
    const [{ getByRole, getByText }] = render()
    getByRole('button', { name: 'foo' }).click()
    getByText('Continue').click()
    getByText('Connect').click()
  })

  it('should render WifiConnectionDetails', () => {
    mockUseWifiList.mockReturnValue(mockWifiList)
    mockGetNetworkInterfaces.mockReturnValue({
      wifi: initialMockWifi,
      ethernet: null,
    })
    mockGetRequestById.mockReturnValue({
      status: RobotApi.SUCCESS,
      response: {} as any,
    })
    const [{ getByRole, getByText }] = render()
    getByRole('button', { name: 'foo' }).click()
    getByText('Continue').click()
    getByText('Connect').click()
    // getByText('Connected')
  })

  it('should render FailedToConnect', () => {
    mockUseWifiList.mockReturnValue(mockWifiList)
    mockGetNetworkInterfaces.mockReturnValue({
      wifi: initialMockWifi,
      ethernet: null,
    })
    mockGetRequestById.mockReturnValue({
      status: RobotApi.FAILURE,
      response: {} as any,
      error: { message: 'mock error' },
    })
    const [{ getByRole, getByText }] = render()
<<<<<<< HEAD
    fireEvent.click(getByRole('button', { name: 'foo' }))
    fireEvent.click(getByText('Continue'))
    fireEvent.click(getByRole('button', { name: 'Connect' }))
    getByText('Oops! Incorrect password for foo')
=======
    getByRole('button', { name: 'foo' }).click()
    getByText('Continue').click()
    getByText('Connect').click()
    // getByText('Oops! Incorrect password for foo.')
>>>>>>> fcee05ff
  })
})<|MERGE_RESOLUTION|>--- conflicted
+++ resolved
@@ -148,16 +148,9 @@
       error: { message: 'mock error' },
     })
     const [{ getByRole, getByText }] = render()
-<<<<<<< HEAD
-    fireEvent.click(getByRole('button', { name: 'foo' }))
-    fireEvent.click(getByText('Continue'))
-    fireEvent.click(getByRole('button', { name: 'Connect' }))
-    getByText('Oops! Incorrect password for foo')
-=======
     getByRole('button', { name: 'foo' }).click()
     getByText('Continue').click()
     getByText('Connect').click()
-    // getByText('Oops! Incorrect password for foo.')
->>>>>>> fcee05ff
+    getByText('Oops! Incorrect password for foo.')
   })
 })