import * as React from 'react'
import { useSelector } from 'react-redux'
import { useTranslation } from 'react-i18next'
import { useHistory, useParams } from 'react-router-dom'
import first from 'lodash/first'
import { css } from 'styled-components'

import { RUN_STATUS_IDLE, RUN_STATUS_STOPPED } from '@opentrons/api-client'
import {
  ALIGN_CENTER,
  BORDERS,
  Btn,
  COLORS,
  DIRECTION_COLUMN,
  Flex,
  Icon,
  JUSTIFY_END,
  JUSTIFY_SPACE_BETWEEN,
  POSITION_STICKY,
  SPACING,
  TEXT_ALIGN_RIGHT,
  truncateString,
  TYPOGRAPHY,
  useConditionalConfirm,
} from '@opentrons/components'
import {
  useProtocolQuery,
  useRunQuery,
  useInstrumentsQuery,
  useDoorQuery,
} from '@opentrons/react-api-client'
import {
  getDeckDefFromRobotType,
  getModuleDisplayName,
  getFixtureDisplayName,
} from '@opentrons/shared-data'

import { StyledText } from '../../../atoms/text'
import {
  ProtocolSetupTitleSkeleton,
  ProtocolSetupStepSkeleton,
} from '../../../organisms/OnDeviceDisplay/ProtocolSetup'
import {
  useAttachedModules,
  useLPCDisabledReason,
  useModuleCalibrationStatus,
  useRobotType,
} from '../../../organisms/Devices/hooks'
import {
  useRequiredProtocolHardwareFromAnalysis,
  useMissingProtocolHardwareFromAnalysis,
} from '../../Protocols/hooks'
import { useMostRecentCompletedAnalysis } from '../../../organisms/LabwarePositionCheck/useMostRecentCompletedAnalysis'
import { getProtocolModulesInfo } from '../../../organisms/Devices/ProtocolRun/utils/getProtocolModulesInfo'
import { ProtocolSetupLabware } from '../../../organisms/ProtocolSetupLabware'
import { ProtocolSetupModulesAndDeck } from '../../../organisms/ProtocolSetupModulesAndDeck'
import { ProtocolSetupLiquids } from '../../../organisms/ProtocolSetupLiquids'
import { ProtocolSetupInstruments } from '../../../organisms/ProtocolSetupInstruments'
import { ProtocolSetupDeckConfiguration } from '../../../organisms/ProtocolSetupDeckConfiguration'
import { useLaunchLPC } from '../../../organisms/LabwarePositionCheck/useLaunchLPC'
import { getUnmatchedModulesForProtocol } from '../../../organisms/ProtocolSetupModulesAndDeck/utils'
import { ConfirmCancelRunModal } from '../../../organisms/OnDeviceDisplay/RunningProtocol'
import {
  getIncompleteInstrumentCount,
  getProtocolUsesGripper,
} from '../../../organisms/ProtocolSetupInstruments/utils'
import {
  useRunControls,
  useRunStatus,
} from '../../../organisms/RunTimeControl/hooks'
import { useToaster } from '../../../organisms/ToasterOven'
import { useIsHeaterShakerInProtocol } from '../../../organisms/ModuleCard/hooks'
import { getLabwareSetupItemGroups } from '../../Protocols/utils'
import { getLocalRobot } from '../../../redux/discovery'
import {
  useTrackEvent,
  ANALYTICS_PROTOCOL_PROCEED_TO_RUN,
} from '../../../redux/analytics'
import { getIsHeaterShakerAttached } from '../../../redux/config'
import { ConfirmAttachedModal } from './ConfirmAttachedModal'
import { getLatestCurrentOffsets } from '../../../organisms/Devices/ProtocolRun/SetupLabwarePositionCheck/utils'
import { CloseButton, PlayButton } from './Buttons'

import type { Cutout, FixtureLoadName } from '@opentrons/shared-data'
import type { OnDeviceRouteParams } from '../../../App/types'
import type { ProtocolHardware, ProtocolFixture } from '../../Protocols/hooks'
import type { ProtocolModuleInfo } from '../../../organisms/Devices/ProtocolRun/utils/getProtocolModulesInfo'

const FETCH_DURATION_MS = 5000
interface ProtocolSetupStepProps {
  onClickSetupStep: () => void
  status: 'ready' | 'not ready' | 'general'
  title: string
  // first line of detail text
  detail?: string | null
  // second line of detail text
  subDetail?: string | null
  // disallow click handler, disabled styling
  disabled?: boolean
  // display the reason the setup step is disabled
  disabledReason?: string | null
}

export function ProtocolSetupStep({
  onClickSetupStep,
  status,
  title,
  detail,
  subDetail,
  disabled = false,
  disabledReason,
}: ProtocolSetupStepProps): JSX.Element {
  const backgroundColorByStepStatus = {
    ready: COLORS.green3,
    'not ready': COLORS.yellow3,
    general: COLORS.light1,
  }
  const { makeSnackbar } = useToaster()

  const makeDisabledReasonSnackbar = (): void => {
    if (disabledReason != null) {
      makeSnackbar(disabledReason)
    }
  }

  let backgroundColor: string
  if (!disabled) {
    switch (status) {
      case 'general':
        backgroundColor = COLORS.darkBlack40
        break
      case 'ready':
        backgroundColor = COLORS.green3Pressed
        break
      default:
        backgroundColor = COLORS.yellow3Pressed
    }
  } else backgroundColor = ''

  const PUSHED_STATE_STYLE = css`
    &:active {
      background-color: ${backgroundColor};
    }
  `

  return (
    <Btn
      onClick={() =>
        !disabled ? onClickSetupStep() : makeDisabledReasonSnackbar()
      }
      width="100%"
    >
      <Flex
        alignItems={ALIGN_CENTER}
        backgroundColor={
          disabled ? COLORS.light1 : backgroundColorByStepStatus[status]
        }
        borderRadius={BORDERS.borderRadiusSize4}
        gridGap={SPACING.spacing16}
        padding={`${SPACING.spacing20} ${SPACING.spacing24}`}
        css={PUSHED_STATE_STYLE}
      >
        {status !== 'general' && !disabled ? (
          <Icon
            color={status === 'ready' ? COLORS.green2 : COLORS.yellow2}
            size="2rem"
            name={status === 'ready' ? 'ot-check' : 'ot-alert'}
          />
        ) : null}
        <StyledText
          as="h4"
          fontWeight={TYPOGRAPHY.fontWeightSemiBold}
          color={disabled ? COLORS.darkBlack60 : COLORS.darkBlack100}
        >
          {title}
        </StyledText>
        <Flex flex="1" justifyContent={JUSTIFY_END}>
          <StyledText
            as="p"
            textAlign={TEXT_ALIGN_RIGHT}
            color={disabled ? COLORS.darkBlack60 : COLORS.darkBlack100}
          >
            {detail}
            {subDetail != null && detail != null ? <br /> : null}
            {subDetail}
          </StyledText>
        </Flex>
        {disabled ? null : (
          <Icon
            marginLeft={SPACING.spacing8}
            name="more"
            size="3rem"
            // Required to prevent inconsistent component height.
            style={{ backgroundColor: disabled ? 'transparent' : 'initial' }}
          />
        )}
      </Flex>
    </Btn>
  )
}

interface PrepareToRunProps {
  runId: string
  setSetupScreen: React.Dispatch<React.SetStateAction<SetupScreens>>
  confirmAttachment: () => void
  play: () => void
  setupScreen: SetupScreens
}

function PrepareToRun({
  runId,
  setSetupScreen,
  confirmAttachment,
  play,
  setupScreen,
}: PrepareToRunProps): JSX.Element {
  const { t, i18n } = useTranslation(['protocol_setup', 'shared'])
  const history = useHistory()
  const { makeSnackbar } = useToaster()
  const localRobot = useSelector(getLocalRobot)
  const robotName = localRobot?.name != null ? localRobot.name : 'no name'

  // Watch for scrolling to toggle dropshadow
  const scrollRef = React.useRef<HTMLDivElement>(null)
  const [isScrolled, setIsScrolled] = React.useState<boolean>(false)
  const observer = new IntersectionObserver(([entry]) => {
    setIsScrolled(!entry.isIntersecting)
  })
  if (scrollRef.current != null) {
    observer.observe(scrollRef.current)
  }

  const { data: runRecord } = useRunQuery(runId, { staleTime: Infinity })
  const protocolId = runRecord?.data?.protocolId ?? null
  const { data: protocolRecord } = useProtocolQuery(protocolId, {
    staleTime: Infinity,
  })

  const { data: attachedInstruments } = useInstrumentsQuery()
  const protocolName =
    protocolRecord?.data.metadata.protocolName ??
    protocolRecord?.data.files[0].name ??
    ''
  const mostRecentAnalysis = useMostRecentCompletedAnalysis(runId)

  const robotType = useRobotType(robotName)
  const { launchLPC, LPCWizard } = useLaunchLPC(runId, robotType, protocolName)

  const onConfirmCancelClose = (): void => {
    setShowConfirmCancelModal(false)
    history.goBack()
  }

  const protocolHasModules =
    mostRecentAnalysis?.modules != null &&
    mostRecentAnalysis?.modules.length > 0
  const attachedModules =
    useAttachedModules({
      refetchInterval: FETCH_DURATION_MS,
    }) ?? []

  const { requiredProtocolHardware } = useRequiredProtocolHardwareFromAnalysis(
    mostRecentAnalysis
  )

  const requiredFixtures = requiredProtocolHardware.filter(
    (hardware): hardware is ProtocolFixture => {
      return hardware.hardwareType === 'fixture'
    }
  )

  const protocolHasFixtures = requiredFixtures.length > 0

  const runStatus = useRunStatus(runId)
  const isHeaterShakerInProtocol = useIsHeaterShakerInProtocol()

  const deckDef = getDeckDefFromRobotType(robotType)

  const protocolModulesInfo =
    mostRecentAnalysis != null
      ? getProtocolModulesInfo(mostRecentAnalysis, deckDef)
      : []

  const { missingModuleIds } = getUnmatchedModulesForProtocol(
    attachedModules,
    protocolModulesInfo
  )
  const incompleteInstrumentCount: number | null =
    mostRecentAnalysis != null && attachedInstruments != null
      ? getIncompleteInstrumentCount(mostRecentAnalysis, attachedInstruments)
      : null

  const isMissingModules = missingModuleIds.length > 0
  const lpcDisabledReason = useLPCDisabledReason({
    runId,
    hasMissingModulesForOdd: isMissingModules,
    hasMissingCalForOdd:
      incompleteInstrumentCount != null && incompleteInstrumentCount > 0,
  })
  const moduleCalibrationStatus = useModuleCalibrationStatus(robotName, runId)

  const [
    showConfirmCancelModal,
    setShowConfirmCancelModal,
  ] = React.useState<boolean>(false)

  // True if any server request is still pending.
  const isLoading =
    mostRecentAnalysis == null ||
    attachedInstruments == null ||
    (protocolHasModules && attachedModules == null)

  const speccedInstrumentCount =
    mostRecentAnalysis !== null
      ? mostRecentAnalysis.pipettes.length +
        (getProtocolUsesGripper(mostRecentAnalysis) ? 1 : 0)
      : 0

  const missingProtocolHardware = useMissingProtocolHardwareFromAnalysis(
    mostRecentAnalysis
  )

  const isLocationConflict = missingProtocolHardware.conflictedSlots.length > 0

  const missingPipettes = missingProtocolHardware.missingProtocolHardware.filter(
    hardware => hardware.hardwareType === 'pipette'
  )

  const missingGripper = missingProtocolHardware.missingProtocolHardware.filter(
    hardware => hardware.hardwareType === 'gripper'
  )

  const missingModules = missingProtocolHardware.missingProtocolHardware.filter(
    hardware => hardware.hardwareType === 'module'
  )
  const missingFixtures = missingProtocolHardware.missingProtocolHardware.filter(
    (hardware): hardware is ProtocolFixture =>
      hardware.hardwareType === 'fixture'
  )

  let instrumentsDetail
  if (missingPipettes.length > 0 && missingGripper.length > 0) {
    instrumentsDetail = t('missing_instruments', {
      count: missingPipettes.length + missingGripper.length,
    })
  } else if (missingPipettes.length > 0) {
    instrumentsDetail = t('missing_pipettes', { count: missingPipettes.length })
  } else if (missingGripper.length > 0) {
    instrumentsDetail = t('missing_gripper')
  } else if (incompleteInstrumentCount === 0) {
    instrumentsDetail = t('instruments_connected', {
      count: speccedInstrumentCount,
    })
  } else if (
    incompleteInstrumentCount != null &&
    incompleteInstrumentCount > 0
  ) {
    instrumentsDetail = t('instrument_calibrations_missing', {
      count: incompleteInstrumentCount,
    })
  } else {
    instrumentsDetail = null
  }

  const instrumentsStatus =
    incompleteInstrumentCount === 0 ? 'ready' : 'not ready'

  const areModulesReady = !isMissingModules && moduleCalibrationStatus.complete

  const isMissingFixtures = missingFixtures.length > 0

  const areFixturesReady = !isMissingFixtures

  const modulesStatus =
    areModulesReady && areFixturesReady && !isLocationConflict
      ? 'ready'
      : 'not ready'

  const isReadyToRun =
    incompleteInstrumentCount === 0 && areModulesReady && areFixturesReady

  const onPlay = (): void => {
    if (isDoorOpen) {
      makeSnackbar(t('shared:close_robot_door'))
    } else {
      if (
        isHeaterShakerInProtocol &&
        isReadyToRun &&
        (runStatus === RUN_STATUS_IDLE || runStatus === RUN_STATUS_STOPPED)
      ) {
        confirmAttachment()
      } else {
        if (isReadyToRun) {
          play()
        } else {
          makeSnackbar(
            i18n.format(t('complete_setup_before_proceeding'), 'capitalize')
          )
        }
      }
    }
  }

  // get display name of first missing module
  const firstMissingModuleId = first(missingModuleIds)
  const firstMissingModuleModel = mostRecentAnalysis?.modules.find(
    module => module.id === firstMissingModuleId
  )?.model
  const firstMissingModuleDisplayName: string =
    firstMissingModuleModel != null
      ? getModuleDisplayName(firstMissingModuleModel)
      : ''

  const getConnectedHardwareText = (
    protocolModulesInfo: ProtocolModuleInfo[],
    requiredFixtures: ProtocolHardware[]
  ): {
    detail: string
    subdetail?: string
  } => {
    if (protocolModulesInfo.length === 0 && requiredFixtures.length === 0) {
      return { detail: t('no_modules_used_in_this_protocol') }
    } else if (
      protocolModulesInfo.length > 0 &&
      requiredFixtures.length === 0
    ) {
      // protocol only uses modules
      return {
        detail: t('modules_connected', {
          count: protocolModulesInfo.length,
        }),
      }
    } else if (
      protocolModulesInfo.length === 0 &&
      requiredFixtures.length > 0
    ) {
      // protocol only uses fixtures
      return {
        detail: t('fixtures_connected', {
          count: requiredFixtures.length,
        }),
      }
    } else {
      // protocol uses fixtures and modules
      return {
        detail: t('fixtures_connected', {
          count: requiredFixtures.length,
        }),
        subdetail: t('modules_connected', {
          count: protocolModulesInfo.length,
        }),
      }
    }
  }

  const missingModulesText =
    missingModuleIds.length === 1
      ? `${t('missing')} ${firstMissingModuleDisplayName}`
      : t('multiple_modules_missing', { count: missingModuleIds.length })

  const missingFixturesText =
    missingFixtures.length === 1
      ? `${t('missing')} ${getFixtureDisplayName(
          missingFixtures[0].fixtureName
        )}`
      : t('multiple_fixtures_missing', { count: missingFixtures.length })

  const missingMultipleHardwareTypes =
    [missingModules, missingFixtures].filter(
      missingHardwareArr => missingHardwareArr.length > 0
    ).length > 1

  let modulesDetail: string
  let modulesSubDetail: string | null = null
  if (isLocationConflict) {
    modulesDetail = t('location_conflict')
  } else if (missingMultipleHardwareTypes) {
    modulesDetail = t('hardware_missing')
  } else if (missingFixtures.length > 0) {
    modulesDetail = missingFixturesText
  } else if (isMissingModules) {
    modulesDetail = missingModulesText
  } else if (!moduleCalibrationStatus.complete) {
    modulesDetail = t('calibration_required')
  } else {
    // modules and deck are ready
    const hardwareDetail = getConnectedHardwareText(
      protocolModulesInfo,
      requiredFixtures
    )
    modulesDetail = hardwareDetail.detail
    modulesSubDetail = hardwareDetail?.subdetail ?? null
  }

  // Labware information
  const { offDeckItems, onDeckItems } = getLabwareSetupItemGroups(
    mostRecentAnalysis?.commands ?? []
  )
  const onDeckLabwareCount = onDeckItems.length
  const additionalLabwareCount = offDeckItems.length

  const labwareDetail =
    onDeckLabwareCount > 0
      ? t('on-deck_labware', { count: onDeckLabwareCount })
      : null
  const labwareSubDetail =
    additionalLabwareCount > 0
      ? t('additional_labware', { count: additionalLabwareCount })
      : null

  const latestCurrentOffsets = getLatestCurrentOffsets(
    runRecord?.data?.labwareOffsets ?? []
  )

  // Liquids information
  const liquidsInProtocol = mostRecentAnalysis?.liquids ?? []

  const { data: doorStatus } = useDoorQuery({
    refetchInterval: FETCH_DURATION_MS,
  })
  const isDoorOpen =
    doorStatus?.data.status === 'open' &&
    doorStatus?.data.doorRequiredClosedForProtocol

  return (
    <>
      {/* Empty box to detect scrolling */}
      <Flex ref={scrollRef} />
      {/* Protocol Setup Header */}
      <Flex
        boxShadow={isScrolled ? BORDERS.shadowBig : undefined}
        flexDirection={DIRECTION_COLUMN}
        gridGap={SPACING.spacing24}
        padding={`${SPACING.spacing32} ${SPACING.spacing40} ${SPACING.spacing40}`}
        position={POSITION_STICKY}
        top={0}
        backgroundColor={COLORS.white}
        overflowY="auto"
        marginX={`-${SPACING.spacing32}`}
      >
        <Flex justifyContent={JUSTIFY_SPACE_BETWEEN}>
          <Flex
            flexDirection={DIRECTION_COLUMN}
            gridGap={SPACING.spacing2}
            maxWidth="43rem"
          >
            {!isLoading ? (
              <>
                <StyledText as="h4" fontWeight={TYPOGRAPHY.fontWeightBold}>
                  {t('prepare_to_run')}
                </StyledText>
                <StyledText
                  as="h4"
                  color={COLORS.darkGreyEnabled}
                  fontWeight={TYPOGRAPHY.fontWeightSemiBold}
                  overflowWrap="anywhere"
                >
                  {truncateString(protocolName, 100)}
                </StyledText>
              </>
            ) : (
              <ProtocolSetupTitleSkeleton />
            )}
          </Flex>
          <Flex gridGap={SPACING.spacing16}>
            <CloseButton
              onClose={
                !isLoading
                  ? () => setShowConfirmCancelModal(true)
                  : onConfirmCancelClose
              }
            />
            <PlayButton
              disabled={isLoading}
              onPlay={!isLoading ? onPlay : undefined}
              ready={!isLoading ? isReadyToRun : false}
              isDoorOpen={isDoorOpen}
            />
          </Flex>
        </Flex>
      </Flex>
      <Flex
        alignItems={ALIGN_CENTER}
        flexDirection={DIRECTION_COLUMN}
        gridGap={SPACING.spacing8}
        paddingX={SPACING.spacing8}
      >
        {!isLoading ? (
          <>
            <ProtocolSetupStep
              onClickSetupStep={() => setSetupScreen('instruments')}
              title={t('instruments')}
              detail={instrumentsDetail}
              status={instrumentsStatus}
              disabled={speccedInstrumentCount === 0}
            />
            <ProtocolSetupStep
              onClickSetupStep={() => setSetupScreen('modules')}
<<<<<<< HEAD
              title={enableDeckConfig ? t('modules_and_deck') : t('modules')}
              detail={modulesDetail}
              subDetail={modulesSubDetail}
=======
              title={t('modules_and_deck')}
              detail={modulesDetail()}
>>>>>>> b242919f
              status={modulesStatus}
              disabled={
                protocolModulesInfo.length === 0 && !protocolHasFixtures
              }
            />
            <ProtocolSetupStep
              onClickSetupStep={() => {
                launchLPC()
              }}
              title={t('labware_position_check')}
              detail={t(
                lpcDisabledReason != null
                  ? 'currently_unavailable'
                  : 'recommended'
              )}
              subDetail={
                latestCurrentOffsets.length > 0
                  ? t('offsets_applied', { count: latestCurrentOffsets.length })
                  : null
              }
              status="general"
              disabled={lpcDisabledReason != null}
              disabledReason={lpcDisabledReason}
            />
            <ProtocolSetupStep
              onClickSetupStep={() => setSetupScreen('labware')}
              title={t('labware')}
              detail={labwareDetail}
              subDetail={labwareSubDetail}
              status="general"
              disabled={labwareDetail == null}
            />
            <ProtocolSetupStep
              onClickSetupStep={() => setSetupScreen('liquids')}
              title={t('liquids')}
              status="general"
              detail={
                liquidsInProtocol.length > 0
                  ? t('initial_liquids_num', {
                      count: liquidsInProtocol.length,
                    })
                  : t('liquids_not_in_setup')
              }
              disabled={liquidsInProtocol.length === 0}
            />
          </>
        ) : (
          <ProtocolSetupStepSkeleton />
        )}
      </Flex>
      {LPCWizard}
      {showConfirmCancelModal ? (
        <ConfirmCancelRunModal
          runId={runId}
          setShowConfirmCancelRunModal={setShowConfirmCancelModal}
          isActiveRun={false}
          protocolId={protocolId}
        />
      ) : null}
    </>
  )
}

export type SetupScreens =
  | 'prepare to run'
  | 'instruments'
  | 'modules'
  | 'labware'
  | 'liquids'
  | 'deck configuration'

export function ProtocolSetup(): JSX.Element {
  const { runId } = useParams<OnDeviceRouteParams>()
  const trackEvent = useTrackEvent()
  const { play } = useRunControls(runId)
  const handleProceedToRunClick = (): void => {
    trackEvent({ name: ANALYTICS_PROTOCOL_PROCEED_TO_RUN, properties: {} })
    play()
  }
  const configBypassHeaterShakerAttachmentConfirmation = useSelector(
    getIsHeaterShakerAttached
  )
  const {
    confirm: confirmAttachment,
    showConfirmation: showConfirmationModal,
    cancel: cancelExit,
  } = useConditionalConfirm(
    handleProceedToRunClick,
    !configBypassHeaterShakerAttachmentConfirmation
  )
  const [fixtureLocation, setFixtureLocation] = React.useState<Cutout>(
    '' as Cutout
  )
  const [providedFixtureOptions, setProvidedFixtureOptions] = React.useState<
    FixtureLoadName[]
  >([])

  // orchestrate setup subpages/components
  const [setupScreen, setSetupScreen] = React.useState<SetupScreens>(
    'prepare to run'
  )
  const setupComponentByScreen = {
    'prepare to run': (
      <PrepareToRun
        runId={runId}
        setSetupScreen={setSetupScreen}
        confirmAttachment={confirmAttachment}
        play={play}
        setupScreen={setupScreen}
      />
    ),
    instruments: (
      <ProtocolSetupInstruments runId={runId} setSetupScreen={setSetupScreen} />
    ),
    modules: (
      <ProtocolSetupModulesAndDeck
        runId={runId}
        setSetupScreen={setSetupScreen}
        setFixtureLocation={setFixtureLocation}
        setProvidedFixtureOptions={setProvidedFixtureOptions}
      />
    ),
    labware: (
      <ProtocolSetupLabware runId={runId} setSetupScreen={setSetupScreen} />
    ),
    liquids: (
      <ProtocolSetupLiquids runId={runId} setSetupScreen={setSetupScreen} />
    ),
    'deck configuration': (
      <ProtocolSetupDeckConfiguration
        fixtureLocation={fixtureLocation}
        runId={runId}
        setSetupScreen={setSetupScreen}
        providedFixtureOptions={providedFixtureOptions}
      />
    ),
  }

  return (
    <>
      {showConfirmationModal ? (
        <ConfirmAttachedModal
          onCloseClick={cancelExit}
          isProceedToRunModal={true}
          onConfirmClick={handleProceedToRunClick}
        />
      ) : null}
      <Flex
        flexDirection={DIRECTION_COLUMN}
        padding={
          setupScreen === 'prepare to run'
            ? `0 ${SPACING.spacing32} ${SPACING.spacing40}`
            : `${SPACING.spacing32} ${SPACING.spacing40}`
        }
      >
        {setupComponentByScreen[setupScreen]}
      </Flex>
    </>
  )
}<|MERGE_RESOLUTION|>--- conflicted
+++ resolved
@@ -596,14 +596,9 @@
             />
             <ProtocolSetupStep
               onClickSetupStep={() => setSetupScreen('modules')}
-<<<<<<< HEAD
               title={enableDeckConfig ? t('modules_and_deck') : t('modules')}
               detail={modulesDetail}
               subDetail={modulesSubDetail}
-=======
-              title={t('modules_and_deck')}
-              detail={modulesDetail()}
->>>>>>> b242919f
               status={modulesStatus}
               disabled={
                 protocolModulesInfo.length === 0 && !protocolHasFixtures
