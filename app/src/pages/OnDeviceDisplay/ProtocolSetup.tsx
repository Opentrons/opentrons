import * as React from 'react'
import { useTranslation } from 'react-i18next'
import { useHistory, useParams } from 'react-router-dom'
import first from 'lodash/first'

import {
  Btn,
  Flex,
  Icon,
  ALIGN_CENTER,
  COLORS,
  DIRECTION_COLUMN,
  DISPLAY_FLEX,
  JUSTIFY_CENTER,
  JUSTIFY_END,
  JUSTIFY_SPACE_BETWEEN,
  TEXT_ALIGN_RIGHT,
  TYPOGRAPHY,
  BORDERS,
  SPACING,
} from '@opentrons/components'
import {
  useProtocolQuery,
  useRunQuery,
  useAllPipetteOffsetCalibrationsQuery,
  // useInstrumentsQuery,
} from '@opentrons/react-api-client'
import {
  getDeckDefFromRobotType,
  getModuleDisplayName,
} from '@opentrons/shared-data'

import { StyledText } from '../../atoms/text'
import { Skeleton } from '../../atoms/Skeleton'
import {
  useAttachedModules,
  useRunCreatedAtTimestamp,
} from '../../organisms/Devices/hooks'
import { useMostRecentCompletedAnalysis } from '../../organisms/LabwarePositionCheck/useMostRecentCompletedAnalysis'
import { getProtocolModulesInfo } from '../../organisms/Devices/ProtocolRun/utils/getProtocolModulesInfo'
import { ProtocolSetupLabware } from '../../organisms/ProtocolSetupLabware'
import { ProtocolSetupModules } from '../../organisms/ProtocolSetupModules'
import { ProtocolSetupLiquids } from '../../organisms/ProtocolSetupLiquids'
import { ProtocolSetupInstruments } from '../../organisms/ProtocolSetupInstruments'
import { ProtocolSetupLabwarePositionCheck } from '../../organisms/ProtocolSetupLabwarePositionCheck'
import { getUnmatchedModulesForProtocol } from '../../organisms/ProtocolSetupModules/utils'
import { ConfirmCancelRunModal } from '../../organisms/OnDeviceDisplay/RunningProtocol'
import {
  // getAreInstrumentsReady,
  getProtocolUsesGripper,
} from '../../organisms/ProtocolSetupInstruments/utils'
import {
  useRunControls,
  useRunStatus,
} from '../../organisms/RunTimeControl/hooks'
import { getLabwareSetupItemGroups } from '../../pages/Protocols/utils'
import { ROBOT_MODEL_OT3 } from '../../redux/discovery'

import type { OnDeviceRouteParams } from '../../App/types'
import { useLaunchLPC } from '../../organisms/LabwarePositionCheck/useLaunchLPC'

interface ProtocolSetupStepProps {
  onClickSetupStep: () => void
  status: 'ready' | 'not ready' | 'general'
  title: string
  // first line of detail text
  detail?: string | null
  // second line of detail text
  subDetail?: string | null
}

function ProtocolSetupStep({
  onClickSetupStep,
  status,
  title,
  detail,
  subDetail,
}: ProtocolSetupStepProps): JSX.Element {
  const backgroundColorByStepStatus = {
    ready: `${COLORS.successEnabled}${COLORS.opacity20HexCode}`,
    'not ready': COLORS.warningBackgroundMed,
    general: COLORS.light_two,
  }
  return (
    <Btn onClick={onClickSetupStep} width="100%">
      <Flex
        alignItems={ALIGN_CENTER}
        backgroundColor={backgroundColorByStepStatus[status]}
        borderRadius={BORDERS.size_four}
        gridGap="1.5rem"
        padding="1.5rem 1rem"
      >
        {status !== 'general' ? (
          <Icon
            color={
              status === 'ready' ? COLORS.successEnabled : COLORS.warningEnabled
            }
            size="2rem"
            name={status === 'ready' ? 'ot-check' : 'ot-alert'}
          />
        ) : null}
        <StyledText as="h1">{title}</StyledText>
        <Flex flex="1" justifyContent={JUSTIFY_END}>
          <StyledText as="h2" textAlign={TEXT_ALIGN_RIGHT}>
            {detail}
            {subDetail != null && detail != null ? <br /> : null}
            {subDetail}
          </StyledText>
        </Flex>
        <Icon name="chevron-right" size="3rem" />
      </Flex>
    </Btn>
  )
}

interface CloseButtonProps {
  onClose: () => void
}

function CloseButton({ onClose }: CloseButtonProps): JSX.Element {
  return (
    <Btn
      alignItems={ALIGN_CENTER}
      border={`2px solid ${COLORS.errorEnabled}`}
      borderRadius="4.25rem"
      display={DISPLAY_FLEX}
      height="4.25rem"
      justifyContent={JUSTIFY_CENTER}
      width="4.25rem"
      onClick={onClose}
      aria-label="close"
    >
      <Icon color={COLORS.errorEnabled} name="ot-close" size="2rem" />
    </Btn>
  )
}

interface PlayButtonProps {
  disabled: boolean
  onPlay: () => void
}

function PlayButton({ disabled, onPlay }: PlayButtonProps): JSX.Element {
  return (
    <Btn
      alignItems={ALIGN_CENTER}
      backgroundColor={disabled ? COLORS.successDisabled : COLORS.blueEnabled}
      borderRadius="4.25rem"
      display={DISPLAY_FLEX}
      height="4.25rem"
      justifyContent={JUSTIFY_CENTER}
      width="4.25rem"
      disabled={disabled}
      onClick={onPlay}
      aria-label="play"
    >
      <Icon color={COLORS.white} marginLeft="0.25rem" name="play" size="2rem" />
    </Btn>
  )
}

interface PrepareToRunProps {
  runId: string
  setSetupScreen: React.Dispatch<React.SetStateAction<SetupScreens>>
}

function PrepareToRun({
  runId,
  setSetupScreen,
}: PrepareToRunProps): JSX.Element {
  const { t } = useTranslation('protocol_setup')
  const history = useHistory()

  const { data: runRecord } = useRunQuery(runId, { staleTime: Infinity })
  const protocolId = runRecord?.data?.protocolId ?? null
  const { data: protocolRecord } = useProtocolQuery(protocolId, {
    staleTime: Infinity,
  })
  // const attachedInstruments = undefined
  // const { data: attachedInstruments } = useInstrumentsQuery()
  const {
    data: allPipettesCalibrationData,
  } = useAllPipetteOffsetCalibrationsQuery()
  const protocolName =
    protocolRecord?.data.metadata.protocolName ??
    protocolRecord?.data.files[0].name
  const mostRecentAnalysis = useMostRecentCompletedAnalysis(runId)
  const { launchLPC, LPCWizard } = useLaunchLPC(runId)

  const createdAtTimestamp = useRunCreatedAtTimestamp(runId)
  const runStatus: string = useRunStatus(runId) ?? ''

  const { play } = useRunControls(runId)

  const onPlay = (): void => {
    play()
    history.push(`/protocols/${runId}/run`)
  }

  // TODO(bh, 2023-02-24): cancel run functionality - replace modal with OOD-specific pop-up
  const onConfirmCancelClose = (): void => {
    setShowConfirmCancelModal(false)
    history.goBack()
  }

  const [
    showConfirmCancelModal,
    setShowConfirmCancelModal,
  ] = React.useState<boolean>(false)

  const protocolHasModules =
    mostRecentAnalysis?.modules != null &&
    mostRecentAnalysis?.modules.length > 0
  const attachedModules = useAttachedModules()

  if (
    mostRecentAnalysis == null ||
    // attachedInstruments == null ||
    (protocolHasModules && attachedModules == null) ||
    allPipettesCalibrationData == null
  ) {
    return <ProtocolSetupSkeleton cancelAndClose={onConfirmCancelClose} />
  }

  const areInstrumentsReady = true
  // getAreInstrumentsReady(
  //   mostRecentAnalysis,
  //   attachedInstruments,
  //   allPipettesCalibrationData
  // )
  const speccedInstrumentCount =
    mostRecentAnalysis.pipettes.length +
    (getProtocolUsesGripper(mostRecentAnalysis) ? 1 : 0)
  const instrumentsDetail = t('instruments_connected', {
    count: speccedInstrumentCount,
  })
  const instrumentsStatus = areInstrumentsReady ? 'ready' : 'not ready'

  const deckDef = getDeckDefFromRobotType(ROBOT_MODEL_OT3)

  const protocolModulesInfo =
    mostRecentAnalysis != null
      ? getProtocolModulesInfo(mostRecentAnalysis, deckDef)
      : []

  const {
    missingModuleIds,
    remainingAttachedModules,
  } = getUnmatchedModulesForProtocol(attachedModules, protocolModulesInfo)

  const isMissingModules = missingModuleIds.length > 0
  const isUnmatchedModules =
    remainingAttachedModules.length > 0 && missingModuleIds.length > 0
  const modulesStatus = isMissingModules ? 'not ready' : 'ready'

  // const isReadyToRun = areInstrumentsReady && !isMissingModules

  // get display name of first missing module
  const firstMissingModuleId = first(missingModuleIds)
  const firstMissingModuleModel = mostRecentAnalysis?.modules.find(
    module => module.id === firstMissingModuleId
  )?.model
  const firstMissingModuleDisplayName: string =
    firstMissingModuleModel != null
      ? getModuleDisplayName(firstMissingModuleModel)
      : ''

  // determine modules detail messages
  const connectedModulesText = t('modules_connected', {
    count: attachedModules.length,
  })
  const missingModulesText =
    missingModuleIds.length === 1
      ? `${t('missing')} ${firstMissingModuleDisplayName}`
      : t('multiple_modules_missing')

  const modulesDetail = isMissingModules
    ? missingModulesText
    : connectedModulesText
  const modulesSubDetail =
    isMissingModules && isUnmatchedModules ? t('module_mismatch_error') : null

  // Labware information
  const { offDeckItems, onDeckItems } = getLabwareSetupItemGroups(
    mostRecentAnalysis?.commands ?? []
  )
  const onDeckLabwareCount = onDeckItems.length
  const additionalLabwareCount = offDeckItems.length

  const labwareDetail =
    onDeckLabwareCount > 0
      ? t('on-deck_labware', { count: onDeckLabwareCount })
      : null
  const labwareSubDetail =
    additionalLabwareCount > 0
      ? t('additional_labware', { count: additionalLabwareCount })
      : null

  // Liquids information
  const liquidsInProtocol = mostRecentAnalysis?.liquids ?? []

  return (
    <>
      {/* Protocol Setup Header */}
      <Flex
        flexDirection={DIRECTION_COLUMN}
        gridGap={SPACING.spacing5}
        marginBottom={SPACING.spacingXXL}
      >
        <Flex justifyContent={JUSTIFY_SPACE_BETWEEN}>
          <Flex flexDirection={DIRECTION_COLUMN} gridGap="0.25rem">
            <StyledText fontSize="2rem">{t('prepare_to_run')}</StyledText>
            <StyledText fontSize="2rem" color={COLORS.darkGreyEnabled}>
              {protocolName}
            </StyledText>
          </Flex>
          <Flex gridGap={SPACING.spacing5}>
            <CloseButton onClose={() => setShowConfirmCancelModal(true)} />
            <PlayButton
              disabled={false}
              // disabled={!isReadyToRun}
              onPlay={onPlay}
            />
          </Flex>
        </Flex>
        <Flex gridGap={SPACING.spacing4}>
          <Flex
            backgroundColor={COLORS.fundamentalsBackgroundShade}
            padding="0.25rem 0.5rem"
          >
            {`Run: ${createdAtTimestamp}`}
          </Flex>
          <Flex
            backgroundColor={COLORS.fundamentalsBackgroundShade}
            padding="0.25rem 0.5rem"
            textTransform={TYPOGRAPHY.textTransformCapitalize}
          >
            {`${t('status')}: ${runStatus}`}
          </Flex>
        </Flex>
      </Flex>
      <Flex
        alignItems={ALIGN_CENTER}
        flexDirection={DIRECTION_COLUMN}
        gridGap={SPACING.spacing3}
      >
        <ProtocolSetupStep
          onClickSetupStep={() => setSetupScreen('instruments')}
          title={t('instruments')}
          detail={instrumentsDetail}
          status={instrumentsStatus}
        />
        <ProtocolSetupStep
          onClickSetupStep={() => setSetupScreen('modules')}
          title={t('modules')}
          detail={modulesDetail}
          subDetail={modulesSubDetail}
          status={modulesStatus}
        />
        <ProtocolSetupStep
          onClickSetupStep={launchLPC}
          title={t('labware_position_check')}
          detail={t('recommended')}
          status="general"
        />
        <ProtocolSetupStep
          onClickSetupStep={() => setSetupScreen('labware')}
          title={t('labware')}
          detail={labwareDetail}
          subDetail={labwareSubDetail}
          status="general"
        />
        <ProtocolSetupStep
<<<<<<< HEAD
          onClickSetupStep={() => setSetupScreen('lpc')}
          title={t('labware_position_check')}
          detail={t('optional')}
          status="general"
        />
        <ProtocolSetupStep
          onClickSetupStep={() => {
            history.push(`/protocols/${runId}/summary`)
          }}
=======
          onClickSetupStep={() => setSetupScreen('liquids')}
>>>>>>> a41d3a21
          title={t('liquids')}
          status="general"
          detail={
            liquidsInProtocol.length < 0
              ? t('initial_liquids_num', {
                  num: liquidsInProtocol.length,
                })
              : t('liquids_not_in_setup')
          }
        />
      </Flex>
      {LPCWizard}
      {showConfirmCancelModal ? (
        <ConfirmCancelRunModal
          runId={runId}
          setShowConfirmCancelRunModal={setShowConfirmCancelModal}
          isActiveRun={false}
        />
      ) : null}
    </>
  )
}

export type SetupScreens =
  | 'prepare to run'
  | 'instruments'
  | 'modules'
  | 'labware'
  | 'liquids'

export function ProtocolSetup(): JSX.Element {
  const { runId } = useParams<OnDeviceRouteParams>()

  // orchestrate setup subpages/components
  const [setupScreen, setSetupScreen] = React.useState<SetupScreens>(
    'prepare to run'
  )
  const setupComponentByScreen = {
    'prepare to run': (
      <PrepareToRun runId={runId} setSetupScreen={setSetupScreen} />
    ),
    instruments: (
      <ProtocolSetupInstruments runId={runId} setSetupScreen={setSetupScreen} />
    ),
    modules: (
      <ProtocolSetupModules runId={runId} setSetupScreen={setSetupScreen} />
    ),
    labware: (
      <ProtocolSetupLabware runId={runId} setSetupScreen={setSetupScreen} />
    ),
    lpc: (
      <ProtocolSetupLabwarePositionCheck
        runId={runId}
        setSetupScreen={setSetupScreen}
      />
    ),
    liquids: (
      <ProtocolSetupLiquids runId={runId} setSetupScreen={setSetupScreen} />
    ),
  }

  return (
    <Flex flexDirection={DIRECTION_COLUMN} padding="2rem 2.5rem">
      {setupComponentByScreen[setupScreen]}
    </Flex>
  )
}

interface ProtocolSetupSkeletonProps {
  cancelAndClose: () => void
}
function ProtocolSetupSkeleton(props: ProtocolSetupSkeletonProps): JSX.Element {
  return (
    <Flex flexDirection={DIRECTION_COLUMN} gridGap={SPACING.spacingXXL}>
      <Flex justifyContent={JUSTIFY_SPACE_BETWEEN}>
        <Flex flexDirection={DIRECTION_COLUMN} gridGap="0.25rem">
          <Skeleton height="2rem" width="7rem" backgroundSize="64rem" />
          <Skeleton height="2rem" width="28rem" backgroundSize="64rem" />
        </Flex>
        <Flex gridGap={SPACING.spacing5}>
          <CloseButton onClose={() => props.cancelAndClose()} />
          <PlayButton disabled onPlay={() => {}} />
        </Flex>
      </Flex>
      <Flex flexDirection={DIRECTION_COLUMN} gridGap={SPACING.spacing3}>
        <Skeleton height="6rem" width="100%" backgroundSize="64rem" />
        <Skeleton height="6rem" width="100%" backgroundSize="64rem" />
        <Skeleton height="6rem" width="100%" backgroundSize="64rem" />
        <Skeleton height="6rem" width="100%" backgroundSize="64rem" />
      </Flex>
    </Flex>
  )
}<|MERGE_RESOLUTION|>--- conflicted
+++ resolved
@@ -23,7 +23,7 @@
   useProtocolQuery,
   useRunQuery,
   useAllPipetteOffsetCalibrationsQuery,
-  // useInstrumentsQuery,
+  useInstrumentsQuery,
 } from '@opentrons/react-api-client'
 import {
   getDeckDefFromRobotType,
@@ -46,7 +46,7 @@
 import { getUnmatchedModulesForProtocol } from '../../organisms/ProtocolSetupModules/utils'
 import { ConfirmCancelRunModal } from '../../organisms/OnDeviceDisplay/RunningProtocol'
 import {
-  // getAreInstrumentsReady,
+  getAreInstrumentsReady,
   getProtocolUsesGripper,
 } from '../../organisms/ProtocolSetupInstruments/utils'
 import {
@@ -176,8 +176,8 @@
   const { data: protocolRecord } = useProtocolQuery(protocolId, {
     staleTime: Infinity,
   })
-  // const attachedInstruments = undefined
-  // const { data: attachedInstruments } = useInstrumentsQuery()
+
+  const { data: attachedInstruments } = useInstrumentsQuery()
   const {
     data: allPipettesCalibrationData,
   } = useAllPipetteOffsetCalibrationsQuery()
@@ -215,19 +215,18 @@
 
   if (
     mostRecentAnalysis == null ||
-    // attachedInstruments == null ||
+    attachedInstruments == null ||
     (protocolHasModules && attachedModules == null) ||
     allPipettesCalibrationData == null
   ) {
     return <ProtocolSetupSkeleton cancelAndClose={onConfirmCancelClose} />
   }
 
-  const areInstrumentsReady = true
-  // getAreInstrumentsReady(
-  //   mostRecentAnalysis,
-  //   attachedInstruments,
-  //   allPipettesCalibrationData
-  // )
+  const areInstrumentsReady = getAreInstrumentsReady(
+    mostRecentAnalysis,
+    attachedInstruments,
+    allPipettesCalibrationData
+  )
   const speccedInstrumentCount =
     mostRecentAnalysis.pipettes.length +
     (getProtocolUsesGripper(mostRecentAnalysis) ? 1 : 0)
@@ -371,19 +370,7 @@
           status="general"
         />
         <ProtocolSetupStep
-<<<<<<< HEAD
-          onClickSetupStep={() => setSetupScreen('lpc')}
-          title={t('labware_position_check')}
-          detail={t('optional')}
-          status="general"
-        />
-        <ProtocolSetupStep
-          onClickSetupStep={() => {
-            history.push(`/protocols/${runId}/summary`)
-          }}
-=======
           onClickSetupStep={() => setSetupScreen('liquids')}
->>>>>>> a41d3a21
           title={t('liquids')}
           status="general"
           detail={
