import * as React from 'react'
import { useTranslation } from 'react-i18next'
import { useSelector, useDispatch } from 'react-redux'
import { useFormik } from 'formik'
import { css } from 'styled-components'
import { useHistory } from 'react-router-dom'

import {
  Flex,
  DIRECTION_COLUMN,
  DIRECTION_ROW,
  ALIGN_CENTER,
  JUSTIFY_SPACE_BETWEEN,
  SPACING,
  POSITION_FIXED,
  JUSTIFY_CENTER,
  POSITION_RELATIVE,
  POSITION_ABSOLUTE,
  COLORS,
  TYPOGRAPHY,
  Icon,
  Btn,
} from '@opentrons/components'
import { getOnDeviceDisplaySettings } from '../../redux/config'

import { useUpdateRobotNameMutation } from '@opentrons/react-api-client'

import {
  removeRobot,
  getConnectableRobots,
  getReachableRobots,
  getUnreachableRobots,
  getLocalRobot,
} from '../../redux/discovery'
import { useTrackEvent, ANALYTICS_RENAME_ROBOT } from '../../redux/analytics'
import { StyledText } from '../../atoms/text'
import { InputField } from '../../atoms/InputField'
import { CustomKeyboard } from '../../atoms/SoftwareKeyboard'
import { SmallButton } from '../../atoms/buttons/OnDeviceDisplay'
import { StepMeter } from '../../atoms/StepMeter'
import { ConfirmRobotName } from '../../organisms/OnDeviceDisplay/NameRobot/ConfirmRobotName'

import type { UpdatedRobotName } from '@opentrons/api-client'
import type { State, Dispatch } from '../../redux/types'

// Note: kj 12/15/2022 the current input field is optimized for the desktop
// Need to update the InputField for the ODD app
// That will be done in another PR
const INPUT_FIELD_ODD_STYLE = css`
  padding-top: ${SPACING.spacingXXL};
  padding-bottom: ${SPACING.spacingXXL};
  font-size: 2.5rem;
  line-height: 3.25rem;
  text-align: center;
`

interface FormikErrors {
  newRobotName?: string
}

export function NameRobot(): JSX.Element {
  const { t } = useTranslation(['device_settings', 'shared'])
  const trackEvent = useTrackEvent()
  const localRobot = useSelector(getLocalRobot)
  const previousName = localRobot?.name != null ? localRobot.name : null
  const [name, setName] = React.useState<string>('')
  const [newName, setNewName] = React.useState<string>('')
  const [
    isShowConfirmRobotName,
    setIsShowConfirmRobotName,
  ] = React.useState<boolean>(false)
  const keyboardRef = React.useRef(null)
  const dispatch = useDispatch<Dispatch>()
<<<<<<< HEAD
  const history = useHistory()
  const { targetPath } = useSelector(getOnDeviceDisplaySettings)
  const isInitialSetup = targetPath !== '/dashboard'
=======
  const { unfinishedUnboxingFlowRoute } = useSelector(
    getOnDeviceDisplaySettings
  )
  const isInitialSetup = unfinishedUnboxingFlowRoute !== null
>>>>>>> bf32bde3

  // check for robot name
  const connectableRobots = useSelector((state: State) =>
    getConnectableRobots(state)
  )
  const reachableRobots = useSelector((state: State) =>
    getReachableRobots(state)
  )
  const unreachableRobots = useSelector((state: State) =>
    getUnreachableRobots(state)
  )

  const formik = useFormik({
    initialValues: {
      newRobotName: '',
    },
    onSubmit: (values, { resetForm }) => {
      const newName = values.newRobotName.concat(name)
      const sameNameRobotInUnavailable = unreachableRobots.find(
        robot => robot.name === newName
      )
      if (sameNameRobotInUnavailable != null) {
        dispatch(removeRobot(sameNameRobotInUnavailable.name))
      }
      updateRobotName(newName)
      resetForm({ values: { newRobotName: '' } })
    },
    validate: values => {
      const errors: FormikErrors = {}
      const newName = values.newRobotName.concat(name)
      // In ODD users cannot input letters and numbers from software keyboard
      // so the app only checks the length of input string
      if (newName.length < 1) {
        errors.newRobotName = t('name_rule_error_name_length')
      }
      if (
        [...connectableRobots, ...reachableRobots].some(
          robot => newName === robot.name
        )
      ) {
        errors.newRobotName = t('name_rule_error_exist')
      }
      return errors
    },
  })

  const { updateRobotName, isLoading: isNaming } = useUpdateRobotNameMutation({
    onSuccess: (data: UpdatedRobotName) => {
      if (data.name != null) {
        setNewName(data.name)
        if (!isInitialSetup) {
          history.push('/robot-settings')
        } else {
          setIsShowConfirmRobotName(true)
        }
        if (previousName != null) {
          dispatch(removeRobot(previousName))
        }
      }
    },
    onError: (error: Error) => {
      console.error('error', error.message)
    },
  })

  const handleConfirm = (): void => {
    // check robot name in the same network
    // ToDo (kj:04/09/2023) need to specify for odd
    trackEvent({
      name: ANALYTICS_RENAME_ROBOT,
      properties: {
        previousRobotName: previousName,
        newRobotName: formik.values.newRobotName,
      },
    })
    formik.handleSubmit()
  }

  return (
    <>
      {isShowConfirmRobotName && isInitialSetup ? (
        <ConfirmRobotName robotName={newName} />
      ) : (
        <>
          {isInitialSetup ? (
            <StepMeter totalSteps={5} currentStep={4} OnDevice />
          ) : null}
          <Flex
            flexDirection={DIRECTION_COLUMN}
            marginTop={SPACING.spacing6}
            marginX={SPACING.spacingXXL}
          >
            <Flex
              flexDirection={DIRECTION_ROW}
              alignItems={ALIGN_CENTER}
              justifyContent={
                isInitialSetup ? JUSTIFY_CENTER : JUSTIFY_SPACE_BETWEEN
              }
              position={POSITION_RELATIVE}
              marginBottom="3.041875rem"
            >
              <Flex position={POSITION_ABSOLUTE} left="0">
                <Btn
                  onClick={() => {
                    if (isInitialSetup) {
                      history.push('/robot-settings/update-robot')
                    } else {
                      history.push('/robot-settings')
                    }
                  }}
                >
                  <Icon name="back" size="3rem" color={COLORS.darkBlack100} />
                </Btn>
              </Flex>
              <Flex marginLeft={isInitialSetup ? '0' : '4rem'}>
                <StyledText
                  fontSize={TYPOGRAPHY.fontSize38}
                  fontWeight={TYPOGRAPHY.fontWeightBold}
                  lineHeight={TYPOGRAPHY.lineHeight48}
                >
                  {isInitialSetup ? t('name_your_robot') : t('rename_robot')}
                </StyledText>
              </Flex>
              <Flex position={POSITION_ABSOLUTE} right="0">
                {Boolean(isNaming) ? (
                  <Icon
                    name="ot-spinner"
                    size="1.25rem"
                    spin
                    marginRight={SPACING.spacing3}
                  />
                ) : (
                  <SmallButton
                    buttonType="primary"
                    buttonText={t('shared:confirm')}
                    buttonCategory="rounded"
                    onClick={handleConfirm}
                  />
                )}
              </Flex>
            </Flex>
            <Flex
              width="100%"
              flexDirection={DIRECTION_COLUMN}
              alignItems={ALIGN_CENTER}
            >
              {isInitialSetup ? (
                <StyledText
                  color={COLORS.black}
                  fontSize="1.375rem"
                  lineHeight="1.875rem"
                  fontWeight={TYPOGRAPHY.fontWeightRegular}
                  // marginBottom="0.75rem"
                  marginBottom={SPACING.spacingXXL}
                >
                  {t('name_your_robot_description')}
                </StyledText>
              ) : null}
              <Flex
                flexDirection={DIRECTION_ROW}
                alignItems={ALIGN_CENTER}
                marginBottom={SPACING.spacing3}
                justifyContent={JUSTIFY_CENTER}
                width="100%"
              >
                <InputField
                  data-testid="name-robot_input"
                  id="newRobotName"
                  name="newRobotName"
                  type="text"
                  onChange={formik.handleChange}
                  value={name}
                  error={formik.errors.newRobotName && ''}
                  css={INPUT_FIELD_ODD_STYLE}
                />
              </Flex>
              <StyledText
                color={COLORS.darkGreyEnabled}
                fontSize="1.5rem"
                lineHeight="2.0625rem"
                fontWeight="500"
              >
                {t('name_rule_description')}
              </StyledText>
              {formik.errors.newRobotName && (
                <StyledText
                  fontSize="1.375rem"
                  lineHeight="1.875rem"
                  fontWeight="500"
                  color={COLORS.errorText}
                >
                  {formik.errors.newRobotName}
                </StyledText>
              )}
            </Flex>

            <Flex width="100%" position={POSITION_FIXED} left="0" bottom="0">
              <CustomKeyboard
                onChange={e => e != null && setName(e)}
                keyboardRef={keyboardRef}
              />
            </Flex>
          </Flex>
        </>
      )}
    </>
  )
}<|MERGE_RESOLUTION|>--- conflicted
+++ resolved
@@ -71,16 +71,10 @@
   ] = React.useState<boolean>(false)
   const keyboardRef = React.useRef(null)
   const dispatch = useDispatch<Dispatch>()
-<<<<<<< HEAD
-  const history = useHistory()
-  const { targetPath } = useSelector(getOnDeviceDisplaySettings)
-  const isInitialSetup = targetPath !== '/dashboard'
-=======
   const { unfinishedUnboxingFlowRoute } = useSelector(
     getOnDeviceDisplaySettings
   )
   const isInitialSetup = unfinishedUnboxingFlowRoute !== null
->>>>>>> bf32bde3
 
   // check for robot name
   const connectableRobots = useSelector((state: State) =>
