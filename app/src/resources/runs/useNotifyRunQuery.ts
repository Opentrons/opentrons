--- conflicted
+++ resolved
@@ -26,11 +26,7 @@
   useNotifyService({
     topic: `robot-server/runs/${runId}` as NotifyTopic,
     setRefetchUsingHTTP,
-<<<<<<< HEAD
     options: { ...options, enabled: options.enabled != null && runId != null },
-=======
-    options: { ...options, enabled: isEnabled },
->>>>>>> 583dcf66
   })
 
   const httpResponse = useRunQuery(runId, {
