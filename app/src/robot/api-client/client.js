--- conflicted
+++ resolved
@@ -453,17 +453,9 @@
         )
       }
 
-<<<<<<< HEAD
+      update.apiLevel = apiSession.api_level || 1
+
       dispatch(actions.sessionResponse(null, update, freshUpload))
-=======
-      if (apiSession.api_level) {
-        update.apiLevel = apiSession.api_level
-      } else {
-        update.apiLevel = 1
-      }
-
-      dispatch(actions.sessionResponse(null, update))
->>>>>>> d5f3fe31
     } catch (error) {
       dispatch(actions.sessionResponse(error, null, freshUpload))
     }
