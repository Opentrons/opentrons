// tests for the api client
import functions from 'lodash/functions'
import omit from 'lodash/omit'
import { push } from 'connected-react-router'

<<<<<<< HEAD
import { delay } from '../../util'
import { client } from '../api-client/client'
import { Client as RpcClient } from '../../rpc/client'
=======
import client from '../api-client/client'
import RpcClient from '../../rpc/client'
>>>>>>> d2c8f014
import { NAME, actions, constants } from '../'
import * as AdminActions from '../../robot-admin/actions'

import { MockSession } from './__mocks__/session'
import { MockCalibrationManager } from './__mocks__/calibration-manager'

import { getLabwareDefBySlot } from '../../protocol/selectors'
import { getCustomLabwareDefinitions } from '../../custom-labware/selectors'

jest.mock('../../rpc/client')
jest.mock('../../protocol/selectors')
jest.mock('../../custom-labware/selectors')

const delay = ms => new Promise(resolve => setTimeout(resolve, ms))

describe('api client', () => {
  let dispatch
  let sendToClient
  let rpcClient
  let session
  let sessionManager
  let calibrationManager

  let _global = {}
  beforeAll(() => {
    _global = { setInterval, clearInterval }

    global.setInterval = jest.fn()
    global.clearInterval = jest.fn()
  })

  afterAll(() => {
    Object.keys(_global).forEach(method => (global[method] = _global[method]))
  })

  beforeEach(() => {
    // TODO(mc, 2017-08-29): this is a pretty nasty mock. Probably a sign we
    // need to simplify the RPC client
    // mock robot, session, and session manager
    session = MockSession()
    calibrationManager = MockCalibrationManager()

    // mock rpc client
    sessionManager = {
      session,
      create: jest.fn(),
      create_from_bundle: jest.fn(),
    }
    rpcClient = {
      // TODO(mc, 2017-09-22): these jest promise mocks are causing promise
      // rejection warnings. These warnings are Jest's fault for nextTick stuff
      // http://clarkdave.net/2016/09/node-v6-6-and-asynchronously-handled-promise-rejections/
      on: jest.fn(() => rpcClient),
      removeAllListeners: jest.fn(() => rpcClient),
      close: jest.fn(),
      remote: {
        session_manager: sessionManager,
        calibration_manager: calibrationManager,
      },
    }

    dispatch = jest.fn()
    RpcClient.mockResolvedValue(rpcClient)

    getLabwareDefBySlot.mockReturnValue({})
    getCustomLabwareDefinitions.mockReturnValue([])

    const _receive = client(dispatch)

    sendToClient = (state, action) => {
      _receive(state, action)
      return delay(1)
    }
  })

  afterEach(() => {
    RpcClient.mockReset()
    jest.resetAllMocks()
  })

  const ROBOT_NAME = 'ot'
  const ROBOT_IP = '127.0.0.1'
  const STATE = {
    [NAME]: {
      connection: {
        connectedTo: '',
      },
    },
    discovery: {
      robotsByName: {
        [ROBOT_NAME]: [
          {
            name: ROBOT_NAME,
            ip: ROBOT_IP,
            local: true,
            port: 31950,
            ok: true,
            serverOk: true,
            health: {},
            serverHealth: {},
          },
        ],
      },
    },
  }

  const sendConnect = () => sendToClient(STATE, actions.connect(ROBOT_NAME))

  const sendDisconnect = () => sendToClient(STATE, actions.disconnect())

  const sendNotification = (topic, payload) => {
    expect(rpcClient.on).toHaveBeenCalledWith(
      'notification',
      expect.any(Function)
    )

    const handler = rpcClient.on.mock.calls.find(args => {
      return args[0] === 'notification'
    })[1]

    // only send properties, not methods
    handler({ topic, payload: omit(payload, functions(payload)) })
  }

  describe('connect and disconnect', () => {
    test('connect RpcClient on CONNECT message', () => {
      const expectedResponse = actions.connectResponse(null, expect.any(Array))

      expect(RpcClient).toHaveBeenCalledTimes(0)

      return sendConnect().then(() => {
        expect(RpcClient).toHaveBeenCalledWith(`ws://${ROBOT_IP}:31950`)
        expect(dispatch).toHaveBeenCalledWith(expectedResponse)
      })
    })

    test('dispatch CONNECT_RESPONSE error if connection fails', () => {
      const error = new Error('AHH get_root')
      const expectedResponse = actions.connectResponse(error)

      RpcClient.mockRejectedValue(error)

      return sendConnect().then(() =>
        expect(dispatch).toHaveBeenCalledWith(expectedResponse)
      )
    })

    test('send CONNECT_RESPONSE w/ capabilities from remote.session_manager', () => {
      const expectedResponse = actions.connectResponse(null, [
        'create',
        'create_from_bundle',
      ])

      rpcClient.monitoring = true

      return sendConnect().then(() => {
        expect(RpcClient).toHaveBeenCalledWith(`ws://${ROBOT_IP}:31950`)
        expect(dispatch).toHaveBeenCalledWith(expectedResponse)
      })
    })

    test('dispatch DISCONNECT_RESPONSE if already disconnected', () => {
      const expected = actions.disconnectResponse()

      return sendDisconnect().then(() =>
        expect(dispatch).toHaveBeenCalledWith(expected)
      )
    })

    test('disconnects RPC client on DISCONNECT message', () => {
      const expected = actions.disconnectResponse()

      return sendConnect()
        .then(() => sendDisconnect())
        .then(() => expect(rpcClient.close).toHaveBeenCalled())
        .then(() => expect(dispatch).toHaveBeenCalledWith(expected))
    })

    test('disconnects RPC client on robotAdmin:RESTART message', () => {
      const state = {
        ...STATE,
        robot: { ...STATE.robot, connection: { connectedTo: ROBOT_NAME } },
      }
      const expected = actions.disconnectResponse()

      return sendConnect()
        .then(() => sendToClient(state, AdminActions.restartRobot(ROBOT_NAME)))
        .then(() => expect(rpcClient.close).toHaveBeenCalled())
        .then(() => expect(dispatch).toHaveBeenCalledWith(expected))
    })

    // TODO(mc, 2018-03-01): rethink / remove this behavior
    test('dispatch push to /run if connect to running session', () => {
      const expected = push('/run')
      session.state = constants.RUNNING

      return sendConnect().then(() =>
        expect(dispatch).toHaveBeenCalledWith(expected)
      )
    })

    test('dispatch push to /run if connect to paused session', () => {
      const expected = push('/run')
      session.state = constants.PAUSED

      return sendConnect().then(() =>
        expect(dispatch).toHaveBeenCalledWith(expected)
      )
    })
  })

  describe('running', () => {
    test('calls session.run and dispatches RUN_RESPONSE success', () => {
      const expected = actions.runResponse()

      session.run.mockResolvedValue()

      return sendConnect()
        .then(() => sendToClient({}, actions.run()))
        .then(() => {
          expect(session.run).toHaveBeenCalled()
          expect(dispatch).toHaveBeenCalledWith(expected)
        })
    })

    test('calls session.run and dispatches RUN_RESPONSE failure', () => {
      const expected = actions.runResponse(new Error('AH'))

      session.run.mockRejectedValue(new Error('AH'))

      return sendConnect()
        .then(() => sendToClient({}, actions.run()))
        .then(() => expect(dispatch).toHaveBeenCalledWith(expected))
    })

    test('calls session.pause and dispatches PAUSE_RESPONSE success', () => {
      const expected = actions.pauseResponse()

      session.pause.mockResolvedValue()

      return sendConnect()
        .then(() => sendToClient({}, actions.pause()))
        .then(() => {
          expect(session.pause).toHaveBeenCalled()
          expect(dispatch).toHaveBeenCalledWith(expected)
        })
    })

    test('calls session.stop and dispatches PAUSE_RESPONSE failure', () => {
      const expected = actions.pauseResponse(new Error('AH'))

      session.pause.mockRejectedValue(new Error('AH'))

      return sendConnect()
        .then(() => sendToClient({}, actions.pause()))
        .then(() => expect(dispatch).toHaveBeenCalledWith(expected))
    })

    test('calls session.resume and dispatches RESUME_RESPONSE success', () => {
      const expected = actions.resumeResponse()

      session.resume.mockResolvedValue()

      return sendConnect()
        .then(() => sendToClient({}, actions.resume()))
        .then(() => {
          expect(session.resume).toHaveBeenCalled()
          expect(dispatch).toHaveBeenCalledWith(expected)
        })
    })

    test('calls session.resume and dispatches RESUME_RESPONSE failure', () => {
      const expected = actions.resumeResponse(new Error('AH'))

      session.resume.mockRejectedValue(new Error('AH'))

      return sendConnect()
        .then(() => sendToClient({}, actions.resume()))
        .then(() => expect(dispatch).toHaveBeenCalledWith(expected))
    })

    test('calls session.resume + stop and dispatches CANCEL_RESPONSE', () => {
      const expected = actions.cancelResponse()

      session.resume.mockResolvedValue()
      session.stop.mockResolvedValue()

      return sendConnect()
        .then(() => sendToClient({}, actions.cancel()))
        .then(() => {
          expect(session.resume).toHaveBeenCalled()
          expect(session.stop).toHaveBeenCalled()
          expect(dispatch).toHaveBeenCalledWith(expected)
        })
    })

    test('calls session.stop and dispatches CANCEL_RESPONSE failure', () => {
      const expected = actions.cancelResponse(new Error('AH'))

      session.resume.mockResolvedValue()
      session.stop.mockRejectedValue(new Error('AH'))

      return sendConnect()
        .then(() => sendToClient({}, actions.cancel()))
        .then(() => expect(dispatch).toHaveBeenCalledWith(expected))
    })

    test('calls session.refresh with REFRESH_SESSION', () => {
      session.refresh.mockResolvedValue()

      return sendConnect()
        .then(() => sendToClient({}, actions.refreshSession()))
        .then(() => expect(session.refresh).toHaveBeenCalled())
    })

    test('start a timer when the run starts', () => {
      session.run.mockResolvedValue()

      return sendConnect()
        .then(() => sendToClient({}, actions.run()))
        .then(() => expect(global.setInterval).toHaveBeenCalled())
    })
  })

  describe('session responses', () => {
    let expectedInitial

    beforeEach(() => {
      expectedInitial = actions.sessionResponse(
        null,
        {
          name: session.name,
          state: session.state,
          protocolText: session.protocol_text,
          protocolCommands: [],
          protocolCommandsById: {},
          pipettesByMount: {},
          labwareBySlot: {},
          modulesBySlot: {},
          apiLevel: [1, 0],
        },
        false
      )
    })

    test('dispatches sessionResponse on connect', () => {
      return sendConnect().then(() =>
        expect(dispatch).toHaveBeenCalledWith(expectedInitial)
      )
    })

    test('dispatches sessionResponse on full session notification', () => {
      return sendConnect()
        .then(() => {
          dispatch.mockClear()
          sendNotification('session', session)
        })
        .then(() => expect(dispatch).toHaveBeenCalledWith(expectedInitial))
    })

    test('handles connnect without session', () => {
      const notExpected = actions.sessionResponse(
        null,
        expect.anything(),
        false
      )

      sessionManager.session = null

      return sendConnect().then(() =>
        expect(dispatch).not.toHaveBeenCalledWith(notExpected)
      )
    })

    test('maps api session commands and command log to commands', () => {
      const expected = actions.sessionResponse(
        null,
        expect.objectContaining({
          protocolCommands: [0, 4],
          protocolCommandsById: {
            0: { id: 0, description: 'a', handledAt: 0, children: [1] },
            1: { id: 1, description: 'b', handledAt: 1, children: [2, 3] },
            2: { id: 2, description: 'c', handledAt: 2, children: [] },
            3: { id: 3, description: 'd', handledAt: null, children: [] },
            4: { id: 4, description: 'e', handledAt: null, children: [] },
          },
        }),
        false
      )

      session.commands = [
        {
          id: 0,
          description: 'a',
          children: [
            {
              id: 1,
              description: 'b',
              children: [
                { id: 2, description: 'c', children: [] },
                { id: 3, description: 'd', children: [] },
              ],
            },
          ],
        },
        { id: 4, description: 'e', children: [] },
      ]
      session.command_log = {
        0: 0,
        1: 1,
        2: 2,
      }

      return sendConnect().then(() =>
        expect(dispatch).toHaveBeenCalledWith(expected)
      )
    })

    test('maps api instruments and instruments by mount', () => {
      const expected = actions.sessionResponse(
        null,
        expect.objectContaining({
          pipettesByMount: {
            left: {
              _id: 2,
              mount: 'left',
              name: 'p200',
              channels: 1,
              tipRacks: [4, 5],
              requestedAs: 'bar',
            },
            right: {
              _id: 1,
              mount: 'right',
              name: 'p50',
              channels: 8,
              tipRacks: [3, 4],
              requestedAs: 'foo',
            },
          },
        }),
        false
      )

      session.instruments = [
        {
          _id: 1,
          mount: 'right',
          name: 'p50',
          channels: 8,
          tip_racks: [{ _id: 3 }, { _id: 4 }],
          requested_as: 'foo',
        },
        {
          _id: 2,
          mount: 'left',
          name: 'p200',
          channels: 1,
          tip_racks: [{ _id: 4 }, { _id: 5 }],
          requested_as: 'bar',
        },
      ]

      return sendConnect().then(() =>
        expect(dispatch).toHaveBeenCalledWith(expected)
      )
    })

    test('maps api containers to labware by slot', () => {
      const expected = actions.sessionResponse(
        null,
        expect.objectContaining({
          labwareBySlot: {
            1: {
              _id: 1,
              slot: '1',
              name: 'a',
              type: 'tiprack',
              isTiprack: true,
              calibratorMount: 'right',
            },
            5: { _id: 2, slot: '5', name: 'b', type: 'B', isTiprack: false },
            9: { _id: 3, slot: '9', name: 'c', type: 'C', isTiprack: false },
          },
        }),
        false
      )

      session.containers = [
        {
          _id: 1,
          slot: '1',
          name: 'a',
          type: 'tiprack',
          instruments: [
            { mount: 'left', channels: 8 },
            { mount: 'right', channels: 1 },
          ],
        },
        { _id: 2, slot: '5', name: 'b', type: 'B' },
        { _id: 3, slot: '9', name: 'c', type: 'C' },
      ]

      return sendConnect().then(() =>
        expect(dispatch).toHaveBeenCalledWith(expected)
      )
    })

    test('maps api modules to modules by slot', () => {
      const expected = actions.sessionResponse(
        null,
        expect.objectContaining({
          modulesBySlot: {
            1: {
              _id: 1,
              slot: '1',
              name: 'tempdeck',
            },
            9: {
              _id: 9,
              slot: '9',
              name: 'magdeck',
            },
          },
        }),
        false
      )

      session.modules = [
        {
          _id: 1,
          slot: '1',
          name: 'tempdeck',
        },
        {
          _id: 9,
          slot: '9',
          name: 'magdeck',
        },
      ]

      return sendConnect().then(() =>
        expect(dispatch).toHaveBeenCalledWith(expected)
      )
    })

    test('maps api metadata to session metadata', () => {
      const expected = actions.sessionResponse(
        null,
        expect.objectContaining({
          metadata: {
            'protocol-name': 'foo',
            description: 'bar',
            author: 'baz',
            source: 'qux',
          },
        }),
        false
      )

      session.metadata = {
        _id: 1234,
        some: () => {},
        rpc: () => {},
        cruft: () => {},
        protocolName: 'foo',
        description: 'bar',
        author: 'baz',
        source: 'qux',
      }

      return sendConnect().then(() =>
        expect(dispatch).toHaveBeenCalledWith(expected)
      )
    })

    test('sends error if received malformed session from API', () => {
      const expected = actions.sessionResponse(expect.anything(), null, false)

      session.commands = [{ foo: 'bar' }]
      session.command_log = null

      return sendConnect().then(() =>
        expect(dispatch).toHaveBeenCalledWith(expected)
      )
    })

    test('sends SESSION_UPDATE if session notification has lastCommand', () => {
      const update = { state: 'running', startTime: 1, lastCommand: null }
      const expected = actions.sessionUpdate(update, expect.any(Number))

      return sendConnect()
        .then(() => sendNotification('session', update))
        .then(() => expect(dispatch).toHaveBeenCalledWith(expected))
    })
  })

  describe('calibration', () => {
    let state
    beforeEach(() => {
      state = {
        [NAME]: {
          calibration: {
            calibrationRequest: {},
            confirmedBySlot: {},
            labwareBySlot: {},
          },
          session: {
            pipettesByMount: {
              left: { _id: 'inst-2' },
              right: { _id: 'inst-1' },
            },
            labwareBySlot: {
              1: { _id: 'lab-1', type: '96-flat' },
              5: {
                _id: 'lab-2',
                type: 'tiprack-200ul',
                isTiprack: true,
                calibratorMount: 'left',
              },
              9: {
                _id: 'lab-3',
                type: 'tiprack-200ul',
                isTiprack: true,
                calibratorMount: 'right',
              },
            },
          },
        },
      }
    })

    test('handles MOVE_TO_FRONT success', () => {
      const action = actions.moveToFront('left')
      const expectedResponse = actions.moveToFrontResponse()

      calibrationManager.move_to_front.mockResolvedValue()

      return sendConnect()
        .then(() => sendToClient(state, action))
        .then(() => {
          expect(calibrationManager.move_to_front).toHaveBeenCalledWith({
            _id: 'inst-2',
          })
          expect(dispatch).toHaveBeenCalledWith(expectedResponse)
        })
    })

    test('handles MOVE_TO_FRONT failure', () => {
      const action = actions.moveToFront('left')
      const expectedResponse = actions.moveToFrontResponse(new Error('AH'))

      calibrationManager.move_to_front.mockRejectedValue(new Error('AH'))

      return sendConnect()
        .then(() => sendToClient(state, action))
        .then(() => expect(dispatch).toHaveBeenCalledWith(expectedResponse))
    })

    test('handles PROBE_TIP success', () => {
      const action = actions.probeTip('right')
      const expectedResponse = actions.probeTipResponse()

      calibrationManager.tip_probe.mockResolvedValue()

      return sendConnect()
        .then(() => sendToClient(state, action))
        .then(() => {
          expect(calibrationManager.tip_probe).toHaveBeenCalledWith({
            _id: 'inst-1',
          })
          expect(dispatch).toHaveBeenCalledWith(expectedResponse)
        })
    })

    test('handles PROBE_TIP failure', () => {
      const action = actions.probeTip('right')
      const expectedResponse = actions.probeTipResponse(new Error('AH'))

      calibrationManager.tip_probe.mockRejectedValue(new Error('AH'))

      return sendConnect()
        .then(() => sendToClient(state, action))
        .then(() => expect(dispatch).toHaveBeenCalledWith(expectedResponse))
    })

    test('handles MOVE_TO success', () => {
      const action = actions.moveTo('left', '5')
      const expectedResponse = actions.moveToResponse()

      calibrationManager.move_to.mockResolvedValue()

      return sendConnect()
        .then(() => sendToClient(state, action))
        .then(() => {
          expect(calibrationManager.move_to).toHaveBeenCalledWith(
            { _id: 'inst-2' },
            { _id: 'lab-2' }
          )
          expect(dispatch).toHaveBeenCalledWith(expectedResponse)
        })
    })

    test('handles MOVE_TO failure', () => {
      const action = actions.moveTo('left', '5')
      const expectedResponse = actions.moveToResponse(new Error('AH'))

      calibrationManager.move_to.mockRejectedValue(new Error('AH'))

      return sendConnect()
        .then(() => sendToClient(state, action))
        .then(() => expect(dispatch).toHaveBeenCalledWith(expectedResponse))
    })

    test('handles PICKUP_AND_HOME success', () => {
      const action = actions.pickupAndHome('left', '5')
      const expectedResponse = actions.pickupAndHomeResponse()

      calibrationManager.update_container_offset.mockResolvedValue()
      calibrationManager.pick_up_tip.mockResolvedValue()
      calibrationManager.home.mockResolvedValue()

      return sendConnect()
        .then(() => sendToClient(state, action))
        .then(() => {
          expect(calibrationManager.pick_up_tip).toHaveBeenCalledWith(
            { _id: 'inst-2' },
            { _id: 'lab-2' }
          )
          expect(dispatch).toHaveBeenCalledWith(expectedResponse)
        })
    })

    test('handles PICKUP_AND_HOME failure update offset', () => {
      const action = actions.pickupAndHome('left', '5')
      const expectedResponse = actions.pickupAndHomeResponse(new Error('AH'))

      calibrationManager.update_container_offset.mockRejectedValue(
        new Error('AH')
      )

      return sendConnect()
        .then(() => sendToClient(state, action))
        .then(() => expect(dispatch).toHaveBeenCalledWith(expectedResponse))
    })

    test('handles PICKUP_AND_HOME failure during pickup', () => {
      const action = actions.pickupAndHome('left', '5')
      const expectedResponse = actions.pickupAndHomeResponse(new Error('AH'))

      calibrationManager.update_container_offset.mockResolvedValue()
      calibrationManager.pick_up_tip.mockRejectedValue(new Error('AH'))

      return sendConnect()
        .then(() => sendToClient(state, action))
        .then(() => expect(dispatch).toHaveBeenCalledWith(expectedResponse))
    })

    test('handles DROP_TIP_AND_HOME success', () => {
      const action = actions.dropTipAndHome('right', '9')
      const expectedResponse = actions.dropTipAndHomeResponse()

      calibrationManager.drop_tip.mockResolvedValue()
      calibrationManager.home.mockResolvedValue()
      calibrationManager.move_to.mockResolvedValue()

      return sendConnect()
        .then(() => sendToClient(state, action))
        .then(() => {
          expect(calibrationManager.drop_tip).toHaveBeenCalledWith(
            { _id: 'inst-1' },
            { _id: 'lab-3' }
          )
          expect(calibrationManager.home).toHaveBeenCalledWith({
            _id: 'inst-1',
          })
          expect(calibrationManager.move_to).toHaveBeenCalledWith(
            { _id: 'inst-1' },
            { _id: 'lab-3' }
          )
          expect(dispatch).toHaveBeenCalledWith(expectedResponse)
        })
    })

    test('handles DROP_TIP_AND_HOME failure in drop_tip', () => {
      const action = actions.dropTipAndHome('right', '9')
      const expectedResponse = actions.dropTipAndHomeResponse(new Error('AH'))

      calibrationManager.drop_tip.mockRejectedValue(new Error('AH'))

      return sendConnect()
        .then(() => sendToClient(state, action))
        .then(() => expect(dispatch).toHaveBeenCalledWith(expectedResponse))
    })

    test('handles DROP_TIP_AND_HOME failure in home', () => {
      const action = actions.dropTipAndHome('right', '9')
      const expectedResponse = actions.dropTipAndHomeResponse(new Error('AH'))

      calibrationManager.drop_tip.mockResolvedValue()
      calibrationManager.home.mockRejectedValue(new Error('AH'))

      return sendConnect()
        .then(() => sendToClient(state, action))
        .then(() => expect(dispatch).toHaveBeenCalledWith(expectedResponse))
    })

    test('handles DROP_TIP_AND_HOME failure in move_to', () => {
      const action = actions.dropTipAndHome('right', '9')
      const expectedResponse = actions.dropTipAndHomeResponse(new Error('AH'))

      calibrationManager.drop_tip.mockResolvedValue()
      calibrationManager.home.mockResolvedValue()
      calibrationManager.move_to.mockRejectedValue(new Error('AH'))

      return sendConnect()
        .then(() => sendToClient(state, action))
        .then(() => expect(dispatch).toHaveBeenCalledWith(expectedResponse))
    })

    test('CONFIRM_TIPRACK drops tip if not last tiprack', () => {
      const action = actions.confirmTiprack('left', '9')
      const expectedResponse = actions.confirmTiprackResponse()

      calibrationManager.drop_tip.mockResolvedValue()

      return sendConnect()
        .then(() => sendToClient(state, action))
        .then(() => {
          expect(calibrationManager.drop_tip).toHaveBeenCalledWith(
            { _id: 'inst-2' },
            { _id: 'lab-3' }
          )
          expect(dispatch).toHaveBeenCalledWith(expectedResponse)
        })
    })

    test('CONFIRM_TIPRACK noops and keeps tip if last tiprack', () => {
      state[NAME].calibration.confirmedBySlot[5] = true

      const action = actions.confirmTiprack('left', '9')
      const expectedResponse = actions.confirmTiprackResponse(null, true)

      calibrationManager.drop_tip.mockResolvedValue()

      return sendConnect()
        .then(() => sendToClient(state, action))
        .then(() => {
          expect(calibrationManager.drop_tip).not.toHaveBeenCalled()
          expect(dispatch).toHaveBeenCalledWith(expectedResponse)
        })
    })

    test('handles CONFIRM_TIPRACK drop tip failure', () => {
      const action = actions.confirmTiprack('left', '9')
      const expectedResponse = actions.confirmTiprackResponse(new Error('AH'))

      calibrationManager.drop_tip.mockRejectedValue(new Error('AH'))

      return sendConnect()
        .then(() => sendToClient(state, action))
        .then(() => expect(dispatch).toHaveBeenCalledWith(expectedResponse))
    })

    test('handles JOG success', () => {
      const action = actions.jog('left', 'y', -1, 10)
      const expectedResponse = actions.jogResponse()

      calibrationManager.jog.mockResolvedValue()

      return sendConnect()
        .then(() => sendToClient(state, action))
        .then(() => {
          expect(calibrationManager.jog).toHaveBeenCalledWith(
            { _id: 'inst-2' },
            -10,
            'y'
          )
          expect(dispatch).toHaveBeenCalledWith(expectedResponse)
        })
    })

    test('handles JOG failure', () => {
      const action = actions.jog('left', 'x', 1, 10)
      const expectedResponse = actions.jogResponse(new Error('AH'))

      calibrationManager.jog.mockRejectedValue(new Error('AH'))

      return sendConnect()
        .then(() => sendToClient(state, action))
        .then(() => expect(dispatch).toHaveBeenCalledWith(expectedResponse))
    })

    test('handles UPDATE_OFFSET success', () => {
      const action = actions.updateOffset('left', 1)
      const expectedResponse = actions.updateOffsetResponse(null, false)

      calibrationManager.update_container_offset.mockResolvedValue()

      return sendConnect()
        .then(() => sendToClient(state, action))
        .then(() => {
          expect(
            calibrationManager.update_container_offset
          ).toHaveBeenCalledWith({ _id: 'lab-1' }, { _id: 'inst-2' })
          expect(dispatch).toHaveBeenCalledWith(expectedResponse)
        })
    })

    test('handles UPDATE_OFFSET failure', () => {
      const action = actions.updateOffset('left', 9)
      const expectedResponse = actions.updateOffsetResponse(new Error('AH'))

      calibrationManager.update_container_offset.mockRejectedValue(
        new Error('AH')
      )

      return sendConnect()
        .then(() => sendToClient(state, action))
        .then(() => expect(dispatch).toHaveBeenCalledWith(expectedResponse))
    })
  })
})<|MERGE_RESOLUTION|>--- conflicted
+++ resolved
@@ -3,14 +3,8 @@
 import omit from 'lodash/omit'
 import { push } from 'connected-react-router'
 
-<<<<<<< HEAD
-import { delay } from '../../util'
 import { client } from '../api-client/client'
 import { Client as RpcClient } from '../../rpc/client'
-=======
-import client from '../api-client/client'
-import RpcClient from '../../rpc/client'
->>>>>>> d2c8f014
 import { NAME, actions, constants } from '../'
 import * as AdminActions from '../../robot-admin/actions'
 
