--- conflicted
+++ resolved
@@ -28,17 +28,11 @@
 ReactDom.render(
   <Provider store={store}>
     <ConnectedRouter history={history}>
-<<<<<<< HEAD
-      <I18nextProvider i18n={i18n}>
-        <App />
-      </I18nextProvider>
-=======
       <ApiClientProvider>
         <I18nextProvider i18n={i18n}>
           <App />
         </I18nextProvider>
       </ApiClientProvider>
->>>>>>> 3b8d7541
     </ConnectedRouter>
   </Provider>,
   document.getElementById('root')
