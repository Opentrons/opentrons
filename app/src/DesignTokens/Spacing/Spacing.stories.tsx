--- conflicted
+++ resolved
@@ -51,11 +51,7 @@
           <Box
             width={spacing[1]}
             height="2rem"
-<<<<<<< HEAD
             backgroundColor={COLORS.blue50}
-=======
-            backgroundColor={COLORS.blueEnabled}
->>>>>>> 2524ab95
           />
         </Flex>
       ))}
