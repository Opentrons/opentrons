import styled from 'styled-components'
<<<<<<< HEAD
import { LEGACY_COLORS,
  COLORS, SPACING, BORDERS } from '@opentrons/components'
=======
import { COLORS, SPACING, BORDERS } from '@opentrons/components'
>>>>>>> e1f5673b

import { ODD_FOCUS_VISIBLE } from '../../atoms/buttons/constants'

export const TouchControlButton = styled.button<{ selected: boolean }>`
  background-color: ${({ selected }) =>
    selected ? COLORS.blueEnabled : COLORS.mediumBlueEnabled};
  cursor: default;
  border-radius: ${BORDERS.borderRadiusSize4};
  box-shadow: none;
  padding: ${SPACING.spacing8} ${SPACING.spacing20};

  &:focus {
    background-color: ${({ selected }) =>
      selected ? COLORS.bluePressed : COLORS.mediumBluePressed};
    box-shadow: none;
  }
  &:hover {
    border: none;
    box-shadow: none;
    background-color: ${({ selected }) =>
      selected ? COLORS.blueEnabled : COLORS.mediumBlueEnabled};
  }
  &:focus-visible {
    box-shadow: ${ODD_FOCUS_VISIBLE};
    background-color: ${({ selected }) =>
      selected ? COLORS.blueEnabled : COLORS.mediumBlueEnabled};
  }

  &:active {
    background-color: ${({ selected }) =>
      selected ? COLORS.bluePressed : COLORS.mediumBluePressed};
  }
`<|MERGE_RESOLUTION|>--- conflicted
+++ resolved
@@ -1,10 +1,5 @@
 import styled from 'styled-components'
-<<<<<<< HEAD
-import { LEGACY_COLORS,
-  COLORS, SPACING, BORDERS } from '@opentrons/components'
-=======
 import { COLORS, SPACING, BORDERS } from '@opentrons/components'
->>>>>>> e1f5673b
 
 import { ODD_FOCUS_VISIBLE } from '../../atoms/buttons/constants'
 
