import * as React from 'react'
import { useTranslation } from 'react-i18next'
import styled, { css } from 'styled-components'
import {
  HandleKeypress,
  TYPOGRAPHY,
  COLORS,
  SPACING,
  Icon,
  DIRECTION_COLUMN,
  Flex,
  DIRECTION_ROW,
  TEXT_TRANSFORM_CAPITALIZE,
  Box,
  PrimaryButton,
  BORDERS,
  ALIGN_FLEX_START,
} from '@opentrons/components'

import { StyledText } from '../../atoms/text'
import { ControlContainer } from './ControlContainer'

import type { StepSize } from './types'
import { TouchControlButton } from './TouchControlButton'

const JUMP_SIZE_SUBTITLE = '- / +'
const JUMP_SIZE_ICON_STYLE = css`
  flex-shrink: 0;
`

const stepSizeTranslationKeyByStep: { [stepSize: number]: string } = {
  0.1: 'tiny',
  1: 'small',
  10: 'large',
}

const BUTTON_WRAPPER_STYLE = css`
  display: grid;
  grid-auto-flow: column;
  grid-gap: ${SPACING.spacing8};
  margin-top: ${SPACING.spacing16};

  @media (max-width: 750px) {
    grid-template-columns: none;
    grid-template-rows: repeat(3, minmax(auto, 50%));
  }
`

const DEFAULT_BUTTON_STYLE = css`
  background-color: ${COLORS.white};
  border: 1px ${COLORS.white} solid;
  height: 3.62rem;
  color: ${COLORS.black};

  &:focus {
    background-color: ${COLORS.white};
  }

  &:hover {
    background-color: ${COLORS.white};
<<<<<<< HEAD
    color: ${LEGACY_COLORS.black};
=======
    color: ${COLORS.black};
>>>>>>> 9147da8d
    box-shadow: 0 0 0;
    border: 1px ${COLORS.grey35} solid;
  }

  &:active {
    background-color: ${COLORS.white};
<<<<<<< HEAD
    color: ${LEGACY_COLORS.blueEnabled};
    border: 1px ${LEGACY_COLORS.blueEnabled} solid;
=======
    color: ${COLORS.blueEnabled};
    border: 1px ${COLORS.blueEnabled} solid;
>>>>>>> 9147da8d
  }

  &:disabled {
    background-color: inherit;
    color: ${COLORS.grey40};
  }
`
const ACTIVE_BUTTON_STYLE = css`
  ${DEFAULT_BUTTON_STYLE}
  color: ${COLORS.blueEnabled};
  border: 1px ${COLORS.blueEnabled} solid;

  &:hover {
    color: ${COLORS.blueHover};
    border: 1px ${COLORS.blueHover} solid;
  }
`
interface StepSizeControlProps {
  stepSizes: StepSize[]
  currentStepSize: StepSize
  setCurrentStepSize: (stepSize: StepSize) => void
}
export function StepSizeControl(props: StepSizeControlProps): JSX.Element {
  const { stepSizes, currentStepSize, setCurrentStepSize } = props
  const { t } = useTranslation(['robot_calibration'])

  const increaseStepSize: () => void = () => {
    const i = stepSizes.indexOf(currentStepSize)
    if (i < stepSizes.length - 1) setCurrentStepSize(stepSizes[i + 1])
  }

  const decreaseStepSize: () => void = () => {
    const i = stepSizes.indexOf(currentStepSize)
    if (i > 0) setCurrentStepSize(stepSizes[i - 1])
  }

  const handleStepSelect = (
    event: React.MouseEvent<HTMLButtonElement>
  ): void => {
    setCurrentStepSize(Number(event.currentTarget.value) as StepSize)
    event.currentTarget.blur()
  }

  return (
    <ControlContainer title={t('jump_size')}>
      <HandleKeypress
        preventDefault
        handlers={[
          { key: '-', onPress: decreaseStepSize },
          { key: '_', onPress: decreaseStepSize },
          { key: '=', onPress: increaseStepSize },
          { key: '+', onPress: increaseStepSize },
        ]}
      >
        <Flex flexDirection={DIRECTION_COLUMN} flex="1">
          <Flex flexDirection={DIRECTION_ROW}>
            <Icon name="jump-size" width="1.2rem" css={JUMP_SIZE_ICON_STYLE} />
            <StyledText
              textTransform={TEXT_TRANSFORM_CAPITALIZE}
              css={TYPOGRAPHY.pSemiBold}
              marginLeft={SPACING.spacing8}
            >
              {t('jump_size')}
            </StyledText>
          </Flex>
          <StyledText
            color={COLORS.grey50Enabled}
            css={TYPOGRAPHY.labelRegular}
          >
            {JUMP_SIZE_SUBTITLE}
          </StyledText>
          <Box css={BUTTON_WRAPPER_STYLE}>
            {stepSizes.map((stepSize: StepSize, index) => {
              return (
                <PrimaryButton
                  key={index}
                  css={
                    currentStepSize === stepSize
                      ? ACTIVE_BUTTON_STYLE
                      : DEFAULT_BUTTON_STYLE
                  }
                  value={stepSize}
                  onClick={handleStepSelect}
                >
                  {t(stepSizeTranslationKeyByStep[stepSize])}
                  <StyledText
                    color={COLORS.grey50Enabled}
                    css={TYPOGRAPHY.labelRegular}
                  >{`${stepSize} mm`}</StyledText>
                </PrimaryButton>
              )
            })}
          </Box>
        </Flex>
      </HandleKeypress>
    </ControlContainer>
  )
}

export function TouchStepSizeControl(props: StepSizeControlProps): JSX.Element {
  const { stepSizes, currentStepSize, setCurrentStepSize } = props
  const { i18n, t } = useTranslation('robot_calibration')
  return (
    <Flex
      flex="3"
      flexDirection={DIRECTION_COLUMN}
      border={`1px solid ${COLORS.grey50}`}
      borderRadius={BORDERS.borderRadiusSize4}
      padding={SPACING.spacing16}
      gridGap={SPACING.spacing16}
    >
      <TouchControlLabel>
        {i18n.format(t('jump_size'), 'capitalize')}
      </TouchControlLabel>
      {stepSizes.map((stepSize: StepSize, index) => {
        const selected = currentStepSize === stepSize
        return (
          <TouchControlButton
            key={index}
            selected={selected}
            onClick={() => {
              setCurrentStepSize(stepSize)
            }}
          >
            <Flex
              flexDirection={DIRECTION_COLUMN}
              alignItems={ALIGN_FLEX_START}
            >
              <StyledText
                as="p"
                fontWeight={TYPOGRAPHY.fontWeightSemiBold}
<<<<<<< HEAD
                color={selected ? COLORS.white : COLORS.black90}
=======
                color={selected ? COLORS.white : COLORS.darkBlackEnabled}
>>>>>>> 9147da8d
              >
                {t(stepSizeTranslationKeyByStep[stepSize])}
              </StyledText>
              <StyledText
                as="p"
<<<<<<< HEAD
                color={selected ? COLORS.white : LEGACY_COLORS.darkBlack70}
=======
                color={selected ? COLORS.white : COLORS.grey60}
>>>>>>> 9147da8d
              >
                {`${stepSize} mm`}
              </StyledText>
            </Flex>
          </TouchControlButton>
        )
      })}
    </Flex>
  )
}

const TouchControlLabel = styled.p`
  font-size: ${TYPOGRAPHY.fontSize20};
  font-weight: ${TYPOGRAPHY.fontWeightSemiBold};
  line-height: ${TYPOGRAPHY.lineHeight24};
`<|MERGE_RESOLUTION|>--- conflicted
+++ resolved
@@ -58,24 +58,15 @@
 
   &:hover {
     background-color: ${COLORS.white};
-<<<<<<< HEAD
-    color: ${LEGACY_COLORS.black};
-=======
     color: ${COLORS.black};
->>>>>>> 9147da8d
     box-shadow: 0 0 0;
     border: 1px ${COLORS.grey35} solid;
   }
 
   &:active {
     background-color: ${COLORS.white};
-<<<<<<< HEAD
-    color: ${LEGACY_COLORS.blueEnabled};
-    border: 1px ${LEGACY_COLORS.blueEnabled} solid;
-=======
     color: ${COLORS.blueEnabled};
     border: 1px ${COLORS.blueEnabled} solid;
->>>>>>> 9147da8d
   }
 
   &:disabled {
@@ -207,21 +198,13 @@
               <StyledText
                 as="p"
                 fontWeight={TYPOGRAPHY.fontWeightSemiBold}
-<<<<<<< HEAD
-                color={selected ? COLORS.white : COLORS.black90}
-=======
                 color={selected ? COLORS.white : COLORS.darkBlackEnabled}
->>>>>>> 9147da8d
               >
                 {t(stepSizeTranslationKeyByStep[stepSize])}
               </StyledText>
               <StyledText
                 as="p"
-<<<<<<< HEAD
-                color={selected ? COLORS.white : LEGACY_COLORS.darkBlack70}
-=======
                 color={selected ? COLORS.white : COLORS.grey60}
->>>>>>> 9147da8d
               >
                 {`${stepSize} mm`}
               </StyledText>
