import * as React from 'react'
import { NavLink } from 'react-router-dom'
import styled from 'styled-components'

<<<<<<< HEAD
import {
  BORDERS,
  LEGACY_COLORS,
  COLORS,
  SPACING,
  TYPOGRAPHY,
} from '@opentrons/components'
=======
import { BORDERS, COLORS, SPACING, TYPOGRAPHY } from '@opentrons/components'
>>>>>>> e1f5673b

interface NavTabProps {
  to: string
  tabName: string
  disabled?: boolean
}

const StyledNavLink = styled(NavLink)<React.ComponentProps<typeof NavLink>>`
  padding: 0 ${SPACING.spacing4} ${SPACING.spacing8};
  ${TYPOGRAPHY.labelSemiBold}
  color: ${COLORS.grey50Enabled};

  &.active {
    color: ${COLORS.darkBlackEnabled};
    ${BORDERS.tabBorder}
  }
`
const DisabledNavLink = styled.span`
  padding: 0 ${SPACING.spacing4} ${SPACING.spacing8};
  ${TYPOGRAPHY.labelSemiBold}
  color: ${COLORS.grey40};
`

export function NavTab({
  to,
  tabName,
  disabled = false,
}: NavTabProps): JSX.Element {
  return (
    <StyledNavLink as={disabled ? DisabledNavLink : undefined} to={to} replace>
      {tabName}
    </StyledNavLink>
  )
}<|MERGE_RESOLUTION|>--- conflicted
+++ resolved
@@ -2,17 +2,7 @@
 import { NavLink } from 'react-router-dom'
 import styled from 'styled-components'
 
-<<<<<<< HEAD
-import {
-  BORDERS,
-  LEGACY_COLORS,
-  COLORS,
-  SPACING,
-  TYPOGRAPHY,
-} from '@opentrons/components'
-=======
 import { BORDERS, COLORS, SPACING, TYPOGRAPHY } from '@opentrons/components'
->>>>>>> e1f5673b
 
 interface NavTabProps {
   to: string
