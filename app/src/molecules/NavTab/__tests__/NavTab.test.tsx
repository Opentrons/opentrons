import * as React from 'react'
import { fireEvent } from '@testing-library/react'
import { MemoryRouter } from 'react-router-dom'
import {
  renderWithProviders,
  SPACING,
<<<<<<< HEAD
  LEGACY_COLORS,
=======
>>>>>>> e1f5673b
  COLORS,
  TYPOGRAPHY,
  BORDERS,
} from '@opentrons/components'
import { NavTab } from '..'

const render = (props: React.ComponentProps<typeof NavTab>) => {
  return renderWithProviders(
    <MemoryRouter>
      <NavTab {...props} />
    </MemoryRouter>
  )[0]
}

describe('NavTab', () => {
  let props: React.ComponentProps<typeof NavTab>

  beforeEach(() => {
    props = {
      to: '/protocols',
      tabName: 'protocols',
      disabled: false,
    }
  })

  afterEach(() => {
    jest.resetAllMocks()
  })

  it('renders navtab with text and link', () => {
    const { getByText } = render(props)
    const tab = getByText('protocols')
    expect(tab).toHaveAttribute('href', '/protocols')
    expect(tab).toHaveStyle(
      `padding: 0 ${SPACING.spacing4} ${SPACING.spacing8}`
    )
    expect(tab).toHaveStyle(`font-size: ${String(TYPOGRAPHY.fontSizeLabel)}`)
    expect(tab).toHaveStyle(
      `font-weight: ${String(TYPOGRAPHY.fontWeightSemiBold)}`
    )
    expect(tab).toHaveStyle(`color: ${String(COLORS.grey50Enabled)}`)
    fireEvent.click(tab)
    expect(tab).toHaveStyle(`color: ${String(COLORS.darkBlackEnabled)}`)
    expect(tab).toHaveStyle(
      `border-bottom-color: ${String(COLORS.blueEnabled)}`
    )
    expect(tab).toHaveStyle(`border-bottom-width: 2px`)
    expect(tab).toHaveStyle(
      `border-bottom-style: ${String(BORDERS.styleSolid)}`
    )
  })

  it('should navtab is disabled if disabled is true', () => {
    props.disabled = true
    const { getByText } = render(props)
    const tab = getByText('protocols')
    expect(tab.tagName.toLowerCase()).toBe('span')
    expect(tab).toHaveStyle(
      `padding: 0 ${SPACING.spacing4} ${SPACING.spacing8}`
    )
    expect(tab).toHaveStyle(`font-size: ${String(TYPOGRAPHY.fontSizeLabel)}`)
    expect(tab).toHaveStyle(
      `font-weight: ${String(TYPOGRAPHY.fontWeightSemiBold)}`
    )
    expect(tab).toHaveStyle(`color: ${String(COLORS.grey40)}`)
  })

  it('renders navtab when pass to / as to', () => {
    props.to = '/'
    props.tabName = 'root'
    const { getByText } = render(props)
    const tab = getByText('root')
    expect(tab).toHaveAttribute('href', '/')
  })
})<|MERGE_RESOLUTION|>--- conflicted
+++ resolved
@@ -4,10 +4,6 @@
 import {
   renderWithProviders,
   SPACING,
-<<<<<<< HEAD
-  LEGACY_COLORS,
-=======
->>>>>>> e1f5673b
   COLORS,
   TYPOGRAPHY,
   BORDERS,
