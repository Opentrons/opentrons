import * as React from 'react'
import { useHistory } from 'react-router-dom'
import { css } from 'styled-components'
import {
  Flex,
  DIRECTION_COLUMN,
  ALIGN_CENTER,
  SPACING,
<<<<<<< HEAD
  LEGACY_COLORS,
=======
>>>>>>> e1f5673b
  COLORS,
  TYPOGRAPHY,
  Icon,
  Btn,
  BORDERS,
  JUSTIFY_CENTER,
} from '@opentrons/components'
import { StyledText } from '../../atoms/text'
import { ODD_FOCUS_VISIBLE } from '../../atoms/buttons/constants'

import type { IconName } from '@opentrons/components'

const CARD_BUTTON_STYLE = css`
  display: flex;
  flex-direction: ${DIRECTION_COLUMN};
  align-items: ${ALIGN_CENTER};
  border-radius: ${BORDERS.borderRadiusSize5};
  padding: ${SPACING.spacing32};
  box-shadow: none;

  &:focus {
    background-color: ${COLORS.mediumBluePressed};
    box-shadow: none;
  }

  &:hover {
    border: none;
    box-shadow: none;
    background-color: ${COLORS.mediumBlueEnabled};
    color: ${COLORS.darkBlackEnabled};
  }

  &:focus-visible {
    box-shadow: ${ODD_FOCUS_VISIBLE};
    background-color: ${COLORS.mediumBlueEnabled};
  }

  &:active {
    background-color: ${COLORS.mediumBluePressed};
  }

  &:disabled {
    background-color: ${COLORS.grey35};
    color: ${COLORS.grey60};
  }
`

const CARD_BUTTON_TEXT_STYLE = css`
  word-wrap: break-word;
  overflow: hidden;
  display: -webkit-box;
  -webkit-box-orient: vertical;
  -webkit-line-clamp: 3;
`

interface CardButtonProps {
  /**  Header text should be less than 2 words.  */
  title: string
  /**  set an Icon */
  iconName: IconName
  /**  Subtext should be less than 3 lines.  */
  description: string
  /**  The path when clicking a card button */
  destinationPath: string
  /**  make button enabled/disabled */
  disabled?: boolean
}

export function CardButton(props: CardButtonProps): JSX.Element {
  const { title, iconName, description, destinationPath, disabled } = props
  const history = useHistory()

  return (
    <Btn
      onClick={() => history.push(destinationPath)}
      width="100%"
      css={CARD_BUTTON_STYLE}
      backgroundColor={disabled ? COLORS.grey35 : COLORS.mediumBlueEnabled}
      disabled={disabled}
    >
      <Icon
        name={iconName}
        size="3.75rem"
        data-testid={`cardButton_icon_${String(iconName)}`}
        color={disabled ? COLORS.grey50 : COLORS.blueEnabled}
      />
      <Flex marginTop={SPACING.spacing16}>
        <StyledText
          as="h4"
          fontWeight={TYPOGRAPHY.fontWeightBold}
          color={disabled ? COLORS.grey50 : COLORS.darkBlackEnabled}
          textAlign={TYPOGRAPHY.textAlignCenter}
        >
          {title}
        </StyledText>
      </Flex>
      <Flex
        marginTop={SPACING.spacing4}
        width="100%"
        justifyContent={JUSTIFY_CENTER}
      >
        <StyledText
          as="p"
          fontWeight={TYPOGRAPHY.fontWeightRegular}
          color={disabled ? COLORS.grey50 : COLORS.darkBlackEnabled}
          css={CARD_BUTTON_TEXT_STYLE}
        >
          {description}
        </StyledText>
      </Flex>
    </Btn>
  )
}<|MERGE_RESOLUTION|>--- conflicted
+++ resolved
@@ -6,10 +6,6 @@
   DIRECTION_COLUMN,
   ALIGN_CENTER,
   SPACING,
-<<<<<<< HEAD
-  LEGACY_COLORS,
-=======
->>>>>>> e1f5673b
   COLORS,
   TYPOGRAPHY,
   Icon,
