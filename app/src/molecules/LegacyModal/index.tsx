--- conflicted
+++ resolved
@@ -56,11 +56,7 @@
       onClose={onClose}
       title={title}
       icon={['error', 'warning'].includes(type) ? modalIcon : undefined}
-<<<<<<< HEAD
-      color={COLORS.black90}
-=======
       color={COLORS.darkBlackEnabled}
->>>>>>> 9147da8d
       backgroundColor={COLORS.white}
     />
   )
