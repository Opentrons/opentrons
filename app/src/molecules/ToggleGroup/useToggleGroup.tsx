--- conflicted
+++ resolved
@@ -11,25 +11,16 @@
 import { useTrackEvent } from '../../redux/analytics'
 
 const BUTTON_GROUP_STYLES = css`
-  border-radius: ${BORDERS.borderRadius8};
-  margin-top: -1px;
   width: fit-content;
 
   button {
-<<<<<<< HEAD
     height: auto;
-=======
-    height: 36px;
->>>>>>> b8d74b97
     width: auto;
     font-weight: 400;
     font-size: 14px;
     line-height: 20px;
     box-shadow: none;
-<<<<<<< HEAD
-=======
     padding: 8px;
->>>>>>> b8d74b97
     &:focus {
       box-shadow: none;
       color: ${COLORS.white};
