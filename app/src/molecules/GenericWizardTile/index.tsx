--- conflicted
+++ resolved
@@ -96,17 +96,11 @@
           </Btn>
         ) : null}
         {getHelp != null ? <NeedHelpLink href={getHelp} /> : null}
-<<<<<<< HEAD
-        <PrimaryButton disabled={proceedIsDisabled} css={CAPITALIZE_FIRST_LETTER_STYLE} onClick={proceed}>
-          {proceedButtonText}
-        </PrimaryButton>
-=======
         {proceed != null ? (
-          <PrimaryButton disabled={proceedIsDisabled} onClick={proceed}>
-            {capitalize(proceedButtonText)}
+          <PrimaryButton disabled={proceedIsDisabled} css={CAPITALIZE_FIRST_LETTER_STYLE} onClick={proceed}>
+            {proceedButtonText}
           </PrimaryButton>
         ) : null}
->>>>>>> f40e91d5
       </Flex>
     </Flex>
   )
