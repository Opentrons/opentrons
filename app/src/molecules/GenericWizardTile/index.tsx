import * as React from 'react'
import { css } from 'styled-components'
import { useTranslation } from 'react-i18next'
import {
  DIRECTION_COLUMN,
  Flex,
  SPACING,
  JUSTIFY_SPACE_BETWEEN,
  DIRECTION_ROW,
  TYPOGRAPHY,
  COLORS,
  Btn,
  ALIGN_FLEX_END,
  JUSTIFY_FLEX_END,
  JUSTIFY_START,
  JUSTIFY_CENTER,
} from '@opentrons/components'
import { StyledText } from '../../atoms/text'
import { PrimaryButton } from '../../atoms/buttons'
import { NeedHelpLink } from '../../organisms/CalibrationPanels'

const CAPITALIZE_FIRST_LETTER_STYLE = css`
  &:first-letter {
    text-transform: uppercase;
  }
`
export interface GenericWizardTileProps {
  rightHandBody: React.ReactNode
  bodyText: React.ReactNode
  header: string
  getHelp?: string
  back?: () => void
  proceed?: () => void
  proceedButtonText?: React.ReactNode
  proceedIsDisabled?: boolean
  proceedButton?: JSX.Element
}

const GO_BACK_BUTTON_STYLE = css`
  ${TYPOGRAPHY.pSemiBold};
  color: ${COLORS.darkGreyEnabled};

  &:hover {
    opacity: 70%;
  }
`

export function GenericWizardTile(props: GenericWizardTileProps): JSX.Element {
  const {
    rightHandBody,
    bodyText,
    header,
    getHelp,
    back,
    proceed,
    proceedButtonText,
    proceedIsDisabled,
    proceedButton,
  } = props
  const { t } = useTranslation('shared')

  let buttonPositioning: string = ''
  if (
    (back != null || getHelp != null) &&
    (proceedButton != null || proceed != null)
  ) {
    buttonPositioning = JUSTIFY_SPACE_BETWEEN
  } else if (
    back == null &&
    getHelp == null &&
    (proceedButton != null || proceed != null)
  ) {
    buttonPositioning = JUSTIFY_FLEX_END
  } else if ((back != null || getHelp != null) && proceed == null) {
    buttonPositioning = JUSTIFY_START
  }

  return (
    <Flex
      flexDirection={DIRECTION_COLUMN}
      justifyContent={JUSTIFY_SPACE_BETWEEN}
      height="24.625rem"
      padding={SPACING.spacing6}
    >
      <Flex flexDirection={DIRECTION_ROW} gridGap={SPACING.spacingXXL}>
        <Flex
          flexDirection={DIRECTION_COLUMN}
          flex="1"
          gridGap={SPACING.spacing3}
        >
          <StyledText as="h1">{header}</StyledText>
          {bodyText}
        </Flex>
        <Flex flex="1" justifyContent={JUSTIFY_CENTER}>
          {rightHandBody}
        </Flex>
      </Flex>
      <Flex justifyContent={buttonPositioning} alignItems={ALIGN_FLEX_END}>
        {back != null ? (
          <Btn onClick={back}>
            <StyledText css={GO_BACK_BUTTON_STYLE}>{t('go_back')}</StyledText>
          </Btn>
        ) : null}
        {getHelp != null ? <NeedHelpLink href={getHelp} /> : null}
<<<<<<< HEAD
        {proceed != null ? (
          <PrimaryButton
            disabled={proceedIsDisabled}
            css={CAPITALIZE_FIRST_LETTER_STYLE}
            onClick={proceed}
          >
=======
        {proceed != null && proceedButton == null ? (
          <PrimaryButton disabled={proceedIsDisabled} onClick={proceed}>
>>>>>>> 3f99dd25
            {proceedButtonText}
          </PrimaryButton>
        ) : null}
        {proceed == null && proceedButton != null ? proceedButton : null}
      </Flex>
    </Flex>
  )
}<|MERGE_RESOLUTION|>--- conflicted
+++ resolved
@@ -102,17 +102,12 @@
           </Btn>
         ) : null}
         {getHelp != null ? <NeedHelpLink href={getHelp} /> : null}
-<<<<<<< HEAD
-        {proceed != null ? (
+        {proceed != null && proceedButton == null ? (
           <PrimaryButton
             disabled={proceedIsDisabled}
             css={CAPITALIZE_FIRST_LETTER_STYLE}
             onClick={proceed}
           >
-=======
-        {proceed != null && proceedButton == null ? (
-          <PrimaryButton disabled={proceedIsDisabled} onClick={proceed}>
->>>>>>> 3f99dd25
             {proceedButtonText}
           </PrimaryButton>
         ) : null}
