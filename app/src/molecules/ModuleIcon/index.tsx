import * as React from 'react'
import { css } from 'styled-components'
import {
  COLORS,
  Flex,
  ModuleIcon as SharedModuleIcon,
  POSITION_RELATIVE,
  SPACING,
  useHoverTooltip,
} from '@opentrons/components'
import { Tooltip } from '../../atoms/Tooltip'

import type { AttachedModule } from '../../redux/modules/types'

const MODULE_ICON_STYLE = css`
  &:hover {
<<<<<<< HEAD
    color: ${COLORS.black90};
=======
    color: ${COLORS.darkBlackEnabled};
>>>>>>> 9147da8d
  }
`
interface ModuleIconProps {
  module: AttachedModule
  tooltipText: string
}

export function ModuleIcon(props: ModuleIconProps): JSX.Element {
  const { module, tooltipText } = props
  const [targetProps, tooltipProps] = useHoverTooltip()

  return (
    <>
      <Flex {...targetProps}>
        <SharedModuleIcon
          moduleType={module.moduleType}
          size={SPACING.spacing16}
          marginX={SPACING.spacing2}
          color={COLORS.grey50Enabled}
          css={MODULE_ICON_STYLE}
        />
      </Flex>

      <Flex position={POSITION_RELATIVE} marginTop={SPACING.spacing20}>
        <Tooltip tooltipProps={tooltipProps}>{tooltipText}</Tooltip>
      </Flex>
    </>
  )
}<|MERGE_RESOLUTION|>--- conflicted
+++ resolved
@@ -14,11 +14,7 @@
 
 const MODULE_ICON_STYLE = css`
   &:hover {
-<<<<<<< HEAD
-    color: ${COLORS.black90};
-=======
     color: ${COLORS.darkBlackEnabled};
->>>>>>> 9147da8d
   }
 `
 interface ModuleIconProps {
