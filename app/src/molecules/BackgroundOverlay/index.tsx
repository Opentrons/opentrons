--- conflicted
+++ resolved
@@ -1,10 +1,5 @@
 import * as React from 'react'
-<<<<<<< HEAD
-import { LEGACY_COLORS,
-  COLORS, Flex, POSITION_FIXED } from '@opentrons/components'
-=======
 import { COLORS, Flex, POSITION_FIXED } from '@opentrons/components'
->>>>>>> e1f5673b
 
 export interface BackgroundOverlayProps
   extends React.ComponentProps<typeof Flex> {
