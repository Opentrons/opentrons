import * as React from 'react'
<<<<<<< HEAD
import { Flex, PrimaryButton, VIEWPORT } from '@opentrons/components'
import { StyledText } from '../../atoms/text'
=======
import { Flex, PrimaryButton, StyledText } from '@opentrons/components'
import { touchScreenViewport } from '../../DesignTokens/constants'
>>>>>>> fa382262
import { BackgroundOverlay } from './index'
import type { Story, Meta } from '@storybook/react'

export default {
  title: 'ODD/Molecules/BackgroundOverlay',
  parameters: VIEWPORT.touchScreenViewport,
} as Meta

const Template: Story<
  React.ComponentProps<typeof BackgroundOverlay>
> = args => {
  const [openOverlay, setOpenOverlay] = React.useState<boolean>(false)
  return (
    <Flex>
      {openOverlay ? (
        <Flex height="80%" width="80%">
          <BackgroundOverlay onClick={() => setOpenOverlay(false)} />
        </Flex>
      ) : (
        <PrimaryButton onClick={() => setOpenOverlay(true)}>
          <StyledText as="h4">Click to open the Background Overlay</StyledText>
        </PrimaryButton>
      )}
    </Flex>
  )
}
export const Default = Template.bind({})<|MERGE_RESOLUTION|>--- conflicted
+++ resolved
@@ -1,11 +1,10 @@
 import * as React from 'react'
-<<<<<<< HEAD
-import { Flex, PrimaryButton, VIEWPORT } from '@opentrons/components'
-import { StyledText } from '../../atoms/text'
-=======
-import { Flex, PrimaryButton, StyledText } from '@opentrons/components'
-import { touchScreenViewport } from '../../DesignTokens/constants'
->>>>>>> fa382262
+import {
+  Flex,
+  PrimaryButton,
+  StyledText,
+  VIEWPORT,
+} from '@opentrons/components'
 import { BackgroundOverlay } from './index'
 import type { Story, Meta } from '@storybook/react'
 
