--- conflicted
+++ resolved
@@ -52,11 +52,7 @@
   color: ${COLORS.grey50Enabled};
   opacity: 100%;
   @media ${RESPONSIVENESS.touchscreenMediaQuerySpecs} {
-<<<<<<< HEAD
-    color: ${COLORS.black90};
-=======
     color: ${COLORS.darkBlackEnabled};
->>>>>>> 9147da8d
     opacity: 70%;
   }
 `
