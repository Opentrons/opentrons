// @flow
import * as React from 'react'

import {
  AlertModal,
  InputField,
  SecondaryBtn,
  useHoverTooltip,
  Tooltip,
  Text,
  FONT_WEIGHT_SEMIBOLD,
  SPACING_1,
  Flex,
  Box,
  DIRECTION_COLUMN,
  FONT_STYLE_ITALIC,
  FONT_SIZE_BODY_1,
  SPACING_2,
} from '@opentrons/components'
import { Portal } from '../../App/portal'
import { THERMOCYCLER_MODULE_TYPE } from '../../redux/modules'
import { getModuleDisplayName } from '@opentrons/shared-data'

import type {
  ThermocyclerModule,
  TemperatureModule,
  ModuleCommand,
} from '../../redux/modules/types'
import type { ModuleModel } from '@opentrons/shared-data'

type Props = {|
  module: ThermocyclerModule | TemperatureModule,
  sendModuleCommand: (
    moduleId: string,
    command: ModuleCommand,
    args?: Array<mixed>
  ) => mixed,
<<<<<<< HEAD
  disabledReason: string | null,
=======
  isSecondaryTemp: boolean,
  disabledReason?: string | null,
>>>>>>> 14e18613
|}

export const TemperatureControl = ({
  module,
  isSecondaryTemp,
  sendModuleCommand,
  disabledReason,
}: Props): React.Node => {
  const [tempValue, setTempValue] = React.useState(null)
  const [isModalOpen, setIsModalOpen] = React.useState(false)
  const [targetProps, tooltipProps] = useHoverTooltip()

  const isThermocycler = module.type === THERMOCYCLER_MODULE_TYPE
  const displayName = getModuleDisplayName(module.model)
  const modulePartName = isThermocycler
    ? isSecondaryTemp
      ? ' Lid'
      : ' Block'
    : ''
  const alertHeading = `Set ${modulePartName} Temperature for ${displayName}`
  const alertBody = `Pre heat or cool your ${displayName}${modulePartName}.`
  const primaryFieldLabel = `Set Temp:`
  const tempRanges = getModuleTemperatureRanges(module.model, isSecondaryTemp)
  const note = `enter a whole-number between ${tempRanges.min}°C and ${tempRanges.max}°C`

  const hasTarget =
    module.type === THERMOCYCLER_MODULE_TYPE && isSecondaryTemp
      ? module.data.lidTarget != null
      : module.status !== 'idle'

  const handleClick = () => {
    if (hasTarget) {
      sendModuleCommand(
        module.serial,
        isSecondaryTemp ? 'deactivate_lid' : 'deactivate'
      )
    } else {
      setIsModalOpen(true)
    }
  }

  const handleSubmitTemp = () => {
    if (tempValue != null) {
      sendModuleCommand(
        module.serial,
        isSecondaryTemp ? 'set_lid_temperature' : 'deactivate',
        [Number(tempValue)]
      )
    }
    setTempValue(null)
    setIsModalOpen(false)
  }

  const handleCancel = () => {
    setIsModalOpen(false)
    setTempValue(null)
  }

  return (
    <Flex flexDirection={DIRECTION_COLUMN}>
      {!hasTarget && isModalOpen && (
        <Portal>
          <AlertModal
            heading={alertHeading}
            iconName={null}
            buttons={[
              {
                children: 'Cancel',
                onClick: handleCancel,
              },
              {
                children: 'Set temp',
                disabled: tempValue == null,
                onClick: handleSubmitTemp,
              },
            ]}
            alertOverlay
          >
            <Text>{alertBody}</Text>
            <Box>
              <Text fontWeight={FONT_WEIGHT_SEMIBOLD}>{primaryFieldLabel}</Text>
              <Flex width="6rem" marginTop={SPACING_1}>
                <InputField
                  units="°C"
                  value={tempValue}
                  onChange={e => setTempValue(e.target.value)}
                />
              </Flex>
              <Text
                fontSize={FONT_SIZE_BODY_1}
                fontStyle={FONT_STYLE_ITALIC}
                marginTop={SPACING_1}
              >
                {note}
              </Text>
            </Box>
          </AlertModal>
        </Portal>
      )}
      <SecondaryBtn
        paddingX={SPACING_2}
        width={'11rem'}
        onClick={handleClick}
        disabled={disabledReason != null}
        {...targetProps}
      >
        {hasTarget === true
          ? `Deactivate${modulePartName}`
          : `Set${modulePartName} Temp`}
      </SecondaryBtn>
      {disabledReason && <Tooltip {...tooltipProps}>{disabledReason}</Tooltip>}
    </Flex>
  )
}

type temperatureRanges = {|
  min: number,
  max: number,
|}

function getModuleTemperatureRanges(
  model: ModuleModel,
  isSecondaryTemp: boolean
) {
  if (isSecondaryTemp && TEMPERATURE_RANGES[model].secondary) {
    return TEMPERATURE_RANGES[model].secondary
  } else {
    return TEMPERATURE_RANGES[model].primary
  }
}

const TEMPERATURE_RANGES: {
  [ModuleModel]: {
    primary: temperatureRanges,
    secondary?: temperatureRanges | null,
  },
} = {
  temperatureModuleV1: { primary: { min: 4, max: 96 }, secondary: null },
  temperatureModuleV2: { primary: { min: 4, max: 96 }, secondary: null },
  thermocyclerModuleV1: {
    primary: { min: 4, max: 99 },
    secondary: { min: 37, max: 110 },
  },
}<|MERGE_RESOLUTION|>--- conflicted
+++ resolved
@@ -35,12 +35,8 @@
     command: ModuleCommand,
     args?: Array<mixed>
   ) => mixed,
-<<<<<<< HEAD
-  disabledReason: string | null,
-=======
   isSecondaryTemp: boolean,
   disabledReason?: string | null,
->>>>>>> 14e18613
 |}
 
 export const TemperatureControl = ({
